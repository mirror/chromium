--- conflicted
+++ resolved
@@ -1,200 +1,3 @@
-<<<<<<< HEAD
-# Copyright 2008, Google Inc.
-# All rights reserved.
-#
-# Redistribution and use in source and binary forms, with or without
-# modification, are permitted provided that the following conditions are
-# met:
-#
-#    * Redistributions of source code must retain the above copyright
-# notice, this list of conditions and the following disclaimer.
-#    * Redistributions in binary form must reproduce the above
-# copyright notice, this list of conditions and the following disclaimer
-# in the documentation and/or other materials provided with the
-# distribution.
-#    * Neither the name of Google Inc. nor the names of its
-# contributors may be used to endorse or promote products derived from
-# this software without specific prior written permission.
-#
-# THIS SOFTWARE IS PROVIDED BY THE COPYRIGHT HOLDERS AND CONTRIBUTORS
-# "AS IS" AND ANY EXPRESS OR IMPLIED WARRANTIES, INCLUDING, BUT NOT
-# LIMITED TO, THE IMPLIED WARRANTIES OF MERCHANTABILITY AND FITNESS FOR
-# A PARTICULAR PURPOSE ARE DISCLAIMED. IN NO EVENT SHALL THE COPYRIGHT
-# OWNER OR CONTRIBUTORS BE LIABLE FOR ANY DIRECT, INDIRECT, INCIDENTAL,
-# SPECIAL, EXEMPLARY, OR CONSEQUENTIAL DAMAGES (INCLUDING, BUT NOT
-# LIMITED TO, PROCUREMENT OF SUBSTITUTE GOODS OR SERVICES; LOSS OF USE,
-# DATA, OR PROFITS; OR BUSINESS INTERRUPTION) HOWEVER CAUSED AND ON ANY
-# THEORY OF LIABILITY, WHETHER IN CONTRACT, STRICT LIABILITY, OR TORT
-# (INCLUDING NEGLIGENCE OR OTHERWISE) ARISING IN ANY WAY OUT OF THE USE
-# OF THIS SOFTWARE, EVEN IF ADVISED OF THE POSSIBILITY OF SUCH DAMAGE.
-
-Import('env')
-
-env = env.Clone()
-
-env.Prepend(
-    CPPPATH = [
-        'include',
-        'include/corecg',
-        'corecg',
-        'sgl',
-        'picture',
-        '#..',
-    ],
-)
-
-env.Append(
-    CPPDEFINES = [
-        'SKIA_DISABLE_SUPPORT_FOR_DECODERS',
-    ],
-
-    CCFLAGS = [
-        '/TP',
-
-        '/wd4244',
-        '/wd4267',
-        '/wd4345',
-        '/wd4390',
-        '/wd4554',
-        '/wd4800',
-        '/wd4503',
-        '/wd4819',
-    ],
-)
-
-
-input_files = [
-    'animator/SkTime.cpp',
-    'corecg/Sk64.cpp',
-    'corecg/SkBuffer.cpp',
-    'corecg/SkChunkAlloc.cpp',
-    'corecg/SkCordic.cpp',
-    'corecg/SkDebug.cpp',
-    'corecg/SkDebug_stdio.cpp',
-    'corecg/SkFloat.cpp',
-    'corecg/SkInterpolator.cpp',
-    'corecg/SkMath.cpp',
-    'corecg/SkMatrix.cpp',
-    'corecg/SkMemory_stdlib.cpp',
-    'corecg/SkPoint.cpp',
-    'corecg/SkRect.cpp',
-    'corecg/SkRegion.cpp',
-    'effects/Sk1DPathEffect.cpp',
-    'effects/Sk2DPathEffect.cpp',
-    'effects/SkAvoidXfermode.cpp',
-    'effects/SkBlurDrawLooper.cpp',
-    'effects/SkBlurMask.cpp',
-    'effects/SkBlurMaskFilter.cpp',
-    'effects/SkCamera.cpp',
-    'effects/SkColorFilters.cpp',
-    'effects/SkColorMatrix.cpp',
-    'effects/SkColorMatrixFilter.cpp',
-    'effects/SkCornerPathEffect.cpp',
-    'effects/SkCullPoints.cpp',
-    'effects/SkDashPathEffect.cpp',
-    'effects/SkDiscretePathEffect.cpp',
-    'effects/SkEmbossMask.cpp',
-    'effects/SkEmbossMaskFilter.cpp',
-    'effects/SkGradientShader.cpp',
-    'effects/SkKernel33MaskFilter.cpp',
-    'effects/SkLayerRasterizer.cpp',
-    'effects/SkPaintFlagsDrawFilter.cpp',
-    'effects/SkPixelXorXfermode.cpp',
-    'effects/SkShaderExtras.cpp',
-    'effects/SkTransparentShader.cpp',
-    'effects/SkUnitMappers.cpp',
-    'images/SkImageDecoder.cpp',
-    'images/SkImageRef.cpp',
-    'images/SkStream.cpp',
-    'images/SkStream.cpp',
-    'picture/SkPictureFlat.cpp',
-    'picture/SkPicturePlayback.cpp',
-    'picture/SkPictureRecord.cpp',
-    'ports/SkFontHost_none.cpp',
-    'ports/SkGlobals_global.cpp',
-    'ports/SkImageDecoder_Factory.cpp',
-    'ports/SkOSFile_stdio.cpp',
-    'ports/SkThread_win.cpp',
-    'sgl/SkAlphaRuns.cpp',
-    'sgl/SkBitmap.cpp',
-    'sgl/SkBitmapProcShader.cpp',
-    'sgl/SkBitmapProcState.cpp',
-    'sgl/SkBitmapProcState_matrixProcs.cpp',
-    'sgl/SkBitmapSampler.cpp',
-    'sgl/SkBitmapShader.cpp',
-    'sgl/SkBlitRow_D16.cpp',
-    'sgl/SkBlitRow_D4444.cpp',
-    'sgl/SkBlitter.cpp',
-    'sgl/SkBlitter_4444.cpp',
-    'sgl/SkBlitter_A1.cpp',
-    'sgl/SkBlitter_A8.cpp',
-    'sgl/SkBlitter_ARGB32.cpp',
-    'sgl/SkBlitter_RGB16.cpp',
-    'sgl/SkBlitter_Sprite.cpp',
-    'sgl/SkCanvas.cpp',
-    'sgl/SkColor.cpp',
-    'sgl/SkColorFilter.cpp',
-    'sgl/SkColorTable.cpp',
-    'sgl/SkDeque.cpp',
-    'sgl/SkDevice.cpp',
-    'sgl/SkDither.cpp',
-    'sgl/SkDraw.cpp',
-    'sgl/SkEdge.cpp',
-    'sgl/SkFilterProc.cpp',
-    'sgl/SkFlattenable.cpp',
-    'sgl/SkGeometry.cpp',
-    'sgl/SkGlobals.cpp',
-    'sgl/SkGlyphCache.cpp',
-    'sgl/SkGraphics.cpp',
-    'sgl/SkMask.cpp',
-    'sgl/SkMaskFilter.cpp',
-    'sgl/SkPackBits.cpp',
-    'sgl/SkPaint.cpp',
-    'sgl/SkPath.cpp',
-    'sgl/SkPathEffect.cpp',
-    'sgl/SkPathMeasure.cpp',
-    'sgl/SkPicture.cpp',
-    'sgl/SkPixelRef.cpp',
-    'sgl/SkProcSpriteBlitter.cpp',
-    'sgl/SkPtrRecorder.cpp',
-    'sgl/SkRasterizer.cpp',
-    'sgl/SkRefCnt.cpp',
-    'sgl/SkRegion_path.cpp',
-    'sgl/SkScalerContext.cpp',
-    'sgl/SkScan.cpp',
-    'sgl/SkScan_Antihair.cpp',
-    'sgl/SkScan_AntiPath.cpp',
-    'sgl/SkScan_Hairline.cpp',
-    'sgl/SkScan_Path.cpp',
-    'sgl/SkShader.cpp',
-    'sgl/SkSpriteBlitter_ARGB32.cpp',
-    'sgl/SkSpriteBlitter_RGB16.cpp',
-    'sgl/SkString.cpp',
-    'sgl/SkStroke.cpp',
-    'sgl/SkStrokerPriv.cpp',
-    'sgl/SkTSearch.cpp',
-    'sgl/SkTypeface_fake.cpp',
-    'sgl/SkUtils.cpp',
-    'sgl/SkWriter32.cpp',
-    'sgl/SkXfermode.cpp',
-]
-
-env_p = env.Clone(
-    PCHSTOP = 'SkTypes.h',
-    PDB = 'vc80.pdb',
-)
-
-# TODO(rspangler): This step forces -Zi, but doesn't actually use it.  Need to
-# fix so it doesn't override our -Z7.  -Zi also causes vc80.pdb to be created
-# in the skia directory.
-# TODO(bradnelson): This step creates a skia.pch.ib_tag file to be created. 
-# It's a 0-length file so likely harmless.  Is this a side effect of having
-# IncrediBuild installed on the build machine?
-pch, obj = env_p.PCH(['skia.pch', 'precompiled.obj'], 'precompiled.cc')
-env_p['PCH'] = pch
-
-env.StaticLibrary('skia', input_files + [obj])
-=======
 # Copyright (c) 2006-2008 The Chromium Authors. All rights reserved.
 # Use of this source code is governed by a BSD-style license that can be
 # found in the LICENSE file.
@@ -374,4 +177,3 @@
   input_files += [obj]
 
 env.ChromeStaticLibrary('skia', input_files)
->>>>>>> b8afeda4
