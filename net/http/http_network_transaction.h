--- conflicted
+++ resolved
@@ -1,41 +1,19 @@
-// Copyright 2008, Google Inc.
-// All rights reserved.
-//
-// Redistribution and use in source and binary forms, with or without
-// modification, are permitted provided that the following conditions are
-// met:
-//
-//    * Redistributions of source code must retain the above copyright
-// notice, this list of conditions and the following disclaimer.
-//    * Redistributions in binary form must reproduce the above
-// copyright notice, this list of conditions and the following disclaimer
-// in the documentation and/or other materials provided with the
-// distribution.
-//    * Neither the name of Google Inc. nor the names of its
-// contributors may be used to endorse or promote products derived from
-// this software without specific prior written permission.
-//
-// THIS SOFTWARE IS PROVIDED BY THE COPYRIGHT HOLDERS AND CONTRIBUTORS
-// "AS IS" AND ANY EXPRESS OR IMPLIED WARRANTIES, INCLUDING, BUT NOT
-// LIMITED TO, THE IMPLIED WARRANTIES OF MERCHANTABILITY AND FITNESS FOR
-// A PARTICULAR PURPOSE ARE DISCLAIMED. IN NO EVENT SHALL THE COPYRIGHT
-// OWNER OR CONTRIBUTORS BE LIABLE FOR ANY DIRECT, INDIRECT, INCIDENTAL,
-// SPECIAL, EXEMPLARY, OR CONSEQUENTIAL DAMAGES (INCLUDING, BUT NOT
-// LIMITED TO, PROCUREMENT OF SUBSTITUTE GOODS OR SERVICES; LOSS OF USE,
-// DATA, OR PROFITS; OR BUSINESS INTERRUPTION) HOWEVER CAUSED AND ON ANY
-// THEORY OF LIABILITY, WHETHER IN CONTRACT, STRICT LIABILITY, OR TORT
-// (INCLUDING NEGLIGENCE OR OTHERWISE) ARISING IN ANY WAY OUT OF THE USE
-// OF THIS SOFTWARE, EVEN IF ADVISED OF THE POSSIBILITY OF SUCH DAMAGE.
+// Copyright (c) 2006-2008 The Chromium Authors. All rights reserved.
+// Use of this source code is governed by a BSD-style license that can be
+// found in the LICENSE file.
 
 #ifndef NET_HTTP_HTTP_NETWORK_TRANSACTION_H_
 #define NET_HTTP_HTTP_NETWORK_TRANSACTION_H_
 
+#include <string>
+
 #include "base/ref_counted.h"
 #include "net/base/address_list.h"
-#include "net/http/http_connection.h"
-#include "net/http/http_proxy_service.h"
+#include "net/base/client_socket_handle.h"
+#include "net/base/host_resolver.h"
 #include "net/http/http_response_info.h"
 #include "net/http/http_transaction.h"
+#include "net/proxy/proxy_service.h"
 
 namespace net {
 
@@ -66,6 +44,7 @@
  private:
   ~HttpNetworkTransaction();
   void BuildRequestHeaders();
+  void BuildTunnelRequest();
   void DoCallback(int result);
   void OnIOComplete(int result);
 
@@ -84,11 +63,8 @@
   int DoResolveHostComplete(int result);
   int DoConnect();
   int DoConnectComplete(int result);
-<<<<<<< HEAD
-=======
   int DoSSLConnectOverTunnel();
   int DoSSLConnectOverTunnelComplete(int result);
->>>>>>> b8afeda4
   int DoWriteHeaders();
   int DoWriteHeadersComplete(int result);
   int DoWriteBody();
@@ -98,11 +74,7 @@
   int DoReadBody();
   int DoReadBodyComplete(int result);
 
-<<<<<<< HEAD
-  // Called when read_buf_ contains the complete response headers.
-=======
   // Called when header_buf_ contains the complete response headers.
->>>>>>> b8afeda4
   int DidReadResponseHeaders();
 
   // Called to handle a certificate error.  Returns OK if the error should be
@@ -130,18 +102,18 @@
   const HttpRequestInfo* request_;
   HttpResponseInfo response_;
 
-  HttpProxyService::PacRequest* pac_request_;
-  HttpProxyInfo proxy_info_;
+  ProxyService::PacRequest* pac_request_;
+  ProxyInfo proxy_info_;
 
-  scoped_ptr<HostResolver> resolver_;
+  HostResolver resolver_;
   AddressList addresses_;
 
   ClientSocketFactory* socket_factory_;
-  HttpConnection connection_;
+  ClientSocketHandle connection_;
   bool reused_socket_;
 
   bool using_ssl_;     // True if handling a HTTPS request
-  bool using_proxy_;   // True if using a HTTP proxy
+  bool using_proxy_;   // True if using a proxy for HTTP (not HTTPS)
   bool using_tunnel_;  // True if using a tunnel for HTTPS
 
   // True while establishing a tunnel.  This allows the HTTP CONNECT
@@ -152,8 +124,8 @@
   bool establishing_tunnel_;
 
   std::string request_headers_;
+  size_t request_headers_bytes_sent_;
   scoped_ptr<UploadDataStream> request_body_stream_;
-  uint64 bytes_sent_;
 
   // The read buffer may be larger than it is full.  The 'capacity' indicates
   // the allocation size of the buffer, and the 'len' indicates how much data
@@ -181,7 +153,6 @@
   char* read_buf_;
   int read_buf_len_;
 
-  // The different states for the 'Start' routine.
   enum State {
     STATE_RESOLVE_PROXY,
     STATE_RESOLVE_PROXY_COMPLETE,
@@ -191,11 +162,8 @@
     STATE_RESOLVE_HOST_COMPLETE,
     STATE_CONNECT,
     STATE_CONNECT_COMPLETE,
-<<<<<<< HEAD
-=======
     STATE_SSL_CONNECT_OVER_TUNNEL,
     STATE_SSL_CONNECT_OVER_TUNNEL_COMPLETE,
->>>>>>> b8afeda4
     STATE_WRITE_HEADERS,
     STATE_WRITE_HEADERS_COMPLETE,
     STATE_WRITE_BODY,
@@ -211,4 +179,4 @@
 
 }  // namespace net
 
-#endif  // NET_HTTP_HTTP_NETWORK_TRANSACTION_H_+#endif  // NET_HTTP_HTTP_NETWORK_TRANSACTION_H_
