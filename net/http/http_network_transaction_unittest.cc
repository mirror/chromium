--- conflicted
+++ resolved
@@ -192,11 +192,7 @@
   virtual net::SSLClientSocket* CreateSSLClientSocket(
       net::ClientSocket* transport_socket,
       const std::string& hostname,
-<<<<<<< HEAD
-      int protocol_version_mask) {
-=======
       const net::SSLConfig& ssl_config) {
->>>>>>> 12c75e7a
     return NULL;
   }
 };
