// Copyright 2008, Google Inc.
// All rights reserved.
//
// Redistribution and use in source and binary forms, with or without
// modification, are permitted provided that the following conditions are
// met:
//
//    * Redistributions of source code must retain the above copyright
// notice, this list of conditions and the following disclaimer.
//    * Redistributions in binary form must reproduce the above
// copyright notice, this list of conditions and the following disclaimer
// in the documentation and/or other materials provided with the
// distribution.
//    * Neither the name of Google Inc. nor the names of its
// contributors may be used to endorse or promote products derived from
// this software without specific prior written permission.
//
// THIS SOFTWARE IS PROVIDED BY THE COPYRIGHT HOLDERS AND CONTRIBUTORS
// "AS IS" AND ANY EXPRESS OR IMPLIED WARRANTIES, INCLUDING, BUT NOT
// LIMITED TO, THE IMPLIED WARRANTIES OF MERCHANTABILITY AND FITNESS FOR
// A PARTICULAR PURPOSE ARE DISCLAIMED. IN NO EVENT SHALL THE COPYRIGHT
// OWNER OR CONTRIBUTORS BE LIABLE FOR ANY DIRECT, INDIRECT, INCIDENTAL,
// SPECIAL, EXEMPLARY, OR CONSEQUENTIAL DAMAGES (INCLUDING, BUT NOT
// LIMITED TO, PROCUREMENT OF SUBSTITUTE GOODS OR SERVICES; LOSS OF USE,
// DATA, OR PROFITS; OR BUSINESS INTERRUPTION) HOWEVER CAUSED AND ON ANY
// THEORY OF LIABILITY, WHETHER IN CONTRACT, STRICT LIABILITY, OR TORT
// (INCLUDING NEGLIGENCE OR OTHERWISE) ARISING IN ANY WAY OUT OF THE USE
// OF THIS SOFTWARE, EVEN IF ADVISED OF THE POSSIBILITY OF SUCH DAMAGE.

#include "net/base/client_socket_factory.h"
#include "net/base/test_completion_callback.h"
#include "net/base/upload_data.h"
#include "net/http/http_network_session.h"
#include "net/http/http_network_transaction.h"
#include "net/http/http_transaction_unittest.h"
#include "testing/gtest/include/gtest/gtest.h"

//-----------------------------------------------------------------------------

namespace {

struct MockConnect {
  bool async;
  int result;
};

struct MockRead {
  bool async;
  int result;  // Ignored if data is non-null.
  const char* data;
  int data_len;  // -1 if strlen(data) should be used.
};

struct MockSocket {
  MockConnect connect;
  MockRead* reads;  // Terminated by a MockRead element with data == NULL.
};

// Holds an array of MockSocket elements.  As MockTCPClientSocket objects get
// instantiated, they take their data from the i'th element of this array.
//
// Tests should assign the first N entries of mock_sockets to point to valid
// MockSocket objects.  The first unused entry should be NULL'd.
//
MockSocket* mock_sockets[10];

// Index of the next mock_sockets element to use.
int mock_sockets_index;

class MockTCPClientSocket : public net::ClientSocket {
 public:
  MockTCPClientSocket(const net::AddressList& addresses)
#pragma warning(suppress:4355)
      : data_(mock_sockets[mock_sockets_index++]),
        method_factory_(this),
        callback_(NULL),
        read_index_(0),
        read_offset_(0),
        connected_(false) {
    DCHECK(data_) << "overran mock_sockets array";
  }
  // ClientSocket methods:
  virtual int Connect(net::CompletionCallback* callback) {
    DCHECK(!callback_);
    if (connected_)
      return net::OK;
    connected_ = true;
    if (data_->connect.async) {
      RunCallbackAsync(callback, data_->connect.result);
      return net::ERR_IO_PENDING;
    }
    return data_->connect.result;
  }
  virtual int ReconnectIgnoringLastError(net::CompletionCallback* callback) {
    NOTREACHED();
    return net::ERR_FAILED;
  }
  virtual void Disconnect() {
    connected_ = false;
    callback_ = NULL;
  }
  virtual bool IsConnected() const {
    return connected_;
  }
  // Socket methods:
  virtual int Read(char* buf, int buf_len, net::CompletionCallback* callback) {
    DCHECK(!callback_);
    MockRead& r = data_->reads[read_index_];
    int result;
    if (r.data) {
      if (r.data_len == -1)
        r.data_len = static_cast<int>(strlen(r.data));
      if (r.data_len - read_offset_ > 0) {
        result = std::min(buf_len, r.data_len - read_offset_);
        memcpy(buf, r.data + read_offset_, result);
        read_offset_ += result;
        if (read_offset_ == r.data_len) {
          read_index_++;
          read_offset_ = 0;
        }
      } else {
        result = 0;  // EOF
      }
    } else {
      result = r.result;
    }
    if (r.async) {
      RunCallbackAsync(callback, result);
      return net::ERR_IO_PENDING;
    }
    return result;
  }
  virtual int Write(const char* buf, int buf_len,
                    net::CompletionCallback* callback) {
    DCHECK(!callback_);
    return buf_len;  // OK, we wrote it.
  }
 private:
  void RunCallbackAsync(net::CompletionCallback* callback, int result) {
    callback_ = callback;
    MessageLoop::current()->PostTask(FROM_HERE,
        method_factory_.NewRunnableMethod(
            &MockTCPClientSocket::RunCallback, result));
  }
  void RunCallback(int result) {
    net::CompletionCallback* c = callback_;
    callback_ = NULL;
    if (c)
      c->Run(result);
  }
  MockSocket* data_;
  ScopedRunnableMethodFactory<MockTCPClientSocket> method_factory_;
  net::CompletionCallback* callback_;
  int read_index_;
  int read_offset_;
  bool connected_;
};

class MockClientSocketFactory : public net::ClientSocketFactory {
 public:
  virtual net::ClientSocket* CreateTCPClientSocket(
      const net::AddressList& addresses) {
    return new MockTCPClientSocket(addresses);
  }
  virtual net::ClientSocket* CreateSSLClientSocket(
      net::ClientSocket* transport_socket,
      const std::string& hostname) {
    return NULL;
  }
};

MockClientSocketFactory mock_socket_factory;

class NullProxyResolver : public net::HttpProxyResolver {
 public:
  virtual int GetProxyConfig(net::HttpProxyConfig* config) {
    return net::ERR_FAILED;
  }
  virtual int GetProxyForURL(const std::wstring& query_url,
                             const std::wstring& pac_url,
                             net::HttpProxyInfo* results) {
    return net::ERR_FAILED;
  }
};

net::HttpNetworkSession* CreateSession() {
  return new net::HttpNetworkSession(new NullProxyResolver());
}

class HttpNetworkTransactionTest : public testing::Test {
 public:
  virtual void SetUp() {
    mock_sockets[0] = NULL;
    mock_sockets_index = 0;
  }
};

struct SimpleGetHelperResult {
  std::string status_line;
  std::string response_data;
};

SimpleGetHelperResult SimpleGetHelper(MockRead data_reads[]) {
  SimpleGetHelperResult out;

  net::HttpTransaction* trans = new net::HttpNetworkTransaction(
      CreateSession(), &mock_socket_factory);

  net::HttpRequestInfo request;
  request.method = "GET";
  request.url = GURL("http://www.google.com/");
  request.load_flags = 0;

  MockSocket data;
  data.connect.async = true;
  data.connect.result = net::OK;
  data.reads = data_reads;
  mock_sockets[0] = &data;
  mock_sockets[1] = NULL;

  TestCompletionCallback callback;

  int rv = trans->Start(&request, &callback);
  EXPECT_EQ(net::ERR_IO_PENDING, rv);

  rv = callback.WaitForResult();
  EXPECT_EQ(net::OK, rv);

  const net::HttpResponseInfo* response = trans->GetResponseInfo();
  EXPECT_TRUE(response != NULL);

  EXPECT_TRUE(response->headers != NULL);
  out.status_line = response->headers->GetStatusLine();

  rv = ReadTransaction(trans, &out.response_data);
  EXPECT_EQ(net::OK, rv);

  trans->Destroy();

  // Empty the current queue.
<<<<<<< HEAD
  MessageLoop::current()->Quit();
  MessageLoop::current()->Run();
=======
  MessageLoop::current()->RunAllPending();

  return out;
}

}  // namespace

//-----------------------------------------------------------------------------

TEST_F(HttpNetworkTransactionTest, Basic) {
  net::HttpTransaction* trans = new net::HttpNetworkTransaction(
      CreateSession(), &mock_socket_factory);
  trans->Destroy();
}

TEST_F(HttpNetworkTransactionTest, SimpleGET) {
  MockRead data_reads[] = {
    { true, 0, "HTTP/1.0 200 OK\r\n\r\n", -1 },
    { true, 0, "hello world", -1 },
    { false, net::OK, NULL, 0 },
  };

  SimpleGetHelperResult out = SimpleGetHelper(data_reads);
  EXPECT_EQ("HTTP/1.0 200 OK", out.status_line);
  EXPECT_EQ("hello world", out.response_data);
}

// Response with no status line.
TEST_F(HttpNetworkTransactionTest, SimpleGETNoHeaders) {
  MockRead data_reads[] = {
    { true, 0, "hello world", -1 },
    { false, net::OK, NULL, 0 },
  };

  SimpleGetHelperResult out = SimpleGetHelper(data_reads);
  EXPECT_EQ("HTTP/0.9 200 OK", out.status_line);
  EXPECT_EQ("hello world", out.response_data);
}

// Allow up to 4 bytes of junk to precede status line.
TEST_F(HttpNetworkTransactionTest, StatusLineJunk2Bytes) {
  MockRead data_reads[] = {
    { true, 0, "xxxHTTP/1.0 404 Not Found\nServer: blah\n\nDATA", -1 },
    { false, net::OK, NULL, 0 },
  };
  SimpleGetHelperResult out = SimpleGetHelper(data_reads);
  EXPECT_EQ("HTTP/1.0 404 Not Found", out.status_line);
  EXPECT_EQ("DATA", out.response_data);
}

// Allow up to 4 bytes of junk to precede status line.
TEST_F(HttpNetworkTransactionTest, StatusLineJunk4Bytes) {
  MockRead data_reads[] = {
    { true, 0, "\n\nQJHTTP/1.0 404 Not Found\nServer: blah\n\nDATA", -1 },
    { false, net::OK, NULL, 0 },
  };
  SimpleGetHelperResult out = SimpleGetHelper(data_reads);
  EXPECT_EQ("HTTP/1.0 404 Not Found", out.status_line);
  EXPECT_EQ("DATA", out.response_data);
}

// Beyond 4 bytes of slop and it should fail to find a status line.
TEST_F(HttpNetworkTransactionTest, StatusLineJunk5Bytes) {
  MockRead data_reads[] = {
    { true, 0, "xxxxxHTTP/1.1 404 Not Found\nServer: blah", -1 },
    { false, net::OK, NULL, 0 },
  };
  SimpleGetHelperResult out = SimpleGetHelper(data_reads);
  EXPECT_TRUE(out.status_line == "HTTP/0.9 200 OK");
  EXPECT_TRUE(out.response_data == "xxxxxHTTP/1.1 404 Not Found\nServer: blah");
}

// Same as StatusLineJunk4Bytes, except the read chunks are smaller.
TEST_F(HttpNetworkTransactionTest, StatusLineJunk4Bytes_Slow) {
  MockRead data_reads[] = {
    { true, 0, "\n", -1 },
    { true, 0, "\n", -1 },
    { true, 0, "Q", -1 },
    { true, 0, "J", -1 },
    { true, 0, "HTTP/1.0 404 Not Found\nServer: blah\n\nDATA", -1 },
    { false, net::OK, NULL, 0 },
  };
  SimpleGetHelperResult out = SimpleGetHelper(data_reads);
  EXPECT_EQ("HTTP/1.0 404 Not Found", out.status_line);
  EXPECT_EQ("DATA", out.response_data);
}

// Close the connection before enough bytes to have a status line.
TEST_F(HttpNetworkTransactionTest, StatusLinePartial) {
  MockRead data_reads[] = {
    { true, 0, "HTT", -1 },
    { false, net::OK, NULL, 0 },
  };
  SimpleGetHelperResult out = SimpleGetHelper(data_reads);
  EXPECT_EQ("HTTP/0.9 200 OK", out.status_line);
  EXPECT_EQ("HTT", out.response_data);
>>>>>>> b8afeda4
}

TEST_F(HttpNetworkTransactionTest, ReuseConnection) {
  scoped_refptr<net::HttpNetworkSession> session = CreateSession();

  MockRead data_reads[] = {
    { true, 0, "HTTP/1.1 200 OK\r\nContent-Length: 5\r\n\r\n", -1 },
    { true, 0, "hello", -1 },
    { true, 0, "HTTP/1.1 200 OK\r\nContent-Length: 5\r\n\r\n", -1 },
    { true, 0, "world", -1 },
    { false, net::OK, NULL, 0 },
  };
  MockSocket data;
  data.connect.async = true;
  data.connect.result = net::OK;
  data.reads = data_reads;
  mock_sockets[0] = &data;
  mock_sockets[1] = NULL;

  const char* kExpectedResponseData[] = {
    "hello", "world"
  };

  for (int i = 0; i < 2; ++i) {
    net::HttpTransaction* trans =
        new net::HttpNetworkTransaction(session, &mock_socket_factory);

    net::HttpRequestInfo request;
    request.method = "GET";
    request.url = GURL("http://www.google.com/");
    request.load_flags = 0;

    TestCompletionCallback callback;

    int rv = trans->Start(&request, &callback);
    EXPECT_EQ(net::ERR_IO_PENDING, rv);

    rv = callback.WaitForResult();
    EXPECT_EQ(net::OK, rv);

    const net::HttpResponseInfo* response = trans->GetResponseInfo();
    EXPECT_TRUE(response != NULL);

    EXPECT_TRUE(response->headers != NULL);
    EXPECT_TRUE(response->headers->GetStatusLine() == "HTTP/1.1 200 OK");

    std::string response_data;
    rv = ReadTransaction(trans, &response_data);
    EXPECT_EQ(net::OK, rv);
    EXPECT_TRUE(response_data == kExpectedResponseData[i]);

    trans->Destroy();

    // Empty the current queue.
    MessageLoop::current()->Quit();
    MessageLoop::current()->Run();
  }
}

TEST_F(HttpNetworkTransactionTest, Ignores100) {
  net::HttpTransaction* trans = new net::HttpNetworkTransaction(
      CreateSession(), &mock_socket_factory);

  net::HttpRequestInfo request;
  request.method = "POST";
  request.url = GURL("http://www.foo.com/");
  request.upload_data = new net::UploadData;
  request.upload_data->AppendBytes("foo", 3);
  request.load_flags = 0;

  MockRead data_reads[] = {
    { true, 0, "HTTP/1.0 100 Continue\r\n\r\n", -1 },
    { true, 0, "HTTP/1.0 200 OK\r\n\r\n", -1 },
    { true, 0, "hello world", -1 },
    { false, net::OK, NULL, 0 },
  };
  MockSocket data;
  data.connect.async = true;
  data.connect.result = net::OK;
  data.reads = data_reads;
  mock_sockets[0] = &data;
  mock_sockets[1] = NULL;

  TestCompletionCallback callback;

  int rv = trans->Start(&request, &callback);
  EXPECT_EQ(net::ERR_IO_PENDING, rv);

  rv = callback.WaitForResult();
  EXPECT_EQ(net::OK, rv);

  const net::HttpResponseInfo* response = trans->GetResponseInfo();
  EXPECT_TRUE(response != NULL);

  EXPECT_TRUE(response->headers != NULL);
  EXPECT_TRUE(response->headers->GetStatusLine() == "HTTP/1.0 200 OK");

  std::string response_data;
  rv = ReadTransaction(trans, &response_data);
  EXPECT_EQ(net::OK, rv);
  EXPECT_TRUE(response_data == "hello world");

  trans->Destroy();

  // Empty the current queue.
  MessageLoop::current()->Quit();
  MessageLoop::current()->Run();
}

TEST_F(HttpNetworkTransactionTest, KeepAliveConnectionReset) {
  scoped_refptr<net::HttpNetworkSession> session = CreateSession();

  net::HttpRequestInfo request;
  request.method = "GET";
  request.url = GURL("http://www.foo.com/");
  request.load_flags = 0;

  MockRead data1_reads[] = {
    { true, 0, "HTTP/1.1 200 OK\r\nContent-Length: 5\r\n\r\n", -1 },
    { true, 0, "hello", -1 },
    { true, net::ERR_CONNECTION_RESET, NULL, 0 },
  };
  MockSocket data1;
  data1.connect.async = true;
  data1.connect.result = net::OK;
  data1.reads = data1_reads;
  mock_sockets[0] = &data1;

  MockRead data2_reads[] = {
    { true, 0, "HTTP/1.1 200 OK\r\nContent-Length: 5\r\n\r\n", -1 },
    { true, 0, "world", -1 },
    { true, net::OK, NULL, 0 },
  };
  MockSocket data2;
  data2.connect.async = true;
  data2.connect.result = net::OK;
  data2.reads = data2_reads;
  mock_sockets[1] = &data2;

  const char* kExpectedResponseData[] = {
    "hello", "world"
  };

  for (int i = 0; i < 2; ++i) {
    TestCompletionCallback callback;

    net::HttpTransaction* trans =
        new net::HttpNetworkTransaction(session, &mock_socket_factory);

    int rv = trans->Start(&request, &callback);
    EXPECT_EQ(net::ERR_IO_PENDING, rv);

    rv = callback.WaitForResult();
    EXPECT_EQ(net::OK, rv);

    const net::HttpResponseInfo* response = trans->GetResponseInfo();
    EXPECT_TRUE(response != NULL);

    EXPECT_TRUE(response->headers != NULL);
    EXPECT_TRUE(response->headers->GetStatusLine() == "HTTP/1.1 200 OK");

    std::string response_data;
    rv = ReadTransaction(trans, &response_data);
    EXPECT_EQ(net::OK, rv);
    EXPECT_TRUE(response_data == kExpectedResponseData[i]);

    trans->Destroy();

    // Empty the current queue.
    MessageLoop::current()->Quit();
    MessageLoop::current()->Run();
  }
}<|MERGE_RESOLUTION|>--- conflicted
+++ resolved
@@ -1,31 +1,6 @@
-// Copyright 2008, Google Inc.
-// All rights reserved.
-//
-// Redistribution and use in source and binary forms, with or without
-// modification, are permitted provided that the following conditions are
-// met:
-//
-//    * Redistributions of source code must retain the above copyright
-// notice, this list of conditions and the following disclaimer.
-//    * Redistributions in binary form must reproduce the above
-// copyright notice, this list of conditions and the following disclaimer
-// in the documentation and/or other materials provided with the
-// distribution.
-//    * Neither the name of Google Inc. nor the names of its
-// contributors may be used to endorse or promote products derived from
-// this software without specific prior written permission.
-//
-// THIS SOFTWARE IS PROVIDED BY THE COPYRIGHT HOLDERS AND CONTRIBUTORS
-// "AS IS" AND ANY EXPRESS OR IMPLIED WARRANTIES, INCLUDING, BUT NOT
-// LIMITED TO, THE IMPLIED WARRANTIES OF MERCHANTABILITY AND FITNESS FOR
-// A PARTICULAR PURPOSE ARE DISCLAIMED. IN NO EVENT SHALL THE COPYRIGHT
-// OWNER OR CONTRIBUTORS BE LIABLE FOR ANY DIRECT, INDIRECT, INCIDENTAL,
-// SPECIAL, EXEMPLARY, OR CONSEQUENTIAL DAMAGES (INCLUDING, BUT NOT
-// LIMITED TO, PROCUREMENT OF SUBSTITUTE GOODS OR SERVICES; LOSS OF USE,
-// DATA, OR PROFITS; OR BUSINESS INTERRUPTION) HOWEVER CAUSED AND ON ANY
-// THEORY OF LIABILITY, WHETHER IN CONTRACT, STRICT LIABILITY, OR TORT
-// (INCLUDING NEGLIGENCE OR OTHERWISE) ARISING IN ANY WAY OUT OF THE USE
-// OF THIS SOFTWARE, EVEN IF ADVISED OF THE POSSIBILITY OF SUCH DAMAGE.
+// Copyright (c) 2006-2008 The Chromium Authors. All rights reserved.
+// Use of this source code is governed by a BSD-style license that can be
+// found in the LICENSE file.
 
 #include "net/base/client_socket_factory.h"
 #include "net/base/test_completion_callback.h"
@@ -171,14 +146,14 @@
 
 MockClientSocketFactory mock_socket_factory;
 
-class NullProxyResolver : public net::HttpProxyResolver {
+class NullProxyResolver : public net::ProxyResolver {
  public:
-  virtual int GetProxyConfig(net::HttpProxyConfig* config) {
+  virtual int GetProxyConfig(net::ProxyConfig* config) {
     return net::ERR_FAILED;
   }
-  virtual int GetProxyForURL(const std::wstring& query_url,
-                             const std::wstring& pac_url,
-                             net::HttpProxyInfo* results) {
+  virtual int GetProxyForURL(const std::string& query_url,
+                             const std::string& pac_url,
+                             net::ProxyInfo* results) {
     return net::ERR_FAILED;
   }
 };
@@ -238,10 +213,6 @@
   trans->Destroy();
 
   // Empty the current queue.
-<<<<<<< HEAD
-  MessageLoop::current()->Quit();
-  MessageLoop::current()->Run();
-=======
   MessageLoop::current()->RunAllPending();
 
   return out;
@@ -338,7 +309,6 @@
   SimpleGetHelperResult out = SimpleGetHelper(data_reads);
   EXPECT_EQ("HTTP/0.9 200 OK", out.status_line);
   EXPECT_EQ("HTT", out.response_data);
->>>>>>> b8afeda4
 }
 
 TEST_F(HttpNetworkTransactionTest, ReuseConnection) {
@@ -393,8 +363,7 @@
     trans->Destroy();
 
     // Empty the current queue.
-    MessageLoop::current()->Quit();
-    MessageLoop::current()->Run();
+    MessageLoop::current()->RunAllPending();
   }
 }
 
@@ -444,8 +413,7 @@
   trans->Destroy();
 
   // Empty the current queue.
-  MessageLoop::current()->Quit();
-  MessageLoop::current()->Run();
+  MessageLoop::current()->RunAllPending();
 }
 
 TEST_F(HttpNetworkTransactionTest, KeepAliveConnectionReset) {
@@ -508,7 +476,6 @@
     trans->Destroy();
 
     // Empty the current queue.
-    MessageLoop::current()->Quit();
-    MessageLoop::current()->Run();
+    MessageLoop::current()->RunAllPending();
   }
 }