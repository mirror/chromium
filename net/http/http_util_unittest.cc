// Copyright 2008, Google Inc.
// All rights reserved.
//
// Redistribution and use in source and binary forms, with or without
// modification, are permitted provided that the following conditions are
// met:
//
//    * Redistributions of source code must retain the above copyright
// notice, this list of conditions and the following disclaimer.
//    * Redistributions in binary form must reproduce the above
// copyright notice, this list of conditions and the following disclaimer
// in the documentation and/or other materials provided with the
// distribution.
//    * Neither the name of Google Inc. nor the names of its
// contributors may be used to endorse or promote products derived from
// this software without specific prior written permission.
//
// THIS SOFTWARE IS PROVIDED BY THE COPYRIGHT HOLDERS AND CONTRIBUTORS
// "AS IS" AND ANY EXPRESS OR IMPLIED WARRANTIES, INCLUDING, BUT NOT
// LIMITED TO, THE IMPLIED WARRANTIES OF MERCHANTABILITY AND FITNESS FOR
// A PARTICULAR PURPOSE ARE DISCLAIMED. IN NO EVENT SHALL THE COPYRIGHT
// OWNER OR CONTRIBUTORS BE LIABLE FOR ANY DIRECT, INDIRECT, INCIDENTAL,
// SPECIAL, EXEMPLARY, OR CONSEQUENTIAL DAMAGES (INCLUDING, BUT NOT
// LIMITED TO, PROCUREMENT OF SUBSTITUTE GOODS OR SERVICES; LOSS OF USE,
// DATA, OR PROFITS; OR BUSINESS INTERRUPTION) HOWEVER CAUSED AND ON ANY
// THEORY OF LIABILITY, WHETHER IN CONTRACT, STRICT LIABILITY, OR TORT
// (INCLUDING NEGLIGENCE OR OTHERWISE) ARISING IN ANY WAY OUT OF THE USE
// OF THIS SOFTWARE, EVEN IF ADVISED OF THE POSSIBILITY OF SUCH DAMAGE.

#include <algorithm>

#include "base/basictypes.h"
#include "net/http/http_util.h"
#include "testing/gtest/include/gtest/gtest.h"

using net::HttpUtil;

namespace {
class HttpUtilTest : public testing::Test {};
}

TEST(HttpUtilTest, HasHeader) {
  static const struct {
    const char* headers;
    const char* name;
    bool expected_result;
  } tests[] = {
    { "", "foo", false },
    { "foo\r\nbar", "foo", false },
    { "ffoo: 1", "foo", false },
    { "foo: 1", "foo", true },
    { "foo: 1\r\nbar: 2", "foo", true },
    { "fOO: 1\r\nbar: 2", "foo", true },
    { "g: 0\r\nfoo: 1\r\nbar: 2", "foo", true },
  };
  for (size_t i = 0; i < arraysize(tests); ++i) {
    bool result = HttpUtil::HasHeader(tests[i].headers, tests[i].name);
    EXPECT_EQ(tests[i].expected_result, result);
  }
}

TEST(HttpUtilTest, HeadersIterator) {
  std::string headers = "foo: 1\t\r\nbar: hello world\r\nbaz: 3 \r\n";

  HttpUtil::HeadersIterator it(headers.begin(), headers.end(), "\r\n");

  ASSERT_TRUE(it.GetNext());
  EXPECT_EQ(std::string("foo"), it.name());
  EXPECT_EQ(std::string("1"), it.values());

  ASSERT_TRUE(it.GetNext());
  EXPECT_EQ(std::string("bar"), it.name());
  EXPECT_EQ(std::string("hello world"), it.values());

  ASSERT_TRUE(it.GetNext());
  EXPECT_EQ(std::string("baz"), it.name());
  EXPECT_EQ(std::string("3"), it.values());

  EXPECT_FALSE(it.GetNext());
}

TEST(HttpUtilTest, HeadersIterator_MalformedLine) {
  std::string headers = "foo: 1\n: 2\n3\nbar: 4";

  HttpUtil::HeadersIterator it(headers.begin(), headers.end(), "\n");

  ASSERT_TRUE(it.GetNext());
  EXPECT_EQ(std::string("foo"), it.name());
  EXPECT_EQ(std::string("1"), it.values());

  ASSERT_TRUE(it.GetNext());
  EXPECT_EQ(std::string("bar"), it.name());
  EXPECT_EQ(std::string("4"), it.values());

  EXPECT_FALSE(it.GetNext());
}

TEST(HttpUtilTest, ValuesIterator) {
  std::string values = " must-revalidate,   no-cache=\"foo, bar\"\t, private ";

  HttpUtil::ValuesIterator it(values.begin(), values.end(), ',');

  ASSERT_TRUE(it.GetNext());
  EXPECT_EQ(std::string("must-revalidate"), it.value());

  ASSERT_TRUE(it.GetNext());
  EXPECT_EQ(std::string("no-cache=\"foo, bar\""), it.value());

  ASSERT_TRUE(it.GetNext());
  EXPECT_EQ(std::string("private"), it.value());

  EXPECT_FALSE(it.GetNext());
}

TEST(HttpUtilTest, ValuesIterator_Blanks) {
  std::string values = " \t ";

  HttpUtil::ValuesIterator it(values.begin(), values.end(), ',');

  EXPECT_FALSE(it.GetNext());
}

TEST(HttpUtilTest, LocateEndOfHeaders) {
  struct {
    const char* input;
    int expected_result;
  } tests[] = {
    { "foo\r\nbar\r\n\r\n", 12 },
    { "foo\nbar\n\n", 9 },
    { "foo\r\nbar\r\n\r\njunk", 12 },
    { "foo\nbar\n\njunk", 9 },
    { "foo\nbar\n\r\njunk", 10 },
    { "foo\nbar\r\n\njunk", 10 },
  };
  for (size_t i = 0; i < arraysize(tests); ++i) {
    int input_len = static_cast<int>(strlen(tests[i].input));
    int eoh = HttpUtil::LocateEndOfHeaders(tests[i].input, input_len);
    EXPECT_EQ(tests[i].expected_result, eoh);
  }
}

TEST(HttpUtilTest, AssembleRawHeaders) {
  struct {
    const char* input;
    const char* expected_result;  // with '\0' changed to '|'
  } tests[] = {
    { "HTTP/1.0 200 OK\r\nFoo: 1\r\nBar: 2\r\n\r\n",
      "HTTP/1.0 200 OK|Foo: 1|Bar: 2||" },

    { "HTTP/1.0 200 OK\nFoo: 1\nBar: 2\n\n",
      "HTTP/1.0 200 OK|Foo: 1|Bar: 2||" },
  };
  for (size_t i = 0; i < arraysize(tests); ++i) {
    int input_len = static_cast<int>(strlen(tests[i].input));
    std::string raw = HttpUtil::AssembleRawHeaders(tests[i].input, input_len);
    std::replace(raw.begin(), raw.end(), '\0', '|');
    EXPECT_TRUE(raw == tests[i].expected_result);
  }
<<<<<<< HEAD
=======
}

// Test SpecForRequest() and PathForRequest().
TEST(HttpUtilTest, RequestUrlSanitize) {
  struct {
    const char* url;
    const char* expected_spec;
    const char* expected_path;
  } tests[] = {
    { // Check that #hash is removed.
      "http://www.google.com:78/foobar?query=1#hash",
      "http://www.google.com:78/foobar?query=1",
      "/foobar?query=1"
    },
    { // The reference may itself contain # -- strip all of it.
      "http://192.168.0.1?query=1#hash#10#11#13#14",
      "http://192.168.0.1/?query=1",
      "/?query=1"
    },
    { // Strip username/password.
      "http://user:pass@google.com",
      "http://google.com/",
      "/"
    }
  };
  for (size_t i = 0; i < arraysize(tests); ++i) {
    GURL url(GURL(tests[i].url));
    std::string expected_spec(tests[i].expected_spec);
    std::string expected_path(tests[i].expected_path);

    EXPECT_EQ(expected_spec, HttpUtil::SpecForRequest(url));
    EXPECT_EQ(expected_path, HttpUtil::PathForRequest(url));
  }
>>>>>>> b8afeda4
}<|MERGE_RESOLUTION|>--- conflicted
+++ resolved
@@ -1,31 +1,6 @@
-// Copyright 2008, Google Inc.
-// All rights reserved.
-//
-// Redistribution and use in source and binary forms, with or without
-// modification, are permitted provided that the following conditions are
-// met:
-//
-//    * Redistributions of source code must retain the above copyright
-// notice, this list of conditions and the following disclaimer.
-//    * Redistributions in binary form must reproduce the above
-// copyright notice, this list of conditions and the following disclaimer
-// in the documentation and/or other materials provided with the
-// distribution.
-//    * Neither the name of Google Inc. nor the names of its
-// contributors may be used to endorse or promote products derived from
-// this software without specific prior written permission.
-//
-// THIS SOFTWARE IS PROVIDED BY THE COPYRIGHT HOLDERS AND CONTRIBUTORS
-// "AS IS" AND ANY EXPRESS OR IMPLIED WARRANTIES, INCLUDING, BUT NOT
-// LIMITED TO, THE IMPLIED WARRANTIES OF MERCHANTABILITY AND FITNESS FOR
-// A PARTICULAR PURPOSE ARE DISCLAIMED. IN NO EVENT SHALL THE COPYRIGHT
-// OWNER OR CONTRIBUTORS BE LIABLE FOR ANY DIRECT, INDIRECT, INCIDENTAL,
-// SPECIAL, EXEMPLARY, OR CONSEQUENTIAL DAMAGES (INCLUDING, BUT NOT
-// LIMITED TO, PROCUREMENT OF SUBSTITUTE GOODS OR SERVICES; LOSS OF USE,
-// DATA, OR PROFITS; OR BUSINESS INTERRUPTION) HOWEVER CAUSED AND ON ANY
-// THEORY OF LIABILITY, WHETHER IN CONTRACT, STRICT LIABILITY, OR TORT
-// (INCLUDING NEGLIGENCE OR OTHERWISE) ARISING IN ANY WAY OUT OF THE USE
-// OF THIS SOFTWARE, EVEN IF ADVISED OF THE POSSIBILITY OF SUCH DAMAGE.
+// Copyright (c) 2006-2008 The Chromium Authors. All rights reserved.
+// Use of this source code is governed by a BSD-style license that can be
+// found in the LICENSE file.
 
 #include <algorithm>
 
@@ -149,6 +124,285 @@
 
     { "HTTP/1.0 200 OK\nFoo: 1\nBar: 2\n\n",
       "HTTP/1.0 200 OK|Foo: 1|Bar: 2||" },
+
+    // Valid line continuation (single SP).
+    {
+      "HTTP/1.0 200 OK\n"
+      "Foo: 1\n"
+      " continuation\n"
+      "Bar: 2\n\n",
+
+      "HTTP/1.0 200 OK|"
+      "Foo: 1 continuation|"
+      "Bar: 2||"
+    },
+
+    // Valid line continuation (single HT).
+    {
+      "HTTP/1.0 200 OK\n"
+      "Foo: 1\n"
+      "\tcontinuation\n"
+      "Bar: 2\n\n",
+
+      "HTTP/1.0 200 OK|"
+      "Foo: 1 continuation|"
+      "Bar: 2||"
+    },
+
+    // Valid line continuation (multiple SP).
+    {
+      "HTTP/1.0 200 OK\n"
+      "Foo: 1\n"
+      "   continuation\n"
+      "Bar: 2\n\n",
+
+      "HTTP/1.0 200 OK|"
+      "Foo: 1 continuation|"
+      "Bar: 2||"
+    },
+
+    // Valid line continuation (multiple HT).
+    {
+      "HTTP/1.0 200 OK\n"
+      "Foo: 1\n"
+      "\t\t\tcontinuation\n"
+      "Bar: 2\n\n",
+
+      "HTTP/1.0 200 OK|"
+      "Foo: 1 continuation|"
+      "Bar: 2||"
+    },
+
+    // Valid line continuation (mixed HT, SP).
+    {
+      "HTTP/1.0 200 OK\n"
+      "Foo: 1\n"
+      " \t \t continuation\n"
+      "Bar: 2\n\n",
+
+      "HTTP/1.0 200 OK|"
+      "Foo: 1 continuation|"
+      "Bar: 2||"
+    },
+
+    // Valid multi-line continuation
+    {
+      "HTTP/1.0 200 OK\n"
+      "Foo: 1\n"
+      " continuation1\n"
+      "\tcontinuation2\n"
+      "  continuation3\n"
+      "Bar: 2\n\n",
+
+      "HTTP/1.0 200 OK|"
+      "Foo: 1 continuation1 continuation2 continuation3|"
+      "Bar: 2||"
+    },
+
+    // Continuation of quoted value.
+    // This is different from what Firefox does, since it
+    // will preserve the LWS.
+    {
+      "HTTP/1.0 200 OK\n"
+      "Etag: \"34534-d3\n"
+      "    134q\"\n"
+      "Bar: 2\n\n",
+
+      "HTTP/1.0 200 OK|"
+      "Etag: \"34534-d3 134q\"|"
+      "Bar: 2||"
+    },
+
+    // Valid multi-line continuation, full LWS lines
+    {
+      "HTTP/1.0 200 OK\n"
+      "Foo: 1\n"
+      "         \n"
+      "\t\t\t\t\n"
+      "\t  continuation\n"
+      "Bar: 2\n\n",
+
+      // One SP per continued line = 3.
+      "HTTP/1.0 200 OK|"
+      "Foo: 1   continuation|"
+      "Bar: 2||"
+    },
+
+    // Valid multi-line continuation, all LWS
+    {
+      "HTTP/1.0 200 OK\n"
+      "Foo: 1\n"
+      "         \n"
+      "\t\t\t\t\n"
+      "\t  \n"
+      "Bar: 2\n\n",
+
+      // One SP per continued line = 3.
+      "HTTP/1.0 200 OK|"
+      "Foo: 1   |"
+      "Bar: 2||"
+    },
+
+    // Valid line continuation (No value bytes in first line).
+    {
+      "HTTP/1.0 200 OK\n"
+      "Foo:\n"
+      " value\n"
+      "Bar: 2\n\n",
+
+      "HTTP/1.0 200 OK|"
+      "Foo: value|"
+      "Bar: 2||"
+    },
+
+    // Not a line continuation (can't continue status line).
+    {
+      "HTTP/1.0 200 OK\n"
+      " Foo: 1\n"
+      "Bar: 2\n\n",
+
+      "HTTP/1.0 200 OK|"
+      " Foo: 1|"
+      "Bar: 2||"
+    },
+
+    // Not a line continuation (can't continue status line).
+    {
+      "HTTP/1.0\n"
+      " 200 OK\n"
+      "Foo: 1\n"
+      "Bar: 2\n\n",
+
+      "HTTP/1.0|"
+      " 200 OK|"
+      "Foo: 1|"
+      "Bar: 2||"
+    },
+
+    // Not a line continuation (can't continue status line).
+    {
+      "HTTP/1.0 404\n"
+      " Not Found\n"
+      "Foo: 1\n"
+      "Bar: 2\n\n",
+
+      "HTTP/1.0 404|"
+      " Not Found|"
+      "Foo: 1|"
+      "Bar: 2||"
+    },
+
+    // Unterminated status line.
+    {
+      "HTTP/1.0 200 OK",
+      
+      "HTTP/1.0 200 OK||"
+    },
+
+    // Single terminated, with headers
+    {
+      "HTTP/1.0 200 OK\n"
+      "Foo: 1\n"
+      "Bar: 2\n",
+
+      "HTTP/1.0 200 OK|"
+      "Foo: 1|"
+      "Bar: 2||"
+    },
+
+    // Not terminated, with headers
+    {
+      "HTTP/1.0 200 OK\n"
+      "Foo: 1\n"
+      "Bar: 2",
+
+      "HTTP/1.0 200 OK|"
+      "Foo: 1|"
+      "Bar: 2||"
+    },
+
+    // Not a line continuation (VT)
+    {
+      "HTTP/1.0 200 OK\n"
+      "Foo: 1\n"
+      "\vInvalidContinuation\n"
+      "Bar: 2\n\n",
+
+      "HTTP/1.0 200 OK|"
+      "Foo: 1|"
+      "\vInvalidContinuation|"
+      "Bar: 2||"
+    },
+
+    // Not a line continuation (formfeed)
+    {
+      "HTTP/1.0 200 OK\n"
+      "Foo: 1\n"
+      "\fInvalidContinuation\n"
+      "Bar: 2\n\n",
+
+      "HTTP/1.0 200 OK|"
+      "Foo: 1|"
+      "\fInvalidContinuation|"
+      "Bar: 2||"
+    },
+
+    // Not a line continuation -- can't continue header names.
+    {
+      "HTTP/1.0 200 OK\n"
+      "Serv\n"
+      " er: Apache\n"
+      "\tInvalidContinuation\n"
+      "Bar: 2\n\n",
+
+      "HTTP/1.0 200 OK|"
+      "Serv|"
+      " er: Apache|"
+      "\tInvalidContinuation|"
+      "Bar: 2||"
+    },
+
+    // Not a line continuation -- no value to continue.
+    {
+      "HTTP/1.0 200 OK\n"
+      "Foo: 1\n"
+      "garbage\n"
+      "  not-a-continuation\n"
+      "Bar: 2\n\n",
+
+      "HTTP/1.0 200 OK|"
+      "Foo: 1|"
+      "garbage|"
+      "  not-a-continuation|"
+      "Bar: 2||",
+    },
+
+    // Not a line continuation -- no valid name.
+    {
+      "HTTP/1.0 200 OK\n"
+      ": 1\n"
+      "  garbage\n"
+      "Bar: 2\n\n",
+
+      "HTTP/1.0 200 OK|"
+      ": 1|"
+      "  garbage|"
+      "Bar: 2||",
+    },
+
+    // Not a line continuation -- no valid name (whitespace)
+    {
+      "HTTP/1.0 200 OK\n"
+      "   : 1\n"
+      "  garbage\n"
+      "Bar: 2\n\n",
+
+      "HTTP/1.0 200 OK|"
+      "   : 1|"
+      "  garbage|"
+      "Bar: 2||",
+    },
+
   };
   for (size_t i = 0; i < arraysize(tests); ++i) {
     int input_len = static_cast<int>(strlen(tests[i].input));
@@ -156,8 +410,6 @@
     std::replace(raw.begin(), raw.end(), '\0', '|');
     EXPECT_TRUE(raw == tests[i].expected_result);
   }
-<<<<<<< HEAD
-=======
 }
 
 // Test SpecForRequest() and PathForRequest().
@@ -191,5 +443,4 @@
     EXPECT_EQ(expected_spec, HttpUtil::SpecForRequest(url));
     EXPECT_EQ(expected_path, HttpUtil::PathForRequest(url));
   }
->>>>>>> b8afeda4
 }