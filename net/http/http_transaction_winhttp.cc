--- conflicted
+++ resolved
@@ -172,11 +172,7 @@
                                  WINHTTP_FLAG_SECURE_PROTOCOL_TLS1
   };
 
-<<<<<<< HEAD
-  Session();
-=======
   Session(ProxyService* proxy_service);
->>>>>>> 12c75e7a
 
   // Opens the primary WinHttp session handle.
   bool Init(const std::string& user_agent);
@@ -299,23 +295,12 @@
   WinHttpRequestThrottle request_throttle_;
 };
 
-<<<<<<< HEAD
-HttpTransactionWinHttp::Session::Session()
-    : internet_(NULL),
-      internet_no_tls_(NULL),
-      session_callback_ref_count_(0),
-      quitting_(false) {
-  proxy_resolver_.reset(new ProxyResolverWinHttp());
-  proxy_service_.reset(new ProxyService(proxy_resolver_.get()));
-
-=======
 HttpTransactionWinHttp::Session::Session(ProxyService* proxy_service)
     : internet_(NULL),
       internet_no_tls_(NULL),
       proxy_service_(proxy_service),
       session_callback_ref_count_(0),
       quitting_(false) {
->>>>>>> 12c75e7a
   GetSSLConfig();
 
   // Save the current message loop for callback notifications.
@@ -325,20 +310,6 @@
                                       FALSE,  // auto-reset
                                       FALSE,  // initially nonsignaled
                                       NULL);  // unnamed
-<<<<<<< HEAD
-
-  quit_event_ = CreateEvent(NULL,
-                            FALSE,  // auto-reset
-                            FALSE,  // initially nonsignaled
-                            NULL);  // unnamed
-}
-
-HttpTransactionWinHttp::Session::~Session() {
-  // It is important to shutdown the proxy service before closing the WinHTTP
-  // session handle since the proxy service uses the WinHTTP session handle.
-  proxy_service_.reset();
-=======
->>>>>>> 12c75e7a
 
   quit_event_ = CreateEvent(NULL,
                             FALSE,  // auto-reset
@@ -1470,11 +1441,7 @@
 }
 
 void HttpTransactionWinHttp::LogTransactionMetrics() const {
-<<<<<<< HEAD
-  TimeDelta duration = Time::Now() - response_.request_time;
-=======
   base::TimeDelta duration = base::Time::Now() - response_.request_time;
->>>>>>> 12c75e7a
   if (60 < duration.InMinutes())
     return;
   UMA_HISTOGRAM_LONG_TIMES(L"Net.Transaction_Latency_WinHTTP", duration);
@@ -1627,8 +1594,6 @@
     auth->password = ASCIIToWide(request_->url.password());
     return RestartInternal();
   }
-<<<<<<< HEAD
-=======
 
   // Check the auth cache for an entry.
   AuthData* cached_auth = session_->auth_cache()->Lookup(*auth_cache_key);
@@ -1638,7 +1603,6 @@
     auth->password = cached_auth->password;
     return RestartInternal();
   }
->>>>>>> 12c75e7a
 
   response_.auth_challenge.swap(auth_info);
   return OK;
