/* ***** BEGIN LICENSE BLOCK *****
 * Version: MPL 1.1/GPL 2.0/LGPL 2.1
 *
 * The contents of this file are subject to the Mozilla Public License Version
 * 1.1 (the "License"); you may not use this file except in compliance with
 * the License. You may obtain a copy of the License at
 * http://www.mozilla.org/MPL/
 *
 * Software distributed under the License is distributed on an "AS IS" basis,
 * WITHOUT WARRANTY OF ANY KIND, either express or implied. See the License
 * for the specific language governing rights and limitations under the
 * License.
 *
 * The Original Code is Mozilla.
 *
 * The Initial Developer of the Original Code is
 * Netscape Communications.
 * Portions created by the Initial Developer are Copyright (C) 2001
 * the Initial Developer. All Rights Reserved.
 *
 * Contributor(s):
 *   Darin Fisher <darin@netscape.com> (original author)
 *
 * Alternatively, the contents of this file may be used under the terms of
 * either the GNU General Public License Version 2 or later (the "GPL"), or
 * the GNU Lesser General Public License Version 2.1 or later (the "LGPL"),
 * in which case the provisions of the GPL or the LGPL are applicable instead
 * of those above. If you wish to allow use of your version of this file only
 * under the terms of either the GPL or the LGPL, and not to allow others to
 * use your version of this file under the terms of the MPL, indicate your
 * decision by deleting the provisions above and replace them with the notice
 * and other provisions required by the GPL or the LGPL. If you do not delete
 * the provisions above, a recipient may use your version of this file under
 * the terms of any one of the MPL, the GPL or the LGPL.
 *
 * ***** END LICENSE BLOCK ***** */

// Derived from:
// mozilla/netwerk/protocol/http/src/nsHttpChunkedDecoder.cpp

#include "net/http/http_chunked_decoder.h"

#include "base/logging.h"
#include "net/base/net_errors.h"

namespace net {

HttpChunkedDecoder::HttpChunkedDecoder()
    : chunk_remaining_(0),
      reached_last_chunk_(false),
      reached_eof_(false) {
}

int HttpChunkedDecoder::FilterBuf(char* buf, int buf_len) {
  int result = 0;

  while (buf_len) {
    if (chunk_remaining_) {
      int num = std::min(chunk_remaining_, buf_len);

      buf_len -= num;
      chunk_remaining_ -= num;

      result += num;
      buf += num;
      continue;
    } else if (reached_eof_) {
      break;  // Done!
    }

    // Returns bytes consumed or an error code.
    int rv = ScanForChunkRemaining(buf, buf_len);
    if (rv < 0)
      return rv;

    buf_len -= rv;
    if (buf_len)
      memmove(buf, buf + rv, buf_len);
  }

  return result;
}

int HttpChunkedDecoder::ScanForChunkRemaining(char* buf, int buf_len) {
  DCHECK(chunk_remaining_ == 0);
  DCHECK(buf_len > 0);

  int result = 0;

  char *p = static_cast<char*>(memchr(buf, '\n', buf_len));
  if (p) {
    *p = 0;
    if ((p > buf) && (*(p - 1) == '\r'))  // Eliminate a preceding CR.
      *(p - 1) = 0;
    result = static_cast<int>(p - buf) + 1;

    // Make buf point to the full line buffer to parse.
    if (!line_buf_.empty()) {
      line_buf_.append(buf);
      buf = const_cast<char*>(line_buf_.data());
    }

    if (reached_last_chunk_) {
      if (*buf) {
        DLOG(INFO) << "ignoring http trailer";
      } else {
        reached_eof_ = true;
      }
    } else if (*buf) {
      // Ignore any chunk-extensions.
<<<<<<< HEAD
      if ((p = strchr(buf, ';')) != NULL)
        *p = 0;

      if (!sscanf_s(buf, "%x", &chunk_remaining_)) {
        DLOG(ERROR) << "sscanf failed parsing HEX from: " << buf;
        return ERR_FAILED;
=======
      size_t index_of_semicolon = StringPiece(buf, buf_len).find(';');
      if (index_of_semicolon != StringPiece::npos)
        buf_len = static_cast<int>(index_of_semicolon);

      if (!ParseChunkSize(buf, buf_len, &chunk_remaining_)) {
        DLOG(ERROR) << "Failed parsing HEX from: " <<
            std::string(buf, buf_len);
        return ERR_INVALID_CHUNKED_ENCODING;
>>>>>>> b8afeda4
      }

      if (chunk_remaining_ == 0)
        reached_last_chunk_ = true;
    }
    line_buf_.clear();
  } else {
    // Save the partial line; wait for more data.
    result = buf_len;

    // Ignore a trailing CR
    if (buf[buf_len - 1] == '\r')
      buf_len--;

    line_buf_.append(buf, buf_len);
  }
  return result;
}

}  // namespace net<|MERGE_RESOLUTION|>--- conflicted
+++ resolved
@@ -41,12 +41,15 @@
 #include "net/http/http_chunked_decoder.h"
 
 #include "base/logging.h"
+#include "base/string_piece.h"
+#include "base/string_util.h"
 #include "net/base/net_errors.h"
 
 namespace net {
 
 HttpChunkedDecoder::HttpChunkedDecoder()
     : chunk_remaining_(0),
+      chunk_terminator_remaining_(false),
       reached_last_chunk_(false),
       reached_eof_(false) {
 }
@@ -63,59 +66,61 @@
 
       result += num;
       buf += num;
+
+      // After each chunk's data there should be a CRLF
+      if (!chunk_remaining_)
+        chunk_terminator_remaining_ = true;
       continue;
     } else if (reached_eof_) {
       break;  // Done!
     }
 
-    // Returns bytes consumed or an error code.
-    int rv = ScanForChunkRemaining(buf, buf_len);
-    if (rv < 0)
-      return rv;
+    int bytes_consumed = ScanForChunkRemaining(buf, buf_len);
+    if (bytes_consumed < 0)
+      return bytes_consumed; // Error
 
-    buf_len -= rv;
+    buf_len -= bytes_consumed;
     if (buf_len)
-      memmove(buf, buf + rv, buf_len);
+      memmove(buf, buf + bytes_consumed, buf_len);
   }
 
   return result;
 }
 
-int HttpChunkedDecoder::ScanForChunkRemaining(char* buf, int buf_len) {
+int HttpChunkedDecoder::ScanForChunkRemaining(const char* buf, int buf_len) {
   DCHECK(chunk_remaining_ == 0);
   DCHECK(buf_len > 0);
 
-  int result = 0;
+  int bytes_consumed = 0;
 
-  char *p = static_cast<char*>(memchr(buf, '\n', buf_len));
-  if (p) {
-    *p = 0;
-    if ((p > buf) && (*(p - 1) == '\r'))  // Eliminate a preceding CR.
-      *(p - 1) = 0;
-    result = static_cast<int>(p - buf) + 1;
+  size_t index_of_lf = StringPiece(buf, buf_len).find('\n');
+  if (index_of_lf != StringPiece::npos) {
+    buf_len = static_cast<int>(index_of_lf);
+    if (buf_len && buf[buf_len - 1] == '\r')  // Eliminate a preceding CR.
+      buf_len--;
+    bytes_consumed = static_cast<int>(index_of_lf) + 1;
 
     // Make buf point to the full line buffer to parse.
     if (!line_buf_.empty()) {
-      line_buf_.append(buf);
-      buf = const_cast<char*>(line_buf_.data());
+      line_buf_.append(buf, buf_len);
+      buf = line_buf_.data();
+      buf_len = static_cast<int>(line_buf_.size());
     }
 
     if (reached_last_chunk_) {
-      if (*buf) {
+      if (buf_len) {
         DLOG(INFO) << "ignoring http trailer";
       } else {
         reached_eof_ = true;
       }
-    } else if (*buf) {
+    } else if (chunk_terminator_remaining_) {
+       if (buf_len) {
+         DLOG(ERROR) << "chunk data not terminated properly";
+         return ERR_INVALID_CHUNKED_ENCODING;
+       }
+       chunk_terminator_remaining_ = false;
+    } else if (buf_len) {
       // Ignore any chunk-extensions.
-<<<<<<< HEAD
-      if ((p = strchr(buf, ';')) != NULL)
-        *p = 0;
-
-      if (!sscanf_s(buf, "%x", &chunk_remaining_)) {
-        DLOG(ERROR) << "sscanf failed parsing HEX from: " << buf;
-        return ERR_FAILED;
-=======
       size_t index_of_semicolon = StringPiece(buf, buf_len).find(';');
       if (index_of_semicolon != StringPiece::npos)
         buf_len = static_cast<int>(index_of_semicolon);
@@ -124,16 +129,18 @@
         DLOG(ERROR) << "Failed parsing HEX from: " <<
             std::string(buf, buf_len);
         return ERR_INVALID_CHUNKED_ENCODING;
->>>>>>> b8afeda4
       }
 
       if (chunk_remaining_ == 0)
         reached_last_chunk_ = true;
-    }
+    } else {
+      DLOG(ERROR) << "missing chunk-size";
+      return ERR_INVALID_CHUNKED_ENCODING;
+    } 
     line_buf_.clear();
   } else {
     // Save the partial line; wait for more data.
-    result = buf_len;
+    bytes_consumed = buf_len;
 
     // Ignore a trailing CR
     if (buf[buf_len - 1] == '\r')
@@ -141,7 +148,42 @@
 
     line_buf_.append(buf, buf_len);
   }
-  return result;
+  return bytes_consumed;
+}
+
+
+// While the HTTP 1.1 specification defines chunk-size as 1*HEX
+// some sites rely on more lenient parsing.
+// http://www.yahoo.com/ for example, includes trailing spaces (0x20).
+//
+// A comparison of browsers running on WindowsXP shows that
+// they will parse the following inputs (egrep syntax):
+//
+// Let \X be the character class for a hex digit: [0-9a-fA-F]
+//
+//   RFC 2616: ^\X+$
+//        IE7: ^\X+[^\X]*$
+// Safari 3.1: ^[\t\r ]*\X+[\t ]*$
+//  Firefox 3: ^[\t\f\v\r ]*[+]?(0x)?\X+[^\X]*$
+// Opera 9.51: ^[\t\f\v ]*[+]?(0x)?\X+[^\X]*$
+//
+// Our strategy is to be as strict as possible, while not breaking
+// known sites.
+//
+//         Us: ^\X+[ ]*$
+bool HttpChunkedDecoder::ParseChunkSize(const char* start, int len, int* out) {
+  DCHECK(len >= 0);
+
+  // Strip trailing spaces
+  while (len && start[len - 1] == ' ')
+    len--;
+
+  // Be more restrictive than HexStringToInt;
+  // don't allow inputs with leading "-", "+", "0x", "0X"
+  if (StringPiece(start, len).find_first_not_of("0123456789abcdefABCDEF")!=
+      StringPiece::npos)
+    return false;
+  return HexStringToInt(std::string(start, len), out);
 }
 
 }  // namespace net