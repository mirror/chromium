--- conflicted
+++ resolved
@@ -1,31 +1,6 @@
-// Copyright 2008, Google Inc.
-// All rights reserved.
-//
-// Redistribution and use in source and binary forms, with or without
-// modification, are permitted provided that the following conditions are
-// met:
-//
-//    * Redistributions of source code must retain the above copyright
-// notice, this list of conditions and the following disclaimer.
-//    * Redistributions in binary form must reproduce the above
-// copyright notice, this list of conditions and the following disclaimer
-// in the documentation and/or other materials provided with the
-// distribution.
-//    * Neither the name of Google Inc. nor the names of its
-// contributors may be used to endorse or promote products derived from
-// this software without specific prior written permission.
-//
-// THIS SOFTWARE IS PROVIDED BY THE COPYRIGHT HOLDERS AND CONTRIBUTORS
-// "AS IS" AND ANY EXPRESS OR IMPLIED WARRANTIES, INCLUDING, BUT NOT
-// LIMITED TO, THE IMPLIED WARRANTIES OF MERCHANTABILITY AND FITNESS FOR
-// A PARTICULAR PURPOSE ARE DISCLAIMED. IN NO EVENT SHALL THE COPYRIGHT
-// OWNER OR CONTRIBUTORS BE LIABLE FOR ANY DIRECT, INDIRECT, INCIDENTAL,
-// SPECIAL, EXEMPLARY, OR CONSEQUENTIAL DAMAGES (INCLUDING, BUT NOT
-// LIMITED TO, PROCUREMENT OF SUBSTITUTE GOODS OR SERVICES; LOSS OF USE,
-// DATA, OR PROFITS; OR BUSINESS INTERRUPTION) HOWEVER CAUSED AND ON ANY
-// THEORY OF LIABILITY, WHETHER IN CONTRACT, STRICT LIABILITY, OR TORT
-// (INCLUDING NEGLIGENCE OR OTHERWISE) ARISING IN ANY WAY OUT OF THE USE
-// OF THIS SOFTWARE, EVEN IF ADVISED OF THE POSSIBILITY OF SUCH DAMAGE.
+// Copyright (c) 2006-2008 The Chromium Authors. All rights reserved.
+// Use of this source code is governed by a BSD-style license that can be
+// found in the LICENSE file.
 
 #include "net/http/http_network_transaction.h"
 
@@ -34,6 +9,7 @@
 #include "net/base/client_socket_factory.h"
 #include "net/base/host_resolver.h"
 #include "net/base/load_flags.h"
+#include "net/base/ssl_client_socket.h"
 #include "net/base/upload_data_stream.h"
 #include "net/http/http_chunked_decoder.h"
 #include "net/http/http_network_session.h"
@@ -46,13 +22,6 @@
 //  - ssl
 
 namespace net {
-
-//-----------------------------------------------------------------------------
-
-// TODO(darin): Move this onto HttpProxyInfo
-static std::string GetProxyHostPort(const HttpProxyInfo& pi) {
-  return WideToASCII(pi.proxy_server());
-}
 
 //-----------------------------------------------------------------------------
 
@@ -65,17 +34,13 @@
       request_(NULL),
       pac_request_(NULL),
       socket_factory_(csf),
-      connection_(session->connection_manager()),
+      connection_(session->connection_pool()),
       reused_socket_(false),
       using_ssl_(false),
       using_proxy_(false),
       using_tunnel_(false),
-<<<<<<< HEAD
-      bytes_sent_(0),
-=======
       establishing_tunnel_(false),
       request_headers_bytes_sent_(0),
->>>>>>> b8afeda4
       header_buf_capacity_(0),
       header_buf_len_(0),
       header_buf_body_offset_(-1),
@@ -87,8 +52,6 @@
       next_state_(STATE_NONE) {
 }
 
-<<<<<<< HEAD
-=======
 void HttpNetworkTransaction::Destroy() {
   delete this;
 }
@@ -174,7 +137,6 @@
   return request_body_stream_->position();
 }
 
->>>>>>> b8afeda4
 HttpNetworkTransaction::~HttpNetworkTransaction() {
   // If we still have an open socket, then make sure to close it so we don't
   // try to reuse it later on.
@@ -192,8 +154,8 @@
       HttpUtil::SpecForRequest(request_->url) :
       HttpUtil::PathForRequest(request_->url);
 
-  request_headers_ = request_->method + " " + path + " HTTP/1.1\r\n" +
-      "Host: " + request_->url.host();
+  request_headers_ = request_->method + " " + path +
+      " HTTP/1.1\r\nHost: " + request_->url.host();
   if (request_->url.IntPort() != -1)
     request_headers_ += ":" + request_->url.port();
   request_headers_ += "\r\n";
@@ -239,8 +201,6 @@
   request_headers_ += "\r\n";
 }
 
-<<<<<<< HEAD
-=======
 // The HTTP CONNECT method for establishing a tunnel connection is documented
 // in draft-luotonen-web-proxy-tunneling-01.txt and RFC 2817, Sections 5.2 and
 // 5.3.
@@ -269,12 +229,11 @@
   request_headers_ += "\r\n";
 }
 
->>>>>>> b8afeda4
 void HttpNetworkTransaction::DoCallback(int rv) {
   DCHECK(rv != ERR_IO_PENDING);
   DCHECK(user_callback_);
 
-  // Since Run may result in Read being called, clear callback_ up front.
+  // Since Run may result in Read being called, clear user_callback_ up front.
   CompletionCallback* c = user_callback_;
   user_callback_ = NULL;
   c->Run(rv);
@@ -295,11 +254,8 @@
     next_state_ = STATE_NONE;
     switch (state) {
       case STATE_RESOLVE_PROXY:
-<<<<<<< HEAD
-=======
         DCHECK(rv == OK);
         TRACE_EVENT_BEGIN("http.resolve_proxy", request_, request_->url.spec());
->>>>>>> b8afeda4
         rv = DoResolveProxy();
         break;
       case STATE_RESOLVE_PROXY_COMPLETE:
@@ -307,11 +263,8 @@
         TRACE_EVENT_END("http.resolve_proxy", request_, request_->url.spec());
         break;
       case STATE_INIT_CONNECTION:
-<<<<<<< HEAD
-=======
         DCHECK(rv == OK);
         TRACE_EVENT_BEGIN("http.init_conn", request_, request_->url.spec());
->>>>>>> b8afeda4
         rv = DoInitConnection();
         break;
       case STATE_INIT_CONNECTION_COMPLETE:
@@ -319,11 +272,8 @@
         TRACE_EVENT_END("http.init_conn", request_, request_->url.spec());
         break;
       case STATE_RESOLVE_HOST:
-<<<<<<< HEAD
-=======
         DCHECK(rv == OK);
         TRACE_EVENT_BEGIN("http.resolve_host", request_, request_->url.spec());
->>>>>>> b8afeda4
         rv = DoResolveHost();
         break;
       case STATE_RESOLVE_HOST_COMPLETE:
@@ -331,19 +281,12 @@
         TRACE_EVENT_END("http.resolve_host", request_, request_->url.spec());
         break;
       case STATE_CONNECT:
-<<<<<<< HEAD
-=======
         DCHECK(rv == OK);
         TRACE_EVENT_BEGIN("http.connect", request_, request_->url.spec());
->>>>>>> b8afeda4
         rv = DoConnect();
         break;
       case STATE_CONNECT_COMPLETE:
         rv = DoConnectComplete(rv);
-<<<<<<< HEAD
-        break;
-      case STATE_WRITE_HEADERS:
-=======
         TRACE_EVENT_END("http.connect", request_, request_->url.spec());
         break;
       case STATE_SSL_CONNECT_OVER_TUNNEL:
@@ -358,7 +301,6 @@
       case STATE_WRITE_HEADERS:
         DCHECK(rv == OK);
         TRACE_EVENT_BEGIN("http.write_headers", request_, request_->url.spec());
->>>>>>> b8afeda4
         rv = DoWriteHeaders();
         break;
       case STATE_WRITE_HEADERS_COMPLETE:
@@ -366,11 +308,8 @@
         TRACE_EVENT_END("http.write_headers", request_, request_->url.spec());
         break;
       case STATE_WRITE_BODY:
-<<<<<<< HEAD
-=======
         DCHECK(rv == OK);
         TRACE_EVENT_BEGIN("http.write_body", request_, request_->url.spec());
->>>>>>> b8afeda4
         rv = DoWriteBody();
         break;
       case STATE_WRITE_BODY_COMPLETE:
@@ -378,11 +317,8 @@
         TRACE_EVENT_END("http.write_body", request_, request_->url.spec());
         break;
       case STATE_READ_HEADERS:
-<<<<<<< HEAD
-=======
         DCHECK(rv == OK);
         TRACE_EVENT_BEGIN("http.read_headers", request_, request_->url.spec());
->>>>>>> b8afeda4
         rv = DoReadHeaders();
         break;
       case STATE_READ_HEADERS_COMPLETE:
@@ -390,11 +326,8 @@
         TRACE_EVENT_END("http.read_headers", request_, request_->url.spec());
         break;
       case STATE_READ_BODY:
-<<<<<<< HEAD
-=======
         DCHECK(rv == OK);
         TRACE_EVENT_BEGIN("http.read_body", request_, request_->url.spec());
->>>>>>> b8afeda4
         rv = DoReadBody();
         break;
       case STATE_READ_BODY_COMPLETE:
@@ -404,6 +337,7 @@
       default:
         NOTREACHED() << "bad state";
         rv = ERR_FAILED;
+        break;
     }
   } while (rv != ERR_IO_PENDING && next_state_ != STATE_NONE);
 
@@ -443,10 +377,11 @@
   // Build the string used to uniquely identify connections of this type.
   std::string connection_group;
   if (using_proxy_ || using_tunnel_)
-    connection_group = "proxy/" + GetProxyHostPort(proxy_info_) + "/";
+    connection_group = "proxy/" + proxy_info_.proxy_server() + "/";
   if (!using_proxy_)
     connection_group.append(request_->url.GetOrigin().spec());
 
+  DCHECK(!connection_group.empty());
   return connection_.Init(connection_group, &io_callback_);
 }
 
@@ -470,14 +405,12 @@
 int HttpNetworkTransaction::DoResolveHost() {
   next_state_ = STATE_RESOLVE_HOST_COMPLETE;
 
-  DCHECK(!resolver_.get());
-
   std::string host;
   int port;
 
   // Determine the host and port to connect to.
   if (using_proxy_ || using_tunnel_) {
-    const std::string& proxy = GetProxyHostPort(proxy_info_);
+    const std::string& proxy = proxy_info_.proxy_server();
     StringTokenizer t(proxy, ":");
     // TODO(darin): Handle errors here.  Perhaps HttpProxyInfo should do this
     // before claiming a proxy server configuration.
@@ -486,9 +419,10 @@
     t.GetNext();
     port = static_cast<int>(StringToInt64(t.token()));
   } else {
+    // Direct connection
     host = request_->url.host();
     port = request_->url.IntPort();
-    if (port == -1) {
+    if (port == url_parse::PORT_UNSPECIFIED) {
       if (using_ssl_) {
         port = 443;  // Default HTTPS port
       } else {
@@ -497,12 +431,10 @@
     }
   }
 
-  resolver_.reset(new HostResolver());
-  return resolver_->Resolve(host, port, &addresses_, &io_callback_);
+  return resolver_.Resolve(host, port, &addresses_, &io_callback_);
 }
 
 int HttpNetworkTransaction::DoResolveHostComplete(int result) {
-  resolver_.reset();
   if (result == OK)
     next_state_ = STATE_CONNECT;
   return result;
@@ -525,9 +457,6 @@
 }
 
 int HttpNetworkTransaction::DoConnectComplete(int result) {
-<<<<<<< HEAD
-  if (result == OK)
-=======
   if (result == OK) {
     next_state_ = STATE_WRITE_HEADERS;
     if (using_tunnel_)
@@ -549,7 +478,6 @@
 
 int HttpNetworkTransaction::DoSSLConnectOverTunnelComplete(int result) {
   if (result == OK) {
->>>>>>> b8afeda4
     next_state_ = STATE_WRITE_HEADERS;
   } else if (IsCertificateError(result)) {
     result = HandleCertificateError(result);
@@ -572,17 +500,12 @@
 
   // Record our best estimate of the 'request time' as the time when we send
   // out the first bytes of the request headers.
-  if (bytes_sent_ == 0)
+  if (request_headers_bytes_sent_ == 0)
     response_.request_time = Time::Now();
 
-<<<<<<< HEAD
-  const char* buf = request_headers_.data() + bytes_sent_;
-  int buf_len = static_cast<int>(request_headers_.size() - bytes_sent_);
-=======
   const char* buf = request_headers_.data() + request_headers_bytes_sent_;
   int buf_len = static_cast<int>(request_headers_.size() -
                                  request_headers_bytes_sent_);
->>>>>>> b8afeda4
   DCHECK(buf_len > 0);
 
   return connection_.socket()->Write(buf, buf_len, &io_callback_);
@@ -592,8 +515,8 @@
   if (result < 0)
     return HandleIOError(result);
 
-  bytes_sent_ += result;
-  if (bytes_sent_ < request_headers_.size()) {
+  request_headers_bytes_sent_ += result;
+  if (request_headers_bytes_sent_ < request_headers_.size()) {
     next_state_ = STATE_WRITE_HEADERS;
   } else if (!establishing_tunnel_ && request_->upload_data) {
     next_state_ = STATE_WRITE_BODY;
@@ -678,13 +601,6 @@
           header_buf_.get(), header_buf_len_);
     }
 
-<<<<<<< HEAD
-    int eoh = HttpUtil::LocateEndOfHeaders(header_buf_.get(), header_buf_len_);
-    if (eoh != -1) {
-      header_buf_body_offset_ = eoh;
-    } else {
-      next_state_ = STATE_READ_HEADERS;  // Read more.
-=======
     if (has_found_status_line_start()) {
       int eoh = HttpUtil::LocateEndOfHeaders(
           header_buf_.get(), header_buf_len_, header_buf_http_offset_);
@@ -698,7 +614,6 @@
       // Not enough data to decide whether this is HTTP/0.9 yet.
       // 8 bytes = (4 bytes of junk) + "http".length()
       next_state_ = STATE_READ_HEADERS;
->>>>>>> b8afeda4
       return OK;
     } else {
       // Enough data was read -- there is no status line.
@@ -706,12 +621,7 @@
     }
   }
 
-<<<<<<< HEAD
-  // And, we are done with the Start sequence.
-  next_state_ = STATE_NONE;
-=======
   // And, we are done with the Start or the SSL tunnel CONNECT sequence.
->>>>>>> b8afeda4
   return DidReadResponseHeaders();
 }
 
@@ -722,13 +632,17 @@
 
   next_state_ = STATE_READ_BODY_COMPLETE;
 
-  // We may have some data remaining in the read buffer.
+  // We may have some data remaining in the header buffer.
   if (header_buf_.get() && header_buf_body_offset_ < header_buf_len_) {
     int n = std::min(read_buf_len_, header_buf_len_ - header_buf_body_offset_);
     memcpy(read_buf_, header_buf_.get() + header_buf_body_offset_, n);
     header_buf_body_offset_ += n;
-    if (header_buf_body_offset_ == header_buf_len_)
+    if (header_buf_body_offset_ == header_buf_len_) {
       header_buf_.reset();
+      header_buf_capacity_ = 0;
+      header_buf_len_ = 0;
+      header_buf_body_offset_ = -1;
+    }
     return n;
   }
 
@@ -737,11 +651,13 @@
 
 int HttpNetworkTransaction::DoReadBodyComplete(int result) {
   // We are done with the Read call.
+
+  bool unfiltered_eof = (result == 0);
 
   // Filter incoming data if appropriate.  FilterBuf may return an error.
   if (result > 0 && chunked_decoder_.get()) {
     result = chunked_decoder_->FilterBuf(read_buf_, result);
-    if (result == 0) {
+    if (result == 0 && !chunked_decoder_->reached_eof()) {
       // Don't signal completion of the Read call yet or else it'll look like
       // we received end-of-file.  Wait for more data.
       next_state_ = STATE_READ_BODY;
@@ -755,18 +671,25 @@
     done = true;
   } else {
     content_read_ += result;
-    if ((content_length_ != -1 && content_read_ >= content_length_) ||
+    if (unfiltered_eof ||
+        (content_length_ != -1 && content_read_ >= content_length_) ||
         (chunked_decoder_.get() && chunked_decoder_->reached_eof())) {
       done = true;
       keep_alive = response_.headers->IsKeepAlive();
-    }
-  }
-
-  // Cleanup the HttpConnection if we are done.
+      // We can't reuse the connection if we read more than the advertised
+      // content length.
+      if (unfiltered_eof ||
+          (content_length_ != -1 && content_read_ > content_length_))
+        keep_alive = false;
+    }
+  }
+
+  // Clean up the HttpConnection if we are done.
   if (done) {
     if (!keep_alive)
       connection_.set_socket(NULL);
     connection_.Reset();
+    // The next Read call will return 0 (EOF).
   }
 
   // Clear these to avoid leaving around old state.
@@ -777,10 +700,6 @@
 }
 
 int HttpNetworkTransaction::DidReadResponseHeaders() {
-<<<<<<< HEAD
-  scoped_refptr<HttpResponseHeaders> headers = new HttpResponseHeaders(
-      HttpUtil::AssembleRawHeaders(header_buf_.get(), header_buf_body_offset_));
-=======
   scoped_refptr<HttpResponseHeaders> headers;
   if (has_found_status_line_start()) {
     headers = new HttpResponseHeaders(
@@ -804,13 +723,18 @@
   if (headers->GetHttpVersion() == HttpVersion(0, 9) &&
       request_->method == "PUT")
     return ERR_ABORTED;
->>>>>>> b8afeda4
 
   // Check for an intermediate 100 Continue response.  An origin server is
   // allowed to send this response even if we didn't ask for it, so we just
   // need to skip over it.
   if (headers->response_code() == 100) {
-    header_buf_len_ = 0;
+    header_buf_len_ -= header_buf_body_offset_;
+    // If we've already received some bytes after the 100 Continue response,
+    // move them to the beginning of header_buf_.
+    if (header_buf_len_) {
+      memmove(header_buf_.get(), header_buf_.get() + header_buf_body_offset_,
+              header_buf_len_);
+    }
     header_buf_body_offset_ = -1;
     next_state_ = STATE_READ_HEADERS;
     return OK;
@@ -839,9 +763,9 @@
 
   // For certain responses, we know the content length is always 0.
   switch (response_.headers->response_code()) {
-    case 204:
-    case 205:
-    case 304:
+    case 204:  // No Content
+    case 205:  // Reset Content
+    case 304:  // Not Modified
       content_length_ = 0;
       break;
   }
@@ -859,11 +783,6 @@
     }
   }
 
-<<<<<<< HEAD
-  return OK;
-}
-
-=======
   if (using_ssl_ && !establishing_tunnel_) {
     SSLClientSocket* ssl_socket =
         reinterpret_cast<SSLClientSocket*>(connection_.socket());
@@ -909,7 +828,6 @@
 // IO error.  It can only be called in response to request header or body
 // write errors or response header read errors.  It should not be used in
 // other cases, such as a Connect error.
->>>>>>> b8afeda4
 int HttpNetworkTransaction::HandleIOError(int error) {
   switch (error) {
     // If we try to reuse a connection that the server is in the process of
@@ -919,20 +837,15 @@
     case ERR_CONNECTION_RESET:
     case ERR_CONNECTION_CLOSED:
     case ERR_CONNECTION_ABORTED:
-<<<<<<< HEAD
-      if (reused_socket_ &&    // We reused a keep-alive connection.
-          !header_buf_len_) {  // We have not received any response data yet.
-=======
       if (!establishing_tunnel_ &&
           reused_socket_ &&    // We reused a keep-alive connection.
           !header_buf_len_) {  // We haven't received any response header yet.
->>>>>>> b8afeda4
         connection_.set_socket(NULL);
         connection_.Reset();
-        bytes_sent_ = 0;
+        request_headers_bytes_sent_ = 0;
         if (request_body_stream_.get())
           request_body_stream_->Reset();
-        next_state_ = STATE_INIT_CONNECTION;
+        next_state_ = STATE_INIT_CONNECTION;  // Resend the request.
         error = OK;
       }
       break;
@@ -940,81 +853,4 @@
   return error;
 }
 
-void HttpNetworkTransaction::Destroy() {
-  delete this;
-}
-
-int HttpNetworkTransaction::Start(const HttpRequestInfo* request_info,
-                                  CompletionCallback* callback) {
-  request_ = request_info;
-
-  next_state_ = STATE_RESOLVE_PROXY;
-  int rv = DoLoop(OK);
-  if (rv == ERR_IO_PENDING)
-    user_callback_ = callback;
-  return rv;
-}
-
-int HttpNetworkTransaction::RestartIgnoringLastError(
-    CompletionCallback* callback) {
-  return ERR_FAILED;  // TODO(darin): implement me!
-}
-
-int HttpNetworkTransaction::RestartWithAuth(
-    const std::wstring& username,
-    const std::wstring& password,
-    CompletionCallback* callback) {
-  return ERR_FAILED;  // TODO(darin): implement me!
-}
-
-int HttpNetworkTransaction::Read(char* buf, int buf_len,
-                                 CompletionCallback* callback) {
-  DCHECK(response_.headers);
-  DCHECK(buf);
-  DCHECK(buf_len > 0);
-
-  if (!connection_.is_initialized())
-    return 0;  // Treat like EOF.
-
-  read_buf_ = buf;
-  read_buf_len_ = buf_len;
-
-  next_state_ = STATE_READ_BODY;
-  int rv = DoLoop(OK);
-  if (rv == ERR_IO_PENDING)
-    user_callback_ = callback;
-  return rv;
-}
-
-const HttpResponseInfo* HttpNetworkTransaction::GetResponseInfo() const {
-  return response_.headers ? &response_ : NULL;
-}
-
-LoadState HttpNetworkTransaction::GetLoadState() const {
-  switch (next_state_) {
-    case STATE_RESOLVE_PROXY_COMPLETE:
-      return LOAD_STATE_RESOLVING_PROXY_FOR_URL;
-    case STATE_RESOLVE_HOST_COMPLETE:
-      return LOAD_STATE_RESOLVING_HOST;
-    case STATE_CONNECT_COMPLETE:
-      return LOAD_STATE_CONNECTING;
-    case STATE_WRITE_HEADERS_COMPLETE:
-    case STATE_WRITE_BODY_COMPLETE:
-      return LOAD_STATE_SENDING_REQUEST;
-    case STATE_READ_HEADERS_COMPLETE:
-      return LOAD_STATE_WAITING_FOR_RESPONSE;
-    case STATE_READ_BODY_COMPLETE:
-      return LOAD_STATE_READING_RESPONSE;
-    default:
-      return LOAD_STATE_IDLE;
-  }
-}
-
-uint64 HttpNetworkTransaction::GetUploadProgress() const {
-  if (!request_body_stream_.get())
-    return 0;
-
-  return request_body_stream_->position();
-}
-
-}  // namespace net+}  // namespace net
