// Copyright (c) 2006-2008 The Chromium Authors. All rights reserved.
// Use of this source code is governed by a BSD-style license that can be
// found in the LICENSE file.

#include "net/url_request/url_request_unittest.h"

#if defined(OS_WIN)
#include <windows.h>
#include <shlobj.h>
#endif

#include <algorithm>
#include <string>

#include "base/message_loop.h"
#include "base/path_service.h"
#include "base/process_util.h"
#include "base/string_util.h"
#include "net/base/load_flags.h"
#include "net/base/net_errors.h"
#include "net/base/net_module.h"
#include "net/base/net_util.h"
#include "net/disk_cache/disk_cache.h"
#include "net/http/http_cache.h"
#include "net/http/http_network_layer.h"
#include "net/url_request/url_request.h"
#include "testing/gtest/include/gtest/gtest.h"

namespace {

class URLRequestTest : public testing::Test {
};

class URLRequestHttpCacheContext : public URLRequestContext {
 public:
  URLRequestHttpCacheContext() {
    http_transaction_factory_ =
        new net::HttpCache(net::HttpNetworkLayer::CreateFactory(NULL),
                           disk_cache::CreateInMemoryCacheBackend(0));
  }

  virtual ~URLRequestHttpCacheContext() {
    delete http_transaction_factory_;
  }
};

class TestURLRequest : public URLRequest {
 public:
   TestURLRequest(const GURL& url, Delegate* delegate)
       : URLRequest(url, delegate) {
     set_context(new URLRequestHttpCacheContext());
   }
};

std::string TestNetResourceProvider(int key) {
  return "header";
}

// Do a case-insensitive search through |haystack| for |needle|.
bool ContainsString(const std::string& haystack, const char* needle) {
  std::string::const_iterator it =
      std::search(haystack.begin(),
                  haystack.end(),
                  needle,
                  needle + strlen(needle),
                  CaseInsensitiveCompare<char>());
  return it != haystack.end();
}

}  // namespace

<<<<<<< HEAD
TEST(URLRequestTest, GetTest_NoCache) {
  TestServer server(L"");
=======
// Inherit PlatformTest since we require the autorelease pool on Mac OS X.f
class URLRequestTest : public PlatformTest {
};

TEST_F(URLRequestTest, GetTest_NoCache) {
  scoped_refptr<HTTPTestServer> server =
      HTTPTestServer::CreateServer(L"");
  ASSERT_TRUE(NULL != server.get());
>>>>>>> 5d99fccd
  TestDelegate d;
  {
    TestURLRequest r(server->TestServerPage(""), &d);

    r.Start();
    EXPECT_TRUE(r.is_pending());

    MessageLoop::current()->Run();

    EXPECT_EQ(1, d.response_started_count());
    EXPECT_FALSE(d.received_data_before_response());
    EXPECT_NE(0, d.bytes_received());
  }
#ifndef NDEBUG
  DCHECK_EQ(url_request_metrics.object_count,0);
#endif
}

<<<<<<< HEAD
TEST(URLRequestTest, GetTest) {
  TestServer server(L"");
=======
TEST_F(URLRequestTest, GetTest) {
  scoped_refptr<HTTPTestServer> server =
      HTTPTestServer::CreateServer(L"");
  ASSERT_TRUE(NULL != server.get());
>>>>>>> 5d99fccd
  TestDelegate d;
  {
    TestURLRequest r(server->TestServerPage(""), &d);

    r.Start();
    EXPECT_TRUE(r.is_pending());

    MessageLoop::current()->Run();

    EXPECT_EQ(1, d.response_started_count());
    EXPECT_FALSE(d.received_data_before_response());
    EXPECT_NE(0, d.bytes_received());
  }
#ifndef NDEBUG
  DCHECK_EQ(url_request_metrics.object_count,0);
#endif
}

<<<<<<< HEAD
TEST(URLRequestTest, CancelTest) {
=======
class HTTPSRequestTest : public testing::Test {
 protected:
   HTTPSRequestTest() : util_() {};

   SSLTestUtil util_;
};

#if defined(OS_MACOSX)
// TODO(port): support temporary root cert on mac
#define MAYBE_HTTPSGetTest DISABLED_HTTPSGetTest
#else
#define MAYBE_HTTPSGetTest HTTPSGetTest
#endif

TEST_F(HTTPSRequestTest, MAYBE_HTTPSGetTest) {
  // Note: tools/testserver/testserver.py does not need
  // a working document root to server the pages / and /hello.html,
  // so this test doesn't really need to specify a document root.
  // But if it did, a good one would be net/data/ssl.
  scoped_refptr<HTTPSTestServer> server =
      HTTPSTestServer::CreateServer(util_.kHostName, util_.kOKHTTPSPort,
      L"net/data/ssl", util_.GetOKCertPath().ToWStringHack());
  ASSERT_TRUE(NULL != server.get());

  EXPECT_TRUE(util_.CheckCATrusted());
  TestDelegate d;
  {
    TestURLRequest r(server->TestServerPage(""), &d);

    r.Start();
    EXPECT_TRUE(r.is_pending());

    MessageLoop::current()->Run();

    EXPECT_EQ(1, d.response_started_count());
    EXPECT_FALSE(d.received_data_before_response());
    EXPECT_NE(0, d.bytes_received());
  }
#ifndef NDEBUG
  DCHECK_EQ(url_request_metrics.object_count,0);
#endif
}

TEST_F(URLRequestTest, CancelTest) {
>>>>>>> 5d99fccd
  TestDelegate d;
  {
    TestURLRequest r(GURL("http://www.google.com/"), &d);

    r.Start();
    EXPECT_TRUE(r.is_pending());

    r.Cancel();

    MessageLoop::current()->Run();

    // We expect to receive OnResponseStarted even though the request has been
    // cancelled.
    EXPECT_EQ(1, d.response_started_count());
    EXPECT_EQ(0, d.bytes_received());
    EXPECT_FALSE(d.received_data_before_response());
  }
#ifndef NDEBUG
  DCHECK_EQ(url_request_metrics.object_count,0);
#endif
}

<<<<<<< HEAD
TEST(URLRequestTest, CancelTest2) {
  TestServer server(L"");
=======
TEST_F(URLRequestTest, CancelTest2) {
  scoped_refptr<HTTPTestServer> server =
      HTTPTestServer::CreateServer(L"");
  ASSERT_TRUE(NULL != server.get());

  // error C2446: '!=' : no conversion from 'HTTPTestServer *const '
  // to 'const int'

>>>>>>> 5d99fccd
  TestDelegate d;
  {
    TestURLRequest r(server->TestServerPage(""), &d);

    d.set_cancel_in_response_started(true);

    r.Start();
    EXPECT_TRUE(r.is_pending());

    MessageLoop::current()->Run();

    EXPECT_EQ(1, d.response_started_count());
    EXPECT_EQ(0, d.bytes_received());
    EXPECT_FALSE(d.received_data_before_response());
    EXPECT_EQ(URLRequestStatus::CANCELED, r.status().status());
  }
#ifndef NDEBUG
  DCHECK_EQ(url_request_metrics.object_count,0);
#endif
}

<<<<<<< HEAD
TEST(URLRequestTest, CancelTest3) {
  TestServer server(L"");
=======
TEST_F(URLRequestTest, CancelTest3) {
  scoped_refptr<HTTPTestServer> server =
      HTTPTestServer::CreateServer(L"");
  ASSERT_TRUE(NULL != server.get());
>>>>>>> 5d99fccd
  TestDelegate d;
  {
    TestURLRequest r(server->TestServerPage(""), &d);

    d.set_cancel_in_received_data(true);

    r.Start();
    EXPECT_TRUE(r.is_pending());

    MessageLoop::current()->Run();

    EXPECT_EQ(1, d.response_started_count());
    // There is no guarantee about how much data was received
    // before the cancel was issued.  It could have been 0 bytes,
    // or it could have been all the bytes.
    // EXPECT_EQ(0, d.bytes_received());
    EXPECT_FALSE(d.received_data_before_response());
    EXPECT_EQ(URLRequestStatus::CANCELED, r.status().status());
  }
#ifndef NDEBUG
  DCHECK_EQ(url_request_metrics.object_count,0);
#endif
}

<<<<<<< HEAD
TEST(URLRequestTest, CancelTest4) {
  TestServer server(L"");
=======
TEST_F(URLRequestTest, CancelTest4) {
  scoped_refptr<HTTPTestServer> server =
      HTTPTestServer::CreateServer(L"");
  ASSERT_TRUE(NULL != server.get());
>>>>>>> 5d99fccd
  TestDelegate d;
  {
    TestURLRequest r(server->TestServerPage(""), &d);

    r.Start();
    EXPECT_TRUE(r.is_pending());

    // The request will be implicitly canceled when it is destroyed. The
    // test delegate must not post a quit message when this happens because
    // this test doesn't actually have a message loop. The quit message would
    // get put on this thread's message queue and the next test would exit
    // early, causing problems.
    d.set_quit_on_complete(false);
  }
  // expect things to just cleanup properly.

  // we won't actually get a received reponse here because we've never run the
  // message loop
  EXPECT_FALSE(d.received_data_before_response());
  EXPECT_EQ(0, d.bytes_received());
}

<<<<<<< HEAD
TEST(URLRequestTest, CancelTest5) {
  TestServer server(L"");
=======
TEST_F(URLRequestTest, CancelTest5) {
  scoped_refptr<HTTPTestServer> server =
      HTTPTestServer::CreateServer(L"");
  ASSERT_TRUE(NULL != server.get());
>>>>>>> 5d99fccd
  scoped_refptr<URLRequestContext> context = new URLRequestHttpCacheContext();

  // populate cache
  {
    TestDelegate d;
    URLRequest r(server->TestServerPage("cachetime"), &d);
    r.set_context(context);
    r.Start();
    MessageLoop::current()->Run();
    EXPECT_EQ(URLRequestStatus::SUCCESS, r.status().status());
  }

  // cancel read from cache (see bug 990242)
  {
    TestDelegate d;
    URLRequest r(server->TestServerPage("cachetime"), &d);
    r.set_context(context);
    r.Start();
    r.Cancel();
    MessageLoop::current()->Run();

    EXPECT_EQ(URLRequestStatus::CANCELED, r.status().status());
    EXPECT_EQ(1, d.response_started_count());
    EXPECT_EQ(0, d.bytes_received());
    EXPECT_FALSE(d.received_data_before_response());
  }

#ifndef NDEBUG
  DCHECK_EQ(url_request_metrics.object_count, 0);
#endif
}

<<<<<<< HEAD
TEST(URLRequestTest, PostTest) {
  TestServer server(L"net/data");

=======
TEST_F(URLRequestTest, PostTest) {
  scoped_refptr<HTTPTestServer> server =
      HTTPTestServer::CreateServer(L"net/data");
  ASSERT_TRUE(NULL != server.get());
>>>>>>> 5d99fccd
  const int kMsgSize = 20000;  // multiple of 10
  const int kIterations = 50;
  char *uploadBytes = new char[kMsgSize+1];
  char *ptr = uploadBytes;
  char marker = 'a';
  for(int idx=0; idx<kMsgSize/10; idx++) {
    memcpy(ptr, "----------", 10);
    ptr += 10;
    if (idx % 100 == 0) {
      ptr--;
      *ptr++ = marker;
      if (++marker > 'z')
        marker = 'a';
    }

  }
  uploadBytes[kMsgSize] = '\0';

  scoped_refptr<URLRequestContext> context =
      new URLRequestHttpCacheContext();

  for (int i = 0; i < kIterations; ++i) {
    TestDelegate d;
    URLRequest r(server->TestServerPage("echo"), &d);
    r.set_context(context);
    r.set_method("POST");

    r.AppendBytesToUpload(uploadBytes, kMsgSize);

    r.Start();
    EXPECT_TRUE(r.is_pending());

    MessageLoop::current()->Run();

    ASSERT_EQ(1, d.response_started_count()) << "request failed: " <<
        (int) r.status().status() << ", os error: " << r.status().os_error();

    EXPECT_FALSE(d.received_data_before_response());
    EXPECT_EQ(uploadBytes, d.data_received());
    EXPECT_EQ(memcmp(uploadBytes, d.data_received().c_str(), kMsgSize),0);
    EXPECT_EQ(d.data_received().compare(uploadBytes), 0);
  }
  delete[] uploadBytes;
#ifndef NDEBUG
  DCHECK_EQ(url_request_metrics.object_count,0);
#endif
}

<<<<<<< HEAD
TEST(URLRequestTest, PostEmptyTest) {
  TestServer server(L"net/data");
=======
TEST_F(URLRequestTest, PostEmptyTest) {
  scoped_refptr<HTTPTestServer> server =
      HTTPTestServer::CreateServer(L"net/data");
  ASSERT_TRUE(NULL != server.get());
>>>>>>> 5d99fccd
  TestDelegate d;
  {
    TestURLRequest r(server->TestServerPage("echo"), &d);
    r.set_method("POST");

    r.Start();
    EXPECT_TRUE(r.is_pending());

    MessageLoop::current()->Run();

    ASSERT_EQ(1, d.response_started_count()) << "request failed: " <<
        (int) r.status().status() << ", os error: " << r.status().os_error();

    EXPECT_FALSE(d.received_data_before_response());
    EXPECT_TRUE(d.data_received().empty());
  }
#ifndef NDEBUG
  DCHECK_EQ(url_request_metrics.object_count,0);
#endif
}

<<<<<<< HEAD
TEST(URLRequestTest, PostFileTest) {
  TestServer server(L"net/data");
=======
TEST_F(URLRequestTest, PostFileTest) {
  scoped_refptr<HTTPTestServer> server =
      HTTPTestServer::CreateServer(L"net/data");
  ASSERT_TRUE(NULL != server.get());
>>>>>>> 5d99fccd
  TestDelegate d;
  {
    TestURLRequest r(server->TestServerPage("echo"), &d);
    r.set_method("POST");

    std::wstring dir;
    PathService::Get(base::DIR_EXE, &dir);
    file_util::SetCurrentDirectory(dir);

    std::wstring path;
    PathService::Get(base::DIR_SOURCE_ROOT, &path);
    file_util::AppendToPath(&path, L"net");
    file_util::AppendToPath(&path, L"data");
    file_util::AppendToPath(&path, L"url_request_unittest");
    file_util::AppendToPath(&path, L"with-headers.html");
    r.AppendFileToUpload(path);

    // This file should just be ignored in the upload stream.
    r.AppendFileToUpload(L"c:\\path\\to\\non\\existant\\file.randomness.12345");

    r.Start();
    EXPECT_TRUE(r.is_pending());

    MessageLoop::current()->Run();

    HANDLE file = CreateFile(path.c_str(), GENERIC_READ, FILE_SHARE_READ, NULL,
                             OPEN_EXISTING, FILE_ATTRIBUTE_NORMAL, NULL);
    ASSERT_NE(INVALID_HANDLE_VALUE, file);

    DWORD size = GetFileSize(file, NULL);
    scoped_array<char> buf(new char[size]);

<<<<<<< HEAD
    DWORD size_read;
    EXPECT_TRUE(ReadFile(file, buf.get(), size, &size_read, NULL));

    CloseHandle(file);

    EXPECT_EQ(size, size_read);
=======
    int size_read = static_cast<int>(file_util::ReadFile(path,
        buf.get(), size));
    ASSERT_EQ(size, size_read);
>>>>>>> 5d99fccd

    ASSERT_EQ(1, d.response_started_count()) << "request failed: " <<
        (int) r.status().status() << ", os error: " << r.status().os_error();

    EXPECT_FALSE(d.received_data_before_response());

    ASSERT_EQ(size, d.bytes_received());
    EXPECT_EQ(0, memcmp(d.data_received().c_str(), buf.get(), size));
  }
#ifndef NDEBUG
  DCHECK_EQ(url_request_metrics.object_count,0);
#endif
}

TEST(URLRequestTest, AboutBlankTest) {
  TestDelegate d;
  {
    TestURLRequest r(GURL("about:blank"), &d);

    r.Start();
    EXPECT_TRUE(r.is_pending());

    MessageLoop::current()->Run();

    EXPECT_TRUE(!r.is_pending());
    EXPECT_FALSE(d.received_data_before_response());
    EXPECT_EQ(d.bytes_received(), 0);
  }
#ifndef NDEBUG
  DCHECK_EQ(url_request_metrics.object_count,0);
#endif
}

TEST(URLRequestTest, FileTest) {
  std::wstring app_path;
  PathService::Get(base::FILE_EXE, &app_path);

  std::string app_url = WideToUTF8(app_path);
  std::replace(app_url.begin(), app_url.end(),
               file_util::kPathSeparator, L'/');
  app_url.insert(0, "file:///");

  TestDelegate d;
  {
    TestURLRequest r(GURL(app_url), &d);

    r.Start();
    EXPECT_TRUE(r.is_pending());

    MessageLoop::current()->Run();

    int64 file_size;
    file_util::GetFileSize(app_path, &file_size);

    EXPECT_TRUE(!r.is_pending());
    EXPECT_EQ(1, d.response_started_count());
    EXPECT_FALSE(d.received_data_before_response());
    EXPECT_EQ(d.bytes_received(), static_cast<int>(file_size));
  }
#ifndef NDEBUG
  DCHECK_EQ(url_request_metrics.object_count,0);
#endif
}

TEST(URLRequestTest, InvalidUrlTest) {
  TestDelegate d;
  {
    TestURLRequest r(GURL("invalid url"), &d);

    r.Start();
    EXPECT_TRUE(r.is_pending());

    MessageLoop::current()->Run();
    EXPECT_TRUE(d.request_failed());
  }
#ifndef NDEBUG
  DCHECK_EQ(url_request_metrics.object_count,0);
#endif
}

/* This test is disabled because it fails on some computers due to proxies
   returning a page in response to this request rather than reporting failure.
TEST(URLRequestTest, DnsFailureTest) {
  TestDelegate d;
  {
    URLRequest r(GURL("http://thisisnotavalidurl0123456789foo.com/"), &d);

    r.Start();
    EXPECT_TRUE(r.is_pending());

    MessageLoop::current()->Run();
    EXPECT_TRUE(d.request_failed());
  }
#ifndef NDEBUG
  DCHECK_EQ(url_request_metrics.object_count,0);
#endif
}
*/

<<<<<<< HEAD
TEST(URLRequestTest, ResponseHeadersTest) {
  TestServer server(L"net/data/url_request_unittest");
=======
TEST_F(URLRequestTest, ResponseHeadersTest) {
  scoped_refptr<HTTPTestServer> server =
      HTTPTestServer::CreateServer(L"net/data/url_request_unittest");
  ASSERT_TRUE(NULL != server.get());
>>>>>>> 5d99fccd
  TestDelegate d;
  TestURLRequest req(server->TestServerPage("files/with-headers.html"), &d);
  req.Start();
  MessageLoop::current()->Run();

  const net::HttpResponseHeaders* headers = req.response_headers();
  std::string header;
  EXPECT_TRUE(headers->GetNormalizedHeader("cache-control", &header));
  EXPECT_EQ("private", header);

  header.clear();
  EXPECT_TRUE(headers->GetNormalizedHeader("content-type", &header));
  EXPECT_EQ("text/html; charset=ISO-8859-1", header);

  // The response has two "X-Multiple-Entries" headers.
  // This verfies our output has them concatenated together.
  header.clear();
  EXPECT_TRUE(headers->GetNormalizedHeader("x-multiple-entries", &header));
  EXPECT_EQ("a, b", header);
}

<<<<<<< HEAD
TEST(URLRequestTest, BZip2ContentTest) {
  TestServer server(L"net/data/filter_unittests");
=======
TEST_F(URLRequestTest, BZip2ContentTest) {
  scoped_refptr<HTTPTestServer> server =
      HTTPTestServer::CreateServer(L"net/data/filter_unittests");
  ASSERT_TRUE(NULL != server.get());
>>>>>>> 5d99fccd

  // for localhost domain, we also should support bzip2 encoding
  // first, get the original file
  TestDelegate d1;
  TestURLRequest req1(server->TestServerPage("realfiles/google.txt"), &d1);
  req1.Start();
  MessageLoop::current()->Run();

  const std::string& got_content = d1.data_received();

  // second, get bzip2 content
  TestDelegate d2;
  TestURLRequest req2(server->TestServerPage("realbz2files/google.txt"), &d2);
  req2.Start();
  MessageLoop::current()->Run();

  const std::string& got_bz2_content = d2.data_received();

  // compare those two results
  EXPECT_EQ(got_content, got_bz2_content);
}

<<<<<<< HEAD
TEST(URLRequestTest, BZip2ContentTest_IncrementalHeader) {
  TestServer server(L"net/data/filter_unittests");
=======
TEST_F(URLRequestTest, BZip2ContentTest_IncrementalHeader) {
  scoped_refptr<HTTPTestServer> server =
      HTTPTestServer::CreateServer(L"net/data/filter_unittests");
  ASSERT_TRUE(NULL != server.get());
>>>>>>> 5d99fccd

  // for localhost domain, we also should support bzip2 encoding
  // first, get the original file
  TestDelegate d1;
  TestURLRequest req1(server->TestServerPage("realfiles/google.txt"), &d1);
  req1.Start();
  MessageLoop::current()->Run();

  const std::string& got_content = d1.data_received();

  // second, get bzip2 content.  ask the testserver to send the BZ2 header in
  // two chunks with a delay between them.  this tests our fix for bug 867161.
  TestDelegate d2;
  TestURLRequest req2(server->TestServerPage(
      "realbz2files/google.txt?incremental-header"), &d2);
  req2.Start();
  MessageLoop::current()->Run();

  const std::string& got_bz2_content = d2.data_received();

  // compare those two results
  EXPECT_EQ(got_content, got_bz2_content);
}

#if defined(OS_WIN)
TEST(URLRequestTest, ResolveShortcutTest) {
  std::wstring app_path;
  PathService::Get(base::DIR_SOURCE_ROOT, &app_path);
  file_util::AppendToPath(&app_path, L"net");
  file_util::AppendToPath(&app_path, L"data");
  file_util::AppendToPath(&app_path, L"url_request_unittest");
  file_util::AppendToPath(&app_path, L"with-headers.html");

  std::wstring lnk_path = app_path + L".lnk";

  HRESULT result;
  IShellLink *shell = NULL;
  IPersistFile *persist = NULL;

  CoInitialize(NULL);
  // Temporarily create a shortcut for test
  result = CoCreateInstance(CLSID_ShellLink, NULL,
                          CLSCTX_INPROC_SERVER, IID_IShellLink,
                          reinterpret_cast<LPVOID*>(&shell));
  EXPECT_TRUE(SUCCEEDED(result));
  result = shell->QueryInterface(IID_IPersistFile,
                             reinterpret_cast<LPVOID*>(&persist));
  EXPECT_TRUE(SUCCEEDED(result));
  result = shell->SetPath(app_path.c_str());
  EXPECT_TRUE(SUCCEEDED(result));
  result = shell->SetDescription(L"ResolveShortcutTest");
  EXPECT_TRUE(SUCCEEDED(result));
  result = persist->Save(lnk_path.c_str(), TRUE);
  EXPECT_TRUE(SUCCEEDED(result));
  if (persist)
    persist->Release();
  if (shell)
    shell->Release();

  TestDelegate d;
  {
    TestURLRequest r(net::FilePathToFileURL(lnk_path), &d);

    r.Start();
    EXPECT_TRUE(r.is_pending());

    MessageLoop::current()->Run();

    WIN32_FILE_ATTRIBUTE_DATA data;
    GetFileAttributesEx(app_path.c_str(), GetFileExInfoStandard, &data);
    HANDLE file = CreateFile(app_path.c_str(), GENERIC_READ,
                             FILE_SHARE_READ, NULL, OPEN_EXISTING,
                             FILE_ATTRIBUTE_NORMAL, NULL);
    EXPECT_NE(INVALID_HANDLE_VALUE, file);
    scoped_array<char> buffer(new char[data.nFileSizeLow]);
    DWORD read_size;
    BOOL result;
    result = ReadFile(file, buffer.get(), data.nFileSizeLow,
                      &read_size, NULL);
    std::string content(buffer.get(), read_size);
    CloseHandle(file);

    EXPECT_TRUE(!r.is_pending());
    EXPECT_EQ(1, d.received_redirect_count());
    EXPECT_EQ(content, d.data_received());
  }

  // Clean the shortcut
  DeleteFile(lnk_path.c_str());
  CoUninitialize();

#ifndef NDEBUG
  DCHECK_EQ(url_request_metrics.object_count,0);
#endif
}
#endif  // defined(OS_WIN)

<<<<<<< HEAD
TEST(URLRequestTest, ContentTypeNormalizationTest) {
  TestServer server(L"net/data/url_request_unittest");
=======
TEST_F(URLRequestTest, ContentTypeNormalizationTest) {
  scoped_refptr<HTTPTestServer> server =
      HTTPTestServer::CreateServer(L"net/data/url_request_unittest");
  ASSERT_TRUE(NULL != server.get());

>>>>>>> 5d99fccd
  TestDelegate d;
  TestURLRequest req(server->TestServerPage(
      "files/content-type-normalization.html"), &d);
  req.Start();
  MessageLoop::current()->Run();

  std::string mime_type;
  req.GetMimeType(&mime_type);
  EXPECT_EQ("text/html", mime_type);

  std::string charset;
  req.GetCharset(&charset);
  EXPECT_EQ("utf-8", charset);
  req.Cancel();
}

TEST(URLRequestTest, FileDirCancelTest) {
  // Put in mock resource provider.
  net::NetModule::SetResourceProvider(TestNetResourceProvider);

  TestDelegate d;
  {
    std::wstring file_path;
    PathService::Get(base::DIR_SOURCE_ROOT, &file_path);
    file_util::AppendToPath(&file_path, L"net");
    file_util::AppendToPath(&file_path, L"data");
    file_util::AppendToPath(&file_path, L"");

    TestURLRequest req(net::FilePathToFileURL(file_path), &d);
    req.Start();
    EXPECT_TRUE(req.is_pending());

    d.set_cancel_in_received_data_pending(true);

    MessageLoop::current()->Run();
  }
#ifndef NDEBUG
  DCHECK_EQ(url_request_metrics.object_count,0);
#endif

  // Take out mock resource provider.
  net::NetModule::SetResourceProvider(NULL);
}

<<<<<<< HEAD
TEST(URLRequestTest, RestrictRedirects) {
  TestServer server(L"net/data/url_request_unittest");
=======
TEST_F(URLRequestTest, RestrictRedirects) {
  scoped_refptr<HTTPTestServer> server =
      HTTPTestServer::CreateServer(L"net/data/url_request_unittest");
  ASSERT_TRUE(NULL != server.get());

>>>>>>> 5d99fccd
  TestDelegate d;
  TestURLRequest req(server->TestServerPage(
      "files/redirect-to-file.html"), &d);
  req.Start();
  MessageLoop::current()->Run();

  EXPECT_EQ(URLRequestStatus::FAILED, req.status().status());
  EXPECT_EQ(net::ERR_UNSAFE_REDIRECT, req.status().os_error());
}

<<<<<<< HEAD
TEST(URLRequestTest, NoUserPassInReferrer) {
  TestServer server(L"net/data/url_request_unittest");
=======
TEST_F(URLRequestTest, NoUserPassInReferrer) {
  scoped_refptr<HTTPTestServer> server =
      HTTPTestServer::CreateServer(L"net/data/url_request_unittest");
  ASSERT_TRUE(NULL != server.get());
>>>>>>> 5d99fccd
  TestDelegate d;
  TestURLRequest req(server->TestServerPage(
      "echoheader?Referer"), &d);
  req.set_referrer("http://user:pass@foo.com/");
  req.Start();
  MessageLoop::current()->Run();

  EXPECT_EQ(std::string("http://foo.com/"), d.data_received());
}

<<<<<<< HEAD
TEST(URLRequestTest, CancelRedirect) {
  TestServer server(L"net/data/url_request_unittest");
=======
TEST_F(URLRequestTest, CancelRedirect) {
  scoped_refptr<HTTPTestServer> server =
      HTTPTestServer::CreateServer(L"net/data/url_request_unittest");
  ASSERT_TRUE(NULL != server.get());
>>>>>>> 5d99fccd
  TestDelegate d;
  {
    d.set_cancel_in_received_redirect(true);
    TestURLRequest req(server->TestServerPage(
        "files/redirect-test.html"), &d);
    req.Start();
    MessageLoop::current()->Run();

    EXPECT_EQ(1, d.response_started_count());
    EXPECT_EQ(0, d.bytes_received());
    EXPECT_FALSE(d.received_data_before_response());
    EXPECT_EQ(URLRequestStatus::CANCELED, req.status().status());
  }
}

<<<<<<< HEAD
TEST(URLRequestTest, VaryHeader) {
  TestServer server(L"net/data/url_request_unittest");
=======
TEST_F(URLRequestTest, VaryHeader) {
  scoped_refptr<HTTPTestServer> server =
      HTTPTestServer::CreateServer(L"net/data/url_request_unittest");
  ASSERT_TRUE(NULL != server.get());
>>>>>>> 5d99fccd

  scoped_refptr<URLRequestContext> context = new URLRequestHttpCacheContext();

  Time response_time;

  // populate the cache
  {
    TestDelegate d;
    URLRequest req(server->TestServerPage("echoheader?foo"), &d);
    req.set_context(context);
    req.SetExtraRequestHeaders("foo:1");
    req.Start();
    MessageLoop::current()->Run();

    response_time = req.response_time();
  }

  // Make sure that the response time of a future response will be in the
  // future!
  Sleep(10);

  // expect a cache hit
  {
    TestDelegate d;
    URLRequest req(server->TestServerPage("echoheader?foo"), &d);
    req.set_context(context);
    req.SetExtraRequestHeaders("foo:1");
    req.Start();
    MessageLoop::current()->Run();

    EXPECT_TRUE(req.response_time() == response_time);
  }

  // expect a cache miss
  {
    TestDelegate d;
    URLRequest req(server->TestServerPage("echoheader?foo"), &d);
    req.set_context(context);
    req.SetExtraRequestHeaders("foo:2");
    req.Start();
    MessageLoop::current()->Run();

    EXPECT_FALSE(req.response_time() == response_time);
  }
}

TEST(URLRequestTest, BasicAuth) {
  scoped_refptr<URLRequestContext> context = new URLRequestHttpCacheContext();
<<<<<<< HEAD
  TestServer server(L"");
=======
  scoped_refptr<HTTPTestServer> server =
      HTTPTestServer::CreateServer(L"");
  ASSERT_TRUE(NULL != server.get());
>>>>>>> 5d99fccd

  Time response_time;

  // populate the cache
  {
    TestDelegate d;
    d.set_username(L"user");
    d.set_password(L"secret");

    URLRequest r(server->TestServerPage("auth-basic"), &d);
    r.set_context(context);
    r.Start();

    MessageLoop::current()->Run();

    EXPECT_TRUE(d.data_received().find("user/secret") != std::string::npos);

    response_time = r.response_time();
  }

  // Let some time pass so we can ensure that a future response will have a
  // response time value in the future.
  Sleep(10 /* milliseconds */);

  // repeat request with end-to-end validation.  since auth-basic results in a
  // cachable page, we expect this test to result in a 304.  in which case, the
  // response should be fetched from the cache.
  {
    TestDelegate d;
    d.set_username(L"user");
    d.set_password(L"secret");

    URLRequest r(server->TestServerPage("auth-basic"), &d);
    r.set_context(context);
    r.set_load_flags(net::LOAD_VALIDATE_CACHE);
    r.Start();

    MessageLoop::current()->Run();

    EXPECT_TRUE(d.data_received().find("user/secret") != std::string::npos);

    // Should be the same cached document, which means that the response time
    // should not have changed.
    EXPECT_TRUE(response_time == r.response_time());
  }
}

// In this test, we do a POST which the server will 302 redirect.
// The subsequent transaction should use GET, and should not send the
// Content-Type header.
// http://code.google.com/p/chromium/issues/detail?id=843
<<<<<<< HEAD
TEST(URLRequestTest, Post302RedirectGet) {
  TestServer server(L"net/data/url_request_unittest");
=======
TEST_F(URLRequestTest, Post302RedirectGet) {
  scoped_refptr<HTTPTestServer> server =
      HTTPTestServer::CreateServer(L"net/data/url_request_unittest");
  ASSERT_TRUE(NULL != server.get());
>>>>>>> 5d99fccd
  TestDelegate d;
  TestURLRequest req(server->TestServerPage("files/redirect-to-echoall"), &d);
  req.set_method("POST");

  // Set headers (some of which are specific to the POST).
  // ("Content-Length: 10" is just a junk value to make sure it gets stripped).
  req.SetExtraRequestHeaders(
    "Content-Type: multipart/form-data; "
    "boundary=----WebKitFormBoundaryAADeAA+NAAWMAAwZ\r\n"
    "Accept: text/xml,application/xml,application/xhtml+xml,text/html;q=0.9,"
    "text/plain;q=0.8,image/png,*/*;q=0.5\r\n"
    "Accept-Language: en-US,en\r\n"
    "Accept-Charset: ISO-8859-1,*,utf-8\r\n"
    "Content-Length: 10\r\n"
    "Origin: http://localhost:1337/"
  );
  req.Start();
  MessageLoop::current()->Run();

  std::string mime_type;
  req.GetMimeType(&mime_type);
  EXPECT_EQ("text/html", mime_type);

  const std::string& data = d.data_received();

  // Check that the post-specific headers were stripped:
  EXPECT_FALSE(ContainsString(data, "Content-Length:"));
  EXPECT_FALSE(ContainsString(data, "Content-Type:"));
  EXPECT_FALSE(ContainsString(data, "Origin:"));

  // These extra request headers should not have been stripped.
  EXPECT_TRUE(ContainsString(data, "Accept:"));
  EXPECT_TRUE(ContainsString(data, "Accept-Language:"));
  EXPECT_TRUE(ContainsString(data, "Accept-Charset:"));
}
<<<<<<< HEAD
=======

TEST_F(URLRequestTest, Post307RedirectPost) {
  scoped_refptr<HTTPTestServer> server =
      HTTPTestServer::CreateServer(L"net/data/url_request_unittest");
  ASSERT_TRUE(NULL != server.get());
  TestDelegate d;
  TestURLRequest req(server->TestServerPage("files/redirect307-to-echoall"),
      &d);
  req.set_method("POST");
  req.Start();
  MessageLoop::current()->Run();
  EXPECT_EQ(req.method(), "POST");
}

// FTP tests appear to be hanging some of the time
#if 1  // !defined(OS_WIN)
  #define MAYBE_FTPGetTestAnonymous   DISABLED_FTPGetTestAnonymous
  #define MAYBE_FTPGetTest            DISABLED_FTPGetTest
  #define MAYBE_FTPCheckWrongUser     DISABLED_FTPCheckWrongUser
  #define MAYBE_FTPCheckWrongPassword DISABLED_FTPCheckWrongPassword
#else
  #define MAYBE_FTPGetTestAnonymous   FTPGetTestAnonymous
  #define MAYBE_FTPGetTest            FTPGetTest
  #define MAYBE_FTPCheckWrongUser     FTPCheckWrongUser
  #define MAYBE_FTPCheckWrongPassword FTPCheckWrongPassword
#endif

TEST_F(URLRequestTest, MAYBE_FTPGetTestAnonymous) {
  scoped_refptr<FTPTestServer> server = FTPTestServer::CreateServer(L"");
  ASSERT_TRUE(NULL != server.get());
  std::wstring app_path;
  PathService::Get(base::DIR_SOURCE_ROOT, &app_path);
  app_path.append(L"\\LICENSE");
  TestDelegate d;
  {
    TestURLRequest r(server->TestServerPage("/LICENSE"), &d);
    r.Start();
    EXPECT_TRUE(r.is_pending());

    MessageLoop::current()->Run();

    int64 file_size = 0;
    file_util::GetFileSize(app_path, &file_size);

    EXPECT_TRUE(!r.is_pending());
    EXPECT_EQ(1, d.response_started_count());
    EXPECT_FALSE(d.received_data_before_response());
    EXPECT_EQ(d.bytes_received(), static_cast<int>(file_size));
  }
}

TEST_F(URLRequestTest, MAYBE_FTPGetTest) {
  scoped_refptr<FTPTestServer> server =
      FTPTestServer::CreateServer(L"", "chrome", "chrome");
  ASSERT_TRUE(NULL != server.get());
  std::wstring app_path;
  PathService::Get(base::DIR_SOURCE_ROOT, &app_path);
  app_path.append(L"\\LICENSE");
  TestDelegate d;
  {
    TestURLRequest r(server->TestServerPage("/LICENSE"), &d);
    r.Start();
    EXPECT_TRUE(r.is_pending());

    MessageLoop::current()->Run();

    int64 file_size = 0;
    file_util::GetFileSize(app_path, &file_size);

    EXPECT_TRUE(!r.is_pending());
    EXPECT_EQ(1, d.response_started_count());
    EXPECT_FALSE(d.received_data_before_response());
    EXPECT_EQ(d.bytes_received(), static_cast<int>(file_size));
  }
}

TEST_F(URLRequestTest, MAYBE_FTPCheckWrongPassword) {
  scoped_refptr<FTPTestServer> server =
      FTPTestServer::CreateServer(L"", "chrome", "wrong_password");
  ASSERT_TRUE(NULL != server.get());
  std::wstring app_path;
  PathService::Get(base::DIR_SOURCE_ROOT, &app_path);
  app_path.append(L"\\LICENSE");
  TestDelegate d;
  {
    TestURLRequest r(server->TestServerPage("/LICENSE"), &d);
    r.Start();
    EXPECT_TRUE(r.is_pending());

    MessageLoop::current()->Run();

    int64 file_size = 0;
    file_util::GetFileSize(app_path, &file_size);

    EXPECT_TRUE(!r.is_pending());
    EXPECT_EQ(1, d.response_started_count());
    EXPECT_FALSE(d.received_data_before_response());
    EXPECT_EQ(d.bytes_received(), 0);
  }
}

TEST_F(URLRequestTest, MAYBE_FTPCheckWrongUser) {
  scoped_refptr<FTPTestServer> server =
      FTPTestServer::CreateServer(L"", "wrong_user", "chrome");
  ASSERT_TRUE(NULL != server.get());
  std::wstring app_path;
  PathService::Get(base::DIR_SOURCE_ROOT, &app_path);
  app_path.append(L"\\LICENSE");
  TestDelegate d;
  {
    TestURLRequest r(server->TestServerPage("/LICENSE"), &d);
    r.Start();
    EXPECT_TRUE(r.is_pending());

    MessageLoop::current()->Run();

    int64 file_size = 0;
    file_util::GetFileSize(app_path, &file_size);

    EXPECT_TRUE(!r.is_pending());
    EXPECT_EQ(1, d.response_started_count());
    EXPECT_FALSE(d.received_data_before_response());
    EXPECT_EQ(d.bytes_received(), 0);
  }
}
>>>>>>> 5d99fccd
<|MERGE_RESOLUTION|>--- conflicted
+++ resolved
@@ -4,9 +4,13 @@
 
 #include "net/url_request/url_request_unittest.h"
 
+#include "build/build_config.h"
+
 #if defined(OS_WIN)
 #include <windows.h>
 #include <shlobj.h>
+#elif defined(OS_LINUX)
+#include "base/nss_init.h"
 #endif
 
 #include <algorithm>
@@ -15,32 +19,37 @@
 #include "base/message_loop.h"
 #include "base/path_service.h"
 #include "base/process_util.h"
+#include "base/string_piece.h"
 #include "base/string_util.h"
 #include "net/base/load_flags.h"
 #include "net/base/net_errors.h"
 #include "net/base/net_module.h"
 #include "net/base/net_util.h"
+#include "net/base/ssl_test_util.h"
 #include "net/disk_cache/disk_cache.h"
 #include "net/http/http_cache.h"
 #include "net/http/http_network_layer.h"
+#include "net/proxy/proxy_service.h"
 #include "net/url_request/url_request.h"
 #include "testing/gtest/include/gtest/gtest.h"
+#include "testing/platform_test.h"
+
+using base::Time;
 
 namespace {
-
-class URLRequestTest : public testing::Test {
-};
 
 class URLRequestHttpCacheContext : public URLRequestContext {
  public:
   URLRequestHttpCacheContext() {
+    proxy_service_ = net::ProxyService::CreateNull();
     http_transaction_factory_ =
-        new net::HttpCache(net::HttpNetworkLayer::CreateFactory(NULL),
+        new net::HttpCache(net::HttpNetworkLayer::CreateFactory(proxy_service_),
                            disk_cache::CreateInMemoryCacheBackend(0));
   }
 
   virtual ~URLRequestHttpCacheContext() {
     delete http_transaction_factory_;
+    delete proxy_service_;
   }
 };
 
@@ -52,7 +61,7 @@
    }
 };
 
-std::string TestNetResourceProvider(int key) {
+StringPiece TestNetResourceProvider(int key) {
   return "header";
 }
 
@@ -69,10 +78,6 @@
 
 }  // namespace
 
-<<<<<<< HEAD
-TEST(URLRequestTest, GetTest_NoCache) {
-  TestServer server(L"");
-=======
 // Inherit PlatformTest since we require the autorelease pool on Mac OS X.f
 class URLRequestTest : public PlatformTest {
 };
@@ -81,7 +86,6 @@
   scoped_refptr<HTTPTestServer> server =
       HTTPTestServer::CreateServer(L"");
   ASSERT_TRUE(NULL != server.get());
->>>>>>> 5d99fccd
   TestDelegate d;
   {
     TestURLRequest r(server->TestServerPage(""), &d);
@@ -100,15 +104,10 @@
 #endif
 }
 
-<<<<<<< HEAD
-TEST(URLRequestTest, GetTest) {
-  TestServer server(L"");
-=======
 TEST_F(URLRequestTest, GetTest) {
   scoped_refptr<HTTPTestServer> server =
       HTTPTestServer::CreateServer(L"");
   ASSERT_TRUE(NULL != server.get());
->>>>>>> 5d99fccd
   TestDelegate d;
   {
     TestURLRequest r(server->TestServerPage(""), &d);
@@ -127,9 +126,6 @@
 #endif
 }
 
-<<<<<<< HEAD
-TEST(URLRequestTest, CancelTest) {
-=======
 class HTTPSRequestTest : public testing::Test {
  protected:
    HTTPSRequestTest() : util_() {};
@@ -174,7 +170,6 @@
 }
 
 TEST_F(URLRequestTest, CancelTest) {
->>>>>>> 5d99fccd
   TestDelegate d;
   {
     TestURLRequest r(GURL("http://www.google.com/"), &d);
@@ -197,10 +192,6 @@
 #endif
 }
 
-<<<<<<< HEAD
-TEST(URLRequestTest, CancelTest2) {
-  TestServer server(L"");
-=======
 TEST_F(URLRequestTest, CancelTest2) {
   scoped_refptr<HTTPTestServer> server =
       HTTPTestServer::CreateServer(L"");
@@ -209,7 +200,6 @@
   // error C2446: '!=' : no conversion from 'HTTPTestServer *const '
   // to 'const int'
 
->>>>>>> 5d99fccd
   TestDelegate d;
   {
     TestURLRequest r(server->TestServerPage(""), &d);
@@ -231,15 +221,10 @@
 #endif
 }
 
-<<<<<<< HEAD
-TEST(URLRequestTest, CancelTest3) {
-  TestServer server(L"");
-=======
 TEST_F(URLRequestTest, CancelTest3) {
   scoped_refptr<HTTPTestServer> server =
       HTTPTestServer::CreateServer(L"");
   ASSERT_TRUE(NULL != server.get());
->>>>>>> 5d99fccd
   TestDelegate d;
   {
     TestURLRequest r(server->TestServerPage(""), &d);
@@ -264,15 +249,10 @@
 #endif
 }
 
-<<<<<<< HEAD
-TEST(URLRequestTest, CancelTest4) {
-  TestServer server(L"");
-=======
 TEST_F(URLRequestTest, CancelTest4) {
   scoped_refptr<HTTPTestServer> server =
       HTTPTestServer::CreateServer(L"");
   ASSERT_TRUE(NULL != server.get());
->>>>>>> 5d99fccd
   TestDelegate d;
   {
     TestURLRequest r(server->TestServerPage(""), &d);
@@ -295,15 +275,10 @@
   EXPECT_EQ(0, d.bytes_received());
 }
 
-<<<<<<< HEAD
-TEST(URLRequestTest, CancelTest5) {
-  TestServer server(L"");
-=======
 TEST_F(URLRequestTest, CancelTest5) {
   scoped_refptr<HTTPTestServer> server =
       HTTPTestServer::CreateServer(L"");
   ASSERT_TRUE(NULL != server.get());
->>>>>>> 5d99fccd
   scoped_refptr<URLRequestContext> context = new URLRequestHttpCacheContext();
 
   // populate cache
@@ -336,16 +311,10 @@
 #endif
 }
 
-<<<<<<< HEAD
-TEST(URLRequestTest, PostTest) {
-  TestServer server(L"net/data");
-
-=======
 TEST_F(URLRequestTest, PostTest) {
   scoped_refptr<HTTPTestServer> server =
       HTTPTestServer::CreateServer(L"net/data");
   ASSERT_TRUE(NULL != server.get());
->>>>>>> 5d99fccd
   const int kMsgSize = 20000;  // multiple of 10
   const int kIterations = 50;
   char *uploadBytes = new char[kMsgSize+1];
@@ -394,15 +363,10 @@
 #endif
 }
 
-<<<<<<< HEAD
-TEST(URLRequestTest, PostEmptyTest) {
-  TestServer server(L"net/data");
-=======
 TEST_F(URLRequestTest, PostEmptyTest) {
   scoped_refptr<HTTPTestServer> server =
       HTTPTestServer::CreateServer(L"net/data");
   ASSERT_TRUE(NULL != server.get());
->>>>>>> 5d99fccd
   TestDelegate d;
   {
     TestURLRequest r(server->TestServerPage("echo"), &d);
@@ -424,15 +388,10 @@
 #endif
 }
 
-<<<<<<< HEAD
-TEST(URLRequestTest, PostFileTest) {
-  TestServer server(L"net/data");
-=======
 TEST_F(URLRequestTest, PostFileTest) {
   scoped_refptr<HTTPTestServer> server =
       HTTPTestServer::CreateServer(L"net/data");
   ASSERT_TRUE(NULL != server.get());
->>>>>>> 5d99fccd
   TestDelegate d;
   {
     TestURLRequest r(server->TestServerPage("echo"), &d);
@@ -458,25 +417,14 @@
 
     MessageLoop::current()->Run();
 
-    HANDLE file = CreateFile(path.c_str(), GENERIC_READ, FILE_SHARE_READ, NULL,
-                             OPEN_EXISTING, FILE_ATTRIBUTE_NORMAL, NULL);
-    ASSERT_NE(INVALID_HANDLE_VALUE, file);
-
-    DWORD size = GetFileSize(file, NULL);
+    int64 longsize;
+    ASSERT_EQ(true, file_util::GetFileSize(path, &longsize));
+    int size = static_cast<int>(longsize);
     scoped_array<char> buf(new char[size]);
 
-<<<<<<< HEAD
-    DWORD size_read;
-    EXPECT_TRUE(ReadFile(file, buf.get(), size, &size_read, NULL));
-
-    CloseHandle(file);
-
-    EXPECT_EQ(size, size_read);
-=======
     int size_read = static_cast<int>(file_util::ReadFile(path,
         buf.get(), size));
     ASSERT_EQ(size, size_read);
->>>>>>> 5d99fccd
 
     ASSERT_EQ(1, d.response_started_count()) << "request failed: " <<
         (int) r.status().status() << ", os error: " << r.status().os_error();
@@ -491,7 +439,7 @@
 #endif
 }
 
-TEST(URLRequestTest, AboutBlankTest) {
+TEST_F(URLRequestTest, AboutBlankTest) {
   TestDelegate d;
   {
     TestURLRequest r(GURL("about:blank"), &d);
@@ -510,18 +458,14 @@
 #endif
 }
 
-TEST(URLRequestTest, FileTest) {
-  std::wstring app_path;
+TEST_F(URLRequestTest, FileTest) {
+  FilePath app_path;
   PathService::Get(base::FILE_EXE, &app_path);
-
-  std::string app_url = WideToUTF8(app_path);
-  std::replace(app_url.begin(), app_url.end(),
-               file_util::kPathSeparator, L'/');
-  app_url.insert(0, "file:///");
-
-  TestDelegate d;
-  {
-    TestURLRequest r(GURL(app_url), &d);
+  GURL app_url = net::FilePathToFileURL(app_path.ToWStringHack());
+
+  TestDelegate d;
+  {
+    TestURLRequest r(app_url, &d);
 
     r.Start();
     EXPECT_TRUE(r.is_pending());
@@ -541,7 +485,7 @@
 #endif
 }
 
-TEST(URLRequestTest, InvalidUrlTest) {
+TEST_F(URLRequestTest, InvalidUrlTest) {
   TestDelegate d;
   {
     TestURLRequest r(GURL("invalid url"), &d);
@@ -557,9 +501,9 @@
 #endif
 }
 
-/* This test is disabled because it fails on some computers due to proxies
-   returning a page in response to this request rather than reporting failure.
-TEST(URLRequestTest, DnsFailureTest) {
+// This test is disabled because it fails on some computers due to proxies
+// returning a page in response to this request rather than reporting failure.
+TEST_F(URLRequestTest, DISABLED_DnsFailureTest) {
   TestDelegate d;
   {
     URLRequest r(GURL("http://thisisnotavalidurl0123456789foo.com/"), &d);
@@ -574,17 +518,11 @@
   DCHECK_EQ(url_request_metrics.object_count,0);
 #endif
 }
-*/
-
-<<<<<<< HEAD
-TEST(URLRequestTest, ResponseHeadersTest) {
-  TestServer server(L"net/data/url_request_unittest");
-=======
+
 TEST_F(URLRequestTest, ResponseHeadersTest) {
   scoped_refptr<HTTPTestServer> server =
       HTTPTestServer::CreateServer(L"net/data/url_request_unittest");
   ASSERT_TRUE(NULL != server.get());
->>>>>>> 5d99fccd
   TestDelegate d;
   TestURLRequest req(server->TestServerPage("files/with-headers.html"), &d);
   req.Start();
@@ -606,15 +544,10 @@
   EXPECT_EQ("a, b", header);
 }
 
-<<<<<<< HEAD
-TEST(URLRequestTest, BZip2ContentTest) {
-  TestServer server(L"net/data/filter_unittests");
-=======
 TEST_F(URLRequestTest, BZip2ContentTest) {
   scoped_refptr<HTTPTestServer> server =
       HTTPTestServer::CreateServer(L"net/data/filter_unittests");
   ASSERT_TRUE(NULL != server.get());
->>>>>>> 5d99fccd
 
   // for localhost domain, we also should support bzip2 encoding
   // first, get the original file
@@ -637,15 +570,10 @@
   EXPECT_EQ(got_content, got_bz2_content);
 }
 
-<<<<<<< HEAD
-TEST(URLRequestTest, BZip2ContentTest_IncrementalHeader) {
-  TestServer server(L"net/data/filter_unittests");
-=======
 TEST_F(URLRequestTest, BZip2ContentTest_IncrementalHeader) {
   scoped_refptr<HTTPTestServer> server =
       HTTPTestServer::CreateServer(L"net/data/filter_unittests");
   ASSERT_TRUE(NULL != server.get());
->>>>>>> 5d99fccd
 
   // for localhost domain, we also should support bzip2 encoding
   // first, get the original file
@@ -671,7 +599,7 @@
 }
 
 #if defined(OS_WIN)
-TEST(URLRequestTest, ResolveShortcutTest) {
+TEST_F(URLRequestTest, ResolveShortcutTest) {
   std::wstring app_path;
   PathService::Get(base::DIR_SOURCE_ROOT, &app_path);
   file_util::AppendToPath(&app_path, L"net");
@@ -743,16 +671,11 @@
 }
 #endif  // defined(OS_WIN)
 
-<<<<<<< HEAD
-TEST(URLRequestTest, ContentTypeNormalizationTest) {
-  TestServer server(L"net/data/url_request_unittest");
-=======
 TEST_F(URLRequestTest, ContentTypeNormalizationTest) {
   scoped_refptr<HTTPTestServer> server =
       HTTPTestServer::CreateServer(L"net/data/url_request_unittest");
   ASSERT_TRUE(NULL != server.get());
 
->>>>>>> 5d99fccd
   TestDelegate d;
   TestURLRequest req(server->TestServerPage(
       "files/content-type-normalization.html"), &d);
@@ -769,7 +692,7 @@
   req.Cancel();
 }
 
-TEST(URLRequestTest, FileDirCancelTest) {
+TEST_F(URLRequestTest, FileDirCancelTest) {
   // Put in mock resource provider.
   net::NetModule::SetResourceProvider(TestNetResourceProvider);
 
@@ -797,16 +720,11 @@
   net::NetModule::SetResourceProvider(NULL);
 }
 
-<<<<<<< HEAD
-TEST(URLRequestTest, RestrictRedirects) {
-  TestServer server(L"net/data/url_request_unittest");
-=======
 TEST_F(URLRequestTest, RestrictRedirects) {
   scoped_refptr<HTTPTestServer> server =
       HTTPTestServer::CreateServer(L"net/data/url_request_unittest");
   ASSERT_TRUE(NULL != server.get());
 
->>>>>>> 5d99fccd
   TestDelegate d;
   TestURLRequest req(server->TestServerPage(
       "files/redirect-to-file.html"), &d);
@@ -817,15 +735,10 @@
   EXPECT_EQ(net::ERR_UNSAFE_REDIRECT, req.status().os_error());
 }
 
-<<<<<<< HEAD
-TEST(URLRequestTest, NoUserPassInReferrer) {
-  TestServer server(L"net/data/url_request_unittest");
-=======
 TEST_F(URLRequestTest, NoUserPassInReferrer) {
   scoped_refptr<HTTPTestServer> server =
       HTTPTestServer::CreateServer(L"net/data/url_request_unittest");
   ASSERT_TRUE(NULL != server.get());
->>>>>>> 5d99fccd
   TestDelegate d;
   TestURLRequest req(server->TestServerPage(
       "echoheader?Referer"), &d);
@@ -836,15 +749,10 @@
   EXPECT_EQ(std::string("http://foo.com/"), d.data_received());
 }
 
-<<<<<<< HEAD
-TEST(URLRequestTest, CancelRedirect) {
-  TestServer server(L"net/data/url_request_unittest");
-=======
 TEST_F(URLRequestTest, CancelRedirect) {
   scoped_refptr<HTTPTestServer> server =
       HTTPTestServer::CreateServer(L"net/data/url_request_unittest");
   ASSERT_TRUE(NULL != server.get());
->>>>>>> 5d99fccd
   TestDelegate d;
   {
     d.set_cancel_in_received_redirect(true);
@@ -860,15 +768,10 @@
   }
 }
 
-<<<<<<< HEAD
-TEST(URLRequestTest, VaryHeader) {
-  TestServer server(L"net/data/url_request_unittest");
-=======
 TEST_F(URLRequestTest, VaryHeader) {
   scoped_refptr<HTTPTestServer> server =
       HTTPTestServer::CreateServer(L"net/data/url_request_unittest");
   ASSERT_TRUE(NULL != server.get());
->>>>>>> 5d99fccd
 
   scoped_refptr<URLRequestContext> context = new URLRequestHttpCacheContext();
 
@@ -888,7 +791,7 @@
 
   // Make sure that the response time of a future response will be in the
   // future!
-  Sleep(10);
+  PlatformThread::Sleep(10);
 
   // expect a cache hit
   {
@@ -915,15 +818,11 @@
   }
 }
 
-TEST(URLRequestTest, BasicAuth) {
+TEST_F(URLRequestTest, BasicAuth) {
   scoped_refptr<URLRequestContext> context = new URLRequestHttpCacheContext();
-<<<<<<< HEAD
-  TestServer server(L"");
-=======
   scoped_refptr<HTTPTestServer> server =
       HTTPTestServer::CreateServer(L"");
   ASSERT_TRUE(NULL != server.get());
->>>>>>> 5d99fccd
 
   Time response_time;
 
@@ -946,7 +845,7 @@
 
   // Let some time pass so we can ensure that a future response will have a
   // response time value in the future.
-  Sleep(10 /* milliseconds */);
+  PlatformThread::Sleep(10 /* milliseconds */);
 
   // repeat request with end-to-end validation.  since auth-basic results in a
   // cachable page, we expect this test to result in a 304.  in which case, the
@@ -975,15 +874,10 @@
 // The subsequent transaction should use GET, and should not send the
 // Content-Type header.
 // http://code.google.com/p/chromium/issues/detail?id=843
-<<<<<<< HEAD
-TEST(URLRequestTest, Post302RedirectGet) {
-  TestServer server(L"net/data/url_request_unittest");
-=======
 TEST_F(URLRequestTest, Post302RedirectGet) {
   scoped_refptr<HTTPTestServer> server =
       HTTPTestServer::CreateServer(L"net/data/url_request_unittest");
   ASSERT_TRUE(NULL != server.get());
->>>>>>> 5d99fccd
   TestDelegate d;
   TestURLRequest req(server->TestServerPage("files/redirect-to-echoall"), &d);
   req.set_method("POST");
@@ -1019,8 +913,6 @@
   EXPECT_TRUE(ContainsString(data, "Accept-Language:"));
   EXPECT_TRUE(ContainsString(data, "Accept-Charset:"));
 }
-<<<<<<< HEAD
-=======
 
 TEST_F(URLRequestTest, Post307RedirectPost) {
   scoped_refptr<HTTPTestServer> server =
@@ -1146,4 +1038,3 @@
     EXPECT_EQ(d.bytes_received(), 0);
   }
 }
->>>>>>> 5d99fccd
