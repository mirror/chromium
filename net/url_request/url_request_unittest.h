// Copyright (c) 2006-2008 The Chromium Authors. All rights reserved.
// Use of this source code is governed by a BSD-style license that can be
// found in the LICENSE file.

#ifndef NET_URL_REQUEST_URL_REQUEST_UNITTEST_H_
#define NET_URL_REQUEST_URL_REQUEST_UNITTEST_H_

#include <sstream>
#include <string>
#include <vector>

#include "base/file_util.h"
#include "base/message_loop.h"
#include "base/path_service.h"
#include "base/platform_thread.h"
#include "base/process_util.h"
#include "base/string_util.h"
#include "base/thread.h"
#include "base/waitable_event.h"
#include "net/base/net_errors.h"
#include "net/http/http_network_layer.h"
#include "net/url_request/url_request.h"
#include "testing/gtest/include/gtest/gtest.h"

const int kHTTPDefaultPort = 1337;
const int kFTPDefaultPort = 1338;

const std::string kDefaultHostName("localhost");

using base::TimeDelta;

// This URLRequestContext does not use a local cache.
class TestURLRequestContext : public URLRequestContext {
 public:
  TestURLRequestContext() {
    http_transaction_factory_ = net::HttpNetworkLayer::CreateFactory(NULL);
  }

  virtual ~TestURLRequestContext() {
    delete http_transaction_factory_;
  }
};

class TestDelegate : public URLRequest::Delegate {
 public:
  TestDelegate()
      : cancel_in_rr_(false),
        cancel_in_rs_(false),
        cancel_in_rd_(false),
        cancel_in_rd_pending_(false),
        quit_on_complete_(true),
        response_started_count_(0),
        received_bytes_count_(0),
        received_redirect_count_(0),
        received_data_before_response_(false),
        request_failed_(false) {
  }

  virtual void OnReceivedRedirect(URLRequest* request, const GURL& new_url) {
    received_redirect_count_++;
    if (cancel_in_rr_)
      request->Cancel();
  }

  virtual void OnResponseStarted(URLRequest* request) {
    // It doesn't make sense for the request to have IO pending at this point.
    DCHECK(!request->status().is_io_pending());

    response_started_count_++;
    if (cancel_in_rs_) {
      request->Cancel();
      OnResponseCompleted(request);
    } else if (!request->status().is_success()) {
      DCHECK(request->status().status() == URLRequestStatus::FAILED ||
             request->status().status() == URLRequestStatus::CANCELED);
      request_failed_ = true;
      OnResponseCompleted(request);
    } else {
      // Initiate the first read.
      int bytes_read = 0;
      if (request->Read(buf_, sizeof(buf_), &bytes_read))
        OnReadCompleted(request, bytes_read);
      else if (!request->status().is_io_pending())
        OnResponseCompleted(request);
    }
  }

  virtual void OnReadCompleted(URLRequest* request, int bytes_read) {
    // It doesn't make sense for the request to have IO pending at this point.
    DCHECK(!request->status().is_io_pending());

    if (response_started_count_ == 0)
      received_data_before_response_ = true;

    if (cancel_in_rd_)
      request->Cancel();

    if (bytes_read >= 0) {
      // There is data to read.
      received_bytes_count_ += bytes_read;

      // consume the data
      data_received_.append(buf_, bytes_read);
    }

    // If it was not end of stream, request to read more.
    if (request->status().is_success() && bytes_read > 0) {
      bytes_read = 0;
      while (request->Read(buf_, sizeof(buf_), &bytes_read)) {
        if (bytes_read > 0) {
          data_received_.append(buf_, bytes_read);
          received_bytes_count_ += bytes_read;
        } else {
          break;
        }
      }
    }
    if (!request->status().is_io_pending())
      OnResponseCompleted(request);
    else if (cancel_in_rd_pending_)
      request->Cancel();
  }

  virtual void OnResponseCompleted(URLRequest* request) {
    if (quit_on_complete_)
      MessageLoop::current()->Quit();
  }

  void OnAuthRequired(URLRequest* request, net::AuthChallengeInfo* auth_info) {
    if (!username_.empty() || !password_.empty()) {
      request->SetAuth(username_, password_);
    } else {
      request->CancelAuth();
    }
  }

  virtual void OnSSLCertificateError(URLRequest* request,
                                     int cert_error,
                                     net::X509Certificate* cert) {
    // Ignore SSL errors, we test the server is started and shut it down by
    // performing GETs, no security restrictions should apply as we always want
    // these GETs to go through.
    request->ContinueDespiteLastError();
  }

  void set_cancel_in_received_redirect(bool val) { cancel_in_rr_ = val; }
  void set_cancel_in_response_started(bool val) { cancel_in_rs_ = val; }
  void set_cancel_in_received_data(bool val) { cancel_in_rd_ = val; }
  void set_cancel_in_received_data_pending(bool val) {
    cancel_in_rd_pending_ = val;
  }
  void set_quit_on_complete(bool val) { quit_on_complete_ = val; }
  void set_username(const std::wstring& u) { username_ = u; }
  void set_password(const std::wstring& p) { password_ = p; }

  // query state
  const std::string& data_received() const { return data_received_; }
  int bytes_received() const { return static_cast<int>(data_received_.size()); }
  int response_started_count() const { return response_started_count_; }
  int received_redirect_count() const { return received_redirect_count_; }
  bool received_data_before_response() const {
    return received_data_before_response_;
  }
  bool request_failed() const { return request_failed_; }

 private:
  // options for controlling behavior
  bool cancel_in_rr_;
  bool cancel_in_rs_;
  bool cancel_in_rd_;
  bool cancel_in_rd_pending_;
  bool quit_on_complete_;

  std::wstring username_;
  std::wstring password_;

  // tracks status of callbacks
  int response_started_count_;
  int received_bytes_count_;
  int received_redirect_count_;
  bool received_data_before_response_;
  bool request_failed_;
  std::string data_received_;

  // our read buffer
  char buf_[4096];
};

// This object bounds the lifetime of an external python-based HTTP/FTP server
// that can provide various responses useful for testing.
<<<<<<< HEAD
class TestServer : public process_util::ProcessFilter {
 public:
  TestServer(const std::wstring& document_root)
      : process_handle_(NULL),
        is_shutdown_(true) {
    Init(kDefaultHostName, kDefaultPort, document_root, std::wstring());
=======
class BaseTestServer : public base::ProcessFilter,
                       public base::RefCounted<BaseTestServer> {
 protected:
  BaseTestServer()
      : process_handle_(NULL) {
>>>>>>> 5d99fccd
  }

 public:
  virtual ~BaseTestServer() {
    if (process_handle_) {
#if defined(OS_WIN)
      CloseHandle(process_handle_);
#endif
      process_handle_ = NULL;
    }
    // Make sure we don't leave any stray testserver processes laying around.
    std::wstring testserver_name =
    file_util::GetFilenameFromPath(python_runtime_);
    base::CleanupProcesses(testserver_name, 10000, 1, this);
    EXPECT_EQ(0, base::GetProcessCount(testserver_name, this));
  }

  // Implementation of ProcessFilter
  virtual bool Includes(uint32 pid, uint32 parent_pid) const {
    // Since no process handle is set, it can't be included in the filter.
    if (!process_handle_)
      return false;
<<<<<<< HEAD
    return pid == process_util::GetProcId(process_handle_);
=======
    // TODO(port): rationalize return value of GetProcId
    return pid == static_cast<uint32>(base::GetProcId(process_handle_));
  }

  GURL TestServerPage(const std::string& base_address,
      const std::string& path) {
    return GURL(base_address + path);
>>>>>>> 5d99fccd
  }

  GURL TestServerPage(const std::string& path) {
    return GURL(base_address_ + path);
  }

  GURL TestServerPageW(const std::wstring& path) {
    return GURL(UTF8ToWide(base_address_) + path);
  }

<<<<<<< HEAD
  // A subclass may wish to send the request in a different manner
  virtual bool MakeGETRequest(const std::string& page_name) {
    const GURL& url = TestServerPage(page_name);

    // Spin up a background thread for this request so that we have access to
    // an IO message loop, and in cases where this thread already has an IO
    // message loop, we also want to avoid spinning a nested message loop.
    
    SyncTestDelegate d;
    {
      base::Thread io_thread("MakeGETRequest");
      base::Thread::Options options;
      options.message_loop_type = MessageLoop::TYPE_IO;
      io_thread.StartWithOptions(options);
      io_thread.message_loop()->PostTask(FROM_HERE, NewRunnableFunction(
          &TestServer::StartGETRequest, url, &d));
      d.Wait();
    }
    return d.did_succeed();
  }

 protected:
  struct ManualInit {};

  // Used by subclasses that need to defer initialization until they are fully
  // constructed.  The subclass should call Init once it is ready (usually in
  // its constructor).
  TestServer(ManualInit)
      : process_handle_(NULL),
        is_shutdown_(true) {
  }

  virtual std::string scheme() { return std::string("http"); }

  // This is in a separate function so that we can have assertions and so that
  // subclasses can call this later.
  void Init(const std::string& host_name, int port,
            const std::wstring& document_root,
            const std::wstring& cert_path) {
    std::stringstream ss;
    std::string port_str;
    ss << port ? port : kDefaultPort;
    ss >> port_str;
    base_address_ = scheme() + "://" + host_name + ":" + port_str + "/";

    std::wstring testserver_path;
    ASSERT_TRUE(PathService::Get(base::DIR_SOURCE_ROOT, &testserver_path));
    file_util::AppendToPath(&testserver_path, L"net");
    file_util::AppendToPath(&testserver_path, L"tools");
    file_util::AppendToPath(&testserver_path, L"testserver");
    file_util::AppendToPath(&testserver_path, L"testserver.py");

    ASSERT_TRUE(PathService::Get(base::DIR_SOURCE_ROOT, &python_runtime_));
    file_util::AppendToPath(&python_runtime_, L"third_party");
    file_util::AppendToPath(&python_runtime_, L"python_24");
    file_util::AppendToPath(&python_runtime_, L"python.exe");

    std::wstring test_data_directory;
    PathService::Get(base::DIR_SOURCE_ROOT, &test_data_directory);
    std::wstring normalized_document_root = document_root;
    std::replace(normalized_document_root.begin(),
                 normalized_document_root.end(),
                 L'/', file_util::kPathSeparator);
    file_util::AppendToPath(&test_data_directory, normalized_document_root);

    std::wstring command_line =
        L"\"" + python_runtime_ + L"\" " + L"\"" + testserver_path +
        L"\" --port=" + UTF8ToWide(port_str) + L" --data-dir=\"" +
        test_data_directory + L"\"";
    if (!cert_path.empty()) {
      command_line.append(L" --https=\"");
      command_line.append(cert_path);
      command_line.append(L"\"");
    }

    ASSERT_TRUE(
        process_util::LaunchApp(command_line, false, true, &process_handle_)) <<
        "Failed to launch " << command_line;
=======
  void SetPythonPaths() {
#if defined(OS_WIN)
     // Set up PYTHONPATH so that Python is able to find the in-tree copy of
    // pyftpdlib.
    static bool set_python_path = false;
    if (!set_python_path) {
      FilePath pyftpdlib_path;
      ASSERT_TRUE(PathService::Get(base::DIR_SOURCE_ROOT, &pyftpdlib_path));
      pyftpdlib_path = pyftpdlib_path.Append(L"third_party");
      pyftpdlib_path = pyftpdlib_path.Append(L"pyftpdlib");

      const wchar_t kPythonPath[] = L"PYTHONPATH";
      wchar_t python_path_c[1024];
      if (GetEnvironmentVariable(kPythonPath, python_path_c, 1023) > 0) {
        // PYTHONPATH is already set, append to it.
        std::wstring python_path(python_path_c);
        python_path.append(L":");
        python_path.append(pyftpdlib_path.value());
        SetEnvironmentVariableW(kPythonPath, python_path.c_str());
      } else {
        SetEnvironmentVariableW(kPythonPath, pyftpdlib_path.value().c_str());
      }

      set_python_path = true;
    }
#elif defined(OS_POSIX)
    // Set up PYTHONPATH so that Python is able to find the in-tree copy of
    // tlslite and pyftpdlib.
    static bool set_python_path = false;
    if (!set_python_path) {
      FilePath tlslite_path;
      FilePath pyftpdlib_path;
      ASSERT_TRUE(PathService::Get(base::DIR_SOURCE_ROOT, &tlslite_path));
      tlslite_path = tlslite_path.Append("third_party");
      tlslite_path = tlslite_path.Append("tlslite");

      ASSERT_TRUE(PathService::Get(base::DIR_SOURCE_ROOT, &pyftpdlib_path));
      pyftpdlib_path = pyftpdlib_path.Append("third_party");
      pyftpdlib_path = pyftpdlib_path.Append("pyftpdlib");

      const char kPythonPath[] = "PYTHONPATH";
      char* python_path_c = getenv(kPythonPath);
      if (python_path_c) {
        // PYTHONPATH is already set, append to it.
        std::string python_path(python_path_c);
        python_path.append(":");
        python_path.append(tlslite_path.value());
        python_path.append(":");
        python_path.append(pyftpdlib_path.value());
        setenv(kPythonPath, python_path.c_str(), 1);
      } else {
        std::string python_path = tlslite_path.value().c_str();
        python_path.append(":");
        python_path.append(pyftpdlib_path.value());
        setenv(kPythonPath, python_path.c_str(), 1);
      }
      set_python_path = true;
    }
#endif
  }
>>>>>>> 5d99fccd

  void SetAppPath(const std::string& host_name, int port,
      const std::wstring& document_root, const std::string& scheme,
      std::wstring* testserver_path, std::wstring* test_data_directory) {
    port_str_ = IntToString(port);
    if (url_user_.empty()) {
      base_address_ = scheme + "://" + host_name + ":" + port_str_ + "/";
    } else {
      if (url_password_.empty())
        base_address_ = scheme + "://" + url_user_ + "@" +
            host_name + ":" + port_str_ + "/";
      else
        base_address_ = scheme + "://" + url_user_ + ":" + url_password_ +
            "@" + host_name + ":" + port_str_ + "/";
    }

<<<<<<< HEAD
    is_shutdown_ = false;
  }
=======
    ASSERT_TRUE(PathService::Get(base::DIR_SOURCE_ROOT, testserver_path));
    file_util::AppendToPath(testserver_path, L"net");
    file_util::AppendToPath(testserver_path, L"tools");
    file_util::AppendToPath(testserver_path, L"testserver");
    file_util::AppendToPath(testserver_path, L"testserver.py");
>>>>>>> 5d99fccd

    ASSERT_TRUE(PathService::Get(base::DIR_SOURCE_ROOT, &python_runtime_));
    file_util::AppendToPath(&python_runtime_, L"third_party");
    file_util::AppendToPath(&python_runtime_, L"python_24");
    file_util::AppendToPath(&python_runtime_, L"python.exe");

<<<<<<< HEAD
    // here we append the time to avoid problems where the kill page
    // is being cached rather than being executed on the server
    std::ostringstream page_name;
    page_name << "kill?" << GetTickCount();
    int retry_count = 5;
    while (retry_count > 0) {
      bool r = MakeGETRequest(page_name.str());
      // BUG #1048625 causes the kill GET to fail.  For now we just retry.
      // Once the bug is fixed, we should remove the while loop and put back
      // the following DCHECK.
      // DCHECK(r);
      if (r)
        break;
      retry_count--;
    }
    // Make sure we were successfull in stopping the testserver.
    DCHECK(retry_count > 0);

    if (process_handle_) {
      CloseHandle(process_handle_);
      process_handle_ = NULL;
    }

    // Make sure we don't leave any stray testserver processes laying around.
    std::wstring testserver_name =
        file_util::GetFilenameFromPath(python_runtime_);
    process_util::CleanupProcesses(testserver_name, 10000, 1, this);
    EXPECT_EQ(0, process_util::GetProcessCount(testserver_name, this));
=======
    PathService::Get(base::DIR_SOURCE_ROOT, test_data_directory);
    std::wstring normalized_document_root = document_root;

#if defined(OS_WIN)
    // It is just for windows only and have no effect on other OS
    std::replace(normalized_document_root.begin(),
        normalized_document_root.end(),
        L'/', FilePath::kSeparators[0]);
#endif
    if (!normalized_document_root.empty())
      file_util::AppendToPath(test_data_directory, normalized_document_root);

  }

#if defined(OS_WIN)
  void LaunchApp(const std::wstring& command_line) {
    ASSERT_TRUE(base::LaunchApp(command_line, false, true, &process_handle_)) <<
                "Failed to launch " << command_line;
  }
#elif defined(OS_POSIX)
  void LaunchApp(const std::vector<std::string>& command_line) {
    ASSERT_TRUE(base::LaunchApp(command_line, false, true, &process_handle_)) <<
                "Failed to launch " << command_line[0] << " ...";
  }
#endif
>>>>>>> 5d99fccd

  virtual bool MakeGETRequest(const std::string& page_name) = 0;

  // Verify that the Server is actually started.
  // Otherwise tests can fail if they run faster than Python can start.
  bool VerifyLaunchApp(const std::string& page_name) {
    int retries = 10;
    bool success;
    while ((success = MakeGETRequest(page_name)) == false && retries > 0) {
      retries--;
      PlatformThread::Sleep(500);
    }
    if (!success)
      return false;
    return true;
  }

 protected:
  // Used by MakeGETRequest to implement sync load behavior.
  class SyncTestDelegate : public TestDelegate {
   public:
    SyncTestDelegate() : event_(false, false), success_(false) {
    }
    virtual void OnResponseCompleted(URLRequest* request) {
      MessageLoop::current()->DeleteSoon(FROM_HERE, request);
      success_ = request->status().is_success();
      event_.Signal();
    }
    bool Wait(int64 secs) {
      TimeDelta td = TimeDelta::FromSeconds(secs);
      if (event_.TimedWait(td))
        return true;
      return false;
    }
    bool did_succeed() const { return success_; }
   private:
    base::WaitableEvent event_;
    bool success_;
    DISALLOW_COPY_AND_ASSIGN(SyncTestDelegate);
  };

  std::string host_name_;
  std::string base_address_;
  std::string url_user_;
  std::string url_password_;
  std::wstring python_runtime_;
  base::ProcessHandle process_handle_;
  std::string port_str_;
};

class HTTPTestServer : public BaseTestServer {
 protected:
  HTTPTestServer() {
  }

 public:
  static HTTPTestServer* CreateServer(const std::wstring& document_root) {
    HTTPTestServer* test_server = new HTTPTestServer();
    if (!test_server->Init(kDefaultHostName, kHTTPDefaultPort, document_root)) {
      delete test_server;
      return NULL;
    }
    return test_server;
  }

  bool Init(const std::string& host_name, int port,
            const std::wstring& document_root) {
    std::wstring testserver_path;
    std::wstring test_data_directory;
    host_name_ = host_name;
#if defined(OS_WIN)
    std::wstring command_line;
#elif defined(OS_POSIX)
    std::vector<std::string> command_line;
#endif

    // Set PYTHONPATH for tlslite and pyftpdlib
    SetPythonPaths();
    SetAppPath(host_name, port, document_root, scheme(),
        &testserver_path, &test_data_directory);
    SetCommandLineOption(testserver_path, test_data_directory, &command_line);
    LaunchApp(command_line);
    if (!VerifyLaunchApp("hello.html")) {
      LOG(ERROR) << "Webserver not starting properly";
      return false;
    }
    return true;
  }

  // A subclass may wish to send the request in a different manner
  virtual bool MakeGETRequest(const std::string& page_name) {
    const GURL& url = TestServerPage(page_name);

    // Spin up a background thread for this request so that we have access to
    // an IO message loop, and in cases where this thread already has an IO
    // message loop, we also want to avoid spinning a nested message loop.
    SyncTestDelegate d;
    {
      base::Thread io_thread("MakeGETRequest");
      base::Thread::Options options;
      options.message_loop_type = MessageLoop::TYPE_IO;
      io_thread.StartWithOptions(options);
      io_thread.message_loop()->PostTask(FROM_HERE, NewRunnableFunction(
          &HTTPTestServer::StartGETRequest, url, &d));

      // Build bot wait for only 300 seconds we should ensure wait do not take
      // more than 300 seconds
      if (!d.Wait(250))
        return false;
    }
    return d.did_succeed();
  }

  static void StartGETRequest(const GURL& url, URLRequest::Delegate* delegate) {
    URLRequest* request = new URLRequest(url, delegate);
    request->set_context(new TestURLRequestContext());
    request->set_method("GET");
    request->Start();
    EXPECT_TRUE(request->is_pending());
  }

<<<<<<< HEAD
  std::string base_address_;
  std::wstring python_runtime_;
  HANDLE process_handle_;
  bool is_shutdown_;
=======
  virtual ~HTTPTestServer() {
    // here we append the time to avoid problems where the kill page
    // is being cached rather than being executed on the server
    std::string page_name = StringPrintf("kill?%u",
        static_cast<int>(base::Time::Now().ToInternalValue()));
    int retry_count = 5;
    while (retry_count > 0) {
      bool r = MakeGETRequest(page_name);
      // BUG #1048625 causes the kill GET to fail.  For now we just retry.
      // Once the bug is fixed, we should remove the while loop and put back
      // the following DCHECK.
      // DCHECK(r);
      if (r)
        break;
      retry_count--;
    }
    // Make sure we were successfull in stopping the testserver.
    DCHECK(retry_count > 0);
  }

  virtual std::string scheme() { return "http"; }

#if defined(OS_WIN)
  virtual void SetCommandLineOption(const std::wstring& testserver_path,
                            const std::wstring& test_data_directory,
                            std::wstring* command_line ) {
    command_line->append(L"\"" + python_runtime_ + L"\" " + L"\"" +
    testserver_path + L"\" --port=" + UTF8ToWide(port_str_) +
    L" --data-dir=\"" + test_data_directory + L"\"");
  }
#elif defined(OS_POSIX)
  virtual void SetCommandLineOption(const std::wstring& testserver_path,
                            const std::wstring& test_data_directory,
                            std::vector<std::string>* command_line) {
    command_line->push_back("python");
    command_line->push_back(WideToUTF8(testserver_path));
    command_line->push_back("--port=" + port_str_);
    command_line->push_back("--data-dir=" + WideToUTF8(test_data_directory));
  }
#endif
};

class HTTPSTestServer : public HTTPTestServer {
 protected:
  explicit HTTPSTestServer(const std::wstring& cert_path)
      : cert_path_(cert_path) {
  }

 public:
  static HTTPSTestServer* CreateServer(const std::string& host_name, int port,
                                       const std::wstring& document_root,
                                       const std::wstring& cert_path) {
    HTTPSTestServer* test_server = new HTTPSTestServer(cert_path);
    if (!test_server->Init(host_name, port, document_root)) {
      delete test_server;
      return NULL;
    }
    return test_server;
  }

#if defined(OS_WIN)
  virtual void SetCommandLineOption(const std::wstring& testserver_path,
                            const std::wstring& test_data_directory,
                            std::wstring* command_line ) {
    command_line->append(L"\"" + python_runtime_ + L"\" " + L"\"" +
    testserver_path + L"\"" + L" --port=" +
    UTF8ToWide(port_str_) + L" --data-dir=\"" +
    test_data_directory + L"\"");
    if (!cert_path_.empty()) {
      command_line->append(L" --https=\"");
      command_line->append(cert_path_);
      command_line->append(L"\"");
    }
  }
#elif defined(OS_POSIX)
  virtual void SetCommandLineOption(const std::wstring& testserver_path,
                            const std::wstring& test_data_directory,
                            std::vector<std::string>* command_line) {
    command_line->push_back("python");
    command_line->push_back(WideToUTF8(testserver_path));
    command_line->push_back("--port=" + port_str_);
    command_line->push_back("--data-dir=" + WideToUTF8(test_data_directory));
    if (!cert_path_.empty())
      command_line->push_back("--https=" + WideToUTF8(cert_path_));
}
#endif

  virtual std::string scheme() { return "https"; }

  virtual ~HTTPSTestServer() {
  }

 protected:
  std::wstring cert_path_;
>>>>>>> 5d99fccd
};


class FTPTestServer : public BaseTestServer {
 protected:
  FTPTestServer() {
  }

 public:
  FTPTestServer(const std::string& url_user, const std::string& url_password) {
    url_user_ = url_user;
    url_password_ = url_password;
  }

  static FTPTestServer* CreateServer(const std::wstring& document_root) {
    FTPTestServer* test_server = new FTPTestServer();
    if (!test_server->Init(kDefaultHostName, kFTPDefaultPort, document_root)) {
      delete test_server;
      return NULL;
    }
    return test_server;
  }

  static FTPTestServer* CreateServer(const std::wstring& document_root,
                                     const std::string& url_user,
                                     const std::string& url_password) {
    FTPTestServer* test_server = new FTPTestServer(url_user, url_password);
    if (!test_server->Init(kDefaultHostName, kFTPDefaultPort, document_root)) {
      delete test_server;
      return NULL;
    }
    return test_server;
  }

  bool Init(const std::string& host_name, int port,
            const std::wstring& document_root) {
    std::wstring testserver_path;
    std::wstring test_data_directory;
    host_name_ = host_name;

#if defined(OS_WIN)
    std::wstring command_line;
#elif defined(OS_POSIX)
    std::vector<std::string> command_line;
#endif

    // Set PYTHONPATH for tlslite and pyftpdlib
    SetPythonPaths();
    SetAppPath(kDefaultHostName, port, document_root, scheme(),
        &testserver_path, &test_data_directory);
    SetCommandLineOption(testserver_path, test_data_directory, &command_line);
    LaunchApp(command_line);
    if (!VerifyLaunchApp("/LICENSE")) {
      LOG(ERROR) << "FTPServer not starting properly.";
      return false;
    }
    return true;
  }

  virtual ~FTPTestServer() {
    const std::string base_address = scheme() + "://" + host_name_ + ":" +
        port_str_ + "/";
    const GURL& url = TestServerPage(base_address, "kill");
    TestDelegate d;
    URLRequest request(url, &d);
    request.set_context(new TestURLRequestContext());
    request.set_method("GET");
    request.Start();
    EXPECT_TRUE(request.is_pending());

    MessageLoop::current()->Run();
  }

  virtual std::string scheme() { return "ftp"; }

  virtual bool MakeGETRequest(const std::string& page_name) {
    const std::string base_address = scheme() + "://" + host_name_ + ":" +
        port_str_ + "/";
    const GURL& url = TestServerPage(base_address, page_name);
    TestDelegate d;
    URLRequest request(url, &d);
    request.set_context(new TestURLRequestContext());
    request.set_method("GET");
    request.Start();
    EXPECT_TRUE(request.is_pending());

    MessageLoop::current()->Run();
    if (request.is_pending())
      return false;

    return true;
  }

#if defined(OS_WIN)
  virtual void SetCommandLineOption(const std::wstring& testserver_path,
                            const std::wstring& test_data_directory,
                            std::wstring* command_line ) {
    command_line->append(L"\"" + python_runtime_ + L"\" " + L"\"" +
    testserver_path + L"\"" + L" -f " + L" --port=" +
    UTF8ToWide(port_str_) + L" --data-dir=\"" +
    test_data_directory + L"\"");
  }
#elif defined(OS_POSIX)
  virtual void SetCommandLineOption(const std::wstring& testserver_path,
                            const std::wstring& test_data_directory,
                            std::vector<std::string>* command_line) {
    command_line->push_back("python");
    command_line->push_back(WideToUTF8(testserver_path));
    command_line->push_back(" -f ");
    command_line->push_back("--data-dir=" + WideToUTF8(test_data_directory));
    command_line->push_back("--port=" + port_str_);
  }
#endif
};

#endif  // NET_URL_REQUEST_URL_REQUEST_UNITTEST_H_<|MERGE_RESOLUTION|>--- conflicted
+++ resolved
@@ -5,10 +5,13 @@
 #ifndef NET_URL_REQUEST_URL_REQUEST_UNITTEST_H_
 #define NET_URL_REQUEST_URL_REQUEST_UNITTEST_H_
 
+#include <stdlib.h>
+
 #include <sstream>
 #include <string>
 #include <vector>
 
+#include "base/file_path.h"
 #include "base/file_util.h"
 #include "base/message_loop.h"
 #include "base/path_service.h"
@@ -16,11 +19,14 @@
 #include "base/process_util.h"
 #include "base/string_util.h"
 #include "base/thread.h"
+#include "base/time.h"
 #include "base/waitable_event.h"
 #include "net/base/net_errors.h"
 #include "net/http/http_network_layer.h"
 #include "net/url_request/url_request.h"
+#include "net/proxy/proxy_service.h"
 #include "testing/gtest/include/gtest/gtest.h"
+#include "googleurl/src/url_util.h"
 
 const int kHTTPDefaultPort = 1337;
 const int kFTPDefaultPort = 1338;
@@ -33,11 +39,14 @@
 class TestURLRequestContext : public URLRequestContext {
  public:
   TestURLRequestContext() {
-    http_transaction_factory_ = net::HttpNetworkLayer::CreateFactory(NULL);
+    proxy_service_ = net::ProxyService::CreateNull();
+    http_transaction_factory_ =
+        net::HttpNetworkLayer::CreateFactory(proxy_service_);
   }
 
   virtual ~TestURLRequestContext() {
     delete http_transaction_factory_;
+    delete proxy_service_;
   }
 };
 
@@ -188,20 +197,11 @@
 
 // This object bounds the lifetime of an external python-based HTTP/FTP server
 // that can provide various responses useful for testing.
-<<<<<<< HEAD
-class TestServer : public process_util::ProcessFilter {
- public:
-  TestServer(const std::wstring& document_root)
-      : process_handle_(NULL),
-        is_shutdown_(true) {
-    Init(kDefaultHostName, kDefaultPort, document_root, std::wstring());
-=======
 class BaseTestServer : public base::ProcessFilter,
                        public base::RefCounted<BaseTestServer> {
  protected:
   BaseTestServer()
       : process_handle_(NULL) {
->>>>>>> 5d99fccd
   }
 
  public:
@@ -224,9 +224,6 @@
     // Since no process handle is set, it can't be included in the filter.
     if (!process_handle_)
       return false;
-<<<<<<< HEAD
-    return pid == process_util::GetProcId(process_handle_);
-=======
     // TODO(port): rationalize return value of GetProcId
     return pid == static_cast<uint32>(base::GetProcId(process_handle_));
   }
@@ -234,7 +231,6 @@
   GURL TestServerPage(const std::string& base_address,
       const std::string& path) {
     return GURL(base_address + path);
->>>>>>> 5d99fccd
   }
 
   GURL TestServerPage(const std::string& path) {
@@ -242,89 +238,9 @@
   }
 
   GURL TestServerPageW(const std::wstring& path) {
-    return GURL(UTF8ToWide(base_address_) + path);
-  }
-
-<<<<<<< HEAD
-  // A subclass may wish to send the request in a different manner
-  virtual bool MakeGETRequest(const std::string& page_name) {
-    const GURL& url = TestServerPage(page_name);
-
-    // Spin up a background thread for this request so that we have access to
-    // an IO message loop, and in cases where this thread already has an IO
-    // message loop, we also want to avoid spinning a nested message loop.
-    
-    SyncTestDelegate d;
-    {
-      base::Thread io_thread("MakeGETRequest");
-      base::Thread::Options options;
-      options.message_loop_type = MessageLoop::TYPE_IO;
-      io_thread.StartWithOptions(options);
-      io_thread.message_loop()->PostTask(FROM_HERE, NewRunnableFunction(
-          &TestServer::StartGETRequest, url, &d));
-      d.Wait();
-    }
-    return d.did_succeed();
-  }
-
- protected:
-  struct ManualInit {};
-
-  // Used by subclasses that need to defer initialization until they are fully
-  // constructed.  The subclass should call Init once it is ready (usually in
-  // its constructor).
-  TestServer(ManualInit)
-      : process_handle_(NULL),
-        is_shutdown_(true) {
-  }
-
-  virtual std::string scheme() { return std::string("http"); }
-
-  // This is in a separate function so that we can have assertions and so that
-  // subclasses can call this later.
-  void Init(const std::string& host_name, int port,
-            const std::wstring& document_root,
-            const std::wstring& cert_path) {
-    std::stringstream ss;
-    std::string port_str;
-    ss << port ? port : kDefaultPort;
-    ss >> port_str;
-    base_address_ = scheme() + "://" + host_name + ":" + port_str + "/";
-
-    std::wstring testserver_path;
-    ASSERT_TRUE(PathService::Get(base::DIR_SOURCE_ROOT, &testserver_path));
-    file_util::AppendToPath(&testserver_path, L"net");
-    file_util::AppendToPath(&testserver_path, L"tools");
-    file_util::AppendToPath(&testserver_path, L"testserver");
-    file_util::AppendToPath(&testserver_path, L"testserver.py");
-
-    ASSERT_TRUE(PathService::Get(base::DIR_SOURCE_ROOT, &python_runtime_));
-    file_util::AppendToPath(&python_runtime_, L"third_party");
-    file_util::AppendToPath(&python_runtime_, L"python_24");
-    file_util::AppendToPath(&python_runtime_, L"python.exe");
-
-    std::wstring test_data_directory;
-    PathService::Get(base::DIR_SOURCE_ROOT, &test_data_directory);
-    std::wstring normalized_document_root = document_root;
-    std::replace(normalized_document_root.begin(),
-                 normalized_document_root.end(),
-                 L'/', file_util::kPathSeparator);
-    file_util::AppendToPath(&test_data_directory, normalized_document_root);
-
-    std::wstring command_line =
-        L"\"" + python_runtime_ + L"\" " + L"\"" + testserver_path +
-        L"\" --port=" + UTF8ToWide(port_str) + L" --data-dir=\"" +
-        test_data_directory + L"\"";
-    if (!cert_path.empty()) {
-      command_line.append(L" --https=\"");
-      command_line.append(cert_path);
-      command_line.append(L"\"");
-    }
-
-    ASSERT_TRUE(
-        process_util::LaunchApp(command_line, false, true, &process_handle_)) <<
-        "Failed to launch " << command_line;
-=======
+    return GURL(base_address_ + WideToUTF8(path));
+  }
+
   void SetPythonPaths() {
 #if defined(OS_WIN)
      // Set up PYTHONPATH so that Python is able to find the in-tree copy of
@@ -385,7 +301,6 @@
     }
 #endif
   }
->>>>>>> 5d99fccd
 
   void SetAppPath(const std::string& host_name, int port,
       const std::wstring& document_root, const std::string& scheme,
@@ -402,52 +317,17 @@
             "@" + host_name + ":" + port_str_ + "/";
     }
 
-<<<<<<< HEAD
-    is_shutdown_ = false;
-  }
-=======
     ASSERT_TRUE(PathService::Get(base::DIR_SOURCE_ROOT, testserver_path));
     file_util::AppendToPath(testserver_path, L"net");
     file_util::AppendToPath(testserver_path, L"tools");
     file_util::AppendToPath(testserver_path, L"testserver");
     file_util::AppendToPath(testserver_path, L"testserver.py");
->>>>>>> 5d99fccd
 
     ASSERT_TRUE(PathService::Get(base::DIR_SOURCE_ROOT, &python_runtime_));
     file_util::AppendToPath(&python_runtime_, L"third_party");
     file_util::AppendToPath(&python_runtime_, L"python_24");
     file_util::AppendToPath(&python_runtime_, L"python.exe");
 
-<<<<<<< HEAD
-    // here we append the time to avoid problems where the kill page
-    // is being cached rather than being executed on the server
-    std::ostringstream page_name;
-    page_name << "kill?" << GetTickCount();
-    int retry_count = 5;
-    while (retry_count > 0) {
-      bool r = MakeGETRequest(page_name.str());
-      // BUG #1048625 causes the kill GET to fail.  For now we just retry.
-      // Once the bug is fixed, we should remove the while loop and put back
-      // the following DCHECK.
-      // DCHECK(r);
-      if (r)
-        break;
-      retry_count--;
-    }
-    // Make sure we were successfull in stopping the testserver.
-    DCHECK(retry_count > 0);
-
-    if (process_handle_) {
-      CloseHandle(process_handle_);
-      process_handle_ = NULL;
-    }
-
-    // Make sure we don't leave any stray testserver processes laying around.
-    std::wstring testserver_name =
-        file_util::GetFilenameFromPath(python_runtime_);
-    process_util::CleanupProcesses(testserver_name, 10000, 1, this);
-    EXPECT_EQ(0, process_util::GetProcessCount(testserver_name, this));
-=======
     PathService::Get(base::DIR_SOURCE_ROOT, test_data_directory);
     std::wstring normalized_document_root = document_root;
 
@@ -473,7 +353,6 @@
                 "Failed to launch " << command_line[0] << " ...";
   }
 #endif
->>>>>>> 5d99fccd
 
   virtual bool MakeGETRequest(const std::string& page_name) = 0;
 
@@ -595,12 +474,6 @@
     EXPECT_TRUE(request->is_pending());
   }
 
-<<<<<<< HEAD
-  std::string base_address_;
-  std::wstring python_runtime_;
-  HANDLE process_handle_;
-  bool is_shutdown_;
-=======
   virtual ~HTTPTestServer() {
     // here we append the time to avoid problems where the kill page
     // is being cached rather than being executed on the server
@@ -695,7 +568,6 @@
 
  protected:
   std::wstring cert_path_;
->>>>>>> 5d99fccd
 };
 
 
