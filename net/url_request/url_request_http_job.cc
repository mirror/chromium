// Copyright (c) 2006-2008 The Chromium Authors. All rights reserved.
// Use of this source code is governed by a BSD-style license that can be
// found in the LICENSE file.

#include "net/url_request/url_request_http_job.h"

#include "base/base_switches.h"
#include "base/command_line.h"
#include "base/compiler_specific.h"
#include "base/file_util.h"
#include "base/file_version_info.h"
#include "base/message_loop.h"
#include "base/string_util.h"
#include "net/base/cookie_monster.h"
#include "net/base/filter.h"
#include "net/base/load_flags.h"
#include "net/base/net_errors.h"
#include "net/base/net_util.h"
#include "net/base/sdch_manager.h"
#include "net/http/http_response_info.h"
#include "net/http/http_transaction.h"
#include "net/http/http_transaction_factory.h"
#include "net/url_request/url_request.h"
#include "net/url_request/url_request_error_job.h"

// TODO(darin): make sure the port blocking code is not lost

// static
URLRequestJob* URLRequestHttpJob::Factory(URLRequest* request,
                                          const std::string& scheme) {
  DCHECK(scheme == "http" || scheme == "https");

  if (!net::IsPortAllowedByDefault(request->url().IntPort()))
    return new URLRequestErrorJob(request, net::ERR_UNSAFE_PORT);

  if (!request->context() ||
      !request->context()->http_transaction_factory()) {
    NOTREACHED() << "requires a valid context";
    return new URLRequestErrorJob(request, net::ERR_INVALID_ARGUMENT);
  }

  // We cache the value of the switch because this code path is hit on every
  // network request.
  static const bool kForceHTTPS =
      CommandLine().HasSwitch(switches::kForceHTTPS);
  if (kForceHTTPS && scheme != "https")
    return new URLRequestErrorJob(request, net::ERR_DISALLOWED_URL_SCHEME);

  return new URLRequestHttpJob(request);
}

URLRequestHttpJob::URLRequestHttpJob(URLRequest* request)
    : URLRequestJob(request),
      transaction_(NULL),
      response_info_(NULL),
      proxy_auth_state_(net::AUTH_STATE_DONT_NEED_AUTH),
      server_auth_state_(net::AUTH_STATE_DONT_NEED_AUTH),
      ALLOW_THIS_IN_INITIALIZER_LIST(
          start_callback_(this, &URLRequestHttpJob::OnStartCompleted)),
      ALLOW_THIS_IN_INITIALIZER_LIST(
          read_callback_(this, &URLRequestHttpJob::OnReadCompleted)),
      read_in_progress_(false),
      context_(request->context()) {
}

URLRequestHttpJob::~URLRequestHttpJob() {
}

void URLRequestHttpJob::SetUpload(net::UploadData* upload) {
  DCHECK(!transaction_.get()) << "cannot change once started";
  request_info_.upload_data = upload;
}

void URLRequestHttpJob::SetExtraRequestHeaders(
    const std::string& headers) {
  DCHECK(!transaction_.get()) << "cannot change once started";
  request_info_.extra_headers = headers;
}

void URLRequestHttpJob::Start() {
  DCHECK(!transaction_.get());

  // TODO(darin): URLRequest::referrer() should return a GURL
  GURL referrer(request_->referrer());

  // Ensure that we do not send username and password fields in the referrer.
  if (referrer.has_username() || referrer.has_password()) {
    GURL::Replacements referrer_mods;
    referrer_mods.ClearUsername();
    referrer_mods.ClearPassword();
    referrer = referrer.ReplaceComponents(referrer_mods);
  }

  request_info_.url = request_->url();
  request_info_.referrer = referrer;
  request_info_.method = request_->method();
  request_info_.load_flags = request_->load_flags();

  if (request_->context())
    request_info_.user_agent = request_->context()->user_agent();

  AddExtraHeaders();

  StartTransaction();
}

void URLRequestHttpJob::Kill() {
  if (!transaction_.get())
    return;

  DestroyTransaction();
  URLRequestJob::Kill();
}

net::LoadState URLRequestHttpJob::GetLoadState() const {
  return transaction_.get() ?
      transaction_->GetLoadState() : net::LOAD_STATE_IDLE;
}

uint64 URLRequestHttpJob::GetUploadProgress() const {
  return transaction_.get() ? transaction_->GetUploadProgress() : 0;
}

bool URLRequestHttpJob::GetMimeType(std::string* mime_type) {
  DCHECK(transaction_.get());

  if (!response_info_)
    return false;

  return response_info_->headers->GetMimeType(mime_type);
}

bool URLRequestHttpJob::GetCharset(std::string* charset) {
  DCHECK(transaction_.get());

  if (!response_info_)
    return false;

  return response_info_->headers->GetCharset(charset);
}

void URLRequestHttpJob::GetResponseInfo(net::HttpResponseInfo* info) {
  DCHECK(request_);
  DCHECK(transaction_.get());

  if (response_info_)
    *info = *response_info_;
}

bool URLRequestHttpJob::GetResponseCookies(
    std::vector<std::string>* cookies) {
  DCHECK(transaction_.get());

  if (!response_info_)
    return false;

  if (response_cookies_.empty())
    FetchResponseCookies();

  cookies->clear();
  cookies->swap(response_cookies_);
  return true;
}

int URLRequestHttpJob::GetResponseCode() {
  DCHECK(transaction_.get());

  if (!response_info_)
    return -1;

  return response_info_->headers->response_code();
}

bool URLRequestHttpJob::GetContentEncodings(
    std::vector<Filter::FilterType>* encoding_types) {
<<<<<<< HEAD
  DCHECK(transaction_);
=======
  DCHECK(transaction_.get());
>>>>>>> 12c75e7a
  if (!response_info_)
    return false;
  DCHECK(encoding_types->empty());

  std::string encoding_type;
  void* iter = NULL;
  while (response_info_->headers->EnumerateHeader(&iter, "Content-Encoding",
                                                  &encoding_type)) {
    encoding_types->push_back(Filter::ConvertEncodingToType(encoding_type));
  }

  if (!encoding_types->empty()) {
    std::string mime_type;
    GetMimeType(&mime_type);
    Filter::FixupEncodingTypes(IsSdchResponse(), mime_type, encoding_types);
  }
  return !encoding_types->empty();
}

bool URLRequestHttpJob::IsSdchResponse() const {
  return response_info_ &&
      (request_info_.load_flags & net::LOAD_SDCH_DICTIONARY_ADVERTISED);
}

bool URLRequestHttpJob::IsRedirectResponse(GURL* location,
                                           int* http_status_code) {
  if (!response_info_)
    return false;

  std::string value;
  if (!response_info_->headers->IsRedirect(&value))
    return false;

  *location = request_->url().Resolve(value);
  *http_status_code = response_info_->headers->response_code();
  return true;
}

bool URLRequestHttpJob::IsSafeRedirect(const GURL& location) {
  // We only allow redirects to certain "safe" protocols.  This does not
  // restrict redirects to externally handled protocols.  Our consumer would
  // need to take care of those.

  if (!URLRequest::IsHandledURL(location))
    return true;

  static const char* kSafeSchemes[] = {
    "http",
    "https",
    "ftp"
  };

  for (size_t i = 0; i < arraysize(kSafeSchemes); ++i) {
    if (location.SchemeIs(kSafeSchemes[i]))
      return true;
  }

  return false;
}

bool URLRequestHttpJob::NeedsAuth() {
  int code = GetResponseCode();
  if (code == -1)
    return false;

  // Check if we need either Proxy or WWW Authentication.  This could happen
  // because we either provided no auth info, or provided incorrect info.
  switch (code) {
    case 407:
      if (proxy_auth_state_ == net::AUTH_STATE_CANCELED)
        return false;
      proxy_auth_state_ = net::AUTH_STATE_NEED_AUTH;
      return true;
    case 401:
      if (server_auth_state_ == net::AUTH_STATE_CANCELED)
        return false;
      server_auth_state_ = net::AUTH_STATE_NEED_AUTH;
      return true;
  }
  return false;
}

void URLRequestHttpJob::GetAuthChallengeInfo(
    scoped_refptr<net::AuthChallengeInfo>* result) {
  DCHECK(transaction_.get());
  DCHECK(response_info_);

  // sanity checks:
  DCHECK(proxy_auth_state_ == net::AUTH_STATE_NEED_AUTH ||
         server_auth_state_ == net::AUTH_STATE_NEED_AUTH);
  DCHECK(response_info_->headers->response_code() == 401 ||
         response_info_->headers->response_code() == 407);

  *result = response_info_->auth_challenge;
}

void URLRequestHttpJob::SetAuth(const std::wstring& username,
                                const std::wstring& password) {
  DCHECK(transaction_.get());

  // Proxy gets set first, then WWW.
  if (proxy_auth_state_ == net::AUTH_STATE_NEED_AUTH) {
    proxy_auth_state_ = net::AUTH_STATE_HAVE_AUTH;
  } else {
    DCHECK(server_auth_state_ == net::AUTH_STATE_NEED_AUTH);
    server_auth_state_ = net::AUTH_STATE_HAVE_AUTH;
  }

  // These will be reset in OnStartCompleted.
  response_info_ = NULL;
  response_cookies_.clear();

  // No matter what, we want to report our status as IO pending since we will
  // be notifying our consumer asynchronously via OnStartCompleted.
  SetStatus(URLRequestStatus(URLRequestStatus::IO_PENDING, 0));

  int rv = transaction_->RestartWithAuth(username, password,
                                         &start_callback_);
  if (rv == net::ERR_IO_PENDING)
    return;

  // The transaction started synchronously, but we need to notify the
  // URLRequest delegate via the message loop.
  MessageLoop::current()->PostTask(FROM_HERE, NewRunnableMethod(
      this, &URLRequestHttpJob::OnStartCompleted, rv));
}

void URLRequestHttpJob::CancelAuth() {
  // Proxy gets set first, then WWW.
  if (proxy_auth_state_ == net::AUTH_STATE_NEED_AUTH) {
    proxy_auth_state_ = net::AUTH_STATE_CANCELED;
  } else {
    DCHECK(server_auth_state_ == net::AUTH_STATE_NEED_AUTH);
    server_auth_state_ = net::AUTH_STATE_CANCELED;
  }

  // These will be reset in OnStartCompleted.
  response_info_ = NULL;
  response_cookies_.clear();

  // OK, let the consumer read the error page...
  //
  // Because we set the AUTH_STATE_CANCELED flag, NeedsAuth will return false,
  // which will cause the consumer to receive OnResponseStarted instead of
  // OnAuthRequired.
  //
  // We have to do this via InvokeLater to avoid "recursing" the consumer.
  //
  MessageLoop::current()->PostTask(FROM_HERE, NewRunnableMethod(
      this, &URLRequestHttpJob::OnStartCompleted, net::OK));
}

void URLRequestHttpJob::ContinueDespiteLastError() {
  DCHECK(transaction_.get());
  DCHECK(!response_info_) << "should not have a response yet";

  // No matter what, we want to report our status as IO pending since we will
  // be notifying our consumer asynchronously via OnStartCompleted.
  SetStatus(URLRequestStatus(URLRequestStatus::IO_PENDING, 0));

  int rv = transaction_->RestartIgnoringLastError(&start_callback_);
  if (rv == net::ERR_IO_PENDING)
    return;

  // The transaction started synchronously, but we need to notify the
  // URLRequest delegate via the message loop.
  MessageLoop::current()->PostTask(FROM_HERE, NewRunnableMethod(
      this, &URLRequestHttpJob::OnStartCompleted, rv));
}

bool URLRequestHttpJob::GetMoreData() {
  return transaction_.get() && !read_in_progress_;
}

bool URLRequestHttpJob::ReadRawData(char* buf, int buf_size, int *bytes_read) {
  DCHECK_NE(buf_size, 0);
  DCHECK(bytes_read);
  DCHECK(!read_in_progress_);

  int rv = transaction_->Read(buf, buf_size, &read_callback_);
  if (rv >= 0) {
    *bytes_read = rv;
    return true;
  }

  if (rv == net::ERR_IO_PENDING) {
    read_in_progress_ = true;
    SetStatus(URLRequestStatus(URLRequestStatus::IO_PENDING, 0));
  } else {
    NotifyDone(URLRequestStatus(URLRequestStatus::FAILED, rv));
  }

  return false;
}

void URLRequestHttpJob::OnStartCompleted(int result) {
  // If the request was destroyed, then there is no more work to do.
  if (!request_ || !request_->delegate())
    return;

  // If the transaction was destroyed, then the job was cancelled, and
  // we can just ignore this notification.
  if (!transaction_.get())
    return;

  // Clear the IO_PENDING status
  SetStatus(URLRequestStatus());

  if (result == net::OK) {
    NotifyHeadersComplete();
  } else if (net::IsCertificateError(result) &&
             !CommandLine().HasSwitch(switches::kForceHTTPS)) {
    // We encountered an SSL certificate error.  Ask our delegate to decide
    // what we should do.
    // TODO(wtc): also pass ssl_info.cert_status, or just pass the whole
    // ssl_info.
    request_->delegate()->OnSSLCertificateError(
        request_, result, transaction_->GetResponseInfo()->ssl_info.cert);
  } else {
    NotifyStartError(URLRequestStatus(URLRequestStatus::FAILED, result));
  }
}

void URLRequestHttpJob::OnReadCompleted(int result) {
  read_in_progress_ = false;

  if (result == 0) {
    NotifyDone(URLRequestStatus());
  } else if (result < 0) {
    NotifyDone(URLRequestStatus(URLRequestStatus::FAILED, result));
  } else {
    // Clear the IO_PENDING status
    SetStatus(URLRequestStatus());
  }

  NotifyReadComplete(result);
}

void URLRequestHttpJob::NotifyHeadersComplete() {
  DCHECK(!response_info_);

  response_info_ = transaction_->GetResponseInfo();

  // Get the Set-Cookie values, and send them to our cookie database.
  if (!(request_info_.load_flags & net::LOAD_DO_NOT_SAVE_COOKIES)) {
    URLRequestContext* ctx = request_->context();
    if (ctx && ctx->cookie_store() &&
        ctx->cookie_policy()->CanSetCookie(request_->url(),
                                           request_->policy_url())) {
      FetchResponseCookies();
      net::CookieMonster::CookieOptions options;
      options.set_include_httponly();
      ctx->cookie_store()->SetCookiesWithOptions(request_->url(),
                                                 response_cookies_,
                                                 options);
    }
  }

  // Get list of SDCH dictionary requests, and schedule them to be loaded.
  if (SdchManager::Global() &&
      SdchManager::Global()->IsInSupportedDomain(request_->url())) {
    static const std::string name = "Get-Dictionary";
    std::string url_text;
    void* iter = NULL;
    // TODO(jar): We need to not fetch dictionaries the first time they are
    // seen, but rather wait until we can justify their usefulness.
    // For now, we will only fetch the first dictionary, which will at least
    // require multiple suggestions before we get additional ones for this site.
    // Eventually we should wait until a dictionary is requested several times
    // before we even download it (so that we don't waste memory or bandwidth).
    if (response_info_->headers->EnumerateHeader(&iter, name, &url_text)) {
      GURL dictionary_url = request_->url().Resolve(url_text);
      SdchManager::Global()->FetchDictionary(request_->url(), dictionary_url);
    }
  }

  URLRequestJob::NotifyHeadersComplete();
}

void URLRequestHttpJob::DestroyTransaction() {
  DCHECK(transaction_.get());

  transaction_.reset();
  response_info_ = NULL;
}

void URLRequestHttpJob::StartTransaction() {
  // NOTE: This method assumes that request_info_ is already setup properly.

  // Create a transaction.
  DCHECK(!transaction_.get());

  DCHECK(request_->context());
  DCHECK(request_->context()->http_transaction_factory());

  transaction_.reset(
      request_->context()->http_transaction_factory()->CreateTransaction());

  // No matter what, we want to report our status as IO pending since we will
  // be notifying our consumer asynchronously via OnStartCompleted.
  SetStatus(URLRequestStatus(URLRequestStatus::IO_PENDING, 0));

  int rv;
  if (transaction_.get()) {
    rv = transaction_->Start(&request_info_, &start_callback_);
    if (rv == net::ERR_IO_PENDING)
      return;
  } else {
    rv = net::ERR_FAILED;
  }

  // The transaction started synchronously, but we need to notify the
  // URLRequest delegate via the message loop.
  MessageLoop::current()->PostTask(FROM_HERE, NewRunnableMethod(
      this, &URLRequestHttpJob::OnStartCompleted, rv));
}

void URLRequestHttpJob::AddExtraHeaders() {
  // Supply Accept-Encoding headers first so that it is more likely that they
  // will be in the first transmitted packet.  This can sometimes make it easier
  // to filter and analyze the streams to assure that a proxy has not damaged
  // these headers.  Some proxies deliberately corrupt Accept-Encoding headers.
  if (!SdchManager::Global() ||
      !SdchManager::Global()->IsInSupportedDomain(request_->url())) {
    // Tell the server what compression formats we support (other than SDCH).
    request_info_.extra_headers += "Accept-Encoding: gzip,deflate,bzip2\r\n";
  } else {
    // Supply SDCH related headers, as well as accepting that encoding.
    // Tell the server what compression formats we support.
    request_info_.extra_headers += "Accept-Encoding: "
        "gzip,deflate,bzip2,sdch\r\n";

    // TODO(jar): See if it is worth optimizing away these bytes when the URL is
    // probably an img or such. (and SDCH encoding is not likely).
    std::string avail_dictionaries;
    SdchManager::Global()->GetAvailDictionaryList(request_->url(),
                                                  &avail_dictionaries);
    if (!avail_dictionaries.empty()) {
      request_info_.extra_headers += "Avail-Dictionary: "
          + avail_dictionaries + "\r\n";
      request_info_.load_flags |= net::LOAD_SDCH_DICTIONARY_ADVERTISED;
    }
  }

  URLRequestContext* context = request_->context();
  if (context) {
    // Add in the cookie header.  TODO might we need more than one header?
    if (context->cookie_store() &&
        context->cookie_policy()->CanGetCookies(request_->url(),
                                               request_->policy_url())) {
      net::CookieMonster::CookieOptions options;
      options.set_include_httponly();
      std::string cookies = request_->context()->cookie_store()->
          GetCookiesWithOptions(request_->url(), options);
      if (!cookies.empty())
        request_info_.extra_headers += "Cookie: " + cookies + "\r\n";
    }
    if (!context->accept_language().empty())
      request_info_.extra_headers += "Accept-Language: " +
          context->accept_language() + "\r\n";
    if (!context->accept_charset().empty())
      request_info_.extra_headers += "Accept-Charset: " +
          context->accept_charset() + "\r\n";
  }
}

void URLRequestHttpJob::FetchResponseCookies() {
  DCHECK(response_info_);
  DCHECK(response_cookies_.empty());

  std::string name = "Set-Cookie";
  std::string value;

  void* iter = NULL;
  while (response_info_->headers->EnumerateHeader(&iter, name, &value))
    response_cookies_.push_back(value);
}
<|MERGE_RESOLUTION|>--- conflicted
+++ resolved
@@ -173,11 +173,7 @@
 
 bool URLRequestHttpJob::GetContentEncodings(
     std::vector<Filter::FilterType>* encoding_types) {
-<<<<<<< HEAD
-  DCHECK(transaction_);
-=======
-  DCHECK(transaction_.get());
->>>>>>> 12c75e7a
+  DCHECK(transaction_.get());
   if (!response_info_)
     return false;
   DCHECK(encoding_types->empty());
