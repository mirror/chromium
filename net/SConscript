<<<<<<< HEAD
# Copyright 2008, Google Inc.
# All rights reserved.
#
# Redistribution and use in source and binary forms, with or without
# modification, are permitted provided that the following conditions are
# met:
#
#    * Redistributions of source code must retain the above copyright
# notice, this list of conditions and the following disclaimer.
#    * Redistributions in binary form must reproduce the above
# copyright notice, this list of conditions and the following disclaimer
# in the documentation and/or other materials provided with the
# distribution.
#    * Neither the name of Google Inc. nor the names of its
# contributors may be used to endorse or promote products derived from
# this software without specific prior written permission.
#
# THIS SOFTWARE IS PROVIDED BY THE COPYRIGHT HOLDERS AND CONTRIBUTORS
# "AS IS" AND ANY EXPRESS OR IMPLIED WARRANTIES, INCLUDING, BUT NOT
# LIMITED TO, THE IMPLIED WARRANTIES OF MERCHANTABILITY AND FITNESS FOR
# A PARTICULAR PURPOSE ARE DISCLAIMED. IN NO EVENT SHALL THE COPYRIGHT
# OWNER OR CONTRIBUTORS BE LIABLE FOR ANY DIRECT, INDIRECT, INCIDENTAL,
# SPECIAL, EXEMPLARY, OR CONSEQUENTIAL DAMAGES (INCLUDING, BUT NOT
# LIMITED TO, PROCUREMENT OF SUBSTITUTE GOODS OR SERVICES; LOSS OF USE,
# DATA, OR PROFITS; OR BUSINESS INTERRUPTION) HOWEVER CAUSED AND ON ANY
# THEORY OF LIABILITY, WHETHER IN CONTRACT, STRICT LIABILITY, OR TORT
# (INCLUDING NEGLIGENCE OR OTHERWISE) ARISING IN ANY WAY OUT OF THE USE
# OF THIS SOFTWARE, EVEN IF ADVISED OF THE POSSIBILITY OF SUCH DAMAGE.

Import('env')

env_res = env.Clone()
env_tests = env.Clone()
env = env.Clone()

env.Prepend(
    CPPPATH = [
        '$ZLIB_DIR',
        '$ICU38_DIR/public/common',
        '$ICU38_DIR/public/i18n',
        '..',
    ],
)

env.Append(
    CPPDEFINES = [
        'U_STATIC_IMPLEMENTATION',
        'CERT_CHAIN_PARA_HAS_EXTRA_FIELDS',
    ],
    CCFLAGS = [
        '/wd4503',
        '/wd4819',
    ],
)

input_files = [
    'base/address_list.cc',
    'base/auth_cache.cc',
    'base/base64.cc',
    'base/bzip2_filter.cc',
    'base/client_socket_factory.cc',
    'base/cookie_monster.cc',
    'base/cookie_policy.cc',
    'base/data_url.cc',
    'base/directory_lister.cc',
    'base/dns_resolution_observer.cc',
    'base/escape.cc',
    'base/ev_root_ca_metadata.cc',
    'base/filter.cc',
    'base/gzip_filter.cc',
    'base/gzip_header.cc',
    'base/host_resolver.cc',
    'base/listen_socket.cc',
    'base/mime_sniffer.cc',
    'base/mime_util.cc',
    'base/net_errors.cc',
    'base/net_module.cc',
    'base/net_util.cc',
    'base/registry_controlled_domain.cc',
    'base/ssl_client_socket.cc',
    'base/ssl_config_service.cc',
    'base/tcp_client_socket.cc',
    'base/telnet_server.cc',
    'base/upload_data.cc',
    'base/upload_data_stream.cc',
    'base/wininet_util.cc',
    'base/winsock_init.cc',
    'base/x509_certificate.cc',
    'disk_cache/backend_impl.cc',
    'disk_cache/block_files.cc',
    'disk_cache/entry_impl.cc',
    'disk_cache/file.cc',
    'disk_cache/file_lock.cc',
    'disk_cache/hash.cc',
    'disk_cache/mapped_file.cc',
    'disk_cache/mem_backend_impl.cc',
    'disk_cache/mem_entry_impl.cc',
    'disk_cache/mem_rankings.cc',
    'disk_cache/rankings.cc',
    'disk_cache/stats.cc',
    'disk_cache/trace.cc',
    'http/cert_status_cache.cc',
    'http/http_chunked_decoder.cc',
    'http/http_connection.cc',
    'http/http_connection_manager.cc',
    'http/http_cache.cc',
    'http/http_network_layer.cc',
    'http/http_network_transaction.cc',
    'http/http_proxy_resolver_fixed.cc',
    'http/http_proxy_resolver_winhttp.cc',
    'http/http_proxy_service.cc',
    'http/http_response_headers.cc',
    'http/http_transaction_winhttp.cc',
    'http/http_util.cc',
    'http/http_vary_data.cc',
    'http/winhttp_request_throttle.cc',
    'url_request/mime_sniffer_proxy.cc',
    'url_request/url_request.cc',
    'url_request/url_request_about_job.cc',
    'url_request/url_request_error_job.cc',
    'url_request/url_request_file_dir_job.cc',
    'url_request/url_request_file_job.cc',
    'url_request/url_request_filter.cc',
    'url_request/url_request_ftp_job.cc',
    'url_request/url_request_http_cache_job.cc',
    'url_request/url_request_inet_job.cc',
    'url_request/url_request_job.cc',
    'url_request/url_request_job_manager.cc',
    'url_request/url_request_job_metrics.cc',
    'url_request/url_request_job_tracker.cc',
    'url_request/url_request_simple_job.cc',
    'url_request/url_request_test_job.cc',
    'url_request/url_request_view_cache_job.cc',
]

#env_p = env.Clone(
#    PCHSTOP='precompiled_net.h',
#    PDB = 'vc80.pdb',
#)
#pch, obj = env_p.PCH(['net.pch', 'precompiled_net.obj'], 'precompiled_net.cc')
#env_p['PCH'] = pch

#env.StaticLibrary('net', input_files + [obj])

# TODO(bradnelson): This step generates file precompiled_net.pch.ib_tag
#                   possibly only on incredibuild, scons doesn't know this.
env_p = env.Clone()
env_p.Append(CCFLAGS='/Ylnet')
pch, obj = env_p.PCH('precompiled_net.pch', 'build/precompiled_net.cc')
env['PCH'] = pch
env['PCHSTOP'] = 'precompiled_net.h'
env.Append(CCPCHFLAGS = ['/FIprecompiled_net.h'])

env.StaticLibrary('net', input_files + [obj])


env_tests.Prepend(
    CPPPATH = [
        '..',
    ],
    CPPDEFINES = [
        'UNIT_TEST',
        '_WIN32_WINNT=0x0600',
        'WINVER=0x0600',
        '_HAS_EXCEPTIONS=0',
        'CERT_CHAIN_PARA_HAS_EXTRA_FIELDS',
        'WIN32_LEAN_AND_MEAN',
    ],
    CCFLAGS = [
        '/WX',
        '/Wp64',
        '/TP',

        '/wd4503',
        '/wd4819',
    ],
    LINKFLAGS = [
        '/DELAYLOAD:"dwmapi.dll"',
        '/DELAYLOAD:"uxtheme.dll"',
        '/MACHINE:X86',
        '/FIXED:No',
        '/safeseh',
        '/dynamicbase',
        '/ignore:4199',
        '/nxcompat',
    ],
    LIBS = [
        'advapi32.lib',
        'comdlg32.lib',
        'DelayImp.lib',
        'gdi32.lib',
        'kernel32.lib',
        'msimg32.lib',
        'odbc32.lib',
        'odbccp32.lib',
        'ole32.lib',
        'oleaut32.lib',
        'psapi.lib',
        'shell32.lib',
        'user32.lib',
        'usp10.lib',
        'uuid.lib',
        'version.lib',
        'wininet.lib',
        'winspool.lib',
        'ws2_32.lib',
    ],
)

env_tests.Append(
    CPPPATH = [
        '$GTEST_DIR/include',
    ],
)

libs = [
    '$GOOGLEURL_DIR/googleurl.lib',
    '$BASE_DIR/base.lib',
    '$TESTING_DIR/gtest.lib',
    '../third_party/bzip2/bzip2.lib',
    '$ICU38_DIR/icuuc.lib',
    '$MODP_B64_DIR/modp_b64.lib',
    '$ZLIB_DIR/zlib.lib',
    'net.lib',
]


unittest_files = [
    'base/auth_cache_unittest.cc',
    'base/base64_unittest.cc',
    'base/bzip2_filter_unittest.cc',
    'base/cookie_monster_unittest.cc',
    'base/cookie_policy_unittest.cc',
    'base/data_url_unittest.cc',
    'base/directory_lister_unittest.cc',
    'base/escape_unittest.cc',
    'base/gzip_filter_unittest.cc',
    'base/mime_sniffer_unittest.cc',
    'base/mime_util_unittest.cc',
    'base/net_util_unittest.cc',
    'base/registry_controlled_domain_unittest.cc',
    'base/ssl_config_service_unittest.cc',
    'base/ssl_client_socket_unittest.cc',
    'base/tcp_client_socket_unittest.cc',
    'base/wininet_util_unittest.cc',
    'disk_cache/addr_unittest.cc',
    'disk_cache/backend_unittest.cc',
    'disk_cache/block_files_unittest.cc',
    'disk_cache/disk_cache_test_base.cc',
    'disk_cache/disk_cache_test_util.cc',
    'disk_cache/entry_unittest.cc',
    'disk_cache/mapped_file_unittest.cc',
    'disk_cache/storage_block_unittest.cc',
    'http/http_cache_unittest.cc',
    'http/http_connection_manager_unittest.cc',
    'http/http_network_layer_unittest.cc',
    'http/http_network_transaction_unittest.cc',
    'http/http_response_headers_unittest.cc',
    'http/http_transaction_unittest.cc',
    'http/http_transaction_winhttp_unittest.cc',
    'http/http_util_unittest.cc',
    'http/http_vary_data_unittest.cc',
    'http/winhttp_request_throttle_unittest.cc',
    'url_request/url_request_unittest.cc',
    '$BASE_DIR/run_all_unittests.obj',
]

net_unittests = env_tests.Program(
    ['net_unittests.exe',
    'net_unittests.ilk',
    'net_unittests.pdb'],
    unittest_files + libs
)



stress_cache = env_tests.Program(
    ['stress_cache.exe',
    'stress_cache.ilk',
    'stress_cache.pdb'],
    ['disk_cache/stress_cache.cc',
    'disk_cache/disk_cache_test_util.cc'] + libs
)


crash_cache = env_tests.Program(
    ['crash_cache.exe',
    'crash_cache.ilk',
    'crash_cache.pdb'],
    ['tools/crash_cache/crash_cache.cc',
    'disk_cache/disk_cache_test_util.cc'] + libs
)


net_perftests = env_tests.Program(
    ['net_perftests.exe',
    'net_perftests.ilk',
    'net_perftests.pdb'],
    ['disk_cache/disk_cache_test_util.cc',
    'disk_cache/disk_cache_perftest.cc',
    'base/cookie_monster_perftest.cc',
    # TODO(sgk): avoid using .cc from base directly
    '$BASE_DIR/run_all_perftests$OBJSUFFIX',
    '$BASE_DIR/perftimer$OBJSUFFIX'] + libs
)


# Create install of tests.
installed_tests = env.Install(
  '$TARGET_ROOT',
  net_unittests + stress_cache + crash_cache + net_perftests
)


env_res.Append(
    CPPPATH = [
        '..',
    ],
    RCFLAGS = [
        ['/l', '0x409'],
    ],
)

# This dat file needed by net_resources is generated.
tld_names_clean = env_res.Command('net/effective_tld_names_clean.dat',
                                 ['base/effective_tld_names.dat',
                                  'tools/tld_cleanup/tld_cleanup.exe'],
                                 '${SOURCES[1]} ${SOURCES[0]} $TARGET')
rc = env_res.Command('net_resources.rc',
                     'base/net_resources.rc',
                     Copy('$TARGET', '$SOURCE'))
net_resources = env_res.RES(rc)
env_res.Depends(rc, tld_names_clean)


sconscript_files = [
    'tools/tld_cleanup/SConscript',
]

SConscript(sconscript_files, exports=['env'])


# Setup alias for building all parts of net.
env.Alias('net', ['.', installed_tests, '../icudt38.dll'])

=======
# Copyright (c) 2006-2008 The Chromium Authors. All rights reserved.
# Use of this source code is governed by a BSD-style license that can be
# found in the LICENSE file.

Import('env')

env_res = env.Clone()
env_tests = env.Clone()
env = env.Clone()

env.Prepend(
    CPPPATH = [
        '$ZLIB_DIR',
        '$ICU38_DIR/public/common',
        '$ICU38_DIR/public/i18n',
        '..',
    ],
)

env.Append(
    CPPDEFINES = [
        'U_STATIC_IMPLEMENTATION',
    ],
)


# These net files work on *all* platforms; files that don't work
# cross-platform live below.
input_files = [
    'base/address_list.cc',
    'base/auth_cache.cc',
    'base/base64.cc',
    'base/bzip2_filter.cc',
    'base/client_socket_handle.cc',
    'base/client_socket_pool.cc',
    'base/cookie_monster.cc',
    'base/cookie_policy.cc',
    'base/data_url.cc',
    'base/escape.cc',
    'base/ev_root_ca_metadata.cc',
    'base/filter.cc',
    'base/gzip_filter.cc',
    'base/gzip_header.cc',
    'base/host_resolver.cc',
    'base/mime_sniffer.cc',
    'base/mime_util.cc',
    'base/net_errors.cc',
    'base/net_module.cc',
    'base/net_util.cc',
    'base/registry_controlled_domain.cc',
    'base/upload_data.cc',
    'disk_cache/backend_impl.cc',
    'disk_cache/block_files.cc',
    'disk_cache/entry_impl.cc',
    'disk_cache/file_lock.cc',
    'disk_cache/hash.cc',
    'disk_cache/mem_backend_impl.cc',
    'disk_cache/mem_entry_impl.cc',
    'disk_cache/mem_rankings.cc',
    'disk_cache/rankings.cc',
    'disk_cache/stats.cc',
    'disk_cache/trace.cc',
    'http/cert_status_cache.cc',
    'http/http_cache.cc',
    'http/http_chunked_decoder.cc',
    'http/http_response_headers.cc',
    'http/http_util.cc',
    'http/http_vary_data.cc',
    'url_request/mime_sniffer_proxy.cc',
    'url_request/url_request.cc',
    'url_request/url_request_about_job.cc',
    'url_request/url_request_error_job.cc',
    'url_request/url_request_http_job.cc',
    'url_request/url_request_job.cc',
    'url_request/url_request_job_metrics.cc',
    'url_request/url_request_job_tracker.cc',
    'url_request/url_request_simple_job.cc',
    'url_request/url_request_test_job.cc',
    'url_request/url_request_view_cache_job.cc',
]

if env['PLATFORM'] == 'win32':
  input_files.extend([
      'base/client_socket_factory.cc',
      'base/directory_lister.cc',
      'base/dns_resolution_observer.cc',
      'base/listen_socket.cc',
      'base/ssl_client_socket.cc',
      'base/ssl_config_service.cc',
      'base/tcp_client_socket.cc',
      'base/telnet_server.cc',
      'base/upload_data_stream.cc',
      'base/wininet_util.cc',
      'base/winsock_init.cc',
      'base/x509_certificate.cc',
      'http/http_network_layer.cc',
      'http/http_network_transaction.cc',
      'http/http_transaction_winhttp.cc',
      'http/winhttp_request_throttle.cc',
      'proxy/proxy_resolver_fixed.cc',
      'proxy/proxy_resolver_winhttp.cc',
      'proxy/proxy_service.cc',
      'url_request/url_request_file_dir_job.cc',
      'url_request/url_request_file_job.cc',
      'url_request/url_request_filter.cc',
      'url_request/url_request_ftp_job.cc',
      'url_request/url_request_inet_job.cc',
      'url_request/url_request_job_manager.cc',
  ])

if env['PLATFORM'] == 'win32':
  env.Append(
      CCFLAGS = [
          '/Wp64',
      ],
  )
  input_files.extend([
      'base/net_util_win.cc',
      'base/platform_mime_util_win.cc',
      'disk_cache/cache_util_win.cc',
      'disk_cache/file_win.cc',
      'disk_cache/mapped_file_win.cc',
      'disk_cache/os_file_win.cc',
  ])

if env['PLATFORM'] == 'darwin':
  input_files.extend([
      'base/platform_mime_util_mac.cc',
  ])

if env['PLATFORM'] == 'posix':
  input_files.extend([
      # TODO(tc): gnome-vfs? xdgmime? /etc/mime.types?
      'base/platform_mime_util_linux.cc',
  ])

if env['PLATFORM'] in ('darwin', 'posix'):
  input_files.extend([
      'base/net_util_posix.cc',
      'disk_cache/cache_util_posix.cc',
      'disk_cache/file_posix.cc',
      'disk_cache/mapped_file_posix.cc',
      'disk_cache/os_file_posix.cc',
  ])

if env['PLATFORM'] == 'win32':
  # TODO(bradnelson): This step generates file precompiled_net.pch.ib_tag
  #                   possibly only on incredibuild, scons doesn't know this.
  env_p = env.Clone()
  env_p.Append(CCFLAGS='/Ylnet')
  pch, obj = env_p.PCH('precompiled_net.pch', 'build/precompiled_net.cc')
  env['PCH'] = pch
  env['PCHSTOP'] = 'precompiled_net.h'
  env.Append(CCPCHFLAGS = ['/FIprecompiled_net.h'])
  input_files += [obj]

env.ChromeStaticLibrary('net', input_files)


env_tests.Prepend(
    CPPPATH = [
        '..',
    ],
    CPPDEFINES = [
        'UNIT_TEST',
    ],
    LIBS = [          # On Linux, dependencies must follow dependents, so...
        'net',        # net must come before base and modp_b64
        'bzip2',      # bzip2 must come before base
        'base',
        'googleurl',
        'gtest',
        'icuuc',
        'modp_b64',
        'zlib',
    ]
)

env_tests.Append(
    CPPPATH = [
        '$GTEST_DIR/include',
    ],
)

if env['PLATFORM'] == 'win32':
  env_tests.Prepend(
      CCFLAGS = [
          '/TP',
          '/WX',
          '/Wp64',
      ],
      CPPDEFINES = [
          '_WIN32_WINNT=0x0600',
          'WINVER=0x0600',
          '_HAS_EXCEPTIONS=0',
      ],
      LINKFLAGS = [
          '/DELAYLOAD:"dwmapi.dll"',
          '/DELAYLOAD:"uxtheme.dll"',
          '/MACHINE:X86',
          '/FIXED:No',
          '/safeseh',
          '/dynamicbase',
          '/ignore:4199',
          '/nxcompat',
      ],
  )


unittest_files = [
    'base/auth_cache_unittest.cc',
    'base/base64_unittest.cc',
    'base/bzip2_filter_unittest.cc',
    'base/client_socket_pool_unittest.cc',
    'base/cookie_monster_unittest.cc',
    'base/data_url_unittest.cc',
    'base/escape_unittest.cc',
    'base/gzip_filter_unittest.cc',
    'base/host_resolver_unittest.cc',
    'base/mime_sniffer_unittest.cc',
    'base/mime_util_unittest.cc',
    'base/net_util_unittest.cc',
    'base/registry_controlled_domain_unittest.cc',
    'base/run_all_unittests.cc',
    'disk_cache/addr_unittest.cc',
    'disk_cache/block_files_unittest.cc',
    'disk_cache/disk_cache_test_base.cc',
    'disk_cache/disk_cache_test_util.cc',
    'disk_cache/entry_unittest.cc',
    'disk_cache/mapped_file_unittest.cc',
    'disk_cache/storage_block_unittest.cc',
    'http/http_chunked_decoder_unittest.cc',
    'http/http_response_headers_unittest.cc',
    'http/http_vary_data_unittest.cc',
]

if env['PLATFORM'] == 'win32':
  unittest_files.extend([
      'base/cookie_policy_unittest.cc',
      'base/directory_lister_unittest.cc',
      'base/ssl_config_service_unittest.cc',
      'base/ssl_client_socket_unittest.cc',
      'base/tcp_client_socket_unittest.cc',
      'base/wininet_util_unittest.cc',
      'disk_cache/backend_unittest.cc',
      'http/http_cache_unittest.cc',
      'http/http_network_layer_unittest.cc',
      'http/http_network_transaction_unittest.cc',
      'http/http_transaction_unittest.cc',
      'http/http_transaction_winhttp_unittest.cc',
      'http/http_util_unittest.cc',
      'http/winhttp_request_throttle_unittest.cc',
      'url_request/url_request_unittest.cc',
  ])

net_unittests = env_tests.ChromeTestProgram('net_unittests', unittest_files)

install_targets = net_unittests[:]

if env['PLATFORM'] == 'win32':
  stress_cache = env_tests.ChromeTestProgram(
      'stress_cache',
      ['disk_cache/stress_cache.cc',
       'disk_cache/disk_cache_test_util.cc']
  )

  crash_cache = env_tests.ChromeTestProgram(
      'crash_cache',
      ['tools/crash_cache/crash_cache.cc',
       'disk_cache/disk_cache_test_util.cc']
  )

  net_perftests = env_tests.ChromeTestProgram(
      'net_perftests',
      ['disk_cache/disk_cache_test_util.cc',
       'disk_cache/disk_cache_perftest.cc',
       'base/cookie_monster_perftest.cc',
       # TODO(sgk): avoid using .cc from base directly
       '$BASE_DIR/run_all_perftests$OBJSUFFIX',
       '$BASE_DIR/perftimer$OBJSUFFIX']
  )

  install_targets.extend([
      stress_cache,
      crash_cache,
      net_perftests,
  ])


# Create install of tests.
installed_tests = env.Install('$TARGET_ROOT', install_targets)


if env['PLATFORM'] == 'win32':
  env_res.Append(
      CPPPATH = [
          '..',
      ],
      RCFLAGS = [
          ['/l', '0x409'],
      ],
  )

  # TODO: Need to figure out what we're doing with external resources on
  # linux.
  # This dat file needed by net_resources is generated.
  tld_names_clean = env_res.Command('net/effective_tld_names_clean.dat',
                                   ['base/effective_tld_names.dat',
                                    'tools/tld_cleanup/tld_cleanup.exe'],
                                   '${SOURCES[1]} ${SOURCES[0]} $TARGET')
  rc = env_res.Command('net_resources.rc',
                       'base/net_resources.rc',
                       Copy('$TARGET', '$SOURCE'))
  net_resources = env_res.RES(rc)
  env_res.Depends(rc, tld_names_clean)

  # TODO: We need to port tld_cleanup before this will work on other
  # platforms.
  sconscript_files = [
      'tools/tld_cleanup/SConscript',
  ]

  SConscript(sconscript_files, exports=['env'])


# Setup alias for building all parts of net.
if env['PLATFORM'] == 'win32':
  icudata = '../icudt38.dll'
else:
  icudata = '../icudt38l.dat'
env.Alias('net', ['.', installed_tests, icudata])
>>>>>>> fcfaa4e7
<|MERGE_RESOLUTION|>--- conflicted
+++ resolved
@@ -1,350 +1,3 @@
-<<<<<<< HEAD
-# Copyright 2008, Google Inc.
-# All rights reserved.
-#
-# Redistribution and use in source and binary forms, with or without
-# modification, are permitted provided that the following conditions are
-# met:
-#
-#    * Redistributions of source code must retain the above copyright
-# notice, this list of conditions and the following disclaimer.
-#    * Redistributions in binary form must reproduce the above
-# copyright notice, this list of conditions and the following disclaimer
-# in the documentation and/or other materials provided with the
-# distribution.
-#    * Neither the name of Google Inc. nor the names of its
-# contributors may be used to endorse or promote products derived from
-# this software without specific prior written permission.
-#
-# THIS SOFTWARE IS PROVIDED BY THE COPYRIGHT HOLDERS AND CONTRIBUTORS
-# "AS IS" AND ANY EXPRESS OR IMPLIED WARRANTIES, INCLUDING, BUT NOT
-# LIMITED TO, THE IMPLIED WARRANTIES OF MERCHANTABILITY AND FITNESS FOR
-# A PARTICULAR PURPOSE ARE DISCLAIMED. IN NO EVENT SHALL THE COPYRIGHT
-# OWNER OR CONTRIBUTORS BE LIABLE FOR ANY DIRECT, INDIRECT, INCIDENTAL,
-# SPECIAL, EXEMPLARY, OR CONSEQUENTIAL DAMAGES (INCLUDING, BUT NOT
-# LIMITED TO, PROCUREMENT OF SUBSTITUTE GOODS OR SERVICES; LOSS OF USE,
-# DATA, OR PROFITS; OR BUSINESS INTERRUPTION) HOWEVER CAUSED AND ON ANY
-# THEORY OF LIABILITY, WHETHER IN CONTRACT, STRICT LIABILITY, OR TORT
-# (INCLUDING NEGLIGENCE OR OTHERWISE) ARISING IN ANY WAY OUT OF THE USE
-# OF THIS SOFTWARE, EVEN IF ADVISED OF THE POSSIBILITY OF SUCH DAMAGE.
-
-Import('env')
-
-env_res = env.Clone()
-env_tests = env.Clone()
-env = env.Clone()
-
-env.Prepend(
-    CPPPATH = [
-        '$ZLIB_DIR',
-        '$ICU38_DIR/public/common',
-        '$ICU38_DIR/public/i18n',
-        '..',
-    ],
-)
-
-env.Append(
-    CPPDEFINES = [
-        'U_STATIC_IMPLEMENTATION',
-        'CERT_CHAIN_PARA_HAS_EXTRA_FIELDS',
-    ],
-    CCFLAGS = [
-        '/wd4503',
-        '/wd4819',
-    ],
-)
-
-input_files = [
-    'base/address_list.cc',
-    'base/auth_cache.cc',
-    'base/base64.cc',
-    'base/bzip2_filter.cc',
-    'base/client_socket_factory.cc',
-    'base/cookie_monster.cc',
-    'base/cookie_policy.cc',
-    'base/data_url.cc',
-    'base/directory_lister.cc',
-    'base/dns_resolution_observer.cc',
-    'base/escape.cc',
-    'base/ev_root_ca_metadata.cc',
-    'base/filter.cc',
-    'base/gzip_filter.cc',
-    'base/gzip_header.cc',
-    'base/host_resolver.cc',
-    'base/listen_socket.cc',
-    'base/mime_sniffer.cc',
-    'base/mime_util.cc',
-    'base/net_errors.cc',
-    'base/net_module.cc',
-    'base/net_util.cc',
-    'base/registry_controlled_domain.cc',
-    'base/ssl_client_socket.cc',
-    'base/ssl_config_service.cc',
-    'base/tcp_client_socket.cc',
-    'base/telnet_server.cc',
-    'base/upload_data.cc',
-    'base/upload_data_stream.cc',
-    'base/wininet_util.cc',
-    'base/winsock_init.cc',
-    'base/x509_certificate.cc',
-    'disk_cache/backend_impl.cc',
-    'disk_cache/block_files.cc',
-    'disk_cache/entry_impl.cc',
-    'disk_cache/file.cc',
-    'disk_cache/file_lock.cc',
-    'disk_cache/hash.cc',
-    'disk_cache/mapped_file.cc',
-    'disk_cache/mem_backend_impl.cc',
-    'disk_cache/mem_entry_impl.cc',
-    'disk_cache/mem_rankings.cc',
-    'disk_cache/rankings.cc',
-    'disk_cache/stats.cc',
-    'disk_cache/trace.cc',
-    'http/cert_status_cache.cc',
-    'http/http_chunked_decoder.cc',
-    'http/http_connection.cc',
-    'http/http_connection_manager.cc',
-    'http/http_cache.cc',
-    'http/http_network_layer.cc',
-    'http/http_network_transaction.cc',
-    'http/http_proxy_resolver_fixed.cc',
-    'http/http_proxy_resolver_winhttp.cc',
-    'http/http_proxy_service.cc',
-    'http/http_response_headers.cc',
-    'http/http_transaction_winhttp.cc',
-    'http/http_util.cc',
-    'http/http_vary_data.cc',
-    'http/winhttp_request_throttle.cc',
-    'url_request/mime_sniffer_proxy.cc',
-    'url_request/url_request.cc',
-    'url_request/url_request_about_job.cc',
-    'url_request/url_request_error_job.cc',
-    'url_request/url_request_file_dir_job.cc',
-    'url_request/url_request_file_job.cc',
-    'url_request/url_request_filter.cc',
-    'url_request/url_request_ftp_job.cc',
-    'url_request/url_request_http_cache_job.cc',
-    'url_request/url_request_inet_job.cc',
-    'url_request/url_request_job.cc',
-    'url_request/url_request_job_manager.cc',
-    'url_request/url_request_job_metrics.cc',
-    'url_request/url_request_job_tracker.cc',
-    'url_request/url_request_simple_job.cc',
-    'url_request/url_request_test_job.cc',
-    'url_request/url_request_view_cache_job.cc',
-]
-
-#env_p = env.Clone(
-#    PCHSTOP='precompiled_net.h',
-#    PDB = 'vc80.pdb',
-#)
-#pch, obj = env_p.PCH(['net.pch', 'precompiled_net.obj'], 'precompiled_net.cc')
-#env_p['PCH'] = pch
-
-#env.StaticLibrary('net', input_files + [obj])
-
-# TODO(bradnelson): This step generates file precompiled_net.pch.ib_tag
-#                   possibly only on incredibuild, scons doesn't know this.
-env_p = env.Clone()
-env_p.Append(CCFLAGS='/Ylnet')
-pch, obj = env_p.PCH('precompiled_net.pch', 'build/precompiled_net.cc')
-env['PCH'] = pch
-env['PCHSTOP'] = 'precompiled_net.h'
-env.Append(CCPCHFLAGS = ['/FIprecompiled_net.h'])
-
-env.StaticLibrary('net', input_files + [obj])
-
-
-env_tests.Prepend(
-    CPPPATH = [
-        '..',
-    ],
-    CPPDEFINES = [
-        'UNIT_TEST',
-        '_WIN32_WINNT=0x0600',
-        'WINVER=0x0600',
-        '_HAS_EXCEPTIONS=0',
-        'CERT_CHAIN_PARA_HAS_EXTRA_FIELDS',
-        'WIN32_LEAN_AND_MEAN',
-    ],
-    CCFLAGS = [
-        '/WX',
-        '/Wp64',
-        '/TP',
-
-        '/wd4503',
-        '/wd4819',
-    ],
-    LINKFLAGS = [
-        '/DELAYLOAD:"dwmapi.dll"',
-        '/DELAYLOAD:"uxtheme.dll"',
-        '/MACHINE:X86',
-        '/FIXED:No',
-        '/safeseh',
-        '/dynamicbase',
-        '/ignore:4199',
-        '/nxcompat',
-    ],
-    LIBS = [
-        'advapi32.lib',
-        'comdlg32.lib',
-        'DelayImp.lib',
-        'gdi32.lib',
-        'kernel32.lib',
-        'msimg32.lib',
-        'odbc32.lib',
-        'odbccp32.lib',
-        'ole32.lib',
-        'oleaut32.lib',
-        'psapi.lib',
-        'shell32.lib',
-        'user32.lib',
-        'usp10.lib',
-        'uuid.lib',
-        'version.lib',
-        'wininet.lib',
-        'winspool.lib',
-        'ws2_32.lib',
-    ],
-)
-
-env_tests.Append(
-    CPPPATH = [
-        '$GTEST_DIR/include',
-    ],
-)
-
-libs = [
-    '$GOOGLEURL_DIR/googleurl.lib',
-    '$BASE_DIR/base.lib',
-    '$TESTING_DIR/gtest.lib',
-    '../third_party/bzip2/bzip2.lib',
-    '$ICU38_DIR/icuuc.lib',
-    '$MODP_B64_DIR/modp_b64.lib',
-    '$ZLIB_DIR/zlib.lib',
-    'net.lib',
-]
-
-
-unittest_files = [
-    'base/auth_cache_unittest.cc',
-    'base/base64_unittest.cc',
-    'base/bzip2_filter_unittest.cc',
-    'base/cookie_monster_unittest.cc',
-    'base/cookie_policy_unittest.cc',
-    'base/data_url_unittest.cc',
-    'base/directory_lister_unittest.cc',
-    'base/escape_unittest.cc',
-    'base/gzip_filter_unittest.cc',
-    'base/mime_sniffer_unittest.cc',
-    'base/mime_util_unittest.cc',
-    'base/net_util_unittest.cc',
-    'base/registry_controlled_domain_unittest.cc',
-    'base/ssl_config_service_unittest.cc',
-    'base/ssl_client_socket_unittest.cc',
-    'base/tcp_client_socket_unittest.cc',
-    'base/wininet_util_unittest.cc',
-    'disk_cache/addr_unittest.cc',
-    'disk_cache/backend_unittest.cc',
-    'disk_cache/block_files_unittest.cc',
-    'disk_cache/disk_cache_test_base.cc',
-    'disk_cache/disk_cache_test_util.cc',
-    'disk_cache/entry_unittest.cc',
-    'disk_cache/mapped_file_unittest.cc',
-    'disk_cache/storage_block_unittest.cc',
-    'http/http_cache_unittest.cc',
-    'http/http_connection_manager_unittest.cc',
-    'http/http_network_layer_unittest.cc',
-    'http/http_network_transaction_unittest.cc',
-    'http/http_response_headers_unittest.cc',
-    'http/http_transaction_unittest.cc',
-    'http/http_transaction_winhttp_unittest.cc',
-    'http/http_util_unittest.cc',
-    'http/http_vary_data_unittest.cc',
-    'http/winhttp_request_throttle_unittest.cc',
-    'url_request/url_request_unittest.cc',
-    '$BASE_DIR/run_all_unittests.obj',
-]
-
-net_unittests = env_tests.Program(
-    ['net_unittests.exe',
-    'net_unittests.ilk',
-    'net_unittests.pdb'],
-    unittest_files + libs
-)
-
-
-
-stress_cache = env_tests.Program(
-    ['stress_cache.exe',
-    'stress_cache.ilk',
-    'stress_cache.pdb'],
-    ['disk_cache/stress_cache.cc',
-    'disk_cache/disk_cache_test_util.cc'] + libs
-)
-
-
-crash_cache = env_tests.Program(
-    ['crash_cache.exe',
-    'crash_cache.ilk',
-    'crash_cache.pdb'],
-    ['tools/crash_cache/crash_cache.cc',
-    'disk_cache/disk_cache_test_util.cc'] + libs
-)
-
-
-net_perftests = env_tests.Program(
-    ['net_perftests.exe',
-    'net_perftests.ilk',
-    'net_perftests.pdb'],
-    ['disk_cache/disk_cache_test_util.cc',
-    'disk_cache/disk_cache_perftest.cc',
-    'base/cookie_monster_perftest.cc',
-    # TODO(sgk): avoid using .cc from base directly
-    '$BASE_DIR/run_all_perftests$OBJSUFFIX',
-    '$BASE_DIR/perftimer$OBJSUFFIX'] + libs
-)
-
-
-# Create install of tests.
-installed_tests = env.Install(
-  '$TARGET_ROOT',
-  net_unittests + stress_cache + crash_cache + net_perftests
-)
-
-
-env_res.Append(
-    CPPPATH = [
-        '..',
-    ],
-    RCFLAGS = [
-        ['/l', '0x409'],
-    ],
-)
-
-# This dat file needed by net_resources is generated.
-tld_names_clean = env_res.Command('net/effective_tld_names_clean.dat',
-                                 ['base/effective_tld_names.dat',
-                                  'tools/tld_cleanup/tld_cleanup.exe'],
-                                 '${SOURCES[1]} ${SOURCES[0]} $TARGET')
-rc = env_res.Command('net_resources.rc',
-                     'base/net_resources.rc',
-                     Copy('$TARGET', '$SOURCE'))
-net_resources = env_res.RES(rc)
-env_res.Depends(rc, tld_names_clean)
-
-
-sconscript_files = [
-    'tools/tld_cleanup/SConscript',
-]
-
-SConscript(sconscript_files, exports=['env'])
-
-
-# Setup alias for building all parts of net.
-env.Alias('net', ['.', installed_tests, '../icudt38.dll'])
-
-=======
 # Copyright (c) 2006-2008 The Chromium Authors. All rights reserved.
 # Use of this source code is governed by a BSD-style license that can be
 # found in the LICENSE file.
@@ -675,5 +328,4 @@
   icudata = '../icudt38.dll'
 else:
   icudata = '../icudt38l.dat'
-env.Alias('net', ['.', installed_tests, icudata])
->>>>>>> fcfaa4e7
+env.Alias('net', ['.', installed_tests, icudata])