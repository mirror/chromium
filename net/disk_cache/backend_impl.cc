--- conflicted
+++ resolved
@@ -1,44 +1,21 @@
-// Copyright 2008, Google Inc.
-// All rights reserved.
-//
-// Redistribution and use in source and binary forms, with or without
-// modification, are permitted provided that the following conditions are
-// met:
-//
-//    * Redistributions of source code must retain the above copyright
-// notice, this list of conditions and the following disclaimer.
-//    * Redistributions in binary form must reproduce the above
-// copyright notice, this list of conditions and the following disclaimer
-// in the documentation and/or other materials provided with the
-// distribution.
-//    * Neither the name of Google Inc. nor the names of its
-// contributors may be used to endorse or promote products derived from
-// this software without specific prior written permission.
-//
-// THIS SOFTWARE IS PROVIDED BY THE COPYRIGHT HOLDERS AND CONTRIBUTORS
-// "AS IS" AND ANY EXPRESS OR IMPLIED WARRANTIES, INCLUDING, BUT NOT
-// LIMITED TO, THE IMPLIED WARRANTIES OF MERCHANTABILITY AND FITNESS FOR
-// A PARTICULAR PURPOSE ARE DISCLAIMED. IN NO EVENT SHALL THE COPYRIGHT
-// OWNER OR CONTRIBUTORS BE LIABLE FOR ANY DIRECT, INDIRECT, INCIDENTAL,
-// SPECIAL, EXEMPLARY, OR CONSEQUENTIAL DAMAGES (INCLUDING, BUT NOT
-// LIMITED TO, PROCUREMENT OF SUBSTITUTE GOODS OR SERVICES; LOSS OF USE,
-// DATA, OR PROFITS; OR BUSINESS INTERRUPTION) HOWEVER CAUSED AND ON ANY
-// THEORY OF LIABILITY, WHETHER IN CONTRACT, STRICT LIABILITY, OR TORT
-// (INCLUDING NEGLIGENCE OR OTHERWISE) ARISING IN ANY WAY OUT OF THE USE
-// OF THIS SOFTWARE, EVEN IF ADVISED OF THE POSSIBILITY OF SUCH DAMAGE.
+// Copyright (c) 2006-2008 The Chromium Authors. All rights reserved.
+// Use of this source code is governed by a BSD-style license that can be
+// found in the LICENSE file.
 
 #include "net/disk_cache/backend_impl.h"
 
 #include "base/file_util.h"
+#include "base/histogram.h"
 #include "base/message_loop.h"
-#include "base/scoped_handle.h"
 #include "base/string_util.h"
 #include "base/sys_info.h"
 #include "base/timer.h"
 #include "base/worker_pool.h"
+#include "net/disk_cache/cache_util.h"
 #include "net/disk_cache/entry_impl.h"
 #include "net/disk_cache/errors.h"
 #include "net/disk_cache/hash.h"
+#include "net/disk_cache/file.h"
 
 namespace {
 
@@ -74,30 +51,6 @@
   return sizeof(disk_cache::IndexHeader) + table_size;
 }
 
-// Deletes all the files on path that match search_name pattern.
-// Do not call this function with "*" as search_name.
-bool DeleteFiles(const wchar_t* path, const wchar_t* search_name) {
-  std::wstring name(path);
-  name += search_name;
-  DCHECK(search_name[0] == L'\\');
-
-  WIN32_FIND_DATA data;
-  ScopedFindFileHandle handle(FindFirstFile(name.c_str(), &data));
-  if (!handle.IsValid()) {
-    DWORD error = GetLastError();
-    return ERROR_FILE_NOT_FOUND == error;
-  }
-  std::wstring adjusted_path(path);
-  adjusted_path += L'\\';
-  do {
-    std::wstring current(adjusted_path);
-    current += data.cFileName;
-    if (!DeleteFile(current.c_str()))
-      return false;
-  } while (FindNextFile(handle, &data));
-  return true;
-}
-
 int LowWaterAdjust(int high_water) {
   if (high_water < kCleanUpMargin)
     return 0;
@@ -113,7 +66,7 @@
 std::wstring GetPrefixedName(const std::wstring& path, const std::wstring& name,
                              int index) {
   std::wstring prefixed(path);
-  std::wstring tmp = StringPrintf(L"%s%s_%03d", L"old_", name.c_str(), index);
+  std::wstring tmp = StringPrintf(L"%ls%ls_%03d", L"old_", name.c_str(), index);
   file_util::AppendToPath(&prefixed, tmp);
   return prefixed;
 }
@@ -135,14 +88,11 @@
 void CleanupTask::Run() {
   for (int i = 0; i < kMaxOldFolders; i++) {
     std::wstring to_delete = GetPrefixedName(path_, name_, i);
-
-    // We do not create subfolders on the cache. If there is any subfolder, it
-    // was created by someone else so we don't want to delete it.
-    file_util::Delete(to_delete, false);
-  }
-}
-
-// Returns a full path to reneme the current cache, in order to delete it. path
+    disk_cache::DeleteCache(to_delete, true);
+  }
+}
+
+// Returns a full path to rename the current cache, in order to delete it. path
 // is the current folder location, and name is the current folder name.
 std::wstring GetTempCacheName(const std::wstring& path,
                               const std::wstring& name) {
@@ -169,34 +119,23 @@
     return false;
   }
 
-  // I don't want to use the shell version of move because if something goes
-  // wrong, that version will attempt to move file by file and fail at the end.
-  if (!MoveFileEx(full_path.c_str(), to_delete.c_str(), 0)) {
-    DWORD error = GetLastError();
+  if (!disk_cache::MoveCache(full_path.c_str(), to_delete.c_str())) {
     LOG(ERROR) << "Unable to rename cache folder";
     return false;
   }
 
-  WorkerPool::Run(new CleanupTask(path, name), true);
+#if defined(OS_WIN)
+  WorkerPool::PostTask(FROM_HERE, new CleanupTask(path, name), true);
+#elif defined(OS_POSIX)
+  // TODO(rvargas): Use the worker pool.
+  MessageLoop::current()->PostTask(FROM_HERE, new CleanupTask(path, name));
+#endif
   return true;
 }
 
+}  // namespace
+
 // ------------------------------------------------------------------------
-
-class TimerTask : public Task {
- public:
-  explicit TimerTask(disk_cache::BackendImpl* backend) : backend_(backend) {}
-  ~TimerTask() {}
-
-  virtual void Run() {
-    backend_->OnStatsTimer();
-  }
-
- private:
-  disk_cache::BackendImpl* backend_;
-};
-
-}  // namespace
 
 namespace disk_cache {
 
@@ -250,10 +189,8 @@
   if (!restarted_) {
     // Create a recurrent timer of 30 secs.
     int timer_delay = unit_test_ ? 1000 : 30000;
-    TimerTask* task = new TimerTask(this);
-    timer_task_ = task;
-    timer_ = MessageLoop::current()->timer_manager()->StartTimer(timer_delay,
-                                                                 task, true);
+    timer_.Start(TimeDelta::FromMilliseconds(timer_delay), this,
+                 &BackendImpl::OnStatsTimer);
   }
 
   init_ = true;
@@ -287,88 +224,13 @@
   if (!init_)
     return;
 
-  MessageLoop::current()->timer_manager()->StopTimer(timer_);
-  delete timer_;
-  delete timer_task_;
-
-  while (num_pending_io_) {
-    // Asynchronous IO operations may be in flight and the completion may end
-    // up calling us back so let's wait for them (we need an alertable wait).
-    // The idea is to let other threads do usefull work and at the same time
-    // allow more than one IO to finish... 20 mS later, we process all queued
-    // APCs and see if we have to repeat the wait.
-    Sleep(20);
-    SleepEx(0, TRUE);
-  }
+  timer_.Stop();
+
+  WaitForPendingIO(&num_pending_io_);
   DCHECK(!num_refs_);
 }
 
-bool BackendImpl::InitBackingStore(bool* file_created) {
-  // This call fails if the folder exists.
-  file_util::CreateDirectory(path_);
-
-  std::wstring index_name(path_);
-  file_util::AppendToPath(&index_name, kIndexName);
-
-  HANDLE file = CreateFile(index_name.c_str(), GENERIC_READ | GENERIC_WRITE,
-                           FILE_SHARE_READ, NULL, OPEN_ALWAYS, 0, NULL);
-
-  if (INVALID_HANDLE_VALUE == file)
-    return false;
-
-  bool ret = true;
-  if (ERROR_ALREADY_EXISTS != GetLastError()) {
-    *file_created = true;
-    ret = CreateBackingStore(file);
-  } else {
-    *file_created = false;
-  }
-
-  CloseHandle(file);
-  if (!ret)
-    return false;
-
-  index_ = new MappedFile();
-  data_ = reinterpret_cast<Index*>(index_->Init(index_name, 0));
-  return true;
-}
-
-// We just created a new file so we're going to write the header and set the
-// file length to include the hash table (zero filled).
-bool BackendImpl::CreateBackingStore(HANDLE file) {
-  AdjustMaxCacheSize(0);
-
-  IndexHeader header;
-  header.table_len = DesiredIndexTableLen(max_size_);
-
-  DWORD actual;
-  if (!WriteFile(file, &header, sizeof(header), &actual, NULL) ||
-      sizeof(header) != actual)
-    return false;
-
-  LONG size = static_cast<LONG>(GetIndexSize(header.table_len));
-
-  if (INVALID_SET_FILE_POINTER == SetFilePointer(file, size, NULL, FILE_BEGIN))
-    return false;
-
-  if (!SetEndOfFile(file))
-    return false;
-
-  return true;
-}
-
-bool BackendImpl::SetMaxSize(int max_bytes) {
-  COMPILE_ASSERT(sizeof(max_bytes) == sizeof(max_size_), unsupported_int_model);
-  if (max_bytes < 0)
-    return false;
-
-  // Zero size means use the default.
-  if (!max_bytes)
-    return true;
-
-  max_size_ = max_bytes;
-  return true;
-}
+// ------------------------------------------------------------------------
 
 int32 BackendImpl::GetEntryCount() const {
   if (!index_)
@@ -380,6 +242,7 @@
   if (disabled_)
     return false;
 
+  Time start = Time::Now();
   uint32 hash = Hash(key);
 
   EntryImpl* cache_entry = MatchEntry(key, hash, false);
@@ -391,6 +254,7 @@
   DCHECK(entry);
   *entry = cache_entry;
 
+  UMA_HISTOGRAM_TIMES(L"DiskCache.OpenTime", Time::Now() - start);
   stats_.OnEvent(Stats::OPEN_HIT);
   return true;
 }
@@ -399,6 +263,7 @@
   if (disabled_ || key.empty())
     return false;
 
+  Time start = Time::Now();
   uint32 hash = Hash(key);
 
   scoped_refptr<EntryImpl> parent;
@@ -415,7 +280,8 @@
 
   int num_blocks;
   size_t key1_len = sizeof(EntryStore) - offsetof(EntryStore, key);
-  if (key.size() < key1_len || key.size() > kMaxInternalKeyLength)
+  if (key.size() < key1_len ||
+      key.size() > static_cast<size_t>(kMaxInternalKeyLength))
     num_blocks = 1;
   else
     num_blocks = static_cast<int>((key.size() - key1_len) / 256 + 2);
@@ -461,9 +327,521 @@
   *entry = NULL;
   cache_entry.swap(reinterpret_cast<EntryImpl**>(entry));
 
+  UMA_HISTOGRAM_TIMES(L"DiskCache.CreateTime", Time::Now() - start);
   stats_.OnEvent(Stats::CREATE_HIT);
   Trace("create entry hit ");
   return true;
+}
+
+bool BackendImpl::DoomEntry(const std::string& key) {
+  if (disabled_)
+    return false;
+
+  EntryImpl* entry;
+  if (!OpenEntry(key, reinterpret_cast<Entry**>(&entry)))
+    return false;
+
+  entry->Doom();
+  entry->Release();
+  return true;
+}
+
+bool BackendImpl::DoomAllEntries() {
+  if (!num_refs_) {
+    index_ = NULL;
+    block_files_.CloseFiles();
+    rankings_.Reset();
+    DeleteCache(path_.c_str(), false);
+    init_ = false;
+    restarted_ = true;
+    return Init();
+  } else {
+    if (disabled_)
+      return false;
+
+    TrimCache(true);
+    stats_.OnEvent(Stats::DOOM_CACHE);
+    return true;
+  }
+}
+
+bool BackendImpl::DoomEntriesBetween(const Time initial_time,
+                                     const Time end_time) {
+  if (end_time.is_null())
+    return DoomEntriesSince(initial_time);
+
+  DCHECK(end_time >= initial_time);
+
+  if (disabled_)
+    return false;
+
+  Entry* node, *next;
+  void* iter = NULL;
+  if (!OpenNextEntry(&iter, &next))
+    return true;
+
+  while (next) {
+    node = next;
+    if (!OpenNextEntry(&iter, &next))
+      next = NULL;
+
+    if (node->GetLastUsed() >= initial_time &&
+        node->GetLastUsed() < end_time) {
+      node->Doom();
+    } else if (node->GetLastUsed() < initial_time) {
+      if (next)
+        next->Close();
+      next = NULL;
+      EndEnumeration(&iter);
+    }
+
+    node->Close();
+  }
+
+  return true;
+}
+
+// We use OpenNextEntry to retrieve elements from the cache, until we get
+// entries that are too old.
+bool BackendImpl::DoomEntriesSince(const Time initial_time) {
+  if (disabled_)
+    return false;
+
+  for (;;) {
+    Entry* entry;
+    void* iter = NULL;
+    if (!OpenNextEntry(&iter, &entry))
+      return true;
+
+    if (initial_time > entry->GetLastUsed()) {
+      entry->Close();
+      EndEnumeration(&iter);
+      return true;
+    }
+
+    entry->Doom();
+    entry->Close();
+    EndEnumeration(&iter);  // Dooming the entry invalidates the iterator.
+  }
+}
+
+bool BackendImpl::OpenNextEntry(void** iter, Entry** next_entry) {
+  if (disabled_)
+    return false;
+
+  Rankings::ScopedRankingsBlock rankings(&rankings_,
+      reinterpret_cast<CacheRankingsBlock*>(*iter));
+  Rankings::ScopedRankingsBlock next(&rankings_,
+                                     rankings_.GetNext(rankings.get()));
+  *next_entry = NULL;
+  *iter = NULL;
+  if (!next.get())
+    return false;
+
+  scoped_refptr<EntryImpl> entry;
+  if (next->Data()->pointer) {
+    entry = reinterpret_cast<EntryImpl*>(next->Data()->pointer);
+  } else {
+    bool dirty;
+    EntryImpl* temp = NULL;
+    if (NewEntry(Addr(next->Data()->contents), &temp, &dirty))
+      return false;
+    entry.swap(&temp);
+
+    if (dirty) {
+      // We cannot trust this entry. Call MatchEntry to go through the regular
+      // path and take the appropriate action.
+      std::string key = entry->GetKey();
+      uint32 hash = entry->GetHash();
+      entry = NULL;  // Release the entry.
+      temp = MatchEntry(key, hash, false);
+      if (temp)
+        temp->Release();
+
+      return false;
+    }
+
+    entry.swap(&temp);
+    temp = EntryImpl::Update(temp);  // Update returns an adref'd entry.
+    entry.swap(&temp);
+    if (!entry.get())
+      return false;
+  }
+
+  entry.swap(reinterpret_cast<EntryImpl**>(next_entry));
+  *iter = next.release();
+  return true;
+}
+
+void BackendImpl::EndEnumeration(void** iter) {
+  Rankings::ScopedRankingsBlock rankings(&rankings_,
+      reinterpret_cast<CacheRankingsBlock*>(*iter));
+  *iter = NULL;
+}
+
+void BackendImpl::GetStats(StatsItems* stats) {
+  if (disabled_)
+    return;
+
+  std::pair<std::string, std::string> item;
+
+  item.first = "Entries";
+  item.second = StringPrintf("%d", data_->header.num_entries);
+  stats->push_back(item);
+
+  item.first = "Pending IO";
+  item.second = StringPrintf("%d", num_pending_io_);
+  stats->push_back(item);
+
+  item.first = "Max size";
+  item.second = StringPrintf("%d", max_size_);
+  stats->push_back(item);
+
+  item.first = "Current size";
+  item.second = StringPrintf("%d", data_->header.num_bytes);
+  stats->push_back(item);
+
+  stats_.GetItems(stats);
+}
+
+// ------------------------------------------------------------------------
+
+bool BackendImpl::SetMaxSize(int max_bytes) {
+  COMPILE_ASSERT(sizeof(max_bytes) == sizeof(max_size_), unsupported_int_model);
+  if (max_bytes < 0)
+    return false;
+
+  // Zero size means use the default.
+  if (!max_bytes)
+    return true;
+
+  max_size_ = max_bytes;
+  return true;
+}
+
+std::wstring BackendImpl::GetFileName(Addr address) const {
+  if (!address.is_separate_file() || !address.is_initialized()) {
+    NOTREACHED();
+    return std::wstring();
+  }
+
+  std::wstring name(path_);
+  std::wstring tmp = StringPrintf(L"f_%06x", address.FileNumber());
+  file_util::AppendToPath(&name, tmp);
+  return name;
+}
+
+MappedFile* BackendImpl::File(Addr address) {
+  if (disabled_)
+    return NULL;
+  return block_files_.GetFile(address);
+}
+
+bool BackendImpl::CreateExternalFile(Addr* address) {
+  int file_number = data_->header.last_file + 1;
+  Addr file_address(0);
+  bool success = false;
+  for (int i = 0; (i < 0x0fffffff) && !success; i++, file_number++) {
+    if (!file_address.SetFileNumber(file_number)) {
+      file_number = 1;
+      continue;
+    }
+    std::wstring name = GetFileName(file_address);
+    scoped_refptr<disk_cache::File> file(
+        new disk_cache::File(CreateOSFile(name.c_str(), OS_FILE_READ |
+            OS_FILE_WRITE |OS_FILE_SHARE_READ | OS_FILE_CREATE, NULL)));
+    if (!file->IsValid())
+      continue;
+
+    success = true;
+  }
+
+  DCHECK(success);
+  if (!success)
+    return false;
+
+  data_->header.last_file = file_number;
+  address->set_value(file_address.value());
+  return true;
+}
+
+bool BackendImpl::CreateBlock(FileType block_type, int block_count,
+                             Addr* block_address) {
+  return block_files_.CreateBlock(block_type, block_count, block_address);
+}
+
+void BackendImpl::DeleteBlock(Addr block_address, bool deep) {
+  block_files_.DeleteBlock(block_address, deep);
+}
+
+void BackendImpl::UpdateRank(CacheRankingsBlock* node, bool modified) {
+  rankings_.UpdateRank(node, modified);
+}
+
+void BackendImpl::RecoveredEntry(CacheRankingsBlock* rankings) {
+  Addr address(rankings->Data()->contents);
+  EntryImpl* cache_entry = NULL;
+  bool dirty;
+  if (NewEntry(address, &cache_entry, &dirty))
+    return;
+
+  uint32 hash = cache_entry->GetHash();
+  cache_entry->Release();
+
+  // Anything on the table means that this entry is there.
+  if (data_->table[hash & mask_])
+    return;
+
+  data_->table[hash & mask_] = address.value();
+}
+
+void BackendImpl::InternalDoomEntry(EntryImpl* entry) {
+  uint32 hash = entry->GetHash();
+  std::string key = entry->GetKey();
+  EntryImpl* parent_entry = MatchEntry(key, hash, true);
+  CacheAddr child(entry->GetNextAddress());
+
+  Trace("Doom entry 0x%p", entry);
+
+  rankings_.Remove(entry->rankings());
+
+  entry->InternalDoom();
+
+  if (parent_entry) {
+    parent_entry->SetNextAddress(Addr(child));
+    parent_entry->Release();
+  } else {
+    data_->table[hash & mask_] = child;
+  }
+
+  data_->header.num_entries--;
+  DCHECK(data_->header.num_entries >= 0);
+  stats_.OnEvent(Stats::DOOM_ENTRY);
+}
+
+void BackendImpl::CacheEntryDestroyed() {
+  DecreaseNumRefs();
+}
+
+int32 BackendImpl::GetCurrentEntryId() {
+  return data_->header.this_id;
+}
+
+int BackendImpl::MaxFileSize() const {
+  return max_size_ / 8;
+}
+
+void BackendImpl::ModifyStorageSize(int32 old_size, int32 new_size) {
+  if (disabled_)
+    return;
+  if (old_size > new_size)
+    SubstractStorageSize(old_size - new_size);
+  else
+    AddStorageSize(new_size - old_size);
+
+  // Update the usage statistics.
+  stats_.ModifyStorageStats(old_size, new_size);
+}
+
+void BackendImpl::TooMuchStorageRequested(int32 size) {
+  stats_.ModifyStorageStats(0, size);
+}
+
+void BackendImpl::CriticalError(int error) {
+  LOG(ERROR) << "Critical error found " << error;
+  if (disabled_)
+    return;
+
+  LogStats();
+
+  // Setting the index table length to an invalid value will force re-creation
+  // of the cache files.
+  data_->header.table_len = 1;
+  disabled_ = true;
+
+  if (!num_refs_)
+    RestartCache();
+}
+
+void BackendImpl::OnEvent(Stats::Counters an_event) {
+  stats_.OnEvent(an_event);
+}
+
+void BackendImpl::OnStatsTimer() {
+  stats_.OnEvent(Stats::TIMER);
+  int64 current = stats_.GetCounter(Stats::OPEN_ENTRIES);
+  int64 time = stats_.GetCounter(Stats::TIMER);
+
+  current = current * (time - 1) + num_refs_;
+  current /= time;
+  stats_.SetCounter(Stats::OPEN_ENTRIES, current);
+  stats_.SetCounter(Stats::MAX_ENTRIES, max_refs_);
+}
+
+void BackendImpl::IncrementIoCount() {
+  num_pending_io_++;
+}
+
+void BackendImpl::DecrementIoCount() {
+  num_pending_io_--;
+}
+
+void BackendImpl::SetUnitTestMode() {
+  unit_test_ = true;
+}
+
+void BackendImpl::ClearRefCountForTest() {
+  num_refs_ = 0;
+}
+
+int BackendImpl::SelfCheck() {
+  if (!init_) {
+    LOG(ERROR) << "Init failed";
+    return ERR_INIT_FAILED;
+  }
+
+  int num_entries = rankings_.SelfCheck();
+  if (num_entries < 0) {
+    LOG(ERROR) << "Invalid rankings list, error " << num_entries;
+    return num_entries;
+  }
+
+  if (num_entries != data_->header.num_entries) {
+    LOG(ERROR) << "Number of entries mismatch";
+    return ERR_NUM_ENTRIES_MISMATCH;
+  }
+
+  return CheckAllEntries();
+}
+
+// ------------------------------------------------------------------------
+
+// We just created a new file so we're going to write the header and set the
+// file length to include the hash table (zero filled).
+bool BackendImpl::CreateBackingStore(disk_cache::File* file) {
+  AdjustMaxCacheSize(0);
+
+  IndexHeader header;
+  header.table_len = DesiredIndexTableLen(max_size_);
+
+  if (!file->Write(&header, sizeof(header), 0))
+    return false;
+
+  return file->SetLength(GetIndexSize(header.table_len));
+}
+
+bool BackendImpl::InitBackingStore(bool* file_created) {
+  file_util::CreateDirectory(path_);
+
+  std::wstring index_name(path_);
+  file_util::AppendToPath(&index_name, kIndexName);
+
+  scoped_refptr<disk_cache::File> file(new disk_cache::File(
+      CreateOSFile(index_name.c_str(), OS_FILE_READ | OS_FILE_WRITE |
+          OS_FILE_SHARE_READ | OS_FILE_OPEN_ALWAYS, file_created)));
+
+  if (!file->IsValid())
+    return false;
+
+  bool ret = true;
+  if (*file_created)
+    ret = CreateBackingStore(file);
+
+  file = NULL;
+  if (!ret)
+    return false;
+
+  index_ = new MappedFile();
+  data_ = reinterpret_cast<Index*>(index_->Init(index_name, 0));
+  return true;
+}
+
+void BackendImpl::AdjustMaxCacheSize(int table_len) {
+  if (max_size_)
+    return;
+
+  // The user is not setting the size, let's figure it out.
+  int64 available = base::SysInfo::AmountOfFreeDiskSpace(path_);
+  if (available < 0) {
+    max_size_ = kDefaultCacheSize;
+    return;
+  }
+
+  // Attempt to use 1% of the disk available for this user.
+  available /= 100;
+
+  if (available < kDefaultCacheSize)
+    max_size_ = kDefaultCacheSize;
+  else if (available > kint32max)
+    max_size_ = kint32max;
+  else
+    max_size_ = static_cast<int32>(available);
+
+  // Let's not use more than the default size while we tune-up the performance
+  // of bigger caches. TODO(rvargas): remove this limit.
+  if (max_size_ > kDefaultCacheSize)
+    max_size_ = kDefaultCacheSize;
+
+  if (!table_len)
+    return;
+
+  // If we already have a table, adjust the size to it.
+  int current_max_size = MaxStorageSizeForTable(table_len);
+  if (max_size_ > current_max_size)
+    max_size_= current_max_size;
+}
+
+void BackendImpl::RestartCache() {
+  index_ = NULL;
+  block_files_.CloseFiles();
+  rankings_.Reset();
+
+  DelayedCacheCleanup(path_);
+
+  init_ = false;
+  restarted_ = true;
+  int64 errors = stats_.GetCounter(Stats::FATAL_ERROR);
+
+  // Don't call Init() if directed by the unit test: we are simulating a failure
+  // trying to re-enable the cache.
+  if (unit_test_)
+    init_ = true;  // Let the destructor do proper cleanup.
+  else if (Init())
+    stats_.SetCounter(Stats::FATAL_ERROR, errors + 1);
+}
+
+int BackendImpl::NewEntry(Addr address, EntryImpl** entry, bool* dirty) {
+  scoped_refptr<EntryImpl> cache_entry(new EntryImpl(this, address));
+  IncreaseNumRefs();
+  *entry = NULL;
+
+  if (!address.is_initialized() || address.is_separate_file() ||
+      address.file_type() != BLOCK_256) {
+    LOG(WARNING) << "Wrong entry address.";
+    return ERR_INVALID_ADDRESS;
+  }
+
+  if (!cache_entry->entry()->Load())
+    return ERR_READ_FAILURE;
+
+  if (!cache_entry->SanityCheck()) {
+    LOG(WARNING) << "Messed up entry found.";
+    return ERR_INVALID_ENTRY;
+  }
+
+  if (!cache_entry->LoadNodeAddress())
+    return ERR_READ_FAILURE;
+
+  *dirty = cache_entry->IsDirty(GetCurrentEntryId());
+
+  // Prevent overwriting the dirty flag on the destructor.
+  cache_entry->ClearDirtyFlag();
+
+  if (!rankings_.SanityCheck(cache_entry->rankings(), false))
+    return ERR_INVALID_LINKS;
+
+  cache_entry.swap(entry);
+  return 0;
 }
 
 EntryImpl* BackendImpl::MatchEntry(const std::string& key, uint32 hash,
@@ -545,204 +923,18 @@
   return find_parent ? parent_entry : cache_entry;
 }
 
-bool BackendImpl::DoomEntry(const std::string& key) {
-  if (disabled_)
-    return false;
-
-  EntryImpl* entry;
-  if (!OpenEntry(key, reinterpret_cast<Entry**>(&entry)))
-    return false;
-
-  entry->Doom();
-  entry->Release();
-  return true;
-}
-
-void BackendImpl::InternalDoomEntry(EntryImpl* entry) {
-  uint32 hash = entry->GetHash();
-  std::string key = entry->GetKey();
-  EntryImpl* parent_entry = MatchEntry(key, hash, true);
-  CacheAddr child(entry->GetNextAddress());
-
-  Trace("Doom entry 0x%p", entry);
+void BackendImpl::DestroyInvalidEntry(Addr address, EntryImpl* entry) {
+  LOG(WARNING) << "Destroying invalid entry.";
+  Trace("Destroying invalid entry 0x%p", entry);
 
   rankings_.Remove(entry->rankings());
+  entry->SetPointerForInvalidEntry(GetCurrentEntryId());
 
   entry->InternalDoom();
-
-  if (parent_entry) {
-    parent_entry->SetNextAddress(Addr(child));
-    parent_entry->Release();
-  } else {
-    data_->table[hash & mask_] = child;
-  }
 
   data_->header.num_entries--;
   DCHECK(data_->header.num_entries >= 0);
-  stats_.OnEvent(Stats::DOOM_ENTRY);
-}
-
-bool BackendImpl::DoomAllEntries() {
-  if (!num_refs_) {
-    index_ = NULL;
-    block_files_.CloseFiles();
-    rankings_.Reset();
-    DeleteFiles(path_.c_str(), L"\\f_*");
-    DeleteFiles(path_.c_str(), L"\\data_*");
-
-    std::wstring index(path_);
-    file_util::AppendToPath(&index, kIndexName);
-    DeleteFile(index.c_str());
-    init_ = false;
-    restarted_ = true;
-    return Init();
-  } else {
-    if (disabled_)
-      return false;
-
-    TrimCache(true);
-    stats_.OnEvent(Stats::DOOM_CACHE);
-    return true;
-  }
-}
-
-bool BackendImpl::DoomEntriesBetween(const Time initial_time,
-                                     const Time end_time) {
-  if (end_time.is_null())
-    return DoomEntriesSince(initial_time);
-
-  DCHECK(end_time >= initial_time);
-
-  if (disabled_)
-    return false;
-
-  Entry* node, *next;
-  void* iter = NULL;
-  if (!OpenNextEntry(&iter, &next))
-    return true;
-
-  while (next) {
-    node = next;
-    if (!OpenNextEntry(&iter, &next))
-      next = NULL;
-
-    if (node->GetLastUsed() >= initial_time &&
-        node->GetLastUsed() < end_time) {
-      node->Doom();
-    } else if (node->GetLastUsed() < initial_time) {
-      if (next)
-        next->Close();
-      next = NULL;
-      EndEnumeration(&iter);
-    }
-
-    node->Close();
-  }
-
-  return true;
-}
-
-// We use OpenNextEntry to retrieve elements from the cache, until we get
-// entries that are too old.
-bool BackendImpl::DoomEntriesSince(const Time initial_time) {
-  if (disabled_)
-    return false;
-
-  for (;;) {
-    Entry* entry;
-    void* iter = NULL;
-    if (!OpenNextEntry(&iter, &entry))
-      return true;
-
-    if (initial_time > entry->GetLastUsed()) {
-      entry->Close();
-      EndEnumeration(&iter);
-      return true;
-    }
-
-    entry->Doom();
-    entry->Close();
-    EndEnumeration(&iter);  // Dooming the entry invalidates the iterator.
-  }
-}
-
-bool BackendImpl::OpenNextEntry(void** iter, Entry** next_entry) {
-  if (disabled_)
-    return false;
-
-  Rankings::ScopedRankingsBlock rankings(&rankings_,
-      reinterpret_cast<CacheRankingsBlock*>(*iter));
-  Rankings::ScopedRankingsBlock next(&rankings_,
-                                     rankings_.GetNext(rankings.get()));
-  *next_entry = NULL;
-  *iter = NULL;
-  if (!next.get())
-    return false;
-
-  scoped_refptr<EntryImpl> entry;
-  if (next->Data()->pointer) {
-    entry = reinterpret_cast<EntryImpl*>(next->Data()->pointer);
-  } else {
-    bool dirty;
-    EntryImpl* temp = NULL;
-    if (NewEntry(Addr(next->Data()->contents), &temp, &dirty))
-      return false;
-    entry.swap(&temp);
-
-    if (dirty) {
-      // We cannot trust this entry. Call MatchEntry to go through the regular
-      // path and take the appropriate action.
-      std::string key = entry->GetKey();
-      uint32 hash = entry->GetHash();
-      entry = NULL;  // Release the entry.
-      temp = MatchEntry(key, hash, false);
-      if (temp)
-        temp->Release();
-
-      return false;
-    }
-
-    entry.swap(&temp);
-    temp = EntryImpl::Update(temp);  // Update returns an adref'd entry.
-    entry.swap(&temp);
-    if (!entry.get())
-      return false;
-  }
-
-  entry.swap(reinterpret_cast<EntryImpl**>(next_entry));
-  *iter = next.release();
-  return true;
-}
-
-void BackendImpl::EndEnumeration(void** iter) {
-  Rankings::ScopedRankingsBlock rankings(&rankings_,
-      reinterpret_cast<CacheRankingsBlock*>(*iter));
-  *iter = NULL;
-}
-
-void BackendImpl::GetStats(StatsItems* stats) {
-  if (disabled_)
-    return;
-
-  std::pair<std::string, std::string> item;
-
-  item.first = "Entries";
-  item.second = StringPrintf("%d", data_->header.num_entries);
-  stats->push_back(item);
-
-  item.first = "Pending IO";
-  item.second = StringPrintf("%d", num_pending_io_);
-  stats->push_back(item);
-
-  item.first = "Max size";
-  item.second = StringPrintf("%d", max_size_);
-  stats->push_back(item);
-
-  item.first = "Current size";
-  item.second = StringPrintf("%d", data_->header.num_bytes);
-  stats->push_back(item);
-
-  stats_.GetItems(stats);
+  stats_.OnEvent(Stats::INVALID_ENTRY);
 }
 
 void BackendImpl::TrimCache(bool empty) {
@@ -750,10 +942,12 @@
   if (disabled_)
     return;
 
+  Time start = Time::Now();
   Rankings::ScopedRankingsBlock node(&rankings_);
   Rankings::ScopedRankingsBlock next(&rankings_, rankings_.GetPrev(node.get()));
   DCHECK(next.get());
   int target_size = empty ? 0 : LowWaterAdjust(max_size_);
+  int deleted = 0;
   while (data_->header.num_bytes > target_size && next.get()) {
     node.reset(next.release());
     next.reset(rankings_.GetPrev(node.get()));
@@ -769,341 +963,26 @@
       if (node->Data()->pointer) {
         entry = EntryImpl::Update(entry);
       }
+      static Histogram counter(L"DiskCache.TrimAge", 1, 10000, 50);
+      counter.SetFlags(kUmaTargetedHistogramFlag);
+      counter.Add((Time::Now() - entry->GetLastUsed()).InHours());
       entry->Doom();
       entry->Release();
       if (!empty)
         stats_.OnEvent(Stats::TRIM_ENTRY);
+      if (++deleted == 4 && !empty) {
+#if defined(OS_WIN)
+        MessageLoop::current()->PostTask(FROM_HERE,
+            factory_.NewRunnableMethod(&BackendImpl::TrimCache, false));
+        break;
+#endif
+      }
     }
   }
 
+  UMA_HISTOGRAM_TIMES(L"DiskCache.TotalTrimTime", Time::Now() - start);
   Trace("*** Trim Cache end ***");
   return;
-}
-
-void BackendImpl::DestroyInvalidEntry(Addr address, EntryImpl* entry) {
-  LOG(WARNING) << "Destroying invalid entry.";
-  Trace("Destroying invalid entry 0x%p", entry);
-
-  rankings_.Remove(entry->rankings());
-  entry->SetPointerForInvalidEntry(GetCurrentEntryId());
-
-  entry->InternalDoom();
-
-  data_->header.num_entries--;
-  DCHECK(data_->header.num_entries >= 0);
-  stats_.OnEvent(Stats::INVALID_ENTRY);
-}
-
-int BackendImpl::NewEntry(Addr address, EntryImpl** entry, bool* dirty) {
-  scoped_refptr<EntryImpl> cache_entry(new EntryImpl(this, address));
-  IncreaseNumRefs();
-  *entry = NULL;
-
-<<<<<<< HEAD
-=======
-    success = true;
-  }
-
-  DCHECK(success);
-  if (!success)
-    return false;
-
-  data_->header.last_file = file_number;
-  address->set_value(file_address.value());
-  return true;
-}
-
-bool BackendImpl::CreateBlock(FileType block_type, int block_count,
-                             Addr* block_address) {
-  return block_files_.CreateBlock(block_type, block_count, block_address);
-}
-
-void BackendImpl::DeleteBlock(Addr block_address, bool deep) {
-  block_files_.DeleteBlock(block_address, deep);
-}
-
-void BackendImpl::UpdateRank(CacheRankingsBlock* node, bool modified) {
-  rankings_.UpdateRank(node, modified);
-}
-
-void BackendImpl::RecoveredEntry(CacheRankingsBlock* rankings) {
-  Addr address(rankings->Data()->contents);
-  EntryImpl* cache_entry = NULL;
-  bool dirty;
-  if (NewEntry(address, &cache_entry, &dirty))
-    return;
-
-  uint32 hash = cache_entry->GetHash();
-  cache_entry->Release();
-
-  // Anything on the table means that this entry is there.
-  if (data_->table[hash & mask_])
-    return;
-
-  data_->table[hash & mask_] = address.value();
-}
-
-void BackendImpl::InternalDoomEntry(EntryImpl* entry) {
-  uint32 hash = entry->GetHash();
-  std::string key = entry->GetKey();
-  EntryImpl* parent_entry = MatchEntry(key, hash, true);
-  CacheAddr child(entry->GetNextAddress());
-
-  Trace("Doom entry 0x%p", entry);
-
-  rankings_.Remove(entry->rankings());
-
-  entry->InternalDoom();
-
-  if (parent_entry) {
-    parent_entry->SetNextAddress(Addr(child));
-    parent_entry->Release();
-  } else {
-    data_->table[hash & mask_] = child;
-  }
-
-  data_->header.num_entries--;
-  DCHECK(data_->header.num_entries >= 0);
-  stats_.OnEvent(Stats::DOOM_ENTRY);
-}
-
-void BackendImpl::CacheEntryDestroyed() {
-  DecreaseNumRefs();
-}
-
-int32 BackendImpl::GetCurrentEntryId() {
-  return data_->header.this_id;
-}
-
-int BackendImpl::MaxFileSize() const {
-  return max_size_ / 8;
-}
-
-void BackendImpl::ModifyStorageSize(int32 old_size, int32 new_size) {
-  if (disabled_)
-    return;
-  if (old_size > new_size)
-    SubstractStorageSize(old_size - new_size);
-  else
-    AddStorageSize(new_size - old_size);
-
-  // Update the usage statistics.
-  stats_.ModifyStorageStats(old_size, new_size);
-}
-
-void BackendImpl::TooMuchStorageRequested(int32 size) {
-  stats_.ModifyStorageStats(0, size);
-}
-
-void BackendImpl::CriticalError(int error) {
-  LOG(ERROR) << "Critical error found " << error;
-  if (disabled_)
-    return;
-
-  LogStats();
-
-  // Setting the index table length to an invalid value will force re-creation
-  // of the cache files.
-  data_->header.table_len = 1;
-  disabled_ = true;
-
-  if (!num_refs_)
-    RestartCache();
-}
-
-void BackendImpl::OnEvent(Stats::Counters an_event) {
-  stats_.OnEvent(an_event);
-}
-
-void BackendImpl::OnStatsTimer() {
-  stats_.OnEvent(Stats::TIMER);
-  int64 current = stats_.GetCounter(Stats::OPEN_ENTRIES);
-  int64 time = stats_.GetCounter(Stats::TIMER);
-
-  current = current * (time - 1) + num_refs_;
-  current /= time;
-  stats_.SetCounter(Stats::OPEN_ENTRIES, current);
-  stats_.SetCounter(Stats::MAX_ENTRIES, max_refs_);
-}
-
-void BackendImpl::IncrementIoCount() {
-  num_pending_io_++;
-}
-
-void BackendImpl::DecrementIoCount() {
-  num_pending_io_--;
-}
-
-void BackendImpl::SetUnitTestMode() {
-  unit_test_ = true;
-}
-
-void BackendImpl::ClearRefCountForTest() {
-  num_refs_ = 0;
-}
-
-int BackendImpl::SelfCheck() {
-  if (!init_) {
-    LOG(ERROR) << "Init failed";
-    return ERR_INIT_FAILED;
-  }
-
-  int num_entries = rankings_.SelfCheck();
-  if (num_entries < 0) {
-    LOG(ERROR) << "Invalid rankings list, error " << num_entries;
-    return num_entries;
-  }
-
-  if (num_entries != data_->header.num_entries) {
-    LOG(ERROR) << "Number of entries mismatch";
-    return ERR_NUM_ENTRIES_MISMATCH;
-  }
-
-  return CheckAllEntries();
-}
-
-// ------------------------------------------------------------------------
-
-// We just created a new file so we're going to write the header and set the
-// file length to include the hash table (zero filled).
-bool BackendImpl::CreateBackingStore(disk_cache::File* file) {
-  AdjustMaxCacheSize(0);
-
-  IndexHeader header;
-  header.table_len = DesiredIndexTableLen(max_size_);
-
-  if (!file->Write(&header, sizeof(header), 0))
-    return false;
-
-  return file->SetLength(GetIndexSize(header.table_len));
-}
-
-bool BackendImpl::InitBackingStore(bool* file_created) {
-  file_util::CreateDirectory(path_);
-
-  std::wstring index_name(path_);
-  file_util::AppendToPath(&index_name, kIndexName);
-
-  scoped_refptr<disk_cache::File> file(new disk_cache::File(
-      CreateOSFile(index_name.c_str(), OS_FILE_READ | OS_FILE_WRITE |
-          OS_FILE_SHARE_READ | OS_FILE_OPEN_ALWAYS, file_created)));
-
-  if (!file->IsValid())
-    return false;
-
-  bool ret = true;
-  if (*file_created)
-    ret = CreateBackingStore(file);
-
-  file = NULL;
-  if (!ret)
-    return false;
-
-  index_ = new MappedFile();
-  data_ = reinterpret_cast<Index*>(index_->Init(index_name, 0));
-  return true;
-}
-
-void BackendImpl::AdjustMaxCacheSize(int table_len) {
-  if (max_size_)
-    return;
-
-  // The user is not setting the size, let's figure it out.
-  int64 available = base::SysInfo::AmountOfFreeDiskSpace(path_);
-  if (available < 0) {
-    max_size_ = kDefaultCacheSize;
-    return;
-  }
-
-  // Attempt to use 1% of the disk available for this user.
-  available /= 100;
-
-  if (available < kDefaultCacheSize)
-    max_size_ = kDefaultCacheSize;
-  else if (available > kint32max)
-    max_size_ = kint32max;
-  else
-    max_size_ = static_cast<int32>(available);
-
-  // Let's not use more than the default size while we tune-up the performance
-  // of bigger caches. TODO(rvargas): remove this limit.
-  if (max_size_ > kDefaultCacheSize)
-    max_size_ = kDefaultCacheSize;
-
-  if (!table_len)
-    return;
-
-  // If we already have a table, adjust the size to it.
-  int current_max_size = MaxStorageSizeForTable(table_len);
-  if (max_size_ > current_max_size)
-    max_size_= current_max_size;
-}
-
-void BackendImpl::RestartCache() {
-  index_ = NULL;
-  block_files_.CloseFiles();
-  rankings_.Reset();
-
-  DelayedCacheCleanup(path_);
-
-  init_ = false;
-  restarted_ = true;
-  int64 errors = stats_.GetCounter(Stats::FATAL_ERROR);
-
-  // Don't call Init() if directed by the unit test: we are simulating a failure
-  // trying to re-enable the cache.
-  if (unit_test_)
-    init_ = true;  // Let the destructor do proper cleanup.
-  else if (Init())
-    stats_.SetCounter(Stats::FATAL_ERROR, errors + 1);
-}
-
-int BackendImpl::NewEntry(Addr address, EntryImpl** entry, bool* dirty) {
-  scoped_refptr<EntryImpl> cache_entry(new EntryImpl(this, address));
-  IncreaseNumRefs();
-  *entry = NULL;
-
->>>>>>> b8afeda4
-  if (!address.is_initialized() || address.is_separate_file() ||
-      address.file_type() != BLOCK_256) {
-    LOG(WARNING) << "Wrong entry address.";
-    return ERR_INVALID_ADDRESS;
-  }
-
-  if (!cache_entry->entry()->Load())
-    return ERR_READ_FAILURE;
-
-  if (!cache_entry->SanityCheck()) {
-    LOG(WARNING) << "Messed up entry found.";
-    return ERR_INVALID_ENTRY;
-  }
-
-  if (!cache_entry->LoadNodeAddress())
-    return ERR_READ_FAILURE;
-
-  *dirty = cache_entry->IsDirty(GetCurrentEntryId());
-
-  // Prevent overwriting the dirty flag on the destructor.
-  cache_entry->ClearDirtyFlag();
-
-  if (!rankings_.SanityCheck(cache_entry->rankings(), false))
-    return ERR_INVALID_LINKS;
-
-  cache_entry.swap(entry);
-  return 0;
-}
-
-bool BackendImpl::CreateBlock(FileType block_type, int block_count,
-                             Addr* block_address) {
-  return block_files_.CreateBlock(block_type, block_count, block_address);
-}
-
-void BackendImpl::DeleteBlock(Addr block_address, bool deep) {
-  block_files_.DeleteBlock(block_address, deep);
-}
-
-void BackendImpl::CacheEntryDestroyed() {
-  DecreaseNumRefs();
 }
 
 void BackendImpl::AddStorageSize(int32 bytes) {
@@ -1119,79 +998,27 @@
   DCHECK(data_->header.num_bytes >= 0);
 }
 
-std::wstring BackendImpl::GetFileName(Addr address) const {
-  if (!address.is_separate_file() || !address.is_initialized()) {
-    NOTREACHED();
-    return std::wstring();
-  }
-
-  std::wstring name = StringPrintf(L"%s\\f_%06x", path_.c_str(),
-                                   address.FileNumber());
-  return name;
-}
-
-bool BackendImpl::CreateExternalFile(Addr* address) {
-  int file_number = data_->header.last_file + 1;
-  Addr file_address(0);
-  bool success = false;
-  for (int i = 0; (i < 0x0fffffff) && !success; i++) {
-    if (!file_address.SetFileNumber(file_number)) {
-      file_number = 1;
-      continue;
-    }
-    std::wstring name = GetFileName(file_address);
-    ScopedHandle file(CreateFile(name.c_str(), GENERIC_WRITE | GENERIC_READ,
-                                 FILE_SHARE_READ, NULL, CREATE_ALWAYS, 0,
-                                 NULL));
-    if (!file.IsValid())
-      continue;
-
-    success = true;
-  }
-
-  DCHECK(success);
-  if (!success)
-    return false;
-
-  data_->header.last_file = file_number;
-  address->set_value(file_address.value());
-  return true;
-}
-
-int BackendImpl::SelfCheck() {
-  if (!init_) {
-    LOG(ERROR) << "Init failed";
-    return ERR_INIT_FAILED;
-  }
-
-  int num_entries = rankings_.SelfCheck();
-  if (num_entries < 0) {
-    LOG(ERROR) << "Invalid rankings list, error " << num_entries;
-    return num_entries;
-  }
-
-  if (num_entries != data_->header.num_entries) {
-    LOG(ERROR) << "Number of entries mismatch";
-    return ERR_NUM_ENTRIES_MISMATCH;
-  }
-
-  return CheckAllEntries();
-}
-
-void BackendImpl::CriticalError(int error) {
-  LOG(ERROR) << "Critical error found " << error;
-  if (disabled_)
-    return;
-
-  LogStats();
-
-  // Setting the index table length to an invalid value will force re-creation
-  // of the cache files.
-  data_->header.table_len = 1;
-  disabled_ = true;
-
-  if (!num_refs_)
+void BackendImpl::IncreaseNumRefs() {
+  num_refs_++;
+  if (max_refs_ < num_refs_)
+    max_refs_ = num_refs_;
+}
+
+void BackendImpl::DecreaseNumRefs() {
+  DCHECK(num_refs_);
+  num_refs_--;
+
+  if (!num_refs_ && disabled_)
     RestartCache();
+}
+
+void BackendImpl::LogStats() {
+  StatsItems stats;
+  GetStats(&stats);
+
+  for (size_t index = 0; index < stats.size(); index++) {
+    LOG(INFO) << stats[index].first << ": " << stats[index].second;
+  }
 }
 
 bool BackendImpl::CheckIndex() {
@@ -1284,152 +1111,4 @@
   return !rankings->pointer;
 }
 
-void BackendImpl::LogStats() {
-  StatsItems stats;
-  GetStats(&stats);
-
-  for (size_t index = 0; index < stats.size(); index++) {
-    LOG(INFO) << stats[index].first << ": " << stats[index].second;
-  }
-}
-
-void BackendImpl::RestartCache() {
-  index_ = NULL;
-  block_files_.CloseFiles();
-  rankings_.Reset();
-
-  DelayedCacheCleanup(path_);
-
-  init_ = false;
-  restarted_ = true;
-  int64 errors = stats_.GetCounter(Stats::FATAL_ERROR);
-  if (Init())
-    stats_.SetCounter(Stats::FATAL_ERROR, errors + 1);
-}
-
-void BackendImpl::RecoveredEntry(CacheRankingsBlock* rankings) {
-  Addr address(rankings->Data()->contents);
-  EntryImpl* cache_entry = NULL;
-  bool dirty;
-  if (NewEntry(address, &cache_entry, &dirty))
-    return;
-
-  uint32 hash = cache_entry->GetHash();
-  cache_entry->Release();
-
-  // Anything on the table means that this entry is there.
-  if (data_->table[hash & mask_])
-    return;
-
-  data_->table[hash & mask_] = address.value();
-}
-
-void BackendImpl::UpdateRank(CacheRankingsBlock* node, bool modified) {
-  rankings_.UpdateRank(node, modified);
-}
-
-void BackendImpl::IncrementIoCount() {
-  num_pending_io_++;
-}
-
-void BackendImpl::DecrementIoCount() {
-  num_pending_io_--;
-}
-
-int32 BackendImpl::GetCurrentEntryId() {
-  return data_->header.this_id;
-}
-
-void BackendImpl::ClearRefCountForTest() {
-  num_refs_ = 0;
-}
-
-void BackendImpl::ModifyStorageSize(int32 old_size, int32 new_size) {
-  if (disabled_)
-    return;
-  if (old_size > new_size)
-    SubstractStorageSize(old_size - new_size);
-  else
-    AddStorageSize(new_size - old_size);
-
-  // Update the usage statistics.
-  stats_.ModifyStorageStats(old_size, new_size);
-}
-
-void BackendImpl::OnEvent(Stats::Counters an_event) {
-  stats_.OnEvent(an_event);
-}
-
-void BackendImpl::TooMuchStorageRequested(int32 size) {
-  stats_.ModifyStorageStats(0, size);
-}
-
-int BackendImpl::MaxFileSize() const {
-  return max_size_ / 8;
-}
-
-void BackendImpl::OnStatsTimer() {
-  stats_.OnEvent(Stats::TIMER);
-  int64 current = stats_.GetCounter(Stats::OPEN_ENTRIES);
-  int64 time = stats_.GetCounter(Stats::TIMER);
-
-  current = current * (time - 1) + num_refs_;
-  current /= time;
-  stats_.SetCounter(Stats::OPEN_ENTRIES, current);
-  stats_.SetCounter(Stats::MAX_ENTRIES, max_refs_);
-}
-
-void BackendImpl::IncreaseNumRefs() {
-  num_refs_++;
-  if (max_refs_ < num_refs_)
-    max_refs_ = num_refs_;
-}
-
-void BackendImpl::DecreaseNumRefs() {
-  DCHECK(num_refs_);
-  num_refs_--;
-
-  if (!num_refs_ && disabled_)
-    RestartCache();
-}
-
-void BackendImpl::SetUnitTestMode() {
-  unit_test_ = true;
-}
-
-void BackendImpl::AdjustMaxCacheSize(int table_len) {
-  if (max_size_)
-    return;
-
-  // The user is not setting the size, let's figure it out.
-  ULARGE_INTEGER available, total, free;
-  if (!GetDiskFreeSpaceExW(path_.c_str(), &available, &total, &free)) {
-    max_size_ = kDefaultCacheSize;
-    return;
-  }
-
-  // Attempt to use 1% of the disk available for this user.
-  available.QuadPart /= 100;
-
-  if (available.QuadPart < static_cast<uint32>(kDefaultCacheSize))
-    max_size_ = kDefaultCacheSize;
-  else if (available.QuadPart > static_cast<uint32>(kint32max))
-    max_size_ = kint32max;
-  else
-    max_size_ = static_cast<int32>(available.LowPart);
-
-  // Let's not use more than the default size while we tune-up the performance
-  // of bigger caches. TODO(rvargas): remove this limit.
-  if (max_size_ > kDefaultCacheSize)
-    max_size_ = kDefaultCacheSize;
-
-  if (!table_len)
-    return;
-
-  // If we already have a table, adjust the size to it.
-  int current_max_size = MaxStorageSizeForTable(table_len);
-  if (max_size_ > current_max_size)
-    max_size_= current_max_size;
-}
-
 }  // namespace disk_cache