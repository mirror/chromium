// Copyright 2008, Google Inc.
// All rights reserved.
//
// Redistribution and use in source and binary forms, with or without
// modification, are permitted provided that the following conditions are
// met:
//
//    * Redistributions of source code must retain the above copyright
// notice, this list of conditions and the following disclaimer.
//    * Redistributions in binary form must reproduce the above
// copyright notice, this list of conditions and the following disclaimer
// in the documentation and/or other materials provided with the
// distribution.
//    * Neither the name of Google Inc. nor the names of its
// contributors may be used to endorse or promote products derived from
// this software without specific prior written permission.
//
// THIS SOFTWARE IS PROVIDED BY THE COPYRIGHT HOLDERS AND CONTRIBUTORS
// "AS IS" AND ANY EXPRESS OR IMPLIED WARRANTIES, INCLUDING, BUT NOT
// LIMITED TO, THE IMPLIED WARRANTIES OF MERCHANTABILITY AND FITNESS FOR
// A PARTICULAR PURPOSE ARE DISCLAIMED. IN NO EVENT SHALL THE COPYRIGHT
// OWNER OR CONTRIBUTORS BE LIABLE FOR ANY DIRECT, INDIRECT, INCIDENTAL,
// SPECIAL, EXEMPLARY, OR CONSEQUENTIAL DAMAGES (INCLUDING, BUT NOT
// LIMITED TO, PROCUREMENT OF SUBSTITUTE GOODS OR SERVICES; LOSS OF USE,
// DATA, OR PROFITS; OR BUSINESS INTERRUPTION) HOWEVER CAUSED AND ON ANY
// THEORY OF LIABILITY, WHETHER IN CONTRACT, STRICT LIABILITY, OR TORT
// (INCLUDING NEGLIGENCE OR OTHERWISE) ARISING IN ANY WAY OUT OF THE USE
// OF THIS SOFTWARE, EVEN IF ADVISED OF THE POSSIBILITY OF SUCH DAMAGE.

#include "net/disk_cache/block_files.h"

<<<<<<< HEAD
#include "base/scoped_handle.h"
=======
#include "base/file_util.h"
#include "base/histogram.h"
>>>>>>> fcfaa4e7
#include "base/string_util.h"
#include "net/disk_cache/file_lock.h"

namespace {

const wchar_t* kBlockName = L"data_";

// This array is used to perform a fast lookup of the nibble bit pattern to the
// type of entry that can be stored there (number of consecutive blocks).
const char s_types[16] = {4, 3, 2, 2, 1, 1, 1, 1, 0, 0, 0, 0, 0, 0, 0, 0};

// Returns the type of block (number of consecutive blocks that can be stored)
// for a given nibble of the bitmap.
inline int GetMapBlockType(uint8 value) {
  value &= 0xf;
  return s_types[value];
}

void FixAllocationCounters(disk_cache::BlockFileHeader* header);

// Creates a new entry on the allocation map, updating the apropriate counters.
// target is the type of block to use (number of empty blocks), and size is the
// actual number of blocks to use.
bool CreateMapBlock(int target, int size, disk_cache::BlockFileHeader* header,
                    int* index) {
  if (target <= 0 || target > disk_cache::kMaxNumBlocks ||
      size <= 0 || size > disk_cache::kMaxNumBlocks) {
    NOTREACHED();
    return false;
  }

  // We are going to process the map on 32-block chunks (32 bits), and on every
  // chunk, iterate through the 8 nibbles where the new block can be located.
  int current = header->hints[target - 1];
  for (int i = 0; i < header->max_entries / 32; i++, current++) {
    if (current == header->max_entries / 32)
      current = 0;
    uint32 map_block = header->allocation_map[current];

    for (int j = 0; j < 8; j++, map_block >>= 4) {
      if (GetMapBlockType(map_block) != target)
        continue;

      disk_cache::FileLock lock(header);
      int index_offset = j * 4 + 4 - target;
      *index = current * 32 + index_offset;
      uint32 to_add = ((1 << size) - 1) << index_offset;
      header->allocation_map[current] |= to_add;

      header->hints[target - 1] = current;
      header->empty[target - 1]--;
      DCHECK(header->empty[target - 1] >= 0);
      header->num_entries++;
      if (target != size) {
        header->empty[target - size - 1]++;
      }
      return true;
    }
  }

  // It is possible to have an undetected corruption (for example when the OS
  // crashes), fix it here.
  LOG(ERROR) << "Failing CreateMapBlock";
  FixAllocationCounters(header);
  return false;
}

// Deletes the block pointed by index from allocation_map, and updates the
// relevant counters on the header.
void DeleteMapBlock(int index, int size, disk_cache::BlockFileHeader* header) {
  if (size < 0 || size > disk_cache::kMaxNumBlocks) {
    NOTREACHED();
    return;
  }
  int byte_index = index / 8;
  uint8* byte_map = reinterpret_cast<uint8*>(header->allocation_map);
  uint8 map_block = byte_map[byte_index];

  if (index % 8 >= 4)
    map_block >>= 4;

  // See what type of block will be availabe after we delete this one.
  int bits_at_end = 4 - size - index % 4;
  uint8 end_mask = (0xf << (4 - bits_at_end)) & 0xf;
  bool update_counters = (map_block & end_mask) == 0;
  uint8 new_value = map_block & ~(((1 << size) - 1) << (index % 4));
  int new_type = GetMapBlockType(new_value);

  disk_cache::FileLock lock(header);
  DCHECK((((1 << size) - 1) << (index % 8)) < 0x100);
  uint8  to_clear = ((1 << size) - 1) << (index % 8);
  DCHECK((byte_map[byte_index] & to_clear) == to_clear);
  byte_map[byte_index] &= ~to_clear;

  if (update_counters) {
    if (bits_at_end)
      header->empty[bits_at_end - 1]--;
    header->empty[new_type - 1]++;
    DCHECK(header->empty[bits_at_end - 1] >= 0);
  }
  header->num_entries--;
  DCHECK(header->num_entries >= 0);
}

// Restores the "empty counters" and allocation hints.
void FixAllocationCounters(disk_cache::BlockFileHeader* header) {
  for (int i = 0; i < disk_cache::kMaxNumBlocks; i++) {
    header->hints[i] = 0;
    header->empty[i] = 0;
  }

  for (int i = 0; i < header->max_entries / 32; i++) {
    uint32 map_block = header->allocation_map[i];

    for (int j = 0; j < 8; j++, map_block >>= 4) {
      int type = GetMapBlockType(map_block);
      if (type)
        header->empty[type -1]++;
    }
  }
}

bool NeedToGrowBlockFile(const disk_cache::BlockFileHeader* header,
                         int block_count) {
  for (int i = block_count; i <= disk_cache::kMaxNumBlocks; i++) {
    if (header->empty[i - 1])
      return false;
  }
  return true;
}

}  // namespace

namespace disk_cache {

BlockFiles::~BlockFiles() {
  if (zero_buffer_)
    delete[] zero_buffer_;
  CloseFiles();
}

bool BlockFiles::Init(bool create_files) {
  DCHECK(!init_);
  if (init_)
    return false;

  block_files_.resize(kFirstAdditionlBlockFile);
  for (int i = 0; i < kFirstAdditionlBlockFile; i++) {
    if (create_files)
      if (!CreateBlockFile(i, static_cast<FileType>(i + 1), true))
        return false;

    if (!OpenBlockFile(i))
      return false;
  }

  init_ = true;
  return true;
}

void BlockFiles::CloseFiles() {
  init_ = false;
  for (unsigned int i = 0; i < block_files_.size(); i++) {
    if (block_files_[i]) {
      block_files_[i]->Release();
      block_files_[i] = NULL;
    }
  }
  block_files_.clear();
}

std::wstring BlockFiles::Name(int index) {
  // The file format allows for 256 files.
  DCHECK(index < 256 || index >= 0);
<<<<<<< HEAD
  std::wstring name = StringPrintf(L"%s%s%d", path_.c_str(), kBlockName, index);
=======
  std::wstring name(path_);
  std::wstring tmp = StringPrintf(L"%ls%d", kBlockName, index);
  file_util::AppendToPath(&name, tmp);
>>>>>>> fcfaa4e7

  return name;
}

bool BlockFiles::CreateBlockFile(int index, FileType file_type, bool force) {
  std::wstring name = Name(index);
  DWORD disposition = force ? CREATE_ALWAYS : CREATE_NEW;

  ScopedHandle file(CreateFile(name.c_str(), GENERIC_WRITE, FILE_SHARE_READ,
                               NULL, disposition, 0, NULL));
  if (!file.IsValid())
    return false;

  BlockFileHeader header;
  header.entry_size = Addr::BlockSizeForFileType(file_type);
  header.this_file = static_cast<int16>(index);
  DCHECK(index <= kint16max && index >= 0);

  DWORD actual;
  if (!WriteFile(file.Get(), &header, sizeof(header), &actual, NULL) ||
      sizeof(header) != actual)
    return false;

  return true;
}

bool BlockFiles::OpenBlockFile(int index) {
  if (block_files_.size() - 1 < static_cast<unsigned int>(index)) {
    DCHECK(index > 0);
    int to_add = index - static_cast<int>(block_files_.size()) + 1;
    block_files_.resize(block_files_.size() + to_add);
  }

  std::wstring name = Name(index);
  MappedFile* file = new MappedFile();
  file->AddRef();

  if (!file->Init(name, kBlockHeaderSize)) {
    NOTREACHED();
    LOG(ERROR) << "Failed to open " << name;
    file->Release();
    return false;
  }

  block_files_[index] = file;

  BlockFileHeader* header = reinterpret_cast<BlockFileHeader*>(file->buffer());
  if (kBlockMagic != header->magic || kCurrentVersion != header->version) {
    LOG(ERROR) << "Invalid file version or magic";
    return false;
  }

  if (header->updating) {
    // Last instance was not properly shutdown.
    if (!FixBlockFileHeader(file))
      return false;
  }
  return true;
}

MappedFile* BlockFiles::GetFile(Addr address) {
  CHECK(block_files_.size() >= 4);

  int file_index = address.FileNumber();
  if (static_cast<unsigned int>(file_index) >= block_files_.size() ||
      !block_files_[file_index]) {
    // We need to open the file
    if (!OpenBlockFile(file_index))
      return NULL;
  }
  DCHECK(block_files_.size() >= static_cast<unsigned int>(file_index));
  return block_files_[file_index];
}

bool BlockFiles::GrowBlockFile(MappedFile* file, BlockFileHeader* header) {
  if (kMaxBlocks == header->max_entries)
    return false;

  DCHECK(!header->empty[3]);
  int new_size = header->max_entries + 1024;
  if (new_size > kMaxBlocks)
    new_size = kMaxBlocks;

  int new_size_bytes = new_size * header->entry_size + sizeof(*header);

  FileLock lock(header);
  if (!file->SetLength(new_size_bytes)) {
    // Most likely we are trying to truncate the file, so the header is wrong.
    if (header->updating < 10 && !FixBlockFileHeader(file)) {
      // If we can't fix the file increase the lock guard so we'll pick it on
      // the next start and replace it.
      header->updating = 100;
      return false;
    }
    return (header->max_entries >= new_size);
  }

  header->empty[3] = (new_size - header->max_entries) / 4;  // 4 blocks entries
  header->max_entries = new_size;

  return true;
}

MappedFile* BlockFiles::FileForNewBlock(FileType block_type, int block_count) {
  COMPILE_ASSERT(RANKINGS == 1, invalid_fily_type);
  MappedFile* file = block_files_[block_type - 1];
  BlockFileHeader* header = reinterpret_cast<BlockFileHeader*>(file->buffer());

  while (NeedToGrowBlockFile(header, block_count)) {
    if (kMaxBlocks == header->max_entries) {
      file = NextFile(file);
      if (!file)
        return NULL;
      header = reinterpret_cast<BlockFileHeader*>(file->buffer());
      continue;
    }

    if (!GrowBlockFile(file, header))
      return NULL;
    break;
  }
  return file;
}

MappedFile* BlockFiles::NextFile(const MappedFile* file) {
  BlockFileHeader* header = reinterpret_cast<BlockFileHeader*>(file->buffer());
  int new_file = header->next_file;
  if (!new_file) {
    // RANKINGS is not reported as a type for small entries, but we may be
    // extending the rankings block file.
    FileType type = Addr::RequiredFileType(header->entry_size);
    if (header->entry_size == Addr::BlockSizeForFileType(RANKINGS))
      type = RANKINGS;

    new_file = CreateNextBlockFile(type);
    if (!new_file)
      return NULL;

    FileLock lock(header);
    header->next_file = new_file;
  }

  // Only the block_file argument is relevant for what we want.
  Addr address(BLOCK_256, 1, new_file, 0);
  return GetFile(address);
}

int BlockFiles::CreateNextBlockFile(FileType block_type) {
  for (int i = kFirstAdditionlBlockFile; i <= kMaxBlockFile; i++) {
    if (CreateBlockFile(i, block_type, false))
      return i;
  }
  return 0;
}

bool BlockFiles::CreateBlock(FileType block_type, int block_count,
                             Addr* block_address) {
  if (block_type < RANKINGS || block_type > BLOCK_4K ||
      block_count < 1 || block_count > 4)
    return false;
  if (!init_)
    return false;

  MappedFile* file = FileForNewBlock(block_type, block_count);
  if (!file)
    return false;

  BlockFileHeader* header = reinterpret_cast<BlockFileHeader*>(file->buffer());

  int target_size = 0;
  for (int i = block_count; i <= 4; i++) {
    if (header->empty[i - 1]) {
      target_size = i;
      break;
    }
  }

  DCHECK(target_size);
  int index;
  if (!CreateMapBlock(target_size, block_count, header, &index))
    return false;

  Addr address(block_type, block_count, header->this_file, index);
  block_address->set_value(address.value());
  return true;
}

void BlockFiles::DeleteBlock(Addr address, bool deep) {
  if (!address.is_initialized() || address.is_separate_file())
    return;

  if (!zero_buffer_) {
    zero_buffer_ = new char[Addr::BlockSizeForFileType(BLOCK_4K) * 4];
    memset(zero_buffer_, 0, Addr::BlockSizeForFileType(BLOCK_4K) * 4);
  }
  MappedFile* file = GetFile(address);
  if (!file)
    return;

  size_t size = address.BlockSize() * address.num_blocks();
  size_t offset = address.start_block() * address.BlockSize() +
                  kBlockHeaderSize;
  if (deep)
    file->Write(zero_buffer_, size, offset);

  BlockFileHeader* header = reinterpret_cast<BlockFileHeader*>(file->buffer());
  DeleteMapBlock(address.start_block(), address.num_blocks(), header);
}

bool BlockFiles::FixBlockFileHeader(MappedFile* file) {
  BlockFileHeader* header = reinterpret_cast<BlockFileHeader*>(file->buffer());
  int file_size = static_cast<int>(file->GetLength());
  if (file_size < static_cast<int>(sizeof(*header)))
    return false;  // file_size > 2GB is also an error.

  int expected = header->entry_size * header->max_entries + sizeof(*header);
  if (file_size != expected) {
    int max_expected = header->entry_size * kMaxBlocks + sizeof(*header);
    if (file_size < expected || header->empty[3] || file_size > max_expected) {
      NOTREACHED();
      LOG(ERROR) << "Unexpected file size";
      return false;
    }
    // We were in the middle of growing the file.
    int num_entries = (file_size - sizeof(*header)) / header->entry_size;
    header->max_entries = num_entries;
  }

  FixAllocationCounters(header);
  header->updating = 0;
  return true;
}

}  // namespace disk_cache<|MERGE_RESOLUTION|>--- conflicted
+++ resolved
@@ -1,41 +1,13 @@
-// Copyright 2008, Google Inc.
-// All rights reserved.
-//
-// Redistribution and use in source and binary forms, with or without
-// modification, are permitted provided that the following conditions are
-// met:
-//
-//    * Redistributions of source code must retain the above copyright
-// notice, this list of conditions and the following disclaimer.
-//    * Redistributions in binary form must reproduce the above
-// copyright notice, this list of conditions and the following disclaimer
-// in the documentation and/or other materials provided with the
-// distribution.
-//    * Neither the name of Google Inc. nor the names of its
-// contributors may be used to endorse or promote products derived from
-// this software without specific prior written permission.
-//
-// THIS SOFTWARE IS PROVIDED BY THE COPYRIGHT HOLDERS AND CONTRIBUTORS
-// "AS IS" AND ANY EXPRESS OR IMPLIED WARRANTIES, INCLUDING, BUT NOT
-// LIMITED TO, THE IMPLIED WARRANTIES OF MERCHANTABILITY AND FITNESS FOR
-// A PARTICULAR PURPOSE ARE DISCLAIMED. IN NO EVENT SHALL THE COPYRIGHT
-// OWNER OR CONTRIBUTORS BE LIABLE FOR ANY DIRECT, INDIRECT, INCIDENTAL,
-// SPECIAL, EXEMPLARY, OR CONSEQUENTIAL DAMAGES (INCLUDING, BUT NOT
-// LIMITED TO, PROCUREMENT OF SUBSTITUTE GOODS OR SERVICES; LOSS OF USE,
-// DATA, OR PROFITS; OR BUSINESS INTERRUPTION) HOWEVER CAUSED AND ON ANY
-// THEORY OF LIABILITY, WHETHER IN CONTRACT, STRICT LIABILITY, OR TORT
-// (INCLUDING NEGLIGENCE OR OTHERWISE) ARISING IN ANY WAY OUT OF THE USE
-// OF THIS SOFTWARE, EVEN IF ADVISED OF THE POSSIBILITY OF SUCH DAMAGE.
+// Copyright (c) 2006-2008 The Chromium Authors. All rights reserved.
+// Use of this source code is governed by a BSD-style license that can be
+// found in the LICENSE file.
 
 #include "net/disk_cache/block_files.h"
 
-<<<<<<< HEAD
-#include "base/scoped_handle.h"
-=======
 #include "base/file_util.h"
 #include "base/histogram.h"
->>>>>>> fcfaa4e7
 #include "base/string_util.h"
+#include "base/time.h"
 #include "net/disk_cache/file_lock.h"
 
 namespace {
@@ -66,6 +38,7 @@
     return false;
   }
 
+  Time start = Time::Now();
   // We are going to process the map on 32-block chunks (32 bits), and on every
   // chunk, iterate through the 8 nibbles where the new block can be located.
   int current = header->hints[target - 1];
@@ -91,6 +64,7 @@
       if (target != size) {
         header->empty[target - size - 1]++;
       }
+      HISTOGRAM_TIMES(L"DiskCache.CreateBlock", Time::Now() - start);
       return true;
     }
   }
@@ -109,6 +83,7 @@
     NOTREACHED();
     return;
   }
+  Time start = Time::Now();
   int byte_index = index / 8;
   uint8* byte_map = reinterpret_cast<uint8*>(header->allocation_map);
   uint8 map_block = byte_map[byte_index];
@@ -137,6 +112,7 @@
   }
   header->num_entries--;
   DCHECK(header->num_entries >= 0);
+  HISTOGRAM_TIMES(L"DiskCache.DeleteBlock", Time::Now() - start);
 }
 
 // Restores the "empty counters" and allocation hints.
@@ -209,24 +185,20 @@
 std::wstring BlockFiles::Name(int index) {
   // The file format allows for 256 files.
   DCHECK(index < 256 || index >= 0);
-<<<<<<< HEAD
-  std::wstring name = StringPrintf(L"%s%s%d", path_.c_str(), kBlockName, index);
-=======
   std::wstring name(path_);
   std::wstring tmp = StringPrintf(L"%ls%d", kBlockName, index);
   file_util::AppendToPath(&name, tmp);
->>>>>>> fcfaa4e7
 
   return name;
 }
 
 bool BlockFiles::CreateBlockFile(int index, FileType file_type, bool force) {
   std::wstring name = Name(index);
-  DWORD disposition = force ? CREATE_ALWAYS : CREATE_NEW;
-
-  ScopedHandle file(CreateFile(name.c_str(), GENERIC_WRITE, FILE_SHARE_READ,
-                               NULL, disposition, 0, NULL));
-  if (!file.IsValid())
+  int flags = force ? OS_FILE_CREATE_ALWAYS : OS_FILE_CREATE;
+  flags |= OS_FILE_WRITE | OS_FILE_SHARE_READ;
+
+  scoped_refptr<File> file(new File(CreateOSFile(name.c_str(), flags, NULL)));
+  if (!file->IsValid())
     return false;
 
   BlockFileHeader header;
@@ -234,12 +206,7 @@
   header.this_file = static_cast<int16>(index);
   DCHECK(index <= kint16max && index >= 0);
 
-  DWORD actual;
-  if (!WriteFile(file.Get(), &header, sizeof(header), &actual, NULL) ||
-      sizeof(header) != actual)
-    return false;
-
-  return true;
+  return file->Write(&header, sizeof(header), 0);
 }
 
 bool BlockFiles::OpenBlockFile(int index) {
@@ -324,6 +291,7 @@
   MappedFile* file = block_files_[block_type - 1];
   BlockFileHeader* header = reinterpret_cast<BlockFileHeader*>(file->buffer());
 
+  Time start = Time::Now();
   while (NeedToGrowBlockFile(header, block_count)) {
     if (kMaxBlocks == header->max_entries) {
       file = NextFile(file);
@@ -337,6 +305,7 @@
       return NULL;
     break;
   }
+  HISTOGRAM_TIMES(L"DiskCache.GetFileForNewBlock", Time::Now() - start);
   return file;
 }
 
