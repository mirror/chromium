--- conflicted
+++ resolved
@@ -25,11 +25,7 @@
   void GetKey();
   void GrowData();
   void TruncateData();
-<<<<<<< HEAD
-  void ReuseEntry();
-=======
   void ReuseEntry(int size);
->>>>>>> 4db48af7
   void InvalidData();
   void DoomEntry();
   void DoomedEntry();
@@ -558,14 +554,9 @@
   TruncateData();
 }
 
-<<<<<<< HEAD
-// Write more than the total cache capacity but to a single entry.
-void DiskCacheEntryTest::ReuseEntry() {
-=======
 // Write more than the total cache capacity but to a single entry. |size| is the
 // amount of bytes to write each time.
 void DiskCacheEntryTest::ReuseEntry(int size) {
->>>>>>> 4db48af7
   std::string key1("the first key");
   disk_cache::Entry *entry;
   ASSERT_TRUE(cache_->CreateEntry(key1, &entry));
@@ -574,21 +565,12 @@
   std::string key2("the second key");
   ASSERT_TRUE(cache_->CreateEntry(key2, &entry));
 
-<<<<<<< HEAD
-  char buffer[20000];
-  CacheTestFillBuffer(buffer, sizeof(buffer), false);
-
-  for (int i = 0; i < 15; i++) {
-    EXPECT_EQ(0, entry->WriteData(0, 0, buffer, 0, NULL, true));
-    EXPECT_EQ(20000, entry->WriteData(0, 0, buffer, 20000, NULL, false));
-=======
   scoped_array<char> buffer(new char[size]);
   CacheTestFillBuffer(buffer.get(), size, false);
 
   for (int i = 0; i < 15; i++) {
     EXPECT_EQ(0, entry->WriteData(0, 0, buffer.get(), 0, NULL, true));
     EXPECT_EQ(size, entry->WriteData(0, 0, buffer.get(), size, NULL, false));
->>>>>>> 4db48af7
     entry->Close();
     ASSERT_TRUE(cache_->OpenEntry(key2, &entry));
   }
@@ -598,16 +580,6 @@
   entry->Close();
 }
 
-<<<<<<< HEAD
-TEST_F(DiskCacheEntryTest, ReuseEntry) {
-  SetDirectMode();
-  SetMaxSize(200 * 1024);
-  InitCache();
-  ReuseEntry();
-}
-
-TEST_F(DiskCacheEntryTest, MemoryOnlyReuseEntry) {
-=======
 TEST_F(DiskCacheEntryTest, ReuseExternalEntry) {
   SetDirectMode();
   SetMaxSize(200 * 1024);
@@ -616,14 +588,10 @@
 }
 
 TEST_F(DiskCacheEntryTest, MemoryOnlyReuseExternalEntry) {
->>>>>>> 4db48af7
   SetDirectMode();
   SetMemoryOnlyMode();
   SetMaxSize(200 * 1024);
   InitCache();
-<<<<<<< HEAD
-  ReuseEntry();
-=======
   ReuseEntry(20 * 1024);
 }
 
@@ -640,7 +608,6 @@
   SetMaxSize(100 * 1024);
   InitCache();
   ReuseEntry(10 * 1024);
->>>>>>> 4db48af7
 }
 
 // Reading somewhere that was not written should return zeros.
