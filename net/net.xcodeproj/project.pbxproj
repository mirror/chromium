// !$*UTF8*$!
{
	archiveVersion = 1;
	classes = {
	};
	objectVersion = 45;
	objects = {

/* Begin PBXAggregateTarget section */
		CA70C1C70E6C78D300FBEF81 /* All */ = {
			isa = PBXAggregateTarget;
			buildConfigurationList = CA70C1DF0E6C792100FBEF81 /* Build configuration list for PBXAggregateTarget "All" */;
			buildPhases = (
			);
			dependencies = (
				CA70C1CB0E6C78E000FBEF81 /* PBXTargetDependency */,
				CA70C1CD0E6C78E000FBEF81 /* PBXTargetDependency */,
			);
			name = All;
			productName = All;
		};
		E4AFA6580E52423900201347 /* run_net_unittests */ = {
			isa = PBXAggregateTarget;
			buildConfigurationList = E4AFA65D0E52429E00201347 /* Build configuration list for PBXAggregateTarget "run_net_unittests" */;
			buildPhases = (
				E4AFA6570E52423900201347 /* ShellScript */,
			);
			dependencies = (
				E4AFA65C0E52424400201347 /* PBXTargetDependency */,
			);
			name = run_net_unittests;
			productName = run_net_unittests;
		};
/* End PBXAggregateTarget section */

/* Begin PBXBuildFile section */
		042A4AB20ED4F02D0001DBED /* url_request_file_dir_job.cc in Sources */ = {isa = PBXBuildFile; fileRef = 7BED33970E5A198600A747DB /* url_request_file_dir_job.cc */; };
		042A4AB90ED4F0540001DBED /* directory_lister.cc in Sources */ = {isa = PBXBuildFile; fileRef = 7BED325C0E5A181C00A747DB /* directory_lister.cc */; };
		042A4D480EC4F4500083281F /* http_auth_cache_unittest.cc in Sources */ = {isa = PBXBuildFile; fileRef = 042A4D470EC4F4500083281F /* http_auth_cache_unittest.cc */; };
		0435A4660E8DD69C00E4DF08 /* http_auth.cc in Sources */ = {isa = PBXBuildFile; fileRef = 0435A4650E8DD69C00E4DF08 /* http_auth.cc */; };
		0435A47A0E8DD6F300E4DF08 /* http_auth_handler.cc in Sources */ = {isa = PBXBuildFile; fileRef = 0435A4790E8DD6F300E4DF08 /* http_auth_handler.cc */; };
		0435A4800E8DD73600E4DF08 /* http_auth_handler_basic.cc in Sources */ = {isa = PBXBuildFile; fileRef = 0435A47F0E8DD73600E4DF08 /* http_auth_handler_basic.cc */; };
		0435A48F0E8DD74B00E4DF08 /* http_auth_handler_digest.cc in Sources */ = {isa = PBXBuildFile; fileRef = 0435A48E0E8DD74B00E4DF08 /* http_auth_handler_digest.cc */; };
		043C23D90EFC592000658F5E /* proxy_script_fetcher_unittest.cc in Sources */ = {isa = PBXBuildFile; fileRef = 043C23D80EFC592000658F5E /* proxy_script_fetcher_unittest.cc */; };
		043C23DB0EFC592900658F5E /* proxy_script_fetcher.cc in Sources */ = {isa = PBXBuildFile; fileRef = 043C23DA0EFC592900658F5E /* proxy_script_fetcher.cc */; };
		048133550ED27FEF005C5BBC /* url_request_unittest.cc in Sources */ = {isa = PBXBuildFile; fileRef = 7BED33AB0E5A198600A747DB /* url_request_unittest.cc */; };
		048268070E5B3B1000A30786 /* mime_util.cc in Sources */ = {isa = PBXBuildFile; fileRef = 7BED32AA0E5A181C00A747DB /* mime_util.cc */; };
		048268080E5B3B3200A30786 /* http_chunked_decoder_unittest.cc in Sources */ = {isa = PBXBuildFile; fileRef = 7BED33570E5A194700A747DB /* http_chunked_decoder_unittest.cc */; };
		048268090E5B3B4800A30786 /* mime_util_unittest.cc in Sources */ = {isa = PBXBuildFile; fileRef = 7BED325E0E5A181C00A747DB /* mime_util_unittest.cc */; };
		0482692A0E5B624D00A30786 /* http_cache.cc in Sources */ = {isa = PBXBuildFile; fileRef = 7BED334C0E5A194700A747DB /* http_cache.cc */; };
		04C626D60E8DE39E0067E92A /* http_auth_handler_digest_unittest.cc in Sources */ = {isa = PBXBuildFile; fileRef = 04C626D50E8DE39E0067E92A /* http_auth_handler_digest_unittest.cc */; };
		04C626D80E8DE3AA0067E92A /* http_auth_handler_basic_unittest.cc in Sources */ = {isa = PBXBuildFile; fileRef = 04C626D70E8DE3AA0067E92A /* http_auth_handler_basic_unittest.cc */; };
		04C626DA0E8DE3BA0067E92A /* http_auth_unittest.cc in Sources */ = {isa = PBXBuildFile; fileRef = 04C626D90E8DE3BA0067E92A /* http_auth_unittest.cc */; };
		04E7BD550EC4ECF60078FE58 /* http_auth_cache.cc in Sources */ = {isa = PBXBuildFile; fileRef = 04E7BD540EC4ECF60078FE58 /* http_auth_cache.cc */; };
		4D4C5BE20EF1B89E002CA805 /* directory_lister_unittest.cc in Sources */ = {isa = PBXBuildFile; fileRef = 7BED325A0E5A181C00A747DB /* directory_lister_unittest.cc */; };
		4D4C5C060EF1B8C5002CA805 /* filter_unittest.cc in Sources */ = {isa = PBXBuildFile; fileRef = 4D4C5C050EF1B8C5002CA805 /* filter_unittest.cc */; };
		4D4C5C070EF1B915002CA805 /* http_cache_unittest.cc in Sources */ = {isa = PBXBuildFile; fileRef = 7BED33550E5A194700A747DB /* http_cache_unittest.cc */; };
		4D4C5C080EF1B92E002CA805 /* http_util_unittest.cc in Sources */ = {isa = PBXBuildFile; fileRef = 7BED33580E5A194700A747DB /* http_util_unittest.cc */; };
		4DB04D3F0EB24EDF00A5633C /* dns_resolution_observer.cc in Sources */ = {isa = PBXBuildFile; fileRef = 7BED32590E5A181C00A747DB /* dns_resolution_observer.cc */; };
		533102E70E5E3EBF00FF8E32 /* net_util_posix.cc in Sources */ = {isa = PBXBuildFile; fileRef = 533102E60E5E3EBF00FF8E32 /* net_util_posix.cc */; };
		7B2630680E82F2A1001CE27F /* libevent.a in Frameworks */ = {isa = PBXBuildFile; fileRef = 7B2630650E82F282001CE27F /* libevent.a */; };
		7B4DF64A0E5B98DF004D7619 /* client_socket_pool_unittest.cc in Sources */ = {isa = PBXBuildFile; fileRef = 7BED326A0E5A181C00A747DB /* client_socket_pool_unittest.cc */; };
		7B4DF6A90E5B98E7004D7619 /* data_url_unittest.cc in Sources */ = {isa = PBXBuildFile; fileRef = 7BED325F0E5A181C00A747DB /* data_url_unittest.cc */; };
		7B4DF6B10E5B98ED004D7619 /* escape_unittest.cc in Sources */ = {isa = PBXBuildFile; fileRef = 7BED32BF0E5A181C00A747DB /* escape_unittest.cc */; };
		7B4DF6BD0E5B98F7004D7619 /* addr_unittest.cc in Sources */ = {isa = PBXBuildFile; fileRef = 7BED32EE0E5A190600A747DB /* addr_unittest.cc */; };
		7B4DF9AC0E5C906A004D7619 /* mime_sniffer_unittest.cc in Sources */ = {isa = PBXBuildFile; fileRef = 7BED32AB0E5A181C00A747DB /* mime_sniffer_unittest.cc */; };
		7B82FF430E763602008F45CF /* host_resolver.cc in Sources */ = {isa = PBXBuildFile; fileRef = 7BED32B50E5A181C00A747DB /* host_resolver.cc */; };
		7B82FF460E763620008F45CF /* host_resolver_unittest.cc in Sources */ = {isa = PBXBuildFile; fileRef = 7B82FF450E763620008F45CF /* host_resolver_unittest.cc */; };
		7B8502040E5A376900730B43 /* libgoogleurl.a in Frameworks */ = {isa = PBXBuildFile; fileRef = 7B8501FE0E5A372500730B43 /* libgoogleurl.a */; };
		7B8502050E5A377100730B43 /* auth_cache_unittest.cc in Sources */ = {isa = PBXBuildFile; fileRef = 7BED32790E5A181C00A747DB /* auth_cache_unittest.cc */; };
		7B8502120E5A37A800730B43 /* base64_unittest.cc in Sources */ = {isa = PBXBuildFile; fileRef = 7BED32760E5A181C00A747DB /* base64_unittest.cc */; };
		7B85026D0E5A38D400730B43 /* libmodp_b64.a in Frameworks */ = {isa = PBXBuildFile; fileRef = 7B85026A0E5A38BB00730B43 /* libmodp_b64.a */; };
		7B8503E90E5B2D4700730B43 /* address_list.cc in Sources */ = {isa = PBXBuildFile; fileRef = 7BED327E0E5A181C00A747DB /* address_list.cc */; };
		7B8503EA0E5B2D4F00730B43 /* backend_impl.cc in Sources */ = {isa = PBXBuildFile; fileRef = 7BED32EB0E5A190600A747DB /* backend_impl.cc */; };
		7B8503FC0E5B2DA200730B43 /* block_files.cc in Sources */ = {isa = PBXBuildFile; fileRef = 7BED32E90E5A190600A747DB /* block_files.cc */; };
		7B8504050E5B2DBD00730B43 /* cache_util_posix.cc in Sources */ = {isa = PBXBuildFile; fileRef = 7BED33030E5A190600A747DB /* cache_util_posix.cc */; };
		7B8504080E5B2DD800730B43 /* client_socket_handle.cc in Sources */ = {isa = PBXBuildFile; fileRef = 7BED326E0E5A181C00A747DB /* client_socket_handle.cc */; };
		7B8504090E5B2DD800730B43 /* client_socket_pool.cc in Sources */ = {isa = PBXBuildFile; fileRef = 7BED326C0E5A181C00A747DB /* client_socket_pool.cc */; };
		7B85040C0E5B2DD800730B43 /* cookie_policy.cc in Sources */ = {isa = PBXBuildFile; fileRef = 7BED32640E5A181C00A747DB /* cookie_policy.cc */; };
		7B85040D0E5B2DD800730B43 /* data_url.cc in Sources */ = {isa = PBXBuildFile; fileRef = 7BED32610E5A181C00A747DB /* data_url.cc */; };
		7B8504100E5B2DF000730B43 /* entry_impl.cc in Sources */ = {isa = PBXBuildFile; fileRef = 7BED32F30E5A190600A747DB /* entry_impl.cc */; };
		7B8504120E5B2DF000730B43 /* escape.cc in Sources */ = {isa = PBXBuildFile; fileRef = 7BED32C10E5A181C00A747DB /* escape.cc */; };
		7B8504140E5B2DF000730B43 /* file_lock.cc in Sources */ = {isa = PBXBuildFile; fileRef = 7BED32FF0E5A190600A747DB /* file_lock.cc */; };
		7B8504150E5B2DF000730B43 /* file_posix.cc in Sources */ = {isa = PBXBuildFile; fileRef = 7BED32FD0E5A190600A747DB /* file_posix.cc */; };
		7B8504280E5B2E2A00730B43 /* hash.cc in Sources */ = {isa = PBXBuildFile; fileRef = 7BED32FB0E5A190600A747DB /* hash.cc */; };
		7B85042B0E5B2E2A00730B43 /* http_chunked_decoder.cc in Sources */ = {isa = PBXBuildFile; fileRef = 7BED335E0E5A194700A747DB /* http_chunked_decoder.cc */; };
		7B85042F0E5B2E4900730B43 /* http_util.cc in Sources */ = {isa = PBXBuildFile; fileRef = 7BED334E0E5A194700A747DB /* http_util.cc */; };
		7B8504320E5B2E4900730B43 /* mapped_file_posix.cc in Sources */ = {isa = PBXBuildFile; fileRef = 7BED33040E5A190600A747DB /* mapped_file_posix.cc */; };
		7B8504330E5B2E4900730B43 /* mem_backend_impl.cc in Sources */ = {isa = PBXBuildFile; fileRef = 7BED32E70E5A190600A747DB /* mem_backend_impl.cc */; };
		7B8504340E5B2E4900730B43 /* mem_entry_impl.cc in Sources */ = {isa = PBXBuildFile; fileRef = 7BED32E50E5A190600A747DB /* mem_entry_impl.cc */; };
		7B8504350E5B2E4900730B43 /* mem_rankings.cc in Sources */ = {isa = PBXBuildFile; fileRef = 7BED32F00E5A190600A747DB /* mem_rankings.cc */; };
		7B8504390E5B2E5700730B43 /* net_module.cc in Sources */ = {isa = PBXBuildFile; fileRef = 7BED32A50E5A181C00A747DB /* net_module.cc */; };
		7B85043C0E5B2E6400730B43 /* platform_mime_util_mac.cc in Sources */ = {isa = PBXBuildFile; fileRef = 7BED329D0E5A181C00A747DB /* platform_mime_util_mac.cc */; };
		7B85043D0E5B2E6400730B43 /* rankings.cc in Sources */ = {isa = PBXBuildFile; fileRef = 7BED32DC0E5A190600A747DB /* rankings.cc */; };
		7B8504410E5B2E9600730B43 /* stats.cc in Sources */ = {isa = PBXBuildFile; fileRef = 7BED32DA0E5A190600A747DB /* stats.cc */; };
		7B8504450E5B2E9600730B43 /* trace.cc in Sources */ = {isa = PBXBuildFile; fileRef = 7BED32D70E5A190600A747DB /* trace.cc */; };
		7B85044A0E5B2E9600730B43 /* url_request_error_job.cc in Sources */ = {isa = PBXBuildFile; fileRef = 7BED33B20E5A198600A747DB /* url_request_error_job.cc */; };
		7B8504530E5B2E9600730B43 /* url_request_job_metrics.cc in Sources */ = {isa = PBXBuildFile; fileRef = 7BED33A00E5A198600A747DB /* url_request_job_metrics.cc */; };
		7B8504540E5B2E9600730B43 /* url_request_job_tracker.cc in Sources */ = {isa = PBXBuildFile; fileRef = 7BED339E0E5A198600A747DB /* url_request_job_tracker.cc */; };
		7B8B5A430E5CD1FD002F9A97 /* cookie_monster.cc in Sources */ = {isa = PBXBuildFile; fileRef = 7BED32690E5A181C00A747DB /* cookie_monster.cc */; };
		7B8B5AE30E5CDC00002F9A97 /* net_util.cc in Sources */ = {isa = PBXBuildFile; fileRef = 7BED32A10E5A181C00A747DB /* net_util.cc */; };
		7B8B5B530E5CEAC7002F9A97 /* cookie_monster_unittest.cc in Sources */ = {isa = PBXBuildFile; fileRef = 7BED32660E5A181C00A747DB /* cookie_monster_unittest.cc */; };
		7B8B5B560E5CEADE002F9A97 /* registry_controlled_domain.cc in Sources */ = {isa = PBXBuildFile; fileRef = 7BED329B0E5A181C00A747DB /* registry_controlled_domain.cc */; };
		7B8B5B9E0E5D188E002F9A97 /* registry_controlled_domain_unittest.cc in Sources */ = {isa = PBXBuildFile; fileRef = 7BED32990E5A181C00A747DB /* registry_controlled_domain_unittest.cc */; };
		7BA0151F0E5A1B9200044150 /* gzip_filter_unittest.cc in Sources */ = {isa = PBXBuildFile; fileRef = 7BED32B80E5A181C00A747DB /* gzip_filter_unittest.cc */; };
		7BA015210E5A1B9800044150 /* bzip2_filter_unittest.cc in Sources */ = {isa = PBXBuildFile; fileRef = 7BED32730E5A181C00A747DB /* bzip2_filter_unittest.cc */; };
		7BA0152E0E5A1BF400044150 /* auth_cache.cc in Sources */ = {isa = PBXBuildFile; fileRef = 7BED327C0E5A181C00A747DB /* auth_cache.cc */; };
		7BA015440E5A1BFA00044150 /* base64.cc in Sources */ = {isa = PBXBuildFile; fileRef = 7BED32770E5A181C00A747DB /* base64.cc */; };
		7BA0154C0E5A1C0400044150 /* filter.cc in Sources */ = {isa = PBXBuildFile; fileRef = 7BED32BC0E5A181C00A747DB /* filter.cc */; };
		7BA015510E5A1C0900044150 /* gzip_filter.cc in Sources */ = {isa = PBXBuildFile; fileRef = 7BED32BA0E5A181C00A747DB /* gzip_filter.cc */; };
		7BA015550E5A1C1000044150 /* net_errors.cc in Sources */ = {isa = PBXBuildFile; fileRef = 7BED32A70E5A181C00A747DB /* net_errors.cc */; };
		7BA015760E5A1C7500044150 /* libicudata.a in Frameworks */ = {isa = PBXBuildFile; fileRef = 7BA015650E5A1C3E00044150 /* libicudata.a */; };
		7BA015770E5A1C7500044150 /* libicui18n.a in Frameworks */ = {isa = PBXBuildFile; fileRef = 7BA015690E5A1C3E00044150 /* libicui18n.a */; };
		7BA015780E5A1C7500044150 /* libicuuc.a in Frameworks */ = {isa = PBXBuildFile; fileRef = 7BA0156D0E5A1C3E00044150 /* libicuuc.a */; };
		7BA015FA0E5A1CA600044150 /* Foundation.framework in Frameworks */ = {isa = PBXBuildFile; fileRef = 7BA0157A0E5A1C9100044150 /* Foundation.framework */; };
		7BA0169D0E5A1EAE00044150 /* libbzip2.a in Frameworks */ = {isa = PBXBuildFile; fileRef = 7BA0168F0E5A1E6E00044150 /* libbzip2.a */; };
		7BA0169E0E5A1EAE00044150 /* libzlib.a in Frameworks */ = {isa = PBXBuildFile; fileRef = 7BA016980E5A1E8700044150 /* libzlib.a */; };
		7BA016A30E5A1EE900044150 /* gzip_header.cc in Sources */ = {isa = PBXBuildFile; fileRef = 7BED32B70E5A181C00A747DB /* gzip_header.cc */; };
		7BA0172F0E5A244D00044150 /* bzip2_filter.cc in Sources */ = {isa = PBXBuildFile; fileRef = 7BED32750E5A181C00A747DB /* bzip2_filter.cc */; };
		7BA359120E89903B0023C8B9 /* AppKit.framework in Frameworks */ = {isa = PBXBuildFile; fileRef = 7BA357A60E8990260023C8B9 /* AppKit.framework */; };
		7BA361090E8C33880023C8B9 /* url_request_test_job.cc in Sources */ = {isa = PBXBuildFile; fileRef = 7BED33AD0E5A198600A747DB /* url_request_test_job.cc */; };
		7BA361450E8C341F0023C8B9 /* test_completion_callback_unittest.cc in Sources */ = {isa = PBXBuildFile; fileRef = 7BA361440E8C341F0023C8B9 /* test_completion_callback_unittest.cc */; };
		7BA3614C0E8C34390023C8B9 /* backend_unittest.cc in Sources */ = {isa = PBXBuildFile; fileRef = 7BED33090E5A190600A747DB /* backend_unittest.cc */; };
		7BA3614E0E8C347E0023C8B9 /* cookie_policy_unittest.cc in Sources */ = {isa = PBXBuildFile; fileRef = 7BED32620E5A181C00A747DB /* cookie_policy_unittest.cc */; };
		7BA361ED0E8C38D30023C8B9 /* proxy_service_unittest.cc in Sources */ = {isa = PBXBuildFile; fileRef = 7BA361EC0E8C38D30023C8B9 /* proxy_service_unittest.cc */; };
		7BA362B60E8C3D020023C8B9 /* sdch_filter.cc in Sources */ = {isa = PBXBuildFile; fileRef = 7BA3615E0E8C35A50023C8B9 /* sdch_filter.cc */; };
		7BA362B70E8C3D040023C8B9 /* sdch_filter_unittest.cc in Sources */ = {isa = PBXBuildFile; fileRef = 7BA361600E8C35A50023C8B9 /* sdch_filter_unittest.cc */; };
		7BA362C40E8C3D4C0023C8B9 /* libsdch.a in Frameworks */ = {isa = PBXBuildFile; fileRef = 7BA362C10E8C3D2B0023C8B9 /* libsdch.a */; };
		7BD8F70C0E65DCD800034DE9 /* block_files_unittest.cc in Sources */ = {isa = PBXBuildFile; fileRef = 7BED32F90E5A190600A747DB /* block_files_unittest.cc */; };
		7BD8F70D0E65DCE000034DE9 /* disk_cache_test_base.cc in Sources */ = {isa = PBXBuildFile; fileRef = 7BED32D50E5A190600A747DB /* disk_cache_test_base.cc */; };
		7BD8F70E0E65DCE500034DE9 /* disk_cache_test_util.cc in Sources */ = {isa = PBXBuildFile; fileRef = 7BED32FA0E5A190600A747DB /* disk_cache_test_util.cc */; };
		7BD8F70F0E65DCEB00034DE9 /* entry_unittest.cc in Sources */ = {isa = PBXBuildFile; fileRef = 7BED32E40E5A190600A747DB /* entry_unittest.cc */; };
		7BD8F7100E65DCF000034DE9 /* mapped_file_unittest.cc in Sources */ = {isa = PBXBuildFile; fileRef = 7BED32ED0E5A190600A747DB /* mapped_file_unittest.cc */; };
		7BD8F7110E65DCF500034DE9 /* storage_block_unittest.cc in Sources */ = {isa = PBXBuildFile; fileRef = 7BED32D90E5A190600A747DB /* storage_block_unittest.cc */; };
		7BED34190E5A1A8600A747DB /* libnet.a in Frameworks */ = {isa = PBXBuildFile; fileRef = E4BA04540E25613300BE02C6 /* libnet.a */; };
		7BED34450E5A1A9600A747DB /* libbase.a in Frameworks */ = {isa = PBXBuildFile; fileRef = 7BED324A0E5A17C000A747DB /* libbase.a */; };
		7BED34520E5A1ABC00A747DB /* libgtest.a in Frameworks */ = {isa = PBXBuildFile; fileRef = 7BED32530E5A17C300A747DB /* libgtest.a */; };
		8200F2030E5F741E005A3C44 /* CoreServices.framework in Frameworks */ = {isa = PBXBuildFile; fileRef = 8200F2020E5F741E005A3C44 /* CoreServices.framework */; };
		820701040EB6611F005CD9E7 /* proxy_resolver_mac.cc in Sources */ = {isa = PBXBuildFile; fileRef = 820701020EB6611F005CD9E7 /* proxy_resolver_mac.cc */; };
		820706940EB8D9D4005CD9E7 /* SystemConfiguration.framework in Frameworks */ = {isa = PBXBuildFile; fileRef = 820706930EB8D9D4005CD9E7 /* SystemConfiguration.framework */; };
		82113A1D0E8434EE00E3848F /* x509_certificate_unittest.cc in Sources */ = {isa = PBXBuildFile; fileRef = 82113A1C0E8434EE00E3848F /* x509_certificate_unittest.cc */; };
		82113A280E84360200E3848F /* Security.framework in Frameworks */ = {isa = PBXBuildFile; fileRef = 82113A270E84360200E3848F /* Security.framework */; };
		82113BBD0E892E5800E3848F /* x509_certificate.cc in Sources */ = {isa = PBXBuildFile; fileRef = 82113BBC0E892E5800E3848F /* x509_certificate.cc */; };
		821F207B0E5CD342003C7E38 /* cert_status_cache.cc in Sources */ = {isa = PBXBuildFile; fileRef = 7BED33610E5A194700A747DB /* cert_status_cache.cc */; };
		821F207F0E5CD3C6003C7E38 /* http_vary_data.cc in Sources */ = {isa = PBXBuildFile; fileRef = 7BED33520E5A194700A747DB /* http_vary_data.cc */; };
		821F20A30E5CD407003C7E38 /* mime_sniffer_proxy.cc in Sources */ = {isa = PBXBuildFile; fileRef = 7BED33A60E5A198600A747DB /* mime_sniffer_proxy.cc */; };
		821F20A50E5CD414003C7E38 /* url_request_view_cache_job.cc in Sources */ = {isa = PBXBuildFile; fileRef = 7BED33A90E5A198600A747DB /* url_request_view_cache_job.cc */; };
		821F21130E5CD662003C7E38 /* http_vary_data_unittest.cc in Sources */ = {isa = PBXBuildFile; fileRef = 7BED33470E5A194700A747DB /* http_vary_data_unittest.cc */; };
		821F21300E5CD746003C7E38 /* http_response_headers.cc in Sources */ = {isa = PBXBuildFile; fileRef = 7BED33440E5A194700A747DB /* http_response_headers.cc */; };
		821F21320E5CD756003C7E38 /* http_response_headers_unittest.cc in Sources */ = {isa = PBXBuildFile; fileRef = 7BED33480E5A194700A747DB /* http_response_headers_unittest.cc */; };
		821F23670E5E0D2F003C7E38 /* upload_data.cc in Sources */ = {isa = PBXBuildFile; fileRef = 7BED32890E5A181C00A747DB /* upload_data.cc */; };
		821F236C0E5E0EF8003C7E38 /* url_request_http_job.cc in Sources */ = {isa = PBXBuildFile; fileRef = 7BED33B60E5A198600A747DB /* url_request_http_job.cc */; };
		821F23710E5E0F15003C7E38 /* url_request.cc in Sources */ = {isa = PBXBuildFile; fileRef = 7BED33B10E5A198600A747DB /* url_request.cc */; };
		821F23C30E5E105E003C7E38 /* url_request_about_job.cc in Sources */ = {isa = PBXBuildFile; fileRef = 7BED33A20E5A198600A747DB /* url_request_about_job.cc */; };
		821F23CA0E5E106B003C7E38 /* url_request_job.cc in Sources */ = {isa = PBXBuildFile; fileRef = 7BED33980E5A198600A747DB /* url_request_job.cc */; };
		821F23CC0E5E106D003C7E38 /* url_request_simple_job.cc in Sources */ = {isa = PBXBuildFile; fileRef = 7BED339C0E5A198600A747DB /* url_request_simple_job.cc */; };
		8220FABD0E914ACA008170A9 /* ssl_client_socket_unittest.cc in Sources */ = {isa = PBXBuildFile; fileRef = 7BED32950E5A181C00A747DB /* ssl_client_socket_unittest.cc */; };
		8220FAFC0E915561008170A9 /* ssl_client_socket_mac.cc in Sources */ = {isa = PBXBuildFile; fileRef = 7BED32970E5A181C00A747DB /* ssl_client_socket_mac.cc */; };
		825C2FCC0E5C968B00FDEAB7 /* ev_root_ca_metadata.cc in Sources */ = {isa = PBXBuildFile; fileRef = 7BED32BE0E5A181C00A747DB /* ev_root_ca_metadata.cc */; };
		826F15770EE48CEA00D973C7 /* ssl_test_util.cc in Sources */ = {isa = PBXBuildFile; fileRef = 826F15760EE48CEA00D973C7 /* ssl_test_util.cc */; };
		827E139D0E81611D00183614 /* x509_certificate_mac.cc in Sources */ = {isa = PBXBuildFile; fileRef = 7BED32800E5A181C00A747DB /* x509_certificate_mac.cc */; };
		82ECB3090E5B651D00A913E3 /* mime_sniffer.cc in Sources */ = {isa = PBXBuildFile; fileRef = 7BED32AD0E5A181C00A747DB /* mime_sniffer.cc */; };
		93D11DCE0E91463000C36437 /* file_stream_posix.cc in Sources */ = {isa = PBXBuildFile; fileRef = 93D11DCD0E91463000C36437 /* file_stream_posix.cc */; };
		A50055BF0EBF7CB2007B0A90 /* telnet_server_unittest.cc in Sources */ = {isa = PBXBuildFile; fileRef = 7BED328B0E5A181C00A747DB /* telnet_server_unittest.cc */; };
		A50055C00EBF7CD6007B0A90 /* listen_socket_unittest.cc in Sources */ = {isa = PBXBuildFile; fileRef = 7BED32B10E5A181C00A747DB /* listen_socket_unittest.cc */; };
		A50055FE0EBF800D007B0A90 /* telnet_server.cc in Sources */ = {isa = PBXBuildFile; fileRef = 7BED328D0E5A181C00A747DB /* telnet_server.cc */; };
		A50055FF0EBF8018007B0A90 /* listen_socket.cc in Sources */ = {isa = PBXBuildFile; fileRef = 7BED32B30E5A181C00A747DB /* listen_socket.cc */; };
		A5AB7BFC0EB7DBA10070A7D3 /* file_stream_unittest.cc in Sources */ = {isa = PBXBuildFile; fileRef = A5AB7BFB0EB7DBA10070A7D3 /* file_stream_unittest.cc */; };
		B5F622260E805FC40076681A /* url_request_job_manager.cc in Sources */ = {isa = PBXBuildFile; fileRef = 7BED33A30E5A198600A747DB /* url_request_job_manager.cc */; };
		BAA46E3B0E5CE99A00E77460 /* net_util_unittest.cc in Sources */ = {isa = PBXBuildFile; fileRef = 7BED329F0E5A181C00A747DB /* net_util_unittest.cc */; };
		DFC96EFA0EF9BC5D003C335B /* eviction.cc in Sources */ = {isa = PBXBuildFile; fileRef = DFC96EF80EF9BC5D003C335B /* eviction.cc */; };
		DFEE18270E882E3600666107 /* stats_histogram.cc in Sources */ = {isa = PBXBuildFile; fileRef = DFEE18250E882E3600666107 /* stats_histogram.cc */; };
		E4005E3A0E9FA63B0055B38E /* url_request_file_job.cc in Sources */ = {isa = PBXBuildFile; fileRef = 7BED33B00E5A198600A747DB /* url_request_file_job.cc */; };
		E45449720ECA0264000DFA6E /* url_request_filter.cc in Sources */ = {isa = PBXBuildFile; fileRef = 7BED33B90E5A198600A747DB /* url_request_filter.cc */; };
		E47E933F0E8924DC00CA613E /* tcp_client_socket_libevent.cc in Sources */ = {isa = PBXBuildFile; fileRef = E47E933E0E8924DC00CA613E /* tcp_client_socket_libevent.cc */; };
		E47E93430E8924EE00CA613E /* tcp_client_socket_unittest.cc in Sources */ = {isa = PBXBuildFile; fileRef = 7BED328E0E5A181C00A747DB /* tcp_client_socket_unittest.cc */; };
		E49DD2EA0E892F8C003C7A87 /* sdch_manager.cc in Sources */ = {isa = PBXBuildFile; fileRef = E49DD2E80E892F8C003C7A87 /* sdch_manager.cc */; };
		E49DD3290E893336003C7A87 /* http_network_layer.cc in Sources */ = {isa = PBXBuildFile; fileRef = 7BED33620E5A194700A747DB /* http_network_layer.cc */; };
		E49DD3370E8933A2003C7A87 /* proxy_service.cc in Sources */ = {isa = PBXBuildFile; fileRef = E49DD3360E8933A2003C7A87 /* proxy_service.cc */; };
		E4AFA6430E5241B400201347 /* run_all_unittests.cc in Sources */ = {isa = PBXBuildFile; fileRef = E4AFA6420E5241B400201347 /* run_all_unittests.cc */; };
		E4CE9BC50E8BF92400D5378C /* http_network_transaction.cc in Sources */ = {isa = PBXBuildFile; fileRef = 7BED33680E5A194700A747DB /* http_network_transaction.cc */; };
		E4CE9C070E8BFF0700D5378C /* upload_data_stream.cc in Sources */ = {isa = PBXBuildFile; fileRef = 7BED32870E5A181C00A747DB /* upload_data_stream.cc */; };
		E4CE9C0D0E8BFFFA00D5378C /* client_socket_factory.cc in Sources */ = {isa = PBXBuildFile; fileRef = 7BED32700E5A181C00A747DB /* client_socket_factory.cc */; };
		E4CE9C260E8C027900D5378C /* http_network_layer_unittest.cc in Sources */ = {isa = PBXBuildFile; fileRef = 7BED335C0E5A194700A747DB /* http_network_layer_unittest.cc */; };
		E4CE9C2E0E8C02ED00D5378C /* http_transaction_unittest.cc in Sources */ = {isa = PBXBuildFile; fileRef = 7BED334A0E5A194700A747DB /* http_transaction_unittest.cc */; };
		E4CE9C380E8C035C00D5378C /* http_network_transaction_unittest.cc in Sources */ = {isa = PBXBuildFile; fileRef = 7BED33590E5A194700A747DB /* http_network_transaction_unittest.cc */; };
/* End PBXBuildFile section */

/* Begin PBXContainerItemProxy section */
		7B2630640E82F282001CE27F /* PBXContainerItemProxy */ = {
			isa = PBXContainerItemProxy;
			containerPortal = 7B2630600E82F282001CE27F /* libevent.xcodeproj */;
			proxyType = 2;
			remoteGlobalIDString = 7B262E840E82E5D7001CE27F;
			remoteInfo = libevent;
		};
		7B2630660E82F291001CE27F /* PBXContainerItemProxy */ = {
			isa = PBXContainerItemProxy;
			containerPortal = 7B2630600E82F282001CE27F /* libevent.xcodeproj */;
			proxyType = 1;
			remoteGlobalIDString = 7B262E830E82E5D7001CE27F;
			remoteInfo = libevent;
		};
		7B8501FD0E5A372500730B43 /* PBXContainerItemProxy */ = {
			isa = PBXContainerItemProxy;
			containerPortal = 7B8501F10E5A372500730B43 /* googleurl.xcodeproj */;
			proxyType = 2;
			remoteGlobalIDString = 7BA018360E5A28DB00044150;
			remoteInfo = googleurl;
		};
		7B8501FF0E5A372500730B43 /* PBXContainerItemProxy */ = {
			isa = PBXContainerItemProxy;
			containerPortal = 7B8501F10E5A372500730B43 /* googleurl.xcodeproj */;
			proxyType = 2;
			remoteGlobalIDString = 7BA018E20E5A2AFF00044150;
			remoteInfo = googleurl_unittests;
		};
		7B8502020E5A375B00730B43 /* PBXContainerItemProxy */ = {
			isa = PBXContainerItemProxy;
			containerPortal = 7B8501F10E5A372500730B43 /* googleurl.xcodeproj */;
			proxyType = 1;
			remoteGlobalIDString = 7BA018350E5A28DB00044150;
			remoteInfo = googleurl;
		};
		7B8502690E5A38BB00730B43 /* PBXContainerItemProxy */ = {
			isa = PBXContainerItemProxy;
			containerPortal = 7B8502620E5A38BB00730B43 /* modp_b64.xcodeproj */;
			proxyType = 2;
			remoteGlobalIDString = 7B8502390E5A384100730B43;
			remoteInfo = modp_b64;
		};
		7B85026B0E5A38C600730B43 /* PBXContainerItemProxy */ = {
			isa = PBXContainerItemProxy;
			containerPortal = 7B8502620E5A38BB00730B43 /* modp_b64.xcodeproj */;
			proxyType = 1;
			remoteGlobalIDString = 7B8502380E5A384100730B43;
			remoteInfo = modp_b64;
		};
		7BA015620E5A1C3E00044150 /* PBXContainerItemProxy */ = {
			isa = PBXContainerItemProxy;
			containerPortal = 7BA015570E5A1C3E00044150 /* icu.xcodeproj */;
			proxyType = 2;
			remoteGlobalIDString = 7BD540D60D6F7EFE003CD41E;
			remoteInfo = genccode;
		};
		7BA015640E5A1C3E00044150 /* PBXContainerItemProxy */ = {
			isa = PBXContainerItemProxy;
			containerPortal = 7BA015570E5A1C3E00044150 /* icu.xcodeproj */;
			proxyType = 2;
			remoteGlobalIDString = 82C262C40DCF9411005CFE91;
			remoteInfo = icudata;
		};
		7BA015660E5A1C3E00044150 /* PBXContainerItemProxy */ = {
			isa = PBXContainerItemProxy;
			containerPortal = 7BA015570E5A1C3E00044150 /* icu.xcodeproj */;
			proxyType = 2;
			remoteGlobalIDString = 7BD5408B0D6F743F003CD41E;
			remoteInfo = icudata_stub;
		};
		7BA015680E5A1C3E00044150 /* PBXContainerItemProxy */ = {
			isa = PBXContainerItemProxy;
			containerPortal = 7BA015570E5A1C3E00044150 /* icu.xcodeproj */;
			proxyType = 2;
			remoteGlobalIDString = 7BD53EA60D6F6FC7003CD41E;
			remoteInfo = icui18n;
		};
		7BA0156A0E5A1C3E00044150 /* PBXContainerItemProxy */ = {
			isa = PBXContainerItemProxy;
			containerPortal = 7BA015570E5A1C3E00044150 /* icu.xcodeproj */;
			proxyType = 2;
			remoteGlobalIDString = 7BD540260D6F727B003CD41E;
			remoteInfo = icutu;
		};
		7BA0156C0E5A1C3E00044150 /* PBXContainerItemProxy */ = {
			isa = PBXContainerItemProxy;
			containerPortal = 7BA015570E5A1C3E00044150 /* icu.xcodeproj */;
			proxyType = 2;
			remoteGlobalIDString = 7BD53AAB0D6F6671003CD41E;
			remoteInfo = icuuc;
		};
		7BA0156E0E5A1C3E00044150 /* PBXContainerItemProxy */ = {
			isa = PBXContainerItemProxy;
			containerPortal = 7BA015570E5A1C3E00044150 /* icu.xcodeproj */;
			proxyType = 2;
			remoteGlobalIDString = 7BD5410E0D6F8457003CD41E;
			remoteInfo = icupkg;
		};
		7BA015700E5A1C5400044150 /* PBXContainerItemProxy */ = {
			isa = PBXContainerItemProxy;
			containerPortal = 7BA015570E5A1C3E00044150 /* icu.xcodeproj */;
			proxyType = 1;
			remoteGlobalIDString = 82C262C30DCF9411005CFE91;
			remoteInfo = icudata;
		};
		7BA015720E5A1C5400044150 /* PBXContainerItemProxy */ = {
			isa = PBXContainerItemProxy;
			containerPortal = 7BA015570E5A1C3E00044150 /* icu.xcodeproj */;
			proxyType = 1;
			remoteGlobalIDString = 7BD53EA50D6F6FC7003CD41E;
			remoteInfo = icui18n;
		};
		7BA015740E5A1C5400044150 /* PBXContainerItemProxy */ = {
			isa = PBXContainerItemProxy;
			containerPortal = 7BA015570E5A1C3E00044150 /* icu.xcodeproj */;
			proxyType = 1;
			remoteGlobalIDString = 7BD53AAA0D6F6671003CD41E;
			remoteInfo = icuuc;
		};
		7BA0168E0E5A1E6E00044150 /* PBXContainerItemProxy */ = {
			isa = PBXContainerItemProxy;
			containerPortal = 7BA016870E5A1E6E00044150 /* bzip2.xcodeproj */;
			proxyType = 2;
			remoteGlobalIDString = E4BA04540E25613300BE02C6;
			remoteInfo = bzip2;
		};
		7BA016970E5A1E8700044150 /* PBXContainerItemProxy */ = {
			isa = PBXContainerItemProxy;
			containerPortal = 7BA016930E5A1E8700044150 /* zlib.xcodeproj */;
			proxyType = 2;
			remoteGlobalIDString = D2AAC046055464E500DB518D;
			remoteInfo = zlib;
		};
		7BA016990E5A1E9700044150 /* PBXContainerItemProxy */ = {
			isa = PBXContainerItemProxy;
			containerPortal = 7BA016870E5A1E6E00044150 /* bzip2.xcodeproj */;
			proxyType = 1;
			remoteGlobalIDString = D2AAC045055464E500DB518D;
			remoteInfo = bzip2;
		};
		7BA0169B0E5A1E9A00044150 /* PBXContainerItemProxy */ = {
			isa = PBXContainerItemProxy;
			containerPortal = 7BA016930E5A1E8700044150 /* zlib.xcodeproj */;
			proxyType = 1;
			remoteGlobalIDString = D2AAC045055464E500DB518D;
			remoteInfo = zlib;
		};
		7BA362C00E8C3D2B0023C8B9 /* PBXContainerItemProxy */ = {
			isa = PBXContainerItemProxy;
			containerPortal = 7BA362B90E8C3D2B0023C8B9 /* sdch.xcodeproj */;
			proxyType = 2;
			remoteGlobalIDString = 7BA361A70E8C36E50023C8B9;
			remoteInfo = sdch;
		};
		7BA362C20E8C3D3C0023C8B9 /* PBXContainerItemProxy */ = {
			isa = PBXContainerItemProxy;
			containerPortal = 7BA362B90E8C3D2B0023C8B9 /* sdch.xcodeproj */;
			proxyType = 1;
			remoteGlobalIDString = 7BA361A60E8C36E50023C8B9;
			remoteInfo = sdch;
		};
		7BED32490E5A17C000A747DB /* PBXContainerItemProxy */ = {
			isa = PBXContainerItemProxy;
			containerPortal = E4AFA6450E5241D300201347 /* base.xcodeproj */;
			proxyType = 2;
			remoteGlobalIDString = 825402BB0D92D0FA0006B936;
			remoteInfo = base;
		};
		7BED324B0E5A17C000A747DB /* PBXContainerItemProxy */ = {
			isa = PBXContainerItemProxy;
			containerPortal = E4AFA6450E5241D300201347 /* base.xcodeproj */;
			proxyType = 2;
			remoteGlobalIDString = 825403B10D92D2E50006B936;
			remoteInfo = base_gfx;
		};
		7BED324D0E5A17C000A747DB /* PBXContainerItemProxy */ = {
			isa = PBXContainerItemProxy;
			containerPortal = E4AFA6450E5241D300201347 /* base.xcodeproj */;
			proxyType = 2;
			remoteGlobalIDString = E49F18BF0E4CBAC200386AEC;
			remoteInfo = base_unittests;
		};
		7BED32520E5A17C300A747DB /* PBXContainerItemProxy */ = {
			isa = PBXContainerItemProxy;
			containerPortal = E4AFA62E0E5240A300201347 /* gtest.xcodeproj */;
			proxyType = 2;
			remoteGlobalIDString = D2AAC046055464E500DB518D;
			remoteInfo = gtest;
		};
		7BED34150E5A1A6F00A747DB /* PBXContainerItemProxy */ = {
			isa = PBXContainerItemProxy;
			containerPortal = E4AFA6450E5241D300201347 /* base.xcodeproj */;
			proxyType = 1;
			remoteGlobalIDString = 825402BA0D92D0FA0006B936;
			remoteInfo = base;
		};
		7BED34170E5A1A7800A747DB /* PBXContainerItemProxy */ = {
			isa = PBXContainerItemProxy;
			containerPortal = 08FB7793FE84155DC02AAC07 /* Project object */;
			proxyType = 1;
			remoteGlobalIDString = D2AAC045055464E500DB518D;
			remoteInfo = net;
		};
		7BED34500E5A1AB200A747DB /* PBXContainerItemProxy */ = {
			isa = PBXContainerItemProxy;
			containerPortal = E4AFA62E0E5240A300201347 /* gtest.xcodeproj */;
			proxyType = 1;
			remoteGlobalIDString = D2AAC045055464E500DB518D;
			remoteInfo = gtest;
		};
		CA70C1CA0E6C78E000FBEF81 /* PBXContainerItemProxy */ = {
			isa = PBXContainerItemProxy;
			containerPortal = 08FB7793FE84155DC02AAC07 /* Project object */;
			proxyType = 1;
			remoteGlobalIDString = D2AAC045055464E500DB518D;
			remoteInfo = net;
		};
		CA70C1CC0E6C78E000FBEF81 /* PBXContainerItemProxy */ = {
			isa = PBXContainerItemProxy;
			containerPortal = 08FB7793FE84155DC02AAC07 /* Project object */;
			proxyType = 1;
			remoteGlobalIDString = E4AFA6220E523E2900201347;
			remoteInfo = net_unittests;
		};
		E4AFA65B0E52424400201347 /* PBXContainerItemProxy */ = {
			isa = PBXContainerItemProxy;
			containerPortal = 08FB7793FE84155DC02AAC07 /* Project object */;
			proxyType = 1;
			remoteGlobalIDString = E4AFA6220E523E2900201347;
			remoteInfo = net_unittests;
		};
/* End PBXContainerItemProxy section */

/* Begin PBXFileReference section */
		042A4D470EC4F4500083281F /* http_auth_cache_unittest.cc */ = {isa = PBXFileReference; fileEncoding = 4; lastKnownFileType = sourcecode.cpp.cpp; path = http_auth_cache_unittest.cc; sourceTree = "<group>"; };
		0435A4650E8DD69C00E4DF08 /* http_auth.cc */ = {isa = PBXFileReference; fileEncoding = 4; lastKnownFileType = sourcecode.cpp.cpp; path = http_auth.cc; sourceTree = "<group>"; };
		0435A4670E8DD6B300E4DF08 /* http_auth.h */ = {isa = PBXFileReference; fileEncoding = 4; lastKnownFileType = sourcecode.c.h; path = http_auth.h; sourceTree = "<group>"; };
		0435A4790E8DD6F300E4DF08 /* http_auth_handler.cc */ = {isa = PBXFileReference; fileEncoding = 4; lastKnownFileType = sourcecode.cpp.cpp; path = http_auth_handler.cc; sourceTree = "<group>"; };
		0435A47B0E8DD6FA00E4DF08 /* http_auth_handler.h */ = {isa = PBXFileReference; fileEncoding = 4; lastKnownFileType = sourcecode.c.h; path = http_auth_handler.h; sourceTree = "<group>"; };
		0435A47F0E8DD73600E4DF08 /* http_auth_handler_basic.cc */ = {isa = PBXFileReference; fileEncoding = 4; lastKnownFileType = sourcecode.cpp.cpp; path = http_auth_handler_basic.cc; sourceTree = "<group>"; };
		0435A48D0E8DD74300E4DF08 /* http_auth_handler_basic.h */ = {isa = PBXFileReference; fileEncoding = 4; lastKnownFileType = sourcecode.c.h; path = http_auth_handler_basic.h; sourceTree = "<group>"; };
		0435A48E0E8DD74B00E4DF08 /* http_auth_handler_digest.cc */ = {isa = PBXFileReference; fileEncoding = 4; lastKnownFileType = sourcecode.cpp.cpp; path = http_auth_handler_digest.cc; sourceTree = "<group>"; };
		0435A4900E8DD75200E4DF08 /* http_auth_handler_digest.h */ = {isa = PBXFileReference; fileEncoding = 4; lastKnownFileType = sourcecode.c.h; path = http_auth_handler_digest.h; sourceTree = "<group>"; };
		043C23D80EFC592000658F5E /* proxy_script_fetcher_unittest.cc */ = {isa = PBXFileReference; fileEncoding = 4; lastKnownFileType = sourcecode.cpp.cpp; name = proxy_script_fetcher_unittest.cc; path = proxy/proxy_script_fetcher_unittest.cc; sourceTree = "<group>"; };
		043C23DA0EFC592900658F5E /* proxy_script_fetcher.cc */ = {isa = PBXFileReference; fileEncoding = 4; lastKnownFileType = sourcecode.cpp.cpp; name = proxy_script_fetcher.cc; path = proxy/proxy_script_fetcher.cc; sourceTree = "<group>"; };
		043C23DC0EFC592E00658F5E /* proxy_script_fetcher.h */ = {isa = PBXFileReference; fileEncoding = 4; lastKnownFileType = sourcecode.c.h; name = proxy_script_fetcher.h; path = proxy/proxy_script_fetcher.h; sourceTree = "<group>"; };
		04C626D50E8DE39E0067E92A /* http_auth_handler_digest_unittest.cc */ = {isa = PBXFileReference; fileEncoding = 4; lastKnownFileType = sourcecode.cpp.cpp; path = http_auth_handler_digest_unittest.cc; sourceTree = "<group>"; };
		04C626D70E8DE3AA0067E92A /* http_auth_handler_basic_unittest.cc */ = {isa = PBXFileReference; fileEncoding = 4; lastKnownFileType = sourcecode.cpp.cpp; path = http_auth_handler_basic_unittest.cc; sourceTree = "<group>"; };
		04C626D90E8DE3BA0067E92A /* http_auth_unittest.cc */ = {isa = PBXFileReference; fileEncoding = 4; lastKnownFileType = sourcecode.cpp.cpp; path = http_auth_unittest.cc; sourceTree = "<group>"; };
		04E7BD540EC4ECF60078FE58 /* http_auth_cache.cc */ = {isa = PBXFileReference; fileEncoding = 4; lastKnownFileType = sourcecode.cpp.cpp; path = http_auth_cache.cc; sourceTree = "<group>"; };
		04E7BD560EC4ED020078FE58 /* http_auth_cache.h */ = {isa = PBXFileReference; fileEncoding = 4; lastKnownFileType = sourcecode.c.h; path = http_auth_cache.h; sourceTree = "<group>"; };
		4D4C5C050EF1B8C5002CA805 /* filter_unittest.cc */ = {isa = PBXFileReference; fileEncoding = 4; lastKnownFileType = sourcecode.cpp.cpp; path = filter_unittest.cc; sourceTree = "<group>"; };
		533102E60E5E3EBF00FF8E32 /* net_util_posix.cc */ = {isa = PBXFileReference; fileEncoding = 4; lastKnownFileType = sourcecode.cpp.cpp; path = net_util_posix.cc; sourceTree = "<group>"; };
		7B2630600E82F282001CE27F /* libevent.xcodeproj */ = {isa = PBXFileReference; lastKnownFileType = "wrapper.pb-project"; name = libevent.xcodeproj; path = third_party/libevent/libevent.xcodeproj; sourceTree = "<group>"; };
		7B82FF450E763620008F45CF /* host_resolver_unittest.cc */ = {isa = PBXFileReference; fileEncoding = 4; lastKnownFileType = sourcecode.cpp.cpp; path = host_resolver_unittest.cc; sourceTree = "<group>"; };
		7B8501F10E5A372500730B43 /* googleurl.xcodeproj */ = {isa = PBXFileReference; lastKnownFileType = "wrapper.pb-project"; name = googleurl.xcodeproj; path = build/googleurl.xcodeproj; sourceTree = "<group>"; };
		7B8502620E5A38BB00730B43 /* modp_b64.xcodeproj */ = {isa = PBXFileReference; lastKnownFileType = "wrapper.pb-project"; name = modp_b64.xcodeproj; path = third_party/modp_b64/modp_b64.xcodeproj; sourceTree = "<group>"; };
		7BA015570E5A1C3E00044150 /* icu.xcodeproj */ = {isa = PBXFileReference; lastKnownFileType = "wrapper.pb-project"; name = icu.xcodeproj; path = third_party/icu38/icu.xcodeproj; sourceTree = "<group>"; };
		7BA0157A0E5A1C9100044150 /* Foundation.framework */ = {isa = PBXFileReference; lastKnownFileType = wrapper.framework; name = Foundation.framework; path = System/Library/Frameworks/Foundation.framework; sourceTree = "<group>"; };
		7BA016870E5A1E6E00044150 /* bzip2.xcodeproj */ = {isa = PBXFileReference; lastKnownFileType = "wrapper.pb-project"; name = bzip2.xcodeproj; path = third_party/bzip2/bzip2.xcodeproj; sourceTree = "<group>"; };
		7BA016930E5A1E8700044150 /* zlib.xcodeproj */ = {isa = PBXFileReference; lastKnownFileType = "wrapper.pb-project"; name = zlib.xcodeproj; path = third_party/zlib/zlib.xcodeproj; sourceTree = "<group>"; };
		7BA357A60E8990260023C8B9 /* AppKit.framework */ = {isa = PBXFileReference; lastKnownFileType = wrapper.framework; name = AppKit.framework; path = System/Library/Frameworks/AppKit.framework; sourceTree = "<group>"; };
		7BA361440E8C341F0023C8B9 /* test_completion_callback_unittest.cc */ = {isa = PBXFileReference; fileEncoding = 4; lastKnownFileType = sourcecode.cpp.cpp; path = test_completion_callback_unittest.cc; sourceTree = "<group>"; };
		7BA3615D0E8C35A50023C8B9 /* scoped_host_mapper.h */ = {isa = PBXFileReference; fileEncoding = 4; lastKnownFileType = sourcecode.c.h; path = scoped_host_mapper.h; sourceTree = "<group>"; };
		7BA3615E0E8C35A50023C8B9 /* sdch_filter.cc */ = {isa = PBXFileReference; fileEncoding = 4; lastKnownFileType = sourcecode.cpp.cpp; path = sdch_filter.cc; sourceTree = "<group>"; };
		7BA3615F0E8C35A50023C8B9 /* sdch_filter.h */ = {isa = PBXFileReference; fileEncoding = 4; lastKnownFileType = sourcecode.c.h; path = sdch_filter.h; sourceTree = "<group>"; };
		7BA361600E8C35A50023C8B9 /* sdch_filter_unittest.cc */ = {isa = PBXFileReference; fileEncoding = 4; lastKnownFileType = sourcecode.cpp.cpp; path = sdch_filter_unittest.cc; sourceTree = "<group>"; };
		7BA361EB0E8C38C60023C8B9 /* http_version.h */ = {isa = PBXFileReference; fileEncoding = 4; lastKnownFileType = sourcecode.c.h; path = http_version.h; sourceTree = "<group>"; };
		7BA361EC0E8C38D30023C8B9 /* proxy_service_unittest.cc */ = {isa = PBXFileReference; fileEncoding = 4; lastKnownFileType = sourcecode.cpp.cpp; name = proxy_service_unittest.cc; path = proxy/proxy_service_unittest.cc; sourceTree = "<group>"; };
		7BA362B90E8C3D2B0023C8B9 /* sdch.xcodeproj */ = {isa = PBXFileReference; lastKnownFileType = "wrapper.pb-project"; name = sdch.xcodeproj; path = sdch/sdch.xcodeproj; sourceTree = "<group>"; };
		7BED316E0E5A145200A747DB /* common.xcconfig */ = {isa = PBXFileReference; fileEncoding = 4; lastKnownFileType = text.xcconfig; path = common.xcconfig; sourceTree = "<group>"; };
		7BED316F0E5A145200A747DB /* debug.xcconfig */ = {isa = PBXFileReference; fileEncoding = 4; lastKnownFileType = text.xcconfig; path = debug.xcconfig; sourceTree = "<group>"; };
		7BED31700E5A145200A747DB /* executable.xcconfig */ = {isa = PBXFileReference; fileEncoding = 4; lastKnownFileType = text.xcconfig; path = executable.xcconfig; sourceTree = "<group>"; };
		7BED31710E5A145200A747DB /* release.xcconfig */ = {isa = PBXFileReference; fileEncoding = 4; lastKnownFileType = text.xcconfig; path = release.xcconfig; sourceTree = "<group>"; };
		7BED31720E5A145200A747DB /* staticlib.xcconfig */ = {isa = PBXFileReference; fileEncoding = 4; lastKnownFileType = text.xcconfig; path = staticlib.xcconfig; sourceTree = "<group>"; };
		7BED32580E5A181C00A747DB /* dns_resolution_observer.h */ = {isa = PBXFileReference; fileEncoding = 4; lastKnownFileType = sourcecode.c.h; path = dns_resolution_observer.h; sourceTree = "<group>"; };
		7BED32590E5A181C00A747DB /* dns_resolution_observer.cc */ = {isa = PBXFileReference; fileEncoding = 4; lastKnownFileType = sourcecode.cpp.cpp; path = dns_resolution_observer.cc; sourceTree = "<group>"; };
		7BED325A0E5A181C00A747DB /* directory_lister_unittest.cc */ = {isa = PBXFileReference; fileEncoding = 4; lastKnownFileType = sourcecode.cpp.cpp; path = directory_lister_unittest.cc; sourceTree = "<group>"; };
		7BED325B0E5A181C00A747DB /* directory_lister.h */ = {isa = PBXFileReference; fileEncoding = 4; lastKnownFileType = sourcecode.c.h; path = directory_lister.h; sourceTree = "<group>"; };
		7BED325C0E5A181C00A747DB /* directory_lister.cc */ = {isa = PBXFileReference; fileEncoding = 4; lastKnownFileType = sourcecode.cpp.cpp; path = directory_lister.cc; sourceTree = "<group>"; };
		7BED325E0E5A181C00A747DB /* mime_util_unittest.cc */ = {isa = PBXFileReference; fileEncoding = 4; lastKnownFileType = sourcecode.cpp.cpp; path = mime_util_unittest.cc; sourceTree = "<group>"; };
		7BED325F0E5A181C00A747DB /* data_url_unittest.cc */ = {isa = PBXFileReference; fileEncoding = 4; lastKnownFileType = sourcecode.cpp.cpp; path = data_url_unittest.cc; sourceTree = "<group>"; };
		7BED32600E5A181C00A747DB /* data_url.h */ = {isa = PBXFileReference; fileEncoding = 4; lastKnownFileType = sourcecode.c.h; path = data_url.h; sourceTree = "<group>"; };
		7BED32610E5A181C00A747DB /* data_url.cc */ = {isa = PBXFileReference; fileEncoding = 4; lastKnownFileType = sourcecode.cpp.cpp; path = data_url.cc; sourceTree = "<group>"; };
		7BED32620E5A181C00A747DB /* cookie_policy_unittest.cc */ = {isa = PBXFileReference; fileEncoding = 4; lastKnownFileType = sourcecode.cpp.cpp; path = cookie_policy_unittest.cc; sourceTree = "<group>"; };
		7BED32630E5A181C00A747DB /* cookie_policy.h */ = {isa = PBXFileReference; fileEncoding = 4; lastKnownFileType = sourcecode.c.h; path = cookie_policy.h; sourceTree = "<group>"; };
		7BED32640E5A181C00A747DB /* cookie_policy.cc */ = {isa = PBXFileReference; fileEncoding = 4; lastKnownFileType = sourcecode.cpp.cpp; path = cookie_policy.cc; sourceTree = "<group>"; };
		7BED32650E5A181C00A747DB /* cookie_monster_perftest.cc */ = {isa = PBXFileReference; fileEncoding = 4; lastKnownFileType = sourcecode.cpp.cpp; path = cookie_monster_perftest.cc; sourceTree = "<group>"; };
		7BED32660E5A181C00A747DB /* cookie_monster_unittest.cc */ = {isa = PBXFileReference; fileEncoding = 4; lastKnownFileType = sourcecode.cpp.cpp; path = cookie_monster_unittest.cc; sourceTree = "<group>"; };
		7BED32670E5A181C00A747DB /* cookie_monster.h */ = {isa = PBXFileReference; fileEncoding = 4; lastKnownFileType = sourcecode.c.h; path = cookie_monster.h; sourceTree = "<group>"; };
		7BED32680E5A181C00A747DB /* completion_callback.h */ = {isa = PBXFileReference; fileEncoding = 4; lastKnownFileType = sourcecode.c.h; path = completion_callback.h; sourceTree = "<group>"; };
		7BED32690E5A181C00A747DB /* cookie_monster.cc */ = {isa = PBXFileReference; fileEncoding = 4; lastKnownFileType = sourcecode.cpp.cpp; path = cookie_monster.cc; sourceTree = "<group>"; };
		7BED326A0E5A181C00A747DB /* client_socket_pool_unittest.cc */ = {isa = PBXFileReference; fileEncoding = 4; lastKnownFileType = sourcecode.cpp.cpp; path = client_socket_pool_unittest.cc; sourceTree = "<group>"; };
		7BED326B0E5A181C00A747DB /* client_socket_pool.h */ = {isa = PBXFileReference; fileEncoding = 4; lastKnownFileType = sourcecode.c.h; path = client_socket_pool.h; sourceTree = "<group>"; };
		7BED326C0E5A181C00A747DB /* client_socket_pool.cc */ = {isa = PBXFileReference; fileEncoding = 4; lastKnownFileType = sourcecode.cpp.cpp; path = client_socket_pool.cc; sourceTree = "<group>"; };
		7BED326D0E5A181C00A747DB /* client_socket_handle.h */ = {isa = PBXFileReference; fileEncoding = 4; lastKnownFileType = sourcecode.c.h; path = client_socket_handle.h; sourceTree = "<group>"; };
		7BED326E0E5A181C00A747DB /* client_socket_handle.cc */ = {isa = PBXFileReference; fileEncoding = 4; lastKnownFileType = sourcecode.cpp.cpp; path = client_socket_handle.cc; sourceTree = "<group>"; };
		7BED326F0E5A181C00A747DB /* client_socket_factory.h */ = {isa = PBXFileReference; fileEncoding = 4; lastKnownFileType = sourcecode.c.h; path = client_socket_factory.h; sourceTree = "<group>"; };
		7BED32700E5A181C00A747DB /* client_socket_factory.cc */ = {isa = PBXFileReference; fileEncoding = 4; lastKnownFileType = sourcecode.cpp.cpp; path = client_socket_factory.cc; sourceTree = "<group>"; };
		7BED32710E5A181C00A747DB /* client_socket.h */ = {isa = PBXFileReference; fileEncoding = 4; lastKnownFileType = sourcecode.c.h; path = client_socket.h; sourceTree = "<group>"; };
		7BED32720E5A181C00A747DB /* cert_status_flags.h */ = {isa = PBXFileReference; fileEncoding = 4; lastKnownFileType = sourcecode.c.h; path = cert_status_flags.h; sourceTree = "<group>"; };
		7BED32730E5A181C00A747DB /* bzip2_filter_unittest.cc */ = {isa = PBXFileReference; fileEncoding = 4; lastKnownFileType = sourcecode.cpp.cpp; path = bzip2_filter_unittest.cc; sourceTree = "<group>"; };
		7BED32740E5A181C00A747DB /* bzip2_filter.h */ = {isa = PBXFileReference; fileEncoding = 4; lastKnownFileType = sourcecode.c.h; path = bzip2_filter.h; sourceTree = "<group>"; };
		7BED32750E5A181C00A747DB /* bzip2_filter.cc */ = {isa = PBXFileReference; fileEncoding = 4; lastKnownFileType = sourcecode.cpp.cpp; path = bzip2_filter.cc; sourceTree = "<group>"; };
		7BED32760E5A181C00A747DB /* base64_unittest.cc */ = {isa = PBXFileReference; fileEncoding = 4; lastKnownFileType = sourcecode.cpp.cpp; path = base64_unittest.cc; sourceTree = "<group>"; };
		7BED32770E5A181C00A747DB /* base64.cc */ = {isa = PBXFileReference; fileEncoding = 4; lastKnownFileType = sourcecode.cpp.cpp; path = base64.cc; sourceTree = "<group>"; };
		7BED32780E5A181C00A747DB /* base64.h */ = {isa = PBXFileReference; fileEncoding = 4; lastKnownFileType = sourcecode.c.h; path = base64.h; sourceTree = "<group>"; };
		7BED32790E5A181C00A747DB /* auth_cache_unittest.cc */ = {isa = PBXFileReference; fileEncoding = 4; lastKnownFileType = sourcecode.cpp.cpp; path = auth_cache_unittest.cc; sourceTree = "<group>"; };
		7BED327A0E5A181C00A747DB /* auth_cache.h */ = {isa = PBXFileReference; fileEncoding = 4; lastKnownFileType = sourcecode.c.h; path = auth_cache.h; sourceTree = "<group>"; };
		7BED327B0E5A181C00A747DB /* auth.h */ = {isa = PBXFileReference; fileEncoding = 4; lastKnownFileType = sourcecode.c.h; path = auth.h; sourceTree = "<group>"; };
		7BED327C0E5A181C00A747DB /* auth_cache.cc */ = {isa = PBXFileReference; fileEncoding = 4; lastKnownFileType = sourcecode.cpp.cpp; path = auth_cache.cc; sourceTree = "<group>"; };
		7BED327D0E5A181C00A747DB /* address_list.h */ = {isa = PBXFileReference; fileEncoding = 4; lastKnownFileType = sourcecode.c.h; path = address_list.h; sourceTree = "<group>"; };
		7BED327E0E5A181C00A747DB /* address_list.cc */ = {isa = PBXFileReference; fileEncoding = 4; lastKnownFileType = sourcecode.cpp.cpp; path = address_list.cc; sourceTree = "<group>"; };
		7BED327F0E5A181C00A747DB /* x509_certificate.h */ = {isa = PBXFileReference; fileEncoding = 4; lastKnownFileType = sourcecode.c.h; path = x509_certificate.h; sourceTree = "<group>"; };
		7BED32800E5A181C00A747DB /* x509_certificate_mac.cc */ = {isa = PBXFileReference; fileEncoding = 4; lastKnownFileType = sourcecode.cpp.cpp; path = x509_certificate_mac.cc; sourceTree = "<group>"; };
		7BED32860E5A181C00A747DB /* upload_data_stream.h */ = {isa = PBXFileReference; fileEncoding = 4; lastKnownFileType = sourcecode.c.h; path = upload_data_stream.h; sourceTree = "<group>"; };
		7BED32870E5A181C00A747DB /* upload_data_stream.cc */ = {isa = PBXFileReference; fileEncoding = 4; lastKnownFileType = sourcecode.cpp.cpp; path = upload_data_stream.cc; sourceTree = "<group>"; };
		7BED32880E5A181C00A747DB /* upload_data.h */ = {isa = PBXFileReference; fileEncoding = 4; lastKnownFileType = sourcecode.c.h; path = upload_data.h; sourceTree = "<group>"; };
		7BED32890E5A181C00A747DB /* upload_data.cc */ = {isa = PBXFileReference; fileEncoding = 4; lastKnownFileType = sourcecode.cpp.cpp; path = upload_data.cc; sourceTree = "<group>"; };
		7BED328A0E5A181C00A747DB /* test_completion_callback.h */ = {isa = PBXFileReference; fileEncoding = 4; lastKnownFileType = sourcecode.c.h; path = test_completion_callback.h; sourceTree = "<group>"; };
		7BED328B0E5A181C00A747DB /* telnet_server_unittest.cc */ = {isa = PBXFileReference; fileEncoding = 4; lastKnownFileType = sourcecode.cpp.cpp; path = telnet_server_unittest.cc; sourceTree = "<group>"; };
		7BED328C0E5A181C00A747DB /* telnet_server.h */ = {isa = PBXFileReference; fileEncoding = 4; lastKnownFileType = sourcecode.c.h; path = telnet_server.h; sourceTree = "<group>"; };
		7BED328D0E5A181C00A747DB /* telnet_server.cc */ = {isa = PBXFileReference; fileEncoding = 4; lastKnownFileType = sourcecode.cpp.cpp; path = telnet_server.cc; sourceTree = "<group>"; };
		7BED328E0E5A181C00A747DB /* tcp_client_socket_unittest.cc */ = {isa = PBXFileReference; fileEncoding = 4; lastKnownFileType = sourcecode.cpp.cpp; path = tcp_client_socket_unittest.cc; sourceTree = "<group>"; };
		7BED328F0E5A181C00A747DB /* tcp_client_socket.h */ = {isa = PBXFileReference; fileEncoding = 4; lastKnownFileType = sourcecode.c.h; path = tcp_client_socket.h; sourceTree = "<group>"; };
		7BED32910E5A181C00A747DB /* ssl_info.h */ = {isa = PBXFileReference; fileEncoding = 4; lastKnownFileType = sourcecode.c.h; path = ssl_info.h; sourceTree = "<group>"; };
		7BED32920E5A181C00A747DB /* ssl_config_service_unittest.cc */ = {isa = PBXFileReference; fileEncoding = 4; lastKnownFileType = sourcecode.cpp.cpp; path = ssl_config_service_unittest.cc; sourceTree = "<group>"; };
		7BED32930E5A181C00A747DB /* ssl_config_service.h */ = {isa = PBXFileReference; fileEncoding = 4; lastKnownFileType = sourcecode.c.h; path = ssl_config_service.h; sourceTree = "<group>"; };
		7BED32940E5A181C00A747DB /* ssl_config_service.cc */ = {isa = PBXFileReference; fileEncoding = 4; lastKnownFileType = sourcecode.cpp.cpp; path = ssl_config_service.cc; sourceTree = "<group>"; };
		7BED32950E5A181C00A747DB /* ssl_client_socket_unittest.cc */ = {isa = PBXFileReference; fileEncoding = 4; lastKnownFileType = sourcecode.cpp.cpp; path = ssl_client_socket_unittest.cc; sourceTree = "<group>"; };
		7BED32960E5A181C00A747DB /* ssl_client_socket.h */ = {isa = PBXFileReference; fileEncoding = 4; lastKnownFileType = sourcecode.c.h; path = ssl_client_socket.h; sourceTree = "<group>"; };
		7BED32970E5A181C00A747DB /* ssl_client_socket_mac.cc */ = {isa = PBXFileReference; fileEncoding = 4; lastKnownFileType = sourcecode.cpp.cpp; path = ssl_client_socket_mac.cc; sourceTree = "<group>"; };
		7BED32980E5A181C00A747DB /* socket.h */ = {isa = PBXFileReference; fileEncoding = 4; lastKnownFileType = sourcecode.c.h; path = socket.h; sourceTree = "<group>"; };
		7BED32990E5A181C00A747DB /* registry_controlled_domain_unittest.cc */ = {isa = PBXFileReference; fileEncoding = 4; lastKnownFileType = sourcecode.cpp.cpp; path = registry_controlled_domain_unittest.cc; sourceTree = "<group>"; };
		7BED329A0E5A181C00A747DB /* registry_controlled_domain.h */ = {isa = PBXFileReference; fileEncoding = 4; lastKnownFileType = sourcecode.c.h; path = registry_controlled_domain.h; sourceTree = "<group>"; };
		7BED329B0E5A181C00A747DB /* registry_controlled_domain.cc */ = {isa = PBXFileReference; fileEncoding = 4; lastKnownFileType = sourcecode.cpp.cpp; path = registry_controlled_domain.cc; sourceTree = "<group>"; };
		7BED329D0E5A181C00A747DB /* platform_mime_util_mac.cc */ = {isa = PBXFileReference; fileEncoding = 4; lastKnownFileType = sourcecode.cpp.cpp; path = platform_mime_util_mac.cc; sourceTree = "<group>"; };
		7BED329E0E5A181C00A747DB /* platform_mime_util.h */ = {isa = PBXFileReference; fileEncoding = 4; lastKnownFileType = sourcecode.c.h; path = platform_mime_util.h; sourceTree = "<group>"; };
		7BED329F0E5A181C00A747DB /* net_util_unittest.cc */ = {isa = PBXFileReference; fileEncoding = 4; lastKnownFileType = sourcecode.cpp.cpp; path = net_util_unittest.cc; sourceTree = "<group>"; };
		7BED32A00E5A181C00A747DB /* net_util.h */ = {isa = PBXFileReference; fileEncoding = 4; lastKnownFileType = sourcecode.c.h; path = net_util.h; sourceTree = "<group>"; };
		7BED32A10E5A181C00A747DB /* net_util.cc */ = {isa = PBXFileReference; fileEncoding = 4; lastKnownFileType = sourcecode.cpp.cpp; path = net_util.cc; sourceTree = "<group>"; };
		7BED32A30E5A181C00A747DB /* net_resources.h */ = {isa = PBXFileReference; fileEncoding = 4; lastKnownFileType = sourcecode.c.h; path = net_resources.h; sourceTree = "<group>"; };
		7BED32A40E5A181C00A747DB /* net_module.h */ = {isa = PBXFileReference; fileEncoding = 4; lastKnownFileType = sourcecode.c.h; path = net_module.h; sourceTree = "<group>"; };
		7BED32A50E5A181C00A747DB /* net_module.cc */ = {isa = PBXFileReference; fileEncoding = 4; lastKnownFileType = sourcecode.cpp.cpp; path = net_module.cc; sourceTree = "<group>"; };
		7BED32A60E5A181C00A747DB /* net_errors.h */ = {isa = PBXFileReference; fileEncoding = 4; lastKnownFileType = sourcecode.c.h; path = net_errors.h; sourceTree = "<group>"; };
		7BED32A70E5A181C00A747DB /* net_errors.cc */ = {isa = PBXFileReference; fileEncoding = 4; lastKnownFileType = sourcecode.cpp.cpp; path = net_errors.cc; sourceTree = "<group>"; };
		7BED32A80E5A181C00A747DB /* net_error_list.h */ = {isa = PBXFileReference; fileEncoding = 4; lastKnownFileType = sourcecode.c.h; path = net_error_list.h; sourceTree = "<group>"; };
		7BED32A90E5A181C00A747DB /* mime_util.h */ = {isa = PBXFileReference; fileEncoding = 4; lastKnownFileType = sourcecode.c.h; path = mime_util.h; sourceTree = "<group>"; };
		7BED32AA0E5A181C00A747DB /* mime_util.cc */ = {isa = PBXFileReference; fileEncoding = 4; lastKnownFileType = sourcecode.cpp.cpp; path = mime_util.cc; sourceTree = "<group>"; };
		7BED32AB0E5A181C00A747DB /* mime_sniffer_unittest.cc */ = {isa = PBXFileReference; fileEncoding = 4; lastKnownFileType = sourcecode.cpp.cpp; path = mime_sniffer_unittest.cc; sourceTree = "<group>"; };
		7BED32AC0E5A181C00A747DB /* mime_sniffer.h */ = {isa = PBXFileReference; fileEncoding = 4; lastKnownFileType = sourcecode.c.h; path = mime_sniffer.h; sourceTree = "<group>"; };
		7BED32AD0E5A181C00A747DB /* mime_sniffer.cc */ = {isa = PBXFileReference; fileEncoding = 4; lastKnownFileType = sourcecode.cpp.cpp; path = mime_sniffer.cc; sourceTree = "<group>"; };
		7BED32AE0E5A181C00A747DB /* load_states.h */ = {isa = PBXFileReference; fileEncoding = 4; lastKnownFileType = sourcecode.c.h; path = load_states.h; sourceTree = "<group>"; };
		7BED32AF0E5A181C00A747DB /* load_flags.h */ = {isa = PBXFileReference; fileEncoding = 4; lastKnownFileType = sourcecode.c.h; path = load_flags.h; sourceTree = "<group>"; };
		7BED32B00E5A181C00A747DB /* listen_socket_unittest.h */ = {isa = PBXFileReference; fileEncoding = 4; lastKnownFileType = sourcecode.c.h; path = listen_socket_unittest.h; sourceTree = "<group>"; };
		7BED32B10E5A181C00A747DB /* listen_socket_unittest.cc */ = {isa = PBXFileReference; fileEncoding = 4; lastKnownFileType = sourcecode.cpp.cpp; path = listen_socket_unittest.cc; sourceTree = "<group>"; };
		7BED32B20E5A181C00A747DB /* listen_socket.h */ = {isa = PBXFileReference; fileEncoding = 4; lastKnownFileType = sourcecode.c.h; path = listen_socket.h; sourceTree = "<group>"; };
		7BED32B30E5A181C00A747DB /* listen_socket.cc */ = {isa = PBXFileReference; fileEncoding = 4; lastKnownFileType = sourcecode.cpp.cpp; path = listen_socket.cc; sourceTree = "<group>"; };
		7BED32B40E5A181C00A747DB /* host_resolver.h */ = {isa = PBXFileReference; fileEncoding = 4; lastKnownFileType = sourcecode.c.h; path = host_resolver.h; sourceTree = "<group>"; };
		7BED32B50E5A181C00A747DB /* host_resolver.cc */ = {isa = PBXFileReference; fileEncoding = 4; lastKnownFileType = sourcecode.cpp.cpp; path = host_resolver.cc; sourceTree = "<group>"; };
		7BED32B60E5A181C00A747DB /* gzip_header.h */ = {isa = PBXFileReference; fileEncoding = 4; lastKnownFileType = sourcecode.c.h; path = gzip_header.h; sourceTree = "<group>"; };
		7BED32B70E5A181C00A747DB /* gzip_header.cc */ = {isa = PBXFileReference; fileEncoding = 4; lastKnownFileType = sourcecode.cpp.cpp; path = gzip_header.cc; sourceTree = "<group>"; };
		7BED32B80E5A181C00A747DB /* gzip_filter_unittest.cc */ = {isa = PBXFileReference; fileEncoding = 4; lastKnownFileType = sourcecode.cpp.cpp; path = gzip_filter_unittest.cc; sourceTree = "<group>"; };
		7BED32B90E5A181C00A747DB /* gzip_filter.h */ = {isa = PBXFileReference; fileEncoding = 4; lastKnownFileType = sourcecode.c.h; path = gzip_filter.h; sourceTree = "<group>"; };
		7BED32BA0E5A181C00A747DB /* gzip_filter.cc */ = {isa = PBXFileReference; fileEncoding = 4; lastKnownFileType = sourcecode.cpp.cpp; path = gzip_filter.cc; sourceTree = "<group>"; };
		7BED32BB0E5A181C00A747DB /* filter.h */ = {isa = PBXFileReference; fileEncoding = 4; lastKnownFileType = sourcecode.c.h; path = filter.h; sourceTree = "<group>"; };
		7BED32BC0E5A181C00A747DB /* filter.cc */ = {isa = PBXFileReference; fileEncoding = 4; lastKnownFileType = sourcecode.cpp.cpp; path = filter.cc; sourceTree = "<group>"; };
		7BED32BD0E5A181C00A747DB /* ev_root_ca_metadata.h */ = {isa = PBXFileReference; fileEncoding = 4; lastKnownFileType = sourcecode.c.h; path = ev_root_ca_metadata.h; sourceTree = "<group>"; };
		7BED32BE0E5A181C00A747DB /* ev_root_ca_metadata.cc */ = {isa = PBXFileReference; fileEncoding = 4; lastKnownFileType = sourcecode.cpp.cpp; path = ev_root_ca_metadata.cc; sourceTree = "<group>"; };
		7BED32BF0E5A181C00A747DB /* escape_unittest.cc */ = {isa = PBXFileReference; fileEncoding = 4; lastKnownFileType = sourcecode.cpp.cpp; path = escape_unittest.cc; sourceTree = "<group>"; };
		7BED32C00E5A181C00A747DB /* escape.h */ = {isa = PBXFileReference; fileEncoding = 4; lastKnownFileType = sourcecode.c.h; path = escape.h; sourceTree = "<group>"; };
		7BED32C10E5A181C00A747DB /* escape.cc */ = {isa = PBXFileReference; fileEncoding = 4; lastKnownFileType = sourcecode.cpp.cpp; path = escape.cc; sourceTree = "<group>"; };
		7BED32D50E5A190600A747DB /* disk_cache_test_base.cc */ = {isa = PBXFileReference; fileEncoding = 4; lastKnownFileType = sourcecode.cpp.cpp; path = disk_cache_test_base.cc; sourceTree = "<group>"; };
		7BED32D60E5A190600A747DB /* trace.h */ = {isa = PBXFileReference; fileEncoding = 4; lastKnownFileType = sourcecode.c.h; path = trace.h; sourceTree = "<group>"; };
		7BED32D70E5A190600A747DB /* trace.cc */ = {isa = PBXFileReference; fileEncoding = 4; lastKnownFileType = sourcecode.cpp.cpp; path = trace.cc; sourceTree = "<group>"; };
		7BED32D80E5A190600A747DB /* stress_cache.cc */ = {isa = PBXFileReference; fileEncoding = 4; lastKnownFileType = sourcecode.cpp.cpp; path = stress_cache.cc; sourceTree = "<group>"; };
		7BED32D90E5A190600A747DB /* storage_block_unittest.cc */ = {isa = PBXFileReference; fileEncoding = 4; lastKnownFileType = sourcecode.cpp.cpp; path = storage_block_unittest.cc; sourceTree = "<group>"; };
		7BED32DA0E5A190600A747DB /* stats.cc */ = {isa = PBXFileReference; fileEncoding = 4; lastKnownFileType = sourcecode.cpp.cpp; path = stats.cc; sourceTree = "<group>"; };
		7BED32DB0E5A190600A747DB /* rankings.h */ = {isa = PBXFileReference; fileEncoding = 4; lastKnownFileType = sourcecode.c.h; path = rankings.h; sourceTree = "<group>"; };
		7BED32DC0E5A190600A747DB /* rankings.cc */ = {isa = PBXFileReference; fileEncoding = 4; lastKnownFileType = sourcecode.cpp.cpp; path = rankings.cc; sourceTree = "<group>"; };
		7BED32E00E5A190600A747DB /* block_files.h */ = {isa = PBXFileReference; fileEncoding = 4; lastKnownFileType = sourcecode.c.h; path = block_files.h; sourceTree = "<group>"; };
		7BED32E10E5A190600A747DB /* file_block.h */ = {isa = PBXFileReference; fileEncoding = 4; lastKnownFileType = sourcecode.c.h; path = file_block.h; sourceTree = "<group>"; };
		7BED32E20E5A190600A747DB /* file.h */ = {isa = PBXFileReference; fileEncoding = 4; lastKnownFileType = sourcecode.c.h; path = file.h; sourceTree = "<group>"; };
		7BED32E30E5A190600A747DB /* errors.h */ = {isa = PBXFileReference; fileEncoding = 4; lastKnownFileType = sourcecode.c.h; path = errors.h; sourceTree = "<group>"; };
		7BED32E40E5A190600A747DB /* entry_unittest.cc */ = {isa = PBXFileReference; fileEncoding = 4; lastKnownFileType = sourcecode.cpp.cpp; path = entry_unittest.cc; sourceTree = "<group>"; };
		7BED32E50E5A190600A747DB /* mem_entry_impl.cc */ = {isa = PBXFileReference; fileEncoding = 4; lastKnownFileType = sourcecode.cpp.cpp; path = mem_entry_impl.cc; sourceTree = "<group>"; };
		7BED32E60E5A190600A747DB /* mem_backend_impl.h */ = {isa = PBXFileReference; fileEncoding = 4; lastKnownFileType = sourcecode.c.h; path = mem_backend_impl.h; sourceTree = "<group>"; };
		7BED32E70E5A190600A747DB /* mem_backend_impl.cc */ = {isa = PBXFileReference; fileEncoding = 4; lastKnownFileType = sourcecode.cpp.cpp; path = mem_backend_impl.cc; sourceTree = "<group>"; };
		7BED32E80E5A190600A747DB /* cache_util.h */ = {isa = PBXFileReference; fileEncoding = 4; lastKnownFileType = sourcecode.c.h; path = cache_util.h; sourceTree = "<group>"; };
		7BED32E90E5A190600A747DB /* block_files.cc */ = {isa = PBXFileReference; fileEncoding = 4; lastKnownFileType = sourcecode.cpp.cpp; path = block_files.cc; sourceTree = "<group>"; };
		7BED32EB0E5A190600A747DB /* backend_impl.cc */ = {isa = PBXFileReference; fileEncoding = 4; lastKnownFileType = sourcecode.cpp.cpp; path = backend_impl.cc; sourceTree = "<group>"; };
		7BED32ED0E5A190600A747DB /* mapped_file_unittest.cc */ = {isa = PBXFileReference; fileEncoding = 4; lastKnownFileType = sourcecode.cpp.cpp; path = mapped_file_unittest.cc; sourceTree = "<group>"; };
		7BED32EE0E5A190600A747DB /* addr_unittest.cc */ = {isa = PBXFileReference; fileEncoding = 4; lastKnownFileType = sourcecode.cpp.cpp; path = addr_unittest.cc; sourceTree = "<group>"; };
		7BED32EF0E5A190600A747DB /* mem_rankings.h */ = {isa = PBXFileReference; fileEncoding = 4; lastKnownFileType = sourcecode.c.h; path = mem_rankings.h; sourceTree = "<group>"; };
		7BED32F00E5A190600A747DB /* mem_rankings.cc */ = {isa = PBXFileReference; fileEncoding = 4; lastKnownFileType = sourcecode.cpp.cpp; path = mem_rankings.cc; sourceTree = "<group>"; };
		7BED32F10E5A190600A747DB /* mem_entry_impl.h */ = {isa = PBXFileReference; fileEncoding = 4; lastKnownFileType = sourcecode.c.h; path = mem_entry_impl.h; sourceTree = "<group>"; };
		7BED32F20E5A190600A747DB /* entry_impl.h */ = {isa = PBXFileReference; fileEncoding = 4; lastKnownFileType = sourcecode.c.h; path = entry_impl.h; sourceTree = "<group>"; };
		7BED32F30E5A190600A747DB /* entry_impl.cc */ = {isa = PBXFileReference; fileEncoding = 4; lastKnownFileType = sourcecode.cpp.cpp; path = entry_impl.cc; sourceTree = "<group>"; };
		7BED32F40E5A190600A747DB /* disk_cache_perftest.cc */ = {isa = PBXFileReference; fileEncoding = 4; lastKnownFileType = sourcecode.cpp.cpp; path = disk_cache_perftest.cc; sourceTree = "<group>"; };
		7BED32F50E5A190600A747DB /* addr.h */ = {isa = PBXFileReference; fileEncoding = 4; lastKnownFileType = sourcecode.c.h; path = addr.h; sourceTree = "<group>"; };
		7BED32F60E5A190600A747DB /* disk_cache.h */ = {isa = PBXFileReference; fileEncoding = 4; lastKnownFileType = sourcecode.c.h; path = disk_cache.h; sourceTree = "<group>"; };
		7BED32F70E5A190600A747DB /* backend_impl.h */ = {isa = PBXFileReference; fileEncoding = 4; lastKnownFileType = sourcecode.c.h; path = backend_impl.h; sourceTree = "<group>"; };
		7BED32F80E5A190600A747DB /* disk_cache_test_base.h */ = {isa = PBXFileReference; fileEncoding = 4; lastKnownFileType = sourcecode.c.h; path = disk_cache_test_base.h; sourceTree = "<group>"; };
		7BED32F90E5A190600A747DB /* block_files_unittest.cc */ = {isa = PBXFileReference; fileEncoding = 4; lastKnownFileType = sourcecode.cpp.cpp; path = block_files_unittest.cc; sourceTree = "<group>"; };
		7BED32FA0E5A190600A747DB /* disk_cache_test_util.cc */ = {isa = PBXFileReference; fileEncoding = 4; lastKnownFileType = sourcecode.cpp.cpp; path = disk_cache_test_util.cc; sourceTree = "<group>"; };
		7BED32FB0E5A190600A747DB /* hash.cc */ = {isa = PBXFileReference; fileEncoding = 4; lastKnownFileType = sourcecode.cpp.cpp; path = hash.cc; sourceTree = "<group>"; };
		7BED32FD0E5A190600A747DB /* file_posix.cc */ = {isa = PBXFileReference; fileEncoding = 4; lastKnownFileType = sourcecode.cpp.cpp; path = file_posix.cc; sourceTree = "<group>"; };
		7BED32FE0E5A190600A747DB /* file_lock.h */ = {isa = PBXFileReference; fileEncoding = 4; lastKnownFileType = sourcecode.c.h; path = file_lock.h; sourceTree = "<group>"; };
		7BED32FF0E5A190600A747DB /* file_lock.cc */ = {isa = PBXFileReference; fileEncoding = 4; lastKnownFileType = sourcecode.cpp.cpp; path = file_lock.cc; sourceTree = "<group>"; };
		7BED33000E5A190600A747DB /* storage_block.h */ = {isa = PBXFileReference; fileEncoding = 4; lastKnownFileType = sourcecode.c.h; path = storage_block.h; sourceTree = "<group>"; };
		7BED33010E5A190600A747DB /* storage_block-inl.h */ = {isa = PBXFileReference; fileEncoding = 4; lastKnownFileType = sourcecode.c.h; path = "storage_block-inl.h"; sourceTree = "<group>"; };
		7BED33020E5A190600A747DB /* stats.h */ = {isa = PBXFileReference; fileEncoding = 4; lastKnownFileType = sourcecode.c.h; path = stats.h; sourceTree = "<group>"; };
		7BED33030E5A190600A747DB /* cache_util_posix.cc */ = {isa = PBXFileReference; fileEncoding = 4; lastKnownFileType = sourcecode.cpp.cpp; path = cache_util_posix.cc; sourceTree = "<group>"; };
		7BED33040E5A190600A747DB /* mapped_file_posix.cc */ = {isa = PBXFileReference; fileEncoding = 4; lastKnownFileType = sourcecode.cpp.cpp; path = mapped_file_posix.cc; sourceTree = "<group>"; };
		7BED33050E5A190600A747DB /* mapped_file.h */ = {isa = PBXFileReference; fileEncoding = 4; lastKnownFileType = sourcecode.c.h; path = mapped_file.h; sourceTree = "<group>"; };
		7BED33060E5A190600A747DB /* hash.h */ = {isa = PBXFileReference; fileEncoding = 4; lastKnownFileType = sourcecode.c.h; path = hash.h; sourceTree = "<group>"; };
		7BED33070E5A190600A747DB /* disk_format.h */ = {isa = PBXFileReference; fileEncoding = 4; lastKnownFileType = sourcecode.c.h; path = disk_format.h; sourceTree = "<group>"; };
		7BED33080E5A190600A747DB /* disk_cache_test_util.h */ = {isa = PBXFileReference; fileEncoding = 4; lastKnownFileType = sourcecode.c.h; path = disk_cache_test_util.h; sourceTree = "<group>"; };
		7BED33090E5A190600A747DB /* backend_unittest.cc */ = {isa = PBXFileReference; fileEncoding = 4; lastKnownFileType = sourcecode.cpp.cpp; path = backend_unittest.cc; sourceTree = "<group>"; };
		7BED33440E5A194700A747DB /* http_response_headers.cc */ = {isa = PBXFileReference; fileEncoding = 4; lastKnownFileType = sourcecode.cpp.cpp; path = http_response_headers.cc; sourceTree = "<group>"; };
		7BED33450E5A194700A747DB /* http_response_info.h */ = {isa = PBXFileReference; fileEncoding = 4; lastKnownFileType = sourcecode.c.h; path = http_response_info.h; sourceTree = "<group>"; };
		7BED33470E5A194700A747DB /* http_vary_data_unittest.cc */ = {isa = PBXFileReference; fileEncoding = 4; lastKnownFileType = sourcecode.cpp.cpp; path = http_vary_data_unittest.cc; sourceTree = "<group>"; };
		7BED33480E5A194700A747DB /* http_response_headers_unittest.cc */ = {isa = PBXFileReference; fileEncoding = 4; lastKnownFileType = sourcecode.cpp.cpp; path = http_response_headers_unittest.cc; sourceTree = "<group>"; };
		7BED33490E5A194700A747DB /* http_vary_data.h */ = {isa = PBXFileReference; fileEncoding = 4; lastKnownFileType = sourcecode.c.h; path = http_vary_data.h; sourceTree = "<group>"; };
		7BED334A0E5A194700A747DB /* http_transaction_unittest.cc */ = {isa = PBXFileReference; fileEncoding = 4; lastKnownFileType = sourcecode.cpp.cpp; path = http_transaction_unittest.cc; sourceTree = "<group>"; };
		7BED334B0E5A194700A747DB /* http_network_layer.h */ = {isa = PBXFileReference; fileEncoding = 4; lastKnownFileType = sourcecode.c.h; path = http_network_layer.h; sourceTree = "<group>"; };
		7BED334C0E5A194700A747DB /* http_cache.cc */ = {isa = PBXFileReference; fileEncoding = 4; lastKnownFileType = sourcecode.cpp.cpp; path = http_cache.cc; sourceTree = "<group>"; };
		7BED334D0E5A194700A747DB /* http_response_headers.h */ = {isa = PBXFileReference; fileEncoding = 4; lastKnownFileType = sourcecode.c.h; path = http_response_headers.h; sourceTree = "<group>"; };
		7BED334E0E5A194700A747DB /* http_util.cc */ = {isa = PBXFileReference; fileEncoding = 4; lastKnownFileType = sourcecode.cpp.cpp; path = http_util.cc; sourceTree = "<group>"; };
		7BED334F0E5A194700A747DB /* http_util.h */ = {isa = PBXFileReference; fileEncoding = 4; lastKnownFileType = sourcecode.c.h; path = http_util.h; sourceTree = "<group>"; };
		7BED33510E5A194700A747DB /* http_transaction_unittest.h */ = {isa = PBXFileReference; fileEncoding = 4; lastKnownFileType = sourcecode.c.h; path = http_transaction_unittest.h; sourceTree = "<group>"; };
		7BED33520E5A194700A747DB /* http_vary_data.cc */ = {isa = PBXFileReference; fileEncoding = 4; lastKnownFileType = sourcecode.cpp.cpp; path = http_vary_data.cc; sourceTree = "<group>"; };
		7BED33530E5A194700A747DB /* http_transaction_factory.h */ = {isa = PBXFileReference; fileEncoding = 4; lastKnownFileType = sourcecode.c.h; path = http_transaction_factory.h; sourceTree = "<group>"; };
		7BED33550E5A194700A747DB /* http_cache_unittest.cc */ = {isa = PBXFileReference; fileEncoding = 4; lastKnownFileType = sourcecode.cpp.cpp; path = http_cache_unittest.cc; sourceTree = "<group>"; };
		7BED33560E5A194700A747DB /* http_network_session.h */ = {isa = PBXFileReference; fileEncoding = 4; lastKnownFileType = sourcecode.c.h; path = http_network_session.h; sourceTree = "<group>"; };
		7BED33570E5A194700A747DB /* http_chunked_decoder_unittest.cc */ = {isa = PBXFileReference; fileEncoding = 4; lastKnownFileType = sourcecode.cpp.cpp; path = http_chunked_decoder_unittest.cc; sourceTree = "<group>"; };
		7BED33580E5A194700A747DB /* http_util_unittest.cc */ = {isa = PBXFileReference; fileEncoding = 4; lastKnownFileType = sourcecode.cpp.cpp; path = http_util_unittest.cc; sourceTree = "<group>"; };
		7BED33590E5A194700A747DB /* http_network_transaction_unittest.cc */ = {isa = PBXFileReference; fileEncoding = 4; lastKnownFileType = sourcecode.cpp.cpp; path = http_network_transaction_unittest.cc; sourceTree = "<group>"; };
		7BED335A0E5A194700A747DB /* cert_status_cache.h */ = {isa = PBXFileReference; fileEncoding = 4; lastKnownFileType = sourcecode.c.h; path = cert_status_cache.h; sourceTree = "<group>"; };
		7BED335C0E5A194700A747DB /* http_network_layer_unittest.cc */ = {isa = PBXFileReference; fileEncoding = 4; lastKnownFileType = sourcecode.cpp.cpp; path = http_network_layer_unittest.cc; sourceTree = "<group>"; };
		7BED335D0E5A194700A747DB /* http_network_transaction.h */ = {isa = PBXFileReference; fileEncoding = 4; lastKnownFileType = sourcecode.c.h; path = http_network_transaction.h; sourceTree = "<group>"; };
		7BED335E0E5A194700A747DB /* http_chunked_decoder.cc */ = {isa = PBXFileReference; fileEncoding = 4; lastKnownFileType = sourcecode.cpp.cpp; path = http_chunked_decoder.cc; sourceTree = "<group>"; };
		7BED33600E5A194700A747DB /* http_atom_list.h */ = {isa = PBXFileReference; fileEncoding = 4; lastKnownFileType = sourcecode.c.h; path = http_atom_list.h; sourceTree = "<group>"; };
		7BED33610E5A194700A747DB /* cert_status_cache.cc */ = {isa = PBXFileReference; fileEncoding = 4; lastKnownFileType = sourcecode.cpp.cpp; path = cert_status_cache.cc; sourceTree = "<group>"; };
		7BED33620E5A194700A747DB /* http_network_layer.cc */ = {isa = PBXFileReference; fileEncoding = 4; lastKnownFileType = sourcecode.cpp.cpp; path = http_network_layer.cc; sourceTree = "<group>"; };
		7BED33630E5A194700A747DB /* http_request_info.h */ = {isa = PBXFileReference; fileEncoding = 4; lastKnownFileType = sourcecode.c.h; path = http_request_info.h; sourceTree = "<group>"; };
		7BED33640E5A194700A747DB /* http_chunked_decoder.h */ = {isa = PBXFileReference; fileEncoding = 4; lastKnownFileType = sourcecode.c.h; path = http_chunked_decoder.h; sourceTree = "<group>"; };
		7BED33650E5A194700A747DB /* http_transaction.h */ = {isa = PBXFileReference; fileEncoding = 4; lastKnownFileType = sourcecode.c.h; path = http_transaction.h; sourceTree = "<group>"; };
		7BED33660E5A194700A747DB /* http_cache.h */ = {isa = PBXFileReference; fileEncoding = 4; lastKnownFileType = sourcecode.c.h; path = http_cache.h; sourceTree = "<group>"; };
		7BED33680E5A194700A747DB /* http_network_transaction.cc */ = {isa = PBXFileReference; fileEncoding = 4; lastKnownFileType = sourcecode.cpp.cpp; path = http_network_transaction.cc; sourceTree = "<group>"; };
		7BED33970E5A198600A747DB /* url_request_file_dir_job.cc */ = {isa = PBXFileReference; fileEncoding = 4; lastKnownFileType = sourcecode.cpp.cpp; path = url_request_file_dir_job.cc; sourceTree = "<group>"; };
		7BED33980E5A198600A747DB /* url_request_job.cc */ = {isa = PBXFileReference; fileEncoding = 4; lastKnownFileType = sourcecode.cpp.cpp; path = url_request_job.cc; sourceTree = "<group>"; };
		7BED33990E5A198600A747DB /* url_request_inet_job.h */ = {isa = PBXFileReference; fileEncoding = 4; lastKnownFileType = sourcecode.c.h; path = url_request_inet_job.h; sourceTree = "<group>"; };
		7BED339A0E5A198600A747DB /* url_request_status.h */ = {isa = PBXFileReference; fileEncoding = 4; lastKnownFileType = sourcecode.c.h; path = url_request_status.h; sourceTree = "<group>"; };
		7BED339B0E5A198600A747DB /* url_request_simple_job.h */ = {isa = PBXFileReference; fileEncoding = 4; lastKnownFileType = sourcecode.c.h; path = url_request_simple_job.h; sourceTree = "<group>"; };
		7BED339C0E5A198600A747DB /* url_request_simple_job.cc */ = {isa = PBXFileReference; fileEncoding = 4; lastKnownFileType = sourcecode.cpp.cpp; path = url_request_simple_job.cc; sourceTree = "<group>"; };
		7BED339D0E5A198600A747DB /* url_request_job_tracker.h */ = {isa = PBXFileReference; fileEncoding = 4; lastKnownFileType = sourcecode.c.h; path = url_request_job_tracker.h; sourceTree = "<group>"; };
		7BED339E0E5A198600A747DB /* url_request_job_tracker.cc */ = {isa = PBXFileReference; fileEncoding = 4; lastKnownFileType = sourcecode.cpp.cpp; path = url_request_job_tracker.cc; sourceTree = "<group>"; };
		7BED339F0E5A198600A747DB /* url_request_job_metrics.h */ = {isa = PBXFileReference; fileEncoding = 4; lastKnownFileType = sourcecode.c.h; path = url_request_job_metrics.h; sourceTree = "<group>"; };
		7BED33A00E5A198600A747DB /* url_request_job_metrics.cc */ = {isa = PBXFileReference; fileEncoding = 4; lastKnownFileType = sourcecode.cpp.cpp; path = url_request_job_metrics.cc; sourceTree = "<group>"; };
		7BED33A10E5A198600A747DB /* url_request_job_manager.h */ = {isa = PBXFileReference; fileEncoding = 4; lastKnownFileType = sourcecode.c.h; path = url_request_job_manager.h; sourceTree = "<group>"; };
		7BED33A20E5A198600A747DB /* url_request_about_job.cc */ = {isa = PBXFileReference; fileEncoding = 4; lastKnownFileType = sourcecode.cpp.cpp; path = url_request_about_job.cc; sourceTree = "<group>"; };
		7BED33A30E5A198600A747DB /* url_request_job_manager.cc */ = {isa = PBXFileReference; fileEncoding = 4; lastKnownFileType = sourcecode.cpp.cpp; path = url_request_job_manager.cc; sourceTree = "<group>"; };
		7BED33A40E5A198600A747DB /* url_request_job.h */ = {isa = PBXFileReference; fileEncoding = 4; lastKnownFileType = sourcecode.c.h; path = url_request_job.h; sourceTree = "<group>"; };
		7BED33A50E5A198600A747DB /* url_request_error_job.h */ = {isa = PBXFileReference; fileEncoding = 4; lastKnownFileType = sourcecode.c.h; path = url_request_error_job.h; sourceTree = "<group>"; };
		7BED33A60E5A198600A747DB /* mime_sniffer_proxy.cc */ = {isa = PBXFileReference; fileEncoding = 4; lastKnownFileType = sourcecode.cpp.cpp; path = mime_sniffer_proxy.cc; sourceTree = "<group>"; };
		7BED33A70E5A198600A747DB /* mime_sniffer_proxy.h */ = {isa = PBXFileReference; fileEncoding = 4; lastKnownFileType = sourcecode.c.h; path = mime_sniffer_proxy.h; sourceTree = "<group>"; };
		7BED33A80E5A198600A747DB /* url_request_view_cache_job.h */ = {isa = PBXFileReference; fileEncoding = 4; lastKnownFileType = sourcecode.c.h; path = url_request_view_cache_job.h; sourceTree = "<group>"; };
		7BED33A90E5A198600A747DB /* url_request_view_cache_job.cc */ = {isa = PBXFileReference; fileEncoding = 4; lastKnownFileType = sourcecode.cpp.cpp; path = url_request_view_cache_job.cc; sourceTree = "<group>"; };
		7BED33AA0E5A198600A747DB /* url_request_unittest.h */ = {isa = PBXFileReference; fileEncoding = 4; lastKnownFileType = sourcecode.c.h; path = url_request_unittest.h; sourceTree = "<group>"; };
		7BED33AB0E5A198600A747DB /* url_request_unittest.cc */ = {isa = PBXFileReference; fileEncoding = 4; lastKnownFileType = sourcecode.cpp.cpp; path = url_request_unittest.cc; sourceTree = "<group>"; };
		7BED33AC0E5A198600A747DB /* url_request_test_job.h */ = {isa = PBXFileReference; fileEncoding = 4; lastKnownFileType = sourcecode.c.h; path = url_request_test_job.h; sourceTree = "<group>"; };
		7BED33AD0E5A198600A747DB /* url_request_test_job.cc */ = {isa = PBXFileReference; fileEncoding = 4; lastKnownFileType = sourcecode.cpp.cpp; path = url_request_test_job.cc; sourceTree = "<group>"; };
		7BED33AE0E5A198600A747DB /* url_request.h */ = {isa = PBXFileReference; fileEncoding = 4; lastKnownFileType = sourcecode.c.h; path = url_request.h; sourceTree = "<group>"; };
		7BED33AF0E5A198600A747DB /* url_request_file_dir_job.h */ = {isa = PBXFileReference; fileEncoding = 4; lastKnownFileType = sourcecode.c.h; path = url_request_file_dir_job.h; sourceTree = "<group>"; };
		7BED33B00E5A198600A747DB /* url_request_file_job.cc */ = {isa = PBXFileReference; fileEncoding = 4; lastKnownFileType = sourcecode.cpp.cpp; path = url_request_file_job.cc; sourceTree = "<group>"; };
		7BED33B10E5A198600A747DB /* url_request.cc */ = {isa = PBXFileReference; fileEncoding = 4; lastKnownFileType = sourcecode.cpp.cpp; path = url_request.cc; sourceTree = "<group>"; };
		7BED33B20E5A198600A747DB /* url_request_error_job.cc */ = {isa = PBXFileReference; fileEncoding = 4; lastKnownFileType = sourcecode.cpp.cpp; path = url_request_error_job.cc; sourceTree = "<group>"; };
		7BED33B30E5A198600A747DB /* url_request_ftp_job.cc */ = {isa = PBXFileReference; fileEncoding = 4; lastKnownFileType = sourcecode.cpp.cpp; path = url_request_ftp_job.cc; sourceTree = "<group>"; };
		7BED33B40E5A198600A747DB /* url_request_filter.h */ = {isa = PBXFileReference; fileEncoding = 4; lastKnownFileType = sourcecode.c.h; path = url_request_filter.h; sourceTree = "<group>"; };
		7BED33B50E5A198600A747DB /* url_request_context.h */ = {isa = PBXFileReference; fileEncoding = 4; lastKnownFileType = sourcecode.c.h; path = url_request_context.h; sourceTree = "<group>"; };
		7BED33B60E5A198600A747DB /* url_request_http_job.cc */ = {isa = PBXFileReference; fileEncoding = 4; lastKnownFileType = sourcecode.cpp.cpp; path = url_request_http_job.cc; sourceTree = "<group>"; };
		7BED33B70E5A198600A747DB /* url_request_ftp_job.h */ = {isa = PBXFileReference; fileEncoding = 4; lastKnownFileType = sourcecode.c.h; path = url_request_ftp_job.h; sourceTree = "<group>"; };
		7BED33B80E5A198600A747DB /* url_request_about_job.h */ = {isa = PBXFileReference; fileEncoding = 4; lastKnownFileType = sourcecode.c.h; path = url_request_about_job.h; sourceTree = "<group>"; };
		7BED33B90E5A198600A747DB /* url_request_filter.cc */ = {isa = PBXFileReference; fileEncoding = 4; lastKnownFileType = sourcecode.cpp.cpp; path = url_request_filter.cc; sourceTree = "<group>"; };
		7BED33BA0E5A198600A747DB /* url_request_file_job.h */ = {isa = PBXFileReference; fileEncoding = 4; lastKnownFileType = sourcecode.c.h; path = url_request_file_job.h; sourceTree = "<group>"; };
		7BED33BB0E5A198600A747DB /* url_request_inet_job.cc */ = {isa = PBXFileReference; fileEncoding = 4; lastKnownFileType = sourcecode.cpp.cpp; path = url_request_inet_job.cc; sourceTree = "<group>"; };
		7BED33BC0E5A198600A747DB /* url_request_http_job.h */ = {isa = PBXFileReference; fileEncoding = 4; lastKnownFileType = sourcecode.c.h; path = url_request_http_job.h; sourceTree = "<group>"; };
		8200F2020E5F741E005A3C44 /* CoreServices.framework */ = {isa = PBXFileReference; lastKnownFileType = wrapper.framework; name = CoreServices.framework; path = System/Library/Frameworks/CoreServices.framework; sourceTree = "<group>"; };
		820701020EB6611F005CD9E7 /* proxy_resolver_mac.cc */ = {isa = PBXFileReference; fileEncoding = 4; lastKnownFileType = sourcecode.cpp.cpp; name = proxy_resolver_mac.cc; path = proxy/proxy_resolver_mac.cc; sourceTree = "<group>"; };
		820701030EB6611F005CD9E7 /* proxy_resolver_mac.h */ = {isa = PBXFileReference; fileEncoding = 4; lastKnownFileType = sourcecode.c.h; name = proxy_resolver_mac.h; path = proxy/proxy_resolver_mac.h; sourceTree = "<group>"; };
		820706930EB8D9D4005CD9E7 /* SystemConfiguration.framework */ = {isa = PBXFileReference; lastKnownFileType = wrapper.framework; name = SystemConfiguration.framework; path = /System/Library/Frameworks/SystemConfiguration.framework; sourceTree = "<absolute>"; };
		82113A1C0E8434EE00E3848F /* x509_certificate_unittest.cc */ = {isa = PBXFileReference; fileEncoding = 4; lastKnownFileType = sourcecode.cpp.cpp; path = x509_certificate_unittest.cc; sourceTree = "<group>"; };
		82113A270E84360200E3848F /* Security.framework */ = {isa = PBXFileReference; lastKnownFileType = wrapper.framework; name = Security.framework; path = System/Library/Frameworks/Security.framework; sourceTree = "<group>"; };
		82113BBC0E892E5800E3848F /* x509_certificate.cc */ = {isa = PBXFileReference; fileEncoding = 4; lastKnownFileType = sourcecode.cpp.cpp; path = x509_certificate.cc; sourceTree = "<group>"; };
		8249C4920EA786B100A4A54B /* ssl_client_socket_mac.h */ = {isa = PBXFileReference; fileEncoding = 4; lastKnownFileType = sourcecode.c.h; path = ssl_client_socket_mac.h; sourceTree = "<group>"; };
		826F15750EE48CEA00D973C7 /* ssl_test_util.h */ = {isa = PBXFileReference; fileEncoding = 4; lastKnownFileType = sourcecode.c.h; path = ssl_test_util.h; sourceTree = "<group>"; };
		826F15760EE48CEA00D973C7 /* ssl_test_util.cc */ = {isa = PBXFileReference; fileEncoding = 4; lastKnownFileType = sourcecode.cpp.cpp; path = ssl_test_util.cc; sourceTree = "<group>"; };
		936882DC0E9154E200043405 /* file_stream.h */ = {isa = PBXFileReference; fileEncoding = 4; lastKnownFileType = sourcecode.c.h; path = file_stream.h; sourceTree = "<group>"; };
		93D11DCD0E91463000C36437 /* file_stream_posix.cc */ = {isa = PBXFileReference; fileEncoding = 4; lastKnownFileType = sourcecode.cpp.cpp; path = file_stream_posix.cc; sourceTree = "<group>"; };
		A5AB7BFB0EB7DBA10070A7D3 /* file_stream_unittest.cc */ = {isa = PBXFileReference; fileEncoding = 4; lastKnownFileType = sourcecode.cpp.cpp; path = file_stream_unittest.cc; sourceTree = "<group>"; };
		DFC96EF80EF9BC5D003C335B /* eviction.cc */ = {isa = PBXFileReference; fileEncoding = 4; lastKnownFileType = sourcecode.cpp.cpp; path = eviction.cc; sourceTree = "<group>"; };
		DFC96EF90EF9BC5D003C335B /* eviction.h */ = {isa = PBXFileReference; fileEncoding = 4; lastKnownFileType = sourcecode.c.h; path = eviction.h; sourceTree = "<group>"; };
		DFEE18250E882E3600666107 /* stats_histogram.cc */ = {isa = PBXFileReference; fileEncoding = 4; lastKnownFileType = sourcecode.cpp.cpp; path = stats_histogram.cc; sourceTree = "<group>"; };
		DFEE18260E882E3600666107 /* stats_histogram.h */ = {isa = PBXFileReference; fileEncoding = 4; lastKnownFileType = sourcecode.c.h; path = stats_histogram.h; sourceTree = "<group>"; };
		E47E933E0E8924DC00CA613E /* tcp_client_socket_libevent.cc */ = {isa = PBXFileReference; fileEncoding = 4; lastKnownFileType = sourcecode.cpp.cpp; path = tcp_client_socket_libevent.cc; sourceTree = "<group>"; };
		E49DD2E80E892F8C003C7A87 /* sdch_manager.cc */ = {isa = PBXFileReference; fileEncoding = 4; lastKnownFileType = sourcecode.cpp.cpp; path = sdch_manager.cc; sourceTree = "<group>"; };
		E49DD2E90E892F8C003C7A87 /* sdch_manager.h */ = {isa = PBXFileReference; fileEncoding = 4; lastKnownFileType = sourcecode.c.h; path = sdch_manager.h; sourceTree = "<group>"; };
		E49DD3350E8933A2003C7A87 /* proxy_service.h */ = {isa = PBXFileReference; fileEncoding = 4; lastKnownFileType = sourcecode.c.h; name = proxy_service.h; path = proxy/proxy_service.h; sourceTree = "<group>"; };
		E49DD3360E8933A2003C7A87 /* proxy_service.cc */ = {isa = PBXFileReference; fileEncoding = 4; lastKnownFileType = sourcecode.cpp.cpp; name = proxy_service.cc; path = proxy/proxy_service.cc; sourceTree = "<group>"; };
		E4AFA6230E523E2900201347 /* net_unittests */ = {isa = PBXFileReference; explicitFileType = "compiled.mach-o.executable"; includeInIndex = 0; path = net_unittests; sourceTree = BUILT_PRODUCTS_DIR; };
		E4AFA62E0E5240A300201347 /* gtest.xcodeproj */ = {isa = PBXFileReference; lastKnownFileType = "wrapper.pb-project"; name = gtest.xcodeproj; path = testing/gtest.xcodeproj; sourceTree = "<group>"; };
		E4AFA6420E5241B400201347 /* run_all_unittests.cc */ = {isa = PBXFileReference; fileEncoding = 4; lastKnownFileType = sourcecode.cpp.cpp; path = run_all_unittests.cc; sourceTree = "<group>"; };
		E4AFA6450E5241D300201347 /* base.xcodeproj */ = {isa = PBXFileReference; lastKnownFileType = "wrapper.pb-project"; name = base.xcodeproj; path = base/base.xcodeproj; sourceTree = "<group>"; };
		E4BA04540E25613300BE02C6 /* libnet.a */ = {isa = PBXFileReference; explicitFileType = archive.ar; includeInIndex = 0; path = libnet.a; sourceTree = BUILT_PRODUCTS_DIR; };
/* End PBXFileReference section */

/* Begin PBXFrameworksBuildPhase section */
		D289987405E68DCB004EDB86 /* Frameworks */ = {
			isa = PBXFrameworksBuildPhase;
			buildActionMask = 2147483647;
			files = (
			);
			runOnlyForDeploymentPostprocessing = 0;
		};
		E4AFA6210E523E2900201347 /* Frameworks */ = {
			isa = PBXFrameworksBuildPhase;
			buildActionMask = 2147483647;
			files = (
				7BA359120E89903B0023C8B9 /* AppKit.framework in Frameworks */,
				8200F2030E5F741E005A3C44 /* CoreServices.framework in Frameworks */,
				7BA015FA0E5A1CA600044150 /* Foundation.framework in Frameworks */,
				7BED34450E5A1A9600A747DB /* libbase.a in Frameworks */,
				7BA0169D0E5A1EAE00044150 /* libbzip2.a in Frameworks */,
				7B2630680E82F2A1001CE27F /* libevent.a in Frameworks */,
				7B8502040E5A376900730B43 /* libgoogleurl.a in Frameworks */,
				7BED34520E5A1ABC00A747DB /* libgtest.a in Frameworks */,
				7BA015760E5A1C7500044150 /* libicudata.a in Frameworks */,
				7BA015770E5A1C7500044150 /* libicui18n.a in Frameworks */,
				7BA015780E5A1C7500044150 /* libicuuc.a in Frameworks */,
				7B85026D0E5A38D400730B43 /* libmodp_b64.a in Frameworks */,
				7BED34190E5A1A8600A747DB /* libnet.a in Frameworks */,
				7BA362C40E8C3D4C0023C8B9 /* libsdch.a in Frameworks */,
				7BA0169E0E5A1EAE00044150 /* libzlib.a in Frameworks */,
				82113A280E84360200E3848F /* Security.framework in Frameworks */,
				820706940EB8D9D4005CD9E7 /* SystemConfiguration.framework in Frameworks */,
			);
			runOnlyForDeploymentPostprocessing = 0;
		};
/* End PBXFrameworksBuildPhase section */

/* Begin PBXGroup section */
		08FB7794FE84155DC02AAC07 /* zlib */ = {
			isa = PBXGroup;
			children = (
				7BED316D0E5A142300A747DB /* Configuration */,
				7BED32140E5A172300A747DB /* net */,
				7BED31A20E5A15DD00A747DB /* Frameworks */,
				E4AFA62D0E52409300201347 /* Projects */,
				1AB674ADFE9D54B511CA2CBB /* Products */,
			);
			name = zlib;
			sourceTree = "<group>";
		};
		1AB674ADFE9D54B511CA2CBB /* Products */ = {
			isa = PBXGroup;
			children = (
				E4BA04540E25613300BE02C6 /* libnet.a */,
				E4AFA6230E523E2900201347 /* net_unittests */,
			);
			name = Products;
			sourceTree = "<group>";
		};
		7B2630610E82F282001CE27F /* Products */ = {
			isa = PBXGroup;
			children = (
				7B2630650E82F282001CE27F /* libevent.a */,
			);
			name = Products;
			sourceTree = "<group>";
		};
		7B8501F20E5A372500730B43 /* Products */ = {
			isa = PBXGroup;
			children = (
				7B8501FE0E5A372500730B43 /* libgoogleurl.a */,
				7B8502000E5A372500730B43 /* googleurl_unittests */,
			);
			name = Products;
			sourceTree = "<group>";
		};
		7B8502630E5A38BB00730B43 /* Products */ = {
			isa = PBXGroup;
			children = (
				7B85026A0E5A38BB00730B43 /* libmodp_b64.a */,
			);
			name = Products;
			sourceTree = "<group>";
		};
		7BA015580E5A1C3E00044150 /* Products */ = {
			isa = PBXGroup;
			children = (
				7BA015630E5A1C3E00044150 /* genccode */,
				7BA015650E5A1C3E00044150 /* libicudata.a */,
				7BA015670E5A1C3E00044150 /* libicudata_stub.a */,
				7BA015690E5A1C3E00044150 /* libicui18n.a */,
				7BA0156B0E5A1C3E00044150 /* libicutu.a */,
				7BA0156D0E5A1C3E00044150 /* libicuuc.a */,
				7BA0156F0E5A1C3E00044150 /* icupkg */,
			);
			name = Products;
			sourceTree = "<group>";
		};
		7BA016880E5A1E6E00044150 /* Products */ = {
			isa = PBXGroup;
			children = (
				7BA0168F0E5A1E6E00044150 /* libbzip2.a */,
			);
			name = Products;
			sourceTree = "<group>";
		};
		7BA016940E5A1E8700044150 /* Products */ = {
			isa = PBXGroup;
			children = (
				7BA016980E5A1E8700044150 /* libzlib.a */,
			);
			name = Products;
			sourceTree = "<group>";
		};
		7BA362BA0E8C3D2B0023C8B9 /* Products */ = {
			isa = PBXGroup;
			children = (
				7BA362C10E8C3D2B0023C8B9 /* libsdch.a */,
			);
			name = Products;
			sourceTree = "<group>";
		};
		7BED316D0E5A142300A747DB /* Configuration */ = {
			isa = PBXGroup;
			children = (
				7BED316E0E5A145200A747DB /* common.xcconfig */,
				7BED316F0E5A145200A747DB /* debug.xcconfig */,
				7BED31700E5A145200A747DB /* executable.xcconfig */,
				7BED31710E5A145200A747DB /* release.xcconfig */,
				7BED31720E5A145200A747DB /* staticlib.xcconfig */,
			);
			name = Configuration;
			path = ../build;
			sourceTree = "<group>";
		};
		7BED31A20E5A15DD00A747DB /* Frameworks */ = {
			isa = PBXGroup;
			children = (
				7BA357A60E8990260023C8B9 /* AppKit.framework */,
				8200F2020E5F741E005A3C44 /* CoreServices.framework */,
				7BA0157A0E5A1C9100044150 /* Foundation.framework */,
				82113A270E84360200E3848F /* Security.framework */,
				820706930EB8D9D4005CD9E7 /* SystemConfiguration.framework */,
			);
			name = Frameworks;
			sourceTree = SDKROOT;
		};
		7BED32140E5A172300A747DB /* net */ = {
			isa = PBXGroup;
			children = (
				7BED32550E5A180F00A747DB /* base */,
				7BED32D30E5A18E800A747DB /* disk_cache */,
				7BED33390E5A193400A747DB /* http */,
				E49DD3330E893388003C7A87 /* proxy */,
				7BED338A0E5A196C00A747DB /* url_request */,
			);
			name = net;
			sourceTree = "<group>";
		};
		7BED32420E5A17C000A747DB /* Products */ = {
			isa = PBXGroup;
			children = (
				7BED324A0E5A17C000A747DB /* libbase.a */,
				7BED324C0E5A17C000A747DB /* libbase_gfx.a */,
				7BED324E0E5A17C000A747DB /* base_unittests */,
			);
			name = Products;
			sourceTree = "<group>";
		};
		7BED324F0E5A17C300A747DB /* Products */ = {
			isa = PBXGroup;
			children = (
				7BED32530E5A17C300A747DB /* libgtest.a */,
			);
			name = Products;
			sourceTree = "<group>";
		};
		7BED32550E5A180F00A747DB /* base */ = {
			isa = PBXGroup;
			children = (
				7BED327E0E5A181C00A747DB /* address_list.cc */,
				7BED327D0E5A181C00A747DB /* address_list.h */,
				7BED327B0E5A181C00A747DB /* auth.h */,
				7BED327C0E5A181C00A747DB /* auth_cache.cc */,
				7BED327A0E5A181C00A747DB /* auth_cache.h */,
				7BED32790E5A181C00A747DB /* auth_cache_unittest.cc */,
				7BED32770E5A181C00A747DB /* base64.cc */,
				7BED32780E5A181C00A747DB /* base64.h */,
				7BED32760E5A181C00A747DB /* base64_unittest.cc */,
				7BED32750E5A181C00A747DB /* bzip2_filter.cc */,
				7BED32740E5A181C00A747DB /* bzip2_filter.h */,
				7BED32730E5A181C00A747DB /* bzip2_filter_unittest.cc */,
				7BED32720E5A181C00A747DB /* cert_status_flags.h */,
				7BED32710E5A181C00A747DB /* client_socket.h */,
				7BED32700E5A181C00A747DB /* client_socket_factory.cc */,
				7BED326F0E5A181C00A747DB /* client_socket_factory.h */,
				7BED326E0E5A181C00A747DB /* client_socket_handle.cc */,
				7BED326D0E5A181C00A747DB /* client_socket_handle.h */,
				7BED326C0E5A181C00A747DB /* client_socket_pool.cc */,
				7BED326B0E5A181C00A747DB /* client_socket_pool.h */,
				7BED326A0E5A181C00A747DB /* client_socket_pool_unittest.cc */,
				7BED32680E5A181C00A747DB /* completion_callback.h */,
				7BED32690E5A181C00A747DB /* cookie_monster.cc */,
				7BED32670E5A181C00A747DB /* cookie_monster.h */,
				7BED32650E5A181C00A747DB /* cookie_monster_perftest.cc */,
				7BED32660E5A181C00A747DB /* cookie_monster_unittest.cc */,
				7BED32640E5A181C00A747DB /* cookie_policy.cc */,
				7BED32630E5A181C00A747DB /* cookie_policy.h */,
				7BED32620E5A181C00A747DB /* cookie_policy_unittest.cc */,
				7BED32610E5A181C00A747DB /* data_url.cc */,
				7BED32600E5A181C00A747DB /* data_url.h */,
				7BED325F0E5A181C00A747DB /* data_url_unittest.cc */,
				7BED325C0E5A181C00A747DB /* directory_lister.cc */,
				7BED325B0E5A181C00A747DB /* directory_lister.h */,
				7BED325A0E5A181C00A747DB /* directory_lister_unittest.cc */,
				7BED32590E5A181C00A747DB /* dns_resolution_observer.cc */,
				7BED32580E5A181C00A747DB /* dns_resolution_observer.h */,
				7BED32C10E5A181C00A747DB /* escape.cc */,
				7BED32C00E5A181C00A747DB /* escape.h */,
				7BED32BF0E5A181C00A747DB /* escape_unittest.cc */,
				7BED32BE0E5A181C00A747DB /* ev_root_ca_metadata.cc */,
				7BED32BD0E5A181C00A747DB /* ev_root_ca_metadata.h */,
				936882DC0E9154E200043405 /* file_stream.h */,
				93D11DCD0E91463000C36437 /* file_stream_posix.cc */,
				A5AB7BFB0EB7DBA10070A7D3 /* file_stream_unittest.cc */,
				7BED32BC0E5A181C00A747DB /* filter.cc */,
				7BED32BB0E5A181C00A747DB /* filter.h */,
				4D4C5C050EF1B8C5002CA805 /* filter_unittest.cc */,
				7BED32BA0E5A181C00A747DB /* gzip_filter.cc */,
				7BED32B90E5A181C00A747DB /* gzip_filter.h */,
				7BED32B80E5A181C00A747DB /* gzip_filter_unittest.cc */,
				7BED32B70E5A181C00A747DB /* gzip_header.cc */,
				7BED32B60E5A181C00A747DB /* gzip_header.h */,
				7BED32B50E5A181C00A747DB /* host_resolver.cc */,
				7BED32B40E5A181C00A747DB /* host_resolver.h */,
				7B82FF450E763620008F45CF /* host_resolver_unittest.cc */,
				7BED32B30E5A181C00A747DB /* listen_socket.cc */,
				7BED32B20E5A181C00A747DB /* listen_socket.h */,
				7BED32B10E5A181C00A747DB /* listen_socket_unittest.cc */,
				7BED32B00E5A181C00A747DB /* listen_socket_unittest.h */,
				7BED32AF0E5A181C00A747DB /* load_flags.h */,
				7BED32AE0E5A181C00A747DB /* load_states.h */,
				7BED32AD0E5A181C00A747DB /* mime_sniffer.cc */,
				7BED32AC0E5A181C00A747DB /* mime_sniffer.h */,
				7BED32AB0E5A181C00A747DB /* mime_sniffer_unittest.cc */,
				7BED32AA0E5A181C00A747DB /* mime_util.cc */,
				7BED32A90E5A181C00A747DB /* mime_util.h */,
				7BED325E0E5A181C00A747DB /* mime_util_unittest.cc */,
				7BED32A80E5A181C00A747DB /* net_error_list.h */,
				7BED32A70E5A181C00A747DB /* net_errors.cc */,
				7BED32A60E5A181C00A747DB /* net_errors.h */,
				7BED32A50E5A181C00A747DB /* net_module.cc */,
				7BED32A40E5A181C00A747DB /* net_module.h */,
				7BED32A30E5A181C00A747DB /* net_resources.h */,
				7BED32A10E5A181C00A747DB /* net_util.cc */,
				7BED32A00E5A181C00A747DB /* net_util.h */,
				533102E60E5E3EBF00FF8E32 /* net_util_posix.cc */,
				7BED329F0E5A181C00A747DB /* net_util_unittest.cc */,
				7BED329E0E5A181C00A747DB /* platform_mime_util.h */,
				7BED329D0E5A181C00A747DB /* platform_mime_util_mac.cc */,
				7BED329B0E5A181C00A747DB /* registry_controlled_domain.cc */,
				7BED329A0E5A181C00A747DB /* registry_controlled_domain.h */,
				7BED32990E5A181C00A747DB /* registry_controlled_domain_unittest.cc */,
				E4AFA6420E5241B400201347 /* run_all_unittests.cc */,
				7BA3615D0E8C35A50023C8B9 /* scoped_host_mapper.h */,
				7BA3615E0E8C35A50023C8B9 /* sdch_filter.cc */,
				7BA3615F0E8C35A50023C8B9 /* sdch_filter.h */,
				7BA361600E8C35A50023C8B9 /* sdch_filter_unittest.cc */,
				E49DD2E80E892F8C003C7A87 /* sdch_manager.cc */,
				E49DD2E90E892F8C003C7A87 /* sdch_manager.h */,
				7BED32980E5A181C00A747DB /* socket.h */,
				7BED32960E5A181C00A747DB /* ssl_client_socket.h */,
				7BED32970E5A181C00A747DB /* ssl_client_socket_mac.cc */,
				8249C4920EA786B100A4A54B /* ssl_client_socket_mac.h */,
				7BED32950E5A181C00A747DB /* ssl_client_socket_unittest.cc */,
				7BED32940E5A181C00A747DB /* ssl_config_service.cc */,
				7BED32930E5A181C00A747DB /* ssl_config_service.h */,
				7BED32920E5A181C00A747DB /* ssl_config_service_unittest.cc */,
				7BED32910E5A181C00A747DB /* ssl_info.h */,
				826F15760EE48CEA00D973C7 /* ssl_test_util.cc */,
				826F15750EE48CEA00D973C7 /* ssl_test_util.h */,
				7BED328F0E5A181C00A747DB /* tcp_client_socket.h */,
				E47E933E0E8924DC00CA613E /* tcp_client_socket_libevent.cc */,
				7BED328E0E5A181C00A747DB /* tcp_client_socket_unittest.cc */,
				7BED328D0E5A181C00A747DB /* telnet_server.cc */,
				7BED328C0E5A181C00A747DB /* telnet_server.h */,
				7BED328B0E5A181C00A747DB /* telnet_server_unittest.cc */,
				7BED328A0E5A181C00A747DB /* test_completion_callback.h */,
				7BA361440E8C341F0023C8B9 /* test_completion_callback_unittest.cc */,
				7BED32890E5A181C00A747DB /* upload_data.cc */,
				7BED32880E5A181C00A747DB /* upload_data.h */,
				7BED32870E5A181C00A747DB /* upload_data_stream.cc */,
				7BED32860E5A181C00A747DB /* upload_data_stream.h */,
				82113BBC0E892E5800E3848F /* x509_certificate.cc */,
				7BED327F0E5A181C00A747DB /* x509_certificate.h */,
				7BED32800E5A181C00A747DB /* x509_certificate_mac.cc */,
				82113A1C0E8434EE00E3848F /* x509_certificate_unittest.cc */,
			);
			path = base;
			sourceTree = "<group>";
		};
		7BED32D30E5A18E800A747DB /* disk_cache */ = {
			isa = PBXGroup;
			children = (
				7BED32F50E5A190600A747DB /* addr.h */,
				7BED32EE0E5A190600A747DB /* addr_unittest.cc */,
				7BED32EB0E5A190600A747DB /* backend_impl.cc */,
				7BED32F70E5A190600A747DB /* backend_impl.h */,
				7BED33090E5A190600A747DB /* backend_unittest.cc */,
				7BED32E90E5A190600A747DB /* block_files.cc */,
				7BED32E00E5A190600A747DB /* block_files.h */,
				7BED32F90E5A190600A747DB /* block_files_unittest.cc */,
				7BED32E80E5A190600A747DB /* cache_util.h */,
				7BED33030E5A190600A747DB /* cache_util_posix.cc */,
				7BED32F60E5A190600A747DB /* disk_cache.h */,
				7BED32F40E5A190600A747DB /* disk_cache_perftest.cc */,
				7BED32D50E5A190600A747DB /* disk_cache_test_base.cc */,
				7BED32F80E5A190600A747DB /* disk_cache_test_base.h */,
				7BED32FA0E5A190600A747DB /* disk_cache_test_util.cc */,
				7BED33080E5A190600A747DB /* disk_cache_test_util.h */,
				7BED33070E5A190600A747DB /* disk_format.h */,
				7BED32F30E5A190600A747DB /* entry_impl.cc */,
				7BED32F20E5A190600A747DB /* entry_impl.h */,
				7BED32E40E5A190600A747DB /* entry_unittest.cc */,
				7BED32E30E5A190600A747DB /* errors.h */,
				DFC96EF80EF9BC5D003C335B /* eviction.cc */,
				DFC96EF90EF9BC5D003C335B /* eviction.h */,
				7BED32E20E5A190600A747DB /* file.h */,
				7BED32E10E5A190600A747DB /* file_block.h */,
				7BED32FF0E5A190600A747DB /* file_lock.cc */,
				7BED32FE0E5A190600A747DB /* file_lock.h */,
				7BED32FD0E5A190600A747DB /* file_posix.cc */,
				7BED32FB0E5A190600A747DB /* hash.cc */,
				7BED33060E5A190600A747DB /* hash.h */,
				7BED33050E5A190600A747DB /* mapped_file.h */,
				7BED33040E5A190600A747DB /* mapped_file_posix.cc */,
				7BED32ED0E5A190600A747DB /* mapped_file_unittest.cc */,
				7BED32E70E5A190600A747DB /* mem_backend_impl.cc */,
				7BED32E60E5A190600A747DB /* mem_backend_impl.h */,
				7BED32E50E5A190600A747DB /* mem_entry_impl.cc */,
				7BED32F10E5A190600A747DB /* mem_entry_impl.h */,
				7BED32F00E5A190600A747DB /* mem_rankings.cc */,
				7BED32EF0E5A190600A747DB /* mem_rankings.h */,
				7BED32DC0E5A190600A747DB /* rankings.cc */,
				7BED32DB0E5A190600A747DB /* rankings.h */,
				7BED32DA0E5A190600A747DB /* stats.cc */,
				7BED33020E5A190600A747DB /* stats.h */,
				DFEE18250E882E3600666107 /* stats_histogram.cc */,
				DFEE18260E882E3600666107 /* stats_histogram.h */,
				7BED33010E5A190600A747DB /* storage_block-inl.h */,
				7BED33000E5A190600A747DB /* storage_block.h */,
				7BED32D90E5A190600A747DB /* storage_block_unittest.cc */,
				7BED32D80E5A190600A747DB /* stress_cache.cc */,
				7BED32D70E5A190600A747DB /* trace.cc */,
				7BED32D60E5A190600A747DB /* trace.h */,
			);
			path = disk_cache;
			sourceTree = "<group>";
		};
		7BED33390E5A193400A747DB /* http */ = {
			isa = PBXGroup;
			children = (
				7BED33610E5A194700A747DB /* cert_status_cache.cc */,
				7BED335A0E5A194700A747DB /* cert_status_cache.h */,
				7BED33600E5A194700A747DB /* http_atom_list.h */,
				0435A4650E8DD69C00E4DF08 /* http_auth.cc */,
				0435A4670E8DD6B300E4DF08 /* http_auth.h */,
				04E7BD540EC4ECF60078FE58 /* http_auth_cache.cc */,
				04E7BD560EC4ED020078FE58 /* http_auth_cache.h */,
				042A4D470EC4F4500083281F /* http_auth_cache_unittest.cc */,
				04C626D90E8DE3BA0067E92A /* http_auth_unittest.cc */,
				0435A4790E8DD6F300E4DF08 /* http_auth_handler.cc */,
				0435A47B0E8DD6FA00E4DF08 /* http_auth_handler.h */,
				0435A47F0E8DD73600E4DF08 /* http_auth_handler_basic.cc */,
				0435A48D0E8DD74300E4DF08 /* http_auth_handler_basic.h */,
				04C626D70E8DE3AA0067E92A /* http_auth_handler_basic_unittest.cc */,
				0435A48E0E8DD74B00E4DF08 /* http_auth_handler_digest.cc */,
				0435A4900E8DD75200E4DF08 /* http_auth_handler_digest.h */,
				04C626D50E8DE39E0067E92A /* http_auth_handler_digest_unittest.cc */,
				7BED334C0E5A194700A747DB /* http_cache.cc */,
				7BED33660E5A194700A747DB /* http_cache.h */,
				7BED33550E5A194700A747DB /* http_cache_unittest.cc */,
				7BED335E0E5A194700A747DB /* http_chunked_decoder.cc */,
				7BED33640E5A194700A747DB /* http_chunked_decoder.h */,
				7BED33570E5A194700A747DB /* http_chunked_decoder_unittest.cc */,
				7BED33620E5A194700A747DB /* http_network_layer.cc */,
				7BED334B0E5A194700A747DB /* http_network_layer.h */,
				7BED335C0E5A194700A747DB /* http_network_layer_unittest.cc */,
				7BED33560E5A194700A747DB /* http_network_session.h */,
				7BED33680E5A194700A747DB /* http_network_transaction.cc */,
				7BED335D0E5A194700A747DB /* http_network_transaction.h */,
				7BED33590E5A194700A747DB /* http_network_transaction_unittest.cc */,
				7BED33630E5A194700A747DB /* http_request_info.h */,
				7BED33440E5A194700A747DB /* http_response_headers.cc */,
				7BED334D0E5A194700A747DB /* http_response_headers.h */,
				7BED33480E5A194700A747DB /* http_response_headers_unittest.cc */,
				7BED33450E5A194700A747DB /* http_response_info.h */,
				7BED33650E5A194700A747DB /* http_transaction.h */,
				7BED33530E5A194700A747DB /* http_transaction_factory.h */,
				7BED334A0E5A194700A747DB /* http_transaction_unittest.cc */,
				7BED33510E5A194700A747DB /* http_transaction_unittest.h */,
				7BED334E0E5A194700A747DB /* http_util.cc */,
				7BED334F0E5A194700A747DB /* http_util.h */,
				7BED33580E5A194700A747DB /* http_util_unittest.cc */,
				7BED33520E5A194700A747DB /* http_vary_data.cc */,
				7BED33490E5A194700A747DB /* http_vary_data.h */,
				7BED33470E5A194700A747DB /* http_vary_data_unittest.cc */,
				7BA361EB0E8C38C60023C8B9 /* http_version.h */,
			);
			path = http;
			sourceTree = "<group>";
		};
		7BED338A0E5A196C00A747DB /* url_request */ = {
			isa = PBXGroup;
			children = (
				7BED33A60E5A198600A747DB /* mime_sniffer_proxy.cc */,
				7BED33A70E5A198600A747DB /* mime_sniffer_proxy.h */,
				7BED33B10E5A198600A747DB /* url_request.cc */,
				7BED33AE0E5A198600A747DB /* url_request.h */,
				7BED33A20E5A198600A747DB /* url_request_about_job.cc */,
				7BED33B80E5A198600A747DB /* url_request_about_job.h */,
				7BED33B50E5A198600A747DB /* url_request_context.h */,
				7BED33B20E5A198600A747DB /* url_request_error_job.cc */,
				7BED33A50E5A198600A747DB /* url_request_error_job.h */,
				7BED33970E5A198600A747DB /* url_request_file_dir_job.cc */,
				7BED33AF0E5A198600A747DB /* url_request_file_dir_job.h */,
				7BED33B00E5A198600A747DB /* url_request_file_job.cc */,
				7BED33BA0E5A198600A747DB /* url_request_file_job.h */,
				7BED33B90E5A198600A747DB /* url_request_filter.cc */,
				7BED33B40E5A198600A747DB /* url_request_filter.h */,
				7BED33B30E5A198600A747DB /* url_request_ftp_job.cc */,
				7BED33B70E5A198600A747DB /* url_request_ftp_job.h */,
				7BED33B60E5A198600A747DB /* url_request_http_job.cc */,
				7BED33BC0E5A198600A747DB /* url_request_http_job.h */,
				7BED33BB0E5A198600A747DB /* url_request_inet_job.cc */,
				7BED33990E5A198600A747DB /* url_request_inet_job.h */,
				7BED33980E5A198600A747DB /* url_request_job.cc */,
				7BED33A40E5A198600A747DB /* url_request_job.h */,
				7BED33A30E5A198600A747DB /* url_request_job_manager.cc */,
				7BED33A10E5A198600A747DB /* url_request_job_manager.h */,
				7BED33A00E5A198600A747DB /* url_request_job_metrics.cc */,
				7BED339F0E5A198600A747DB /* url_request_job_metrics.h */,
				7BED339E0E5A198600A747DB /* url_request_job_tracker.cc */,
				7BED339D0E5A198600A747DB /* url_request_job_tracker.h */,
				7BED339C0E5A198600A747DB /* url_request_simple_job.cc */,
				7BED339B0E5A198600A747DB /* url_request_simple_job.h */,
				7BED339A0E5A198600A747DB /* url_request_status.h */,
				7BED33AD0E5A198600A747DB /* url_request_test_job.cc */,
				7BED33AC0E5A198600A747DB /* url_request_test_job.h */,
				7BED33AB0E5A198600A747DB /* url_request_unittest.cc */,
				7BED33AA0E5A198600A747DB /* url_request_unittest.h */,
				7BED33A90E5A198600A747DB /* url_request_view_cache_job.cc */,
				7BED33A80E5A198600A747DB /* url_request_view_cache_job.h */,
			);
			path = url_request;
			sourceTree = "<group>";
		};
		E49DD3330E893388003C7A87 /* proxy */ = {
			isa = PBXGroup;
			children = (
				820701030EB6611F005CD9E7 /* proxy_resolver_mac.h */,
				820701020EB6611F005CD9E7 /* proxy_resolver_mac.cc */,
				043C23DA0EFC592900658F5E /* proxy_script_fetcher.cc */,
				043C23DC0EFC592E00658F5E /* proxy_script_fetcher.h */,
				043C23D80EFC592000658F5E /* proxy_script_fetcher_unittest.cc */,
				E49DD3350E8933A2003C7A87 /* proxy_service.h */,
				E49DD3360E8933A2003C7A87 /* proxy_service.cc */,
				7BA361EC0E8C38D30023C8B9 /* proxy_service_unittest.cc */,
			);
			name = proxy;
			sourceTree = "<group>";
		};
		E4AFA62D0E52409300201347 /* Projects */ = {
			isa = PBXGroup;
			children = (
				E4AFA6450E5241D300201347 /* base.xcodeproj */,
				7BA016870E5A1E6E00044150 /* bzip2.xcodeproj */,
				7B8501F10E5A372500730B43 /* googleurl.xcodeproj */,
				E4AFA62E0E5240A300201347 /* gtest.xcodeproj */,
				7BA015570E5A1C3E00044150 /* icu.xcodeproj */,
				7B2630600E82F282001CE27F /* libevent.xcodeproj */,
				7B8502620E5A38BB00730B43 /* modp_b64.xcodeproj */,
				7BA362B90E8C3D2B0023C8B9 /* sdch.xcodeproj */,
				7BA016930E5A1E8700044150 /* zlib.xcodeproj */,
			);
			name = Projects;
			path = ..;
			sourceTree = "<group>";
		};
/* End PBXGroup section */

/* Begin PBXNativeTarget section */
		D2AAC045055464E500DB518D /* net */ = {
			isa = PBXNativeTarget;
			buildConfigurationList = 1DEB91EB08733DB70010E9CD /* Build configuration list for PBXNativeTarget "net" */;
			buildPhases = (
				D2AAC044055464E500DB518D /* Sources */,
				D289987405E68DCB004EDB86 /* Frameworks */,
			);
			buildRules = (
			);
			dependencies = (
			);
			name = net;
			productName = zlib;
			productReference = E4BA04540E25613300BE02C6 /* libnet.a */;
			productType = "com.apple.product-type.library.static";
		};
		E4AFA6220E523E2900201347 /* net_unittests */ = {
			isa = PBXNativeTarget;
			buildConfigurationList = E4AFA6270E523E4800201347 /* Build configuration list for PBXNativeTarget "net_unittests" */;
			buildPhases = (
				E4AFA6200E523E2900201347 /* Sources */,
				E4AFA6210E523E2900201347 /* Frameworks */,
				4D3D54210EC3A45200650CA0 /* Strip If Needed */,
			);
			buildRules = (
			);
			dependencies = (
				7BED34160E5A1A6F00A747DB /* PBXTargetDependency */,
				7BA0169A0E5A1E9700044150 /* PBXTargetDependency */,
				7B8502030E5A375B00730B43 /* PBXTargetDependency */,
				7BED34510E5A1AB200A747DB /* PBXTargetDependency */,
				7BA015710E5A1C5400044150 /* PBXTargetDependency */,
				7BA015730E5A1C5400044150 /* PBXTargetDependency */,
				7BA015750E5A1C5400044150 /* PBXTargetDependency */,
				7B2630670E82F291001CE27F /* PBXTargetDependency */,
				7B85026C0E5A38C600730B43 /* PBXTargetDependency */,
				7BED34180E5A1A7800A747DB /* PBXTargetDependency */,
				7BA362C30E8C3D3C0023C8B9 /* PBXTargetDependency */,
				7BA0169C0E5A1E9A00044150 /* PBXTargetDependency */,
			);
			name = net_unittests;
			productName = net_unittests;
			productReference = E4AFA6230E523E2900201347 /* net_unittests */;
			productType = "com.apple.product-type.tool";
		};
/* End PBXNativeTarget section */

/* Begin PBXProject section */
		08FB7793FE84155DC02AAC07 /* Project object */ = {
			isa = PBXProject;
			buildConfigurationList = 1DEB91EF08733DB70010E9CD /* Build configuration list for PBXProject "net" */;
			compatibilityVersion = "Xcode 3.1";
			hasScannedForEncodings = 1;
			mainGroup = 08FB7794FE84155DC02AAC07 /* zlib */;
			projectDirPath = "";
			projectReferences = (
				{
					ProductGroup = 7BED32420E5A17C000A747DB /* Products */;
					ProjectRef = E4AFA6450E5241D300201347 /* base.xcodeproj */;
				},
				{
					ProductGroup = 7BA016880E5A1E6E00044150 /* Products */;
					ProjectRef = 7BA016870E5A1E6E00044150 /* bzip2.xcodeproj */;
				},
				{
					ProductGroup = 7B8501F20E5A372500730B43 /* Products */;
					ProjectRef = 7B8501F10E5A372500730B43 /* googleurl.xcodeproj */;
				},
				{
					ProductGroup = 7BED324F0E5A17C300A747DB /* Products */;
					ProjectRef = E4AFA62E0E5240A300201347 /* gtest.xcodeproj */;
				},
				{
					ProductGroup = 7BA015580E5A1C3E00044150 /* Products */;
					ProjectRef = 7BA015570E5A1C3E00044150 /* icu.xcodeproj */;
				},
				{
					ProductGroup = 7B2630610E82F282001CE27F /* Products */;
					ProjectRef = 7B2630600E82F282001CE27F /* libevent.xcodeproj */;
				},
				{
					ProductGroup = 7B8502630E5A38BB00730B43 /* Products */;
					ProjectRef = 7B8502620E5A38BB00730B43 /* modp_b64.xcodeproj */;
				},
				{
					ProductGroup = 7BA362BA0E8C3D2B0023C8B9 /* Products */;
					ProjectRef = 7BA362B90E8C3D2B0023C8B9 /* sdch.xcodeproj */;
				},
				{
					ProductGroup = 7BA016940E5A1E8700044150 /* Products */;
					ProjectRef = 7BA016930E5A1E8700044150 /* zlib.xcodeproj */;
				},
			);
			projectRoot = "";
			targets = (
				CA70C1C70E6C78D300FBEF81 /* All */,
				D2AAC045055464E500DB518D /* net */,
				E4AFA6220E523E2900201347 /* net_unittests */,
				E4AFA6580E52423900201347 /* run_net_unittests */,
			);
		};
/* End PBXProject section */

/* Begin PBXReferenceProxy section */
		7B2630650E82F282001CE27F /* libevent.a */ = {
			isa = PBXReferenceProxy;
			fileType = archive.ar;
			path = libevent.a;
			remoteRef = 7B2630640E82F282001CE27F /* PBXContainerItemProxy */;
			sourceTree = BUILT_PRODUCTS_DIR;
		};
		7B8501FE0E5A372500730B43 /* libgoogleurl.a */ = {
			isa = PBXReferenceProxy;
			fileType = archive.ar;
			path = libgoogleurl.a;
			remoteRef = 7B8501FD0E5A372500730B43 /* PBXContainerItemProxy */;
			sourceTree = BUILT_PRODUCTS_DIR;
		};
		7B8502000E5A372500730B43 /* googleurl_unittests */ = {
			isa = PBXReferenceProxy;
			fileType = "compiled.mach-o.executable";
			path = googleurl_unittests;
			remoteRef = 7B8501FF0E5A372500730B43 /* PBXContainerItemProxy */;
			sourceTree = BUILT_PRODUCTS_DIR;
		};
		7B85026A0E5A38BB00730B43 /* libmodp_b64.a */ = {
			isa = PBXReferenceProxy;
			fileType = archive.ar;
			path = libmodp_b64.a;
			remoteRef = 7B8502690E5A38BB00730B43 /* PBXContainerItemProxy */;
			sourceTree = BUILT_PRODUCTS_DIR;
		};
		7BA015630E5A1C3E00044150 /* genccode */ = {
			isa = PBXReferenceProxy;
			fileType = "compiled.mach-o.executable";
			path = genccode;
			remoteRef = 7BA015620E5A1C3E00044150 /* PBXContainerItemProxy */;
			sourceTree = BUILT_PRODUCTS_DIR;
		};
		7BA015650E5A1C3E00044150 /* libicudata.a */ = {
			isa = PBXReferenceProxy;
			fileType = archive.ar;
			path = libicudata.a;
			remoteRef = 7BA015640E5A1C3E00044150 /* PBXContainerItemProxy */;
			sourceTree = BUILT_PRODUCTS_DIR;
		};
		7BA015670E5A1C3E00044150 /* libicudata_stub.a */ = {
			isa = PBXReferenceProxy;
			fileType = archive.ar;
			path = libicudata_stub.a;
			remoteRef = 7BA015660E5A1C3E00044150 /* PBXContainerItemProxy */;
			sourceTree = BUILT_PRODUCTS_DIR;
		};
		7BA015690E5A1C3E00044150 /* libicui18n.a */ = {
			isa = PBXReferenceProxy;
			fileType = archive.ar;
			path = libicui18n.a;
			remoteRef = 7BA015680E5A1C3E00044150 /* PBXContainerItemProxy */;
			sourceTree = BUILT_PRODUCTS_DIR;
		};
		7BA0156B0E5A1C3E00044150 /* libicutu.a */ = {
			isa = PBXReferenceProxy;
			fileType = archive.ar;
			path = libicutu.a;
			remoteRef = 7BA0156A0E5A1C3E00044150 /* PBXContainerItemProxy */;
			sourceTree = BUILT_PRODUCTS_DIR;
		};
		7BA0156D0E5A1C3E00044150 /* libicuuc.a */ = {
			isa = PBXReferenceProxy;
			fileType = archive.ar;
			path = libicuuc.a;
			remoteRef = 7BA0156C0E5A1C3E00044150 /* PBXContainerItemProxy */;
			sourceTree = BUILT_PRODUCTS_DIR;
		};
		7BA0156F0E5A1C3E00044150 /* icupkg */ = {
			isa = PBXReferenceProxy;
			fileType = "compiled.mach-o.executable";
			path = icupkg;
			remoteRef = 7BA0156E0E5A1C3E00044150 /* PBXContainerItemProxy */;
			sourceTree = BUILT_PRODUCTS_DIR;
		};
		7BA0168F0E5A1E6E00044150 /* libbzip2.a */ = {
			isa = PBXReferenceProxy;
			fileType = archive.ar;
			path = libbzip2.a;
			remoteRef = 7BA0168E0E5A1E6E00044150 /* PBXContainerItemProxy */;
			sourceTree = BUILT_PRODUCTS_DIR;
		};
		7BA016980E5A1E8700044150 /* libzlib.a */ = {
			isa = PBXReferenceProxy;
			fileType = archive.ar;
			path = libzlib.a;
			remoteRef = 7BA016970E5A1E8700044150 /* PBXContainerItemProxy */;
			sourceTree = BUILT_PRODUCTS_DIR;
		};
		7BA362C10E8C3D2B0023C8B9 /* libsdch.a */ = {
			isa = PBXReferenceProxy;
			fileType = archive.ar;
			path = libsdch.a;
			remoteRef = 7BA362C00E8C3D2B0023C8B9 /* PBXContainerItemProxy */;
			sourceTree = BUILT_PRODUCTS_DIR;
		};
		7BED324A0E5A17C000A747DB /* libbase.a */ = {
			isa = PBXReferenceProxy;
			fileType = archive.ar;
			path = libbase.a;
			remoteRef = 7BED32490E5A17C000A747DB /* PBXContainerItemProxy */;
			sourceTree = BUILT_PRODUCTS_DIR;
		};
		7BED324C0E5A17C000A747DB /* libbase_gfx.a */ = {
			isa = PBXReferenceProxy;
			fileType = archive.ar;
			path = libbase_gfx.a;
			remoteRef = 7BED324B0E5A17C000A747DB /* PBXContainerItemProxy */;
			sourceTree = BUILT_PRODUCTS_DIR;
		};
		7BED324E0E5A17C000A747DB /* base_unittests */ = {
			isa = PBXReferenceProxy;
			fileType = "compiled.mach-o.executable";
			path = base_unittests;
			remoteRef = 7BED324D0E5A17C000A747DB /* PBXContainerItemProxy */;
			sourceTree = BUILT_PRODUCTS_DIR;
		};
		7BED32530E5A17C300A747DB /* libgtest.a */ = {
			isa = PBXReferenceProxy;
			fileType = archive.ar;
			path = libgtest.a;
			remoteRef = 7BED32520E5A17C300A747DB /* PBXContainerItemProxy */;
			sourceTree = BUILT_PRODUCTS_DIR;
		};
/* End PBXReferenceProxy section */

/* Begin PBXShellScriptBuildPhase section */
		4D3D54210EC3A45200650CA0 /* Strip If Needed */ = {
			isa = PBXShellScriptBuildPhase;
			buildActionMask = 2147483647;
			files = (
			);
			inputPaths = (
			);
			name = "Strip If Needed";
			outputPaths = (
			);
			runOnlyForDeploymentPostprocessing = 0;
			shellPath = /bin/sh;
			shellScript = "exec \"${XCODEPROJ_DEPTH}/build/mac/strip_from_xcode\"\n";
			showEnvVarsInLog = 0;
		};
		E4AFA6570E52423900201347 /* ShellScript */ = {
			isa = PBXShellScriptBuildPhase;
			buildActionMask = 2147483647;
			files = (
			);
			inputPaths = (
			);
			outputPaths = (
			);
			runOnlyForDeploymentPostprocessing = 0;
			shellPath = /bin/sh;
			shellScript = "set -ex\nRUNNABLE_PRODUCT=$(echo \"${PRODUCT_NAME}\" | sed -e s/^run_//)\nexec \"${BUILT_PRODUCTS_DIR}/${RUNNABLE_PRODUCT}\"\n";
		};
/* End PBXShellScriptBuildPhase section */

/* Begin PBXSourcesBuildPhase section */
		D2AAC044055464E500DB518D /* Sources */ = {
			isa = PBXSourcesBuildPhase;
			buildActionMask = 2147483647;
			files = (
				7B8503E90E5B2D4700730B43 /* address_list.cc in Sources */,
				7BA0152E0E5A1BF400044150 /* auth_cache.cc in Sources */,
				7B8503EA0E5B2D4F00730B43 /* backend_impl.cc in Sources */,
				7BA015440E5A1BFA00044150 /* base64.cc in Sources */,
				7B8503FC0E5B2DA200730B43 /* block_files.cc in Sources */,
				7BA0172F0E5A244D00044150 /* bzip2_filter.cc in Sources */,
				7B8504050E5B2DBD00730B43 /* cache_util_posix.cc in Sources */,
				821F207B0E5CD342003C7E38 /* cert_status_cache.cc in Sources */,
				E4CE9C0D0E8BFFFA00D5378C /* client_socket_factory.cc in Sources */,
				7B8504080E5B2DD800730B43 /* client_socket_handle.cc in Sources */,
				7B8504090E5B2DD800730B43 /* client_socket_pool.cc in Sources */,
				7B8B5A430E5CD1FD002F9A97 /* cookie_monster.cc in Sources */,
				7B85040C0E5B2DD800730B43 /* cookie_policy.cc in Sources */,
				7B85040D0E5B2DD800730B43 /* data_url.cc in Sources */,
				042A4AB90ED4F0540001DBED /* directory_lister.cc in Sources */,
				4DB04D3F0EB24EDF00A5633C /* dns_resolution_observer.cc in Sources */,
				7B8504100E5B2DF000730B43 /* entry_impl.cc in Sources */,
				7B8504120E5B2DF000730B43 /* escape.cc in Sources */,
				825C2FCC0E5C968B00FDEAB7 /* ev_root_ca_metadata.cc in Sources */,
				DFC96EFA0EF9BC5D003C335B /* eviction.cc in Sources */,
				7B8504140E5B2DF000730B43 /* file_lock.cc in Sources */,
				7B8504150E5B2DF000730B43 /* file_posix.cc in Sources */,
				93D11DCE0E91463000C36437 /* file_stream_posix.cc in Sources */,
				7BA0154C0E5A1C0400044150 /* filter.cc in Sources */,
				7BA015510E5A1C0900044150 /* gzip_filter.cc in Sources */,
				7BA016A30E5A1EE900044150 /* gzip_header.cc in Sources */,
				7B8504280E5B2E2A00730B43 /* hash.cc in Sources */,
				7B82FF430E763602008F45CF /* host_resolver.cc in Sources */,
				0435A4660E8DD69C00E4DF08 /* http_auth.cc in Sources */,
				04E7BD550EC4ECF60078FE58 /* http_auth_cache.cc in Sources */,
				0435A47A0E8DD6F300E4DF08 /* http_auth_handler.cc in Sources */,
				0435A4800E8DD73600E4DF08 /* http_auth_handler_basic.cc in Sources */,
				0435A48F0E8DD74B00E4DF08 /* http_auth_handler_digest.cc in Sources */,
				0482692A0E5B624D00A30786 /* http_cache.cc in Sources */,
				7B85042B0E5B2E2A00730B43 /* http_chunked_decoder.cc in Sources */,
				E49DD3290E893336003C7A87 /* http_network_layer.cc in Sources */,
				E4CE9BC50E8BF92400D5378C /* http_network_transaction.cc in Sources */,
				821F21300E5CD746003C7E38 /* http_response_headers.cc in Sources */,
				7B85042F0E5B2E4900730B43 /* http_util.cc in Sources */,
				821F207F0E5CD3C6003C7E38 /* http_vary_data.cc in Sources */,
				A50055FF0EBF8018007B0A90 /* listen_socket.cc in Sources */,
				7B8504320E5B2E4900730B43 /* mapped_file_posix.cc in Sources */,
				7B8504330E5B2E4900730B43 /* mem_backend_impl.cc in Sources */,
				7B8504340E5B2E4900730B43 /* mem_entry_impl.cc in Sources */,
				7B8504350E5B2E4900730B43 /* mem_rankings.cc in Sources */,
				82ECB3090E5B651D00A913E3 /* mime_sniffer.cc in Sources */,
				821F20A30E5CD407003C7E38 /* mime_sniffer_proxy.cc in Sources */,
				048268070E5B3B1000A30786 /* mime_util.cc in Sources */,
				7BA015550E5A1C1000044150 /* net_errors.cc in Sources */,
				7B8504390E5B2E5700730B43 /* net_module.cc in Sources */,
				7B8B5AE30E5CDC00002F9A97 /* net_util.cc in Sources */,
				533102E70E5E3EBF00FF8E32 /* net_util_posix.cc in Sources */,
				7B85043C0E5B2E6400730B43 /* platform_mime_util_mac.cc in Sources */,
				820701040EB6611F005CD9E7 /* proxy_resolver_mac.cc in Sources */,
				E49DD3370E8933A2003C7A87 /* proxy_service.cc in Sources */,
				7B85043D0E5B2E6400730B43 /* rankings.cc in Sources */,
				7B8B5B560E5CEADE002F9A97 /* registry_controlled_domain.cc in Sources */,
				7BA362B60E8C3D020023C8B9 /* sdch_filter.cc in Sources */,
				E49DD2EA0E892F8C003C7A87 /* sdch_manager.cc in Sources */,
				8220FAFC0E915561008170A9 /* ssl_client_socket_mac.cc in Sources */,
				7B8504410E5B2E9600730B43 /* stats.cc in Sources */,
				DFEE18270E882E3600666107 /* stats_histogram.cc in Sources */,
				E47E933F0E8924DC00CA613E /* tcp_client_socket_libevent.cc in Sources */,
				A50055FE0EBF800D007B0A90 /* telnet_server.cc in Sources */,
				7B8504450E5B2E9600730B43 /* trace.cc in Sources */,
				821F23670E5E0D2F003C7E38 /* upload_data.cc in Sources */,
				E4CE9C070E8BFF0700D5378C /* upload_data_stream.cc in Sources */,
				821F23710E5E0F15003C7E38 /* url_request.cc in Sources */,
				821F23C30E5E105E003C7E38 /* url_request_about_job.cc in Sources */,
				7B85044A0E5B2E9600730B43 /* url_request_error_job.cc in Sources */,
				042A4AB20ED4F02D0001DBED /* url_request_file_dir_job.cc in Sources */,
				E4005E3A0E9FA63B0055B38E /* url_request_file_job.cc in Sources */,
				E45449720ECA0264000DFA6E /* url_request_filter.cc in Sources */,
				821F236C0E5E0EF8003C7E38 /* url_request_http_job.cc in Sources */,
				821F23CA0E5E106B003C7E38 /* url_request_job.cc in Sources */,
				B5F622260E805FC40076681A /* url_request_job_manager.cc in Sources */,
				7B8504530E5B2E9600730B43 /* url_request_job_metrics.cc in Sources */,
				7B8504540E5B2E9600730B43 /* url_request_job_tracker.cc in Sources */,
				821F23CC0E5E106D003C7E38 /* url_request_simple_job.cc in Sources */,
				7BA361090E8C33880023C8B9 /* url_request_test_job.cc in Sources */,
				821F20A50E5CD414003C7E38 /* url_request_view_cache_job.cc in Sources */,
				82113BBD0E892E5800E3848F /* x509_certificate.cc in Sources */,
				827E139D0E81611D00183614 /* x509_certificate_mac.cc in Sources */,
				043C23DB0EFC592900658F5E /* proxy_script_fetcher.cc in Sources */,
			);
			runOnlyForDeploymentPostprocessing = 0;
		};
		E4AFA6200E523E2900201347 /* Sources */ = {
			isa = PBXSourcesBuildPhase;
			buildActionMask = 2147483647;
			files = (
				7B4DF6BD0E5B98F7004D7619 /* addr_unittest.cc in Sources */,
				7B8502050E5A377100730B43 /* auth_cache_unittest.cc in Sources */,
				7BA3614C0E8C34390023C8B9 /* backend_unittest.cc in Sources */,
				7B8502120E5A37A800730B43 /* base64_unittest.cc in Sources */,
				7BD8F70C0E65DCD800034DE9 /* block_files_unittest.cc in Sources */,
				7BA015210E5A1B9800044150 /* bzip2_filter_unittest.cc in Sources */,
				7B4DF64A0E5B98DF004D7619 /* client_socket_pool_unittest.cc in Sources */,
				7B8B5B530E5CEAC7002F9A97 /* cookie_monster_unittest.cc in Sources */,
				7BA3614E0E8C347E0023C8B9 /* cookie_policy_unittest.cc in Sources */,
				7B4DF6A90E5B98E7004D7619 /* data_url_unittest.cc in Sources */,
				4D4C5BE20EF1B89E002CA805 /* directory_lister_unittest.cc in Sources */,
				7BD8F70D0E65DCE000034DE9 /* disk_cache_test_base.cc in Sources */,
				7BD8F70E0E65DCE500034DE9 /* disk_cache_test_util.cc in Sources */,
				7BD8F70F0E65DCEB00034DE9 /* entry_unittest.cc in Sources */,
				7B4DF6B10E5B98ED004D7619 /* escape_unittest.cc in Sources */,
				A5AB7BFC0EB7DBA10070A7D3 /* file_stream_unittest.cc in Sources */,
				4D4C5C060EF1B8C5002CA805 /* filter_unittest.cc in Sources */,
				7BA0151F0E5A1B9200044150 /* gzip_filter_unittest.cc in Sources */,
				7B82FF460E763620008F45CF /* host_resolver_unittest.cc in Sources */,
				042A4D480EC4F4500083281F /* http_auth_cache_unittest.cc in Sources */,
				04C626D80E8DE3AA0067E92A /* http_auth_handler_basic_unittest.cc in Sources */,
				04C626D60E8DE39E0067E92A /* http_auth_handler_digest_unittest.cc in Sources */,
				04C626DA0E8DE3BA0067E92A /* http_auth_unittest.cc in Sources */,
				4D4C5C070EF1B915002CA805 /* http_cache_unittest.cc in Sources */,
				048268080E5B3B3200A30786 /* http_chunked_decoder_unittest.cc in Sources */,
				E4CE9C260E8C027900D5378C /* http_network_layer_unittest.cc in Sources */,
				E4CE9C380E8C035C00D5378C /* http_network_transaction_unittest.cc in Sources */,
				821F21320E5CD756003C7E38 /* http_response_headers_unittest.cc in Sources */,
				E4CE9C2E0E8C02ED00D5378C /* http_transaction_unittest.cc in Sources */,
				4D4C5C080EF1B92E002CA805 /* http_util_unittest.cc in Sources */,
				821F21130E5CD662003C7E38 /* http_vary_data_unittest.cc in Sources */,
				A50055C00EBF7CD6007B0A90 /* listen_socket_unittest.cc in Sources */,
				7BD8F7100E65DCF000034DE9 /* mapped_file_unittest.cc in Sources */,
				7B4DF9AC0E5C906A004D7619 /* mime_sniffer_unittest.cc in Sources */,
				048268090E5B3B4800A30786 /* mime_util_unittest.cc in Sources */,
				BAA46E3B0E5CE99A00E77460 /* net_util_unittest.cc in Sources */,
				7BA361ED0E8C38D30023C8B9 /* proxy_service_unittest.cc in Sources */,
				7B8B5B9E0E5D188E002F9A97 /* registry_controlled_domain_unittest.cc in Sources */,
				E4AFA6430E5241B400201347 /* run_all_unittests.cc in Sources */,
				7BA362B70E8C3D040023C8B9 /* sdch_filter_unittest.cc in Sources */,
<<<<<<< HEAD
=======
				8220FABD0E914ACA008170A9 /* ssl_client_socket_unittest.cc in Sources */,
				826F15770EE48CEA00D973C7 /* ssl_test_util.cc in Sources */,
>>>>>>> 12c75e7a
				7BD8F7110E65DCF500034DE9 /* storage_block_unittest.cc in Sources */,
				E47E93430E8924EE00CA613E /* tcp_client_socket_unittest.cc in Sources */,
				A50055BF0EBF7CB2007B0A90 /* telnet_server_unittest.cc in Sources */,
				7BA361450E8C341F0023C8B9 /* test_completion_callback_unittest.cc in Sources */,
				048133550ED27FEF005C5BBC /* url_request_unittest.cc in Sources */,
				82113A1D0E8434EE00E3848F /* x509_certificate_unittest.cc in Sources */,
				043C23D90EFC592000658F5E /* proxy_script_fetcher_unittest.cc in Sources */,
			);
			runOnlyForDeploymentPostprocessing = 0;
		};
/* End PBXSourcesBuildPhase section */

/* Begin PBXTargetDependency section */
		7B2630670E82F291001CE27F /* PBXTargetDependency */ = {
			isa = PBXTargetDependency;
			name = libevent;
			targetProxy = 7B2630660E82F291001CE27F /* PBXContainerItemProxy */;
		};
		7B8502030E5A375B00730B43 /* PBXTargetDependency */ = {
			isa = PBXTargetDependency;
			name = googleurl;
			targetProxy = 7B8502020E5A375B00730B43 /* PBXContainerItemProxy */;
		};
		7B85026C0E5A38C600730B43 /* PBXTargetDependency */ = {
			isa = PBXTargetDependency;
			name = modp_b64;
			targetProxy = 7B85026B0E5A38C600730B43 /* PBXContainerItemProxy */;
		};
		7BA015710E5A1C5400044150 /* PBXTargetDependency */ = {
			isa = PBXTargetDependency;
			name = icudata;
			targetProxy = 7BA015700E5A1C5400044150 /* PBXContainerItemProxy */;
		};
		7BA015730E5A1C5400044150 /* PBXTargetDependency */ = {
			isa = PBXTargetDependency;
			name = icui18n;
			targetProxy = 7BA015720E5A1C5400044150 /* PBXContainerItemProxy */;
		};
		7BA015750E5A1C5400044150 /* PBXTargetDependency */ = {
			isa = PBXTargetDependency;
			name = icuuc;
			targetProxy = 7BA015740E5A1C5400044150 /* PBXContainerItemProxy */;
		};
		7BA0169A0E5A1E9700044150 /* PBXTargetDependency */ = {
			isa = PBXTargetDependency;
			name = bzip2;
			targetProxy = 7BA016990E5A1E9700044150 /* PBXContainerItemProxy */;
		};
		7BA0169C0E5A1E9A00044150 /* PBXTargetDependency */ = {
			isa = PBXTargetDependency;
			name = zlib;
			targetProxy = 7BA0169B0E5A1E9A00044150 /* PBXContainerItemProxy */;
		};
		7BA362C30E8C3D3C0023C8B9 /* PBXTargetDependency */ = {
			isa = PBXTargetDependency;
			name = sdch;
			targetProxy = 7BA362C20E8C3D3C0023C8B9 /* PBXContainerItemProxy */;
		};
		7BED34160E5A1A6F00A747DB /* PBXTargetDependency */ = {
			isa = PBXTargetDependency;
			name = base;
			targetProxy = 7BED34150E5A1A6F00A747DB /* PBXContainerItemProxy */;
		};
		7BED34180E5A1A7800A747DB /* PBXTargetDependency */ = {
			isa = PBXTargetDependency;
			target = D2AAC045055464E500DB518D /* net */;
			targetProxy = 7BED34170E5A1A7800A747DB /* PBXContainerItemProxy */;
		};
		7BED34510E5A1AB200A747DB /* PBXTargetDependency */ = {
			isa = PBXTargetDependency;
			name = gtest;
			targetProxy = 7BED34500E5A1AB200A747DB /* PBXContainerItemProxy */;
		};
		CA70C1CB0E6C78E000FBEF81 /* PBXTargetDependency */ = {
			isa = PBXTargetDependency;
			target = D2AAC045055464E500DB518D /* net */;
			targetProxy = CA70C1CA0E6C78E000FBEF81 /* PBXContainerItemProxy */;
		};
		CA70C1CD0E6C78E000FBEF81 /* PBXTargetDependency */ = {
			isa = PBXTargetDependency;
			target = E4AFA6220E523E2900201347 /* net_unittests */;
			targetProxy = CA70C1CC0E6C78E000FBEF81 /* PBXContainerItemProxy */;
		};
		E4AFA65C0E52424400201347 /* PBXTargetDependency */ = {
			isa = PBXTargetDependency;
			target = E4AFA6220E523E2900201347 /* net_unittests */;
			targetProxy = E4AFA65B0E52424400201347 /* PBXContainerItemProxy */;
		};
/* End PBXTargetDependency section */

/* Begin XCBuildConfiguration section */
		1DEB91EC08733DB70010E9CD /* Debug */ = {
			isa = XCBuildConfiguration;
			baseConfigurationReference = 7BED31720E5A145200A747DB /* staticlib.xcconfig */;
			buildSettings = {
				HEADER_SEARCH_PATHS = (
					"$(HEADER_SEARCH_PATHS)",
					..,
					"../sdch/open-vcdiff/src",
					../third_party/icu38/public/common,
					../third_party/icu38/public/i18n,
				);
				PRODUCT_NAME = net;
			};
			name = Debug;
		};
		1DEB91ED08733DB70010E9CD /* Release */ = {
			isa = XCBuildConfiguration;
			baseConfigurationReference = 7BED31720E5A145200A747DB /* staticlib.xcconfig */;
			buildSettings = {
				HEADER_SEARCH_PATHS = (
					"$(HEADER_SEARCH_PATHS)",
					..,
					"../sdch/open-vcdiff/src",
					../third_party/icu38/public/common,
					../third_party/icu38/public/i18n,
				);
				PRODUCT_NAME = net;
			};
			name = Release;
		};
		1DEB91F008733DB70010E9CD /* Debug */ = {
			isa = XCBuildConfiguration;
			baseConfigurationReference = 7BED316F0E5A145200A747DB /* debug.xcconfig */;
			buildSettings = {
				XCODEPROJ_DEPTH = ..;
			};
			name = Debug;
		};
		1DEB91F108733DB70010E9CD /* Release */ = {
			isa = XCBuildConfiguration;
			baseConfigurationReference = 7BED31710E5A145200A747DB /* release.xcconfig */;
			buildSettings = {
				XCODEPROJ_DEPTH = ..;
			};
			name = Release;
		};
		CA70C1C80E6C78D300FBEF81 /* Debug */ = {
			isa = XCBuildConfiguration;
			buildSettings = {
				COPY_PHASE_STRIP = NO;
				GCC_DYNAMIC_NO_PIC = NO;
				GCC_OPTIMIZATION_LEVEL = 0;
				PRODUCT_NAME = All;
			};
			name = Debug;
		};
		CA70C1C90E6C78D300FBEF81 /* Release */ = {
			isa = XCBuildConfiguration;
			buildSettings = {
				COPY_PHASE_STRIP = YES;
				DEBUG_INFORMATION_FORMAT = "dwarf-with-dsym";
				GCC_ENABLE_FIX_AND_CONTINUE = NO;
				PRODUCT_NAME = All;
				ZERO_LINK = NO;
			};
			name = Release;
		};
		E4AFA6250E523E2A00201347 /* Debug */ = {
			isa = XCBuildConfiguration;
			baseConfigurationReference = 7BED31700E5A145200A747DB /* executable.xcconfig */;
			buildSettings = {
				GCC_PREPROCESSOR_DEFINITIONS = (
					"$(GCC_PREPROCESSOR_DEFINITIONS)",
					UNIT_TEST,
				);
				HEADER_SEARCH_PATHS = (
					"$(HEADER_SEARCH_PATHS)",
					..,
					"../sdch/open-vcdiff/src",
					../testing/gtest/include,
					../testing/gtest/include/gtest,
				);
				PRODUCT_NAME = net_unittests;
			};
			name = Debug;
		};
		E4AFA6260E523E2A00201347 /* Release */ = {
			isa = XCBuildConfiguration;
			baseConfigurationReference = 7BED31700E5A145200A747DB /* executable.xcconfig */;
			buildSettings = {
				GCC_PREPROCESSOR_DEFINITIONS = (
					"$(GCC_PREPROCESSOR_DEFINITIONS)",
					UNIT_TEST,
				);
				HEADER_SEARCH_PATHS = (
					"$(HEADER_SEARCH_PATHS)",
					..,
					"../sdch/open-vcdiff/src",
					../testing/gtest/include,
					../testing/gtest/include/gtest,
				);
				PRODUCT_NAME = net_unittests;
			};
			name = Release;
		};
		E4AFA6590E52423A00201347 /* Debug */ = {
			isa = XCBuildConfiguration;
			buildSettings = {
				PRODUCT_NAME = run_net_unittests;
			};
			name = Debug;
		};
		E4AFA65A0E52423A00201347 /* Release */ = {
			isa = XCBuildConfiguration;
			buildSettings = {
				PRODUCT_NAME = run_net_unittests;
			};
			name = Release;
		};
/* End XCBuildConfiguration section */

/* Begin XCConfigurationList section */
		1DEB91EB08733DB70010E9CD /* Build configuration list for PBXNativeTarget "net" */ = {
			isa = XCConfigurationList;
			buildConfigurations = (
				1DEB91EC08733DB70010E9CD /* Debug */,
				1DEB91ED08733DB70010E9CD /* Release */,
			);
			defaultConfigurationIsVisible = 0;
			defaultConfigurationName = Release;
		};
		1DEB91EF08733DB70010E9CD /* Build configuration list for PBXProject "net" */ = {
			isa = XCConfigurationList;
			buildConfigurations = (
				1DEB91F008733DB70010E9CD /* Debug */,
				1DEB91F108733DB70010E9CD /* Release */,
			);
			defaultConfigurationIsVisible = 0;
			defaultConfigurationName = Release;
		};
		CA70C1DF0E6C792100FBEF81 /* Build configuration list for PBXAggregateTarget "All" */ = {
			isa = XCConfigurationList;
			buildConfigurations = (
				CA70C1C80E6C78D300FBEF81 /* Debug */,
				CA70C1C90E6C78D300FBEF81 /* Release */,
			);
			defaultConfigurationIsVisible = 0;
			defaultConfigurationName = Release;
		};
		E4AFA6270E523E4800201347 /* Build configuration list for PBXNativeTarget "net_unittests" */ = {
			isa = XCConfigurationList;
			buildConfigurations = (
				E4AFA6250E523E2A00201347 /* Debug */,
				E4AFA6260E523E2A00201347 /* Release */,
			);
			defaultConfigurationIsVisible = 0;
			defaultConfigurationName = Release;
		};
		E4AFA65D0E52429E00201347 /* Build configuration list for PBXAggregateTarget "run_net_unittests" */ = {
			isa = XCConfigurationList;
			buildConfigurations = (
				E4AFA6590E52423A00201347 /* Debug */,
				E4AFA65A0E52423A00201347 /* Release */,
			);
			defaultConfigurationIsVisible = 0;
			defaultConfigurationName = Release;
		};
/* End XCConfigurationList section */
	};
	rootObject = 08FB7793FE84155DC02AAC07 /* Project object */;
}<|MERGE_RESOLUTION|>--- conflicted
+++ resolved
@@ -1592,11 +1592,8 @@
 				7B8B5B9E0E5D188E002F9A97 /* registry_controlled_domain_unittest.cc in Sources */,
 				E4AFA6430E5241B400201347 /* run_all_unittests.cc in Sources */,
 				7BA362B70E8C3D040023C8B9 /* sdch_filter_unittest.cc in Sources */,
-<<<<<<< HEAD
-=======
 				8220FABD0E914ACA008170A9 /* ssl_client_socket_unittest.cc in Sources */,
 				826F15770EE48CEA00D973C7 /* ssl_test_util.cc in Sources */,
->>>>>>> 12c75e7a
 				7BD8F7110E65DCF500034DE9 /* storage_block_unittest.cc in Sources */,
 				E47E93430E8924EE00CA613E /* tcp_client_socket_unittest.cc in Sources */,
 				A50055BF0EBF7CB2007B0A90 /* telnet_server_unittest.cc in Sources */,
