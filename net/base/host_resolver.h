// Copyright 2008, Google Inc.
// All rights reserved.
//
// Redistribution and use in source and binary forms, with or without
// modification, are permitted provided that the following conditions are
// met:
//
//    * Redistributions of source code must retain the above copyright
// notice, this list of conditions and the following disclaimer.
//    * Redistributions in binary form must reproduce the above
// copyright notice, this list of conditions and the following disclaimer
// in the documentation and/or other materials provided with the
// distribution.
//    * Neither the name of Google Inc. nor the names of its
// contributors may be used to endorse or promote products derived from
// this software without specific prior written permission.
//
// THIS SOFTWARE IS PROVIDED BY THE COPYRIGHT HOLDERS AND CONTRIBUTORS
// "AS IS" AND ANY EXPRESS OR IMPLIED WARRANTIES, INCLUDING, BUT NOT
// LIMITED TO, THE IMPLIED WARRANTIES OF MERCHANTABILITY AND FITNESS FOR
// A PARTICULAR PURPOSE ARE DISCLAIMED. IN NO EVENT SHALL THE COPYRIGHT
// OWNER OR CONTRIBUTORS BE LIABLE FOR ANY DIRECT, INDIRECT, INCIDENTAL,
// SPECIAL, EXEMPLARY, OR CONSEQUENTIAL DAMAGES (INCLUDING, BUT NOT
// LIMITED TO, PROCUREMENT OF SUBSTITUTE GOODS OR SERVICES; LOSS OF USE,
// DATA, OR PROFITS; OR BUSINESS INTERRUPTION) HOWEVER CAUSED AND ON ANY
// THEORY OF LIABILITY, WHETHER IN CONTRACT, STRICT LIABILITY, OR TORT
// (INCLUDING NEGLIGENCE OR OTHERWISE) ARISING IN ANY WAY OUT OF THE USE
// OF THIS SOFTWARE, EVEN IF ADVISED OF THE POSSIBILITY OF SUCH DAMAGE.

#ifndef NET_BASE_HOST_RESOLVER_H__
#define NET_BASE_HOST_RESOLVER_H__

#include "base/basictypes.h"
#include "base/ref_counted.h"
#include "net/base/completion_callback.h"

namespace net {

class AddressList;

// This class represents the task of resolving a single hostname.  To resolve
// multiple hostnames, a new resolver will need to be created for each.
class HostResolver {
 public:
  HostResolver();

  // If a completion callback is pending when the resolver is destroyed, the
  // host resolution is cancelled, and the completion callback will not be
  // called.
  ~HostResolver();

  // Resolves the given hostname, filling out the |addresses| object upon
  // success.  The |port| parameter is optional (will be set as the sin_port
  // field of the sockaddr_in{6} struct).  Returns OK if successful or an error
  // code upon failure.
  //
  // When callback is non-null, ERR_IO_PENDING is returned if the operation
  // could not be completed synchronously, in which case the result code will
  // be passed to the callback when available.
  //
  int Resolve(const std::string& hostname, int port,
              AddressList* addresses, CompletionCallback* callback);

 private:
<<<<<<< HEAD
  DISALLOW_EVIL_CONSTRUCTORS(HostResolver);
  struct Request;
  scoped_refptr<Request> request_;
=======
  class Request;
  friend class Request;
  scoped_refptr<Request> request_;
  DISALLOW_COPY_AND_ASSIGN(HostResolver);
>>>>>>> fcfaa4e7
};

}  // namespace net

<<<<<<< HEAD
#endif  // NET_BASE_HOST_RESOLVER_H__
=======
#endif  // NET_BASE_HOST_RESOLVER_H_
>>>>>>> fcfaa4e7
<|MERGE_RESOLUTION|>--- conflicted
+++ resolved
@@ -1,34 +1,11 @@
-// Copyright 2008, Google Inc.
-// All rights reserved.
-//
-// Redistribution and use in source and binary forms, with or without
-// modification, are permitted provided that the following conditions are
-// met:
-//
-//    * Redistributions of source code must retain the above copyright
-// notice, this list of conditions and the following disclaimer.
-//    * Redistributions in binary form must reproduce the above
-// copyright notice, this list of conditions and the following disclaimer
-// in the documentation and/or other materials provided with the
-// distribution.
-//    * Neither the name of Google Inc. nor the names of its
-// contributors may be used to endorse or promote products derived from
-// this software without specific prior written permission.
-//
-// THIS SOFTWARE IS PROVIDED BY THE COPYRIGHT HOLDERS AND CONTRIBUTORS
-// "AS IS" AND ANY EXPRESS OR IMPLIED WARRANTIES, INCLUDING, BUT NOT
-// LIMITED TO, THE IMPLIED WARRANTIES OF MERCHANTABILITY AND FITNESS FOR
-// A PARTICULAR PURPOSE ARE DISCLAIMED. IN NO EVENT SHALL THE COPYRIGHT
-// OWNER OR CONTRIBUTORS BE LIABLE FOR ANY DIRECT, INDIRECT, INCIDENTAL,
-// SPECIAL, EXEMPLARY, OR CONSEQUENTIAL DAMAGES (INCLUDING, BUT NOT
-// LIMITED TO, PROCUREMENT OF SUBSTITUTE GOODS OR SERVICES; LOSS OF USE,
-// DATA, OR PROFITS; OR BUSINESS INTERRUPTION) HOWEVER CAUSED AND ON ANY
-// THEORY OF LIABILITY, WHETHER IN CONTRACT, STRICT LIABILITY, OR TORT
-// (INCLUDING NEGLIGENCE OR OTHERWISE) ARISING IN ANY WAY OUT OF THE USE
-// OF THIS SOFTWARE, EVEN IF ADVISED OF THE POSSIBILITY OF SUCH DAMAGE.
+// Copyright (c) 2006-2008 The Chromium Authors. All rights reserved.
+// Use of this source code is governed by a BSD-style license that can be
+// found in the LICENSE file.
 
-#ifndef NET_BASE_HOST_RESOLVER_H__
-#define NET_BASE_HOST_RESOLVER_H__
+#ifndef NET_BASE_HOST_RESOLVER_H_
+#define NET_BASE_HOST_RESOLVER_H_
+
+#include <string>
 
 #include "base/basictypes.h"
 #include "base/ref_counted.h"
@@ -38,8 +15,16 @@
 
 class AddressList;
 
-// This class represents the task of resolving a single hostname.  To resolve
-// multiple hostnames, a new resolver will need to be created for each.
+// This class represents the task of resolving a hostname (or IP address
+// literal) to an AddressList object.  It can only resolve a single hostname at
+// a time, so if you need to resolve multiple hostnames at the same time, you
+// will need to allocate a HostResolver object for each hostname.
+//
+// No attempt is made at this level to cache or pin resolution results.  For
+// each request, this API talks directly to the underlying name resolver of
+// the local system, which may or may not result in a DNS query.  The exact
+// behavior depends on the system configuration.
+//
 class HostResolver {
  public:
   HostResolver();
@@ -49,10 +34,12 @@
   // called.
   ~HostResolver();
 
-  // Resolves the given hostname, filling out the |addresses| object upon
-  // success.  The |port| parameter is optional (will be set as the sin_port
-  // field of the sockaddr_in{6} struct).  Returns OK if successful or an error
-  // code upon failure.
+  // Resolves the given hostname (or IP address literal), filling out the
+  // |addresses| object upon success.  The |port| parameter will be set as the
+  // sin(6)_port field of the sockaddr_in{6} struct.  Returns OK if successful
+  // or an error code upon failure.
+  //
+  // When callback is null, the operation completes synchronously.
   //
   // When callback is non-null, ERR_IO_PENDING is returned if the operation
   // could not be completed synchronously, in which case the result code will
@@ -62,22 +49,12 @@
               AddressList* addresses, CompletionCallback* callback);
 
  private:
-<<<<<<< HEAD
-  DISALLOW_EVIL_CONSTRUCTORS(HostResolver);
-  struct Request;
-  scoped_refptr<Request> request_;
-=======
   class Request;
   friend class Request;
   scoped_refptr<Request> request_;
   DISALLOW_COPY_AND_ASSIGN(HostResolver);
->>>>>>> fcfaa4e7
 };
 
 }  // namespace net
 
-<<<<<<< HEAD
-#endif  // NET_BASE_HOST_RESOLVER_H__
-=======
-#endif  // NET_BASE_HOST_RESOLVER_H_
->>>>>>> fcfaa4e7
+#endif  // NET_BASE_HOST_RESOLVER_H_