//* -*- Mode: C++; tab-width: 2; indent-tabs-mode: nil; c-basic-offset: 2 -*- */
/* ***** BEGIN LICENSE BLOCK *****
 * Version: MPL 1.1/GPL 2.0/LGPL 2.1
 *
 * The contents of this file are subject to the Mozilla Public License Version
 * 1.1 (the "License"); you may not use this file except in compliance with
 * the License. You may obtain a copy of the License at
 * http://www.mozilla.org/MPL/
 *
 * Software distributed under the License is distributed on an "AS IS" basis,
 * WITHOUT WARRANTY OF ANY KIND, either express or implied. See the License
 * for the specific language governing rights and limitations under the
 * License.
 *
 * The Original Code is Mozilla Effective-TLD Service
 *
 * The Initial Developer of the Original Code is
 * Google Inc.
 * Portions created by the Initial Developer are Copyright (C) 2006
 * the Initial Developer. All Rights Reserved.
 *
 * Contributor(s):
 *   Pamela Greene <pamg.bugs@gmail.com> (original author)
 *   Daniel Witte <dwitte@stanford.edu>
 *
 * Alternatively, the contents of this file may be used under the terms of
 * either the GNU General Public License Version 2 or later (the "GPL"), or
 * the GNU Lesser General Public License Version 2.1 or later (the "LGPL"),
 * in which case the provisions of the GPL or the LGPL are applicable instead
 * of those above. If you wish to allow use of your version of this file only
 * under the terms of either the GPL or the LGPL, and not to allow others to
 * use your version of this file under the terms of the MPL, indicate your
 * decision by deleting the provisions above and replace them with the notice
 * and other provisions required by the GPL or the LGPL. If you do not delete
 * the provisions above, a recipient may use your version of this file under
 * the terms of any one of the MPL, the GPL or the LGPL.
 *
 * ***** END LICENSE BLOCK ***** */

#include "net/base/registry_controlled_domain.h"

#include "base/logging.h"
#include "base/singleton.h"
#include "base/string_util.h"
#include "googleurl/src/gurl.h"
#include "googleurl/src/url_parse.h"
#include "net/base/net_module.h"
#include "net/base/net_util.h"

#if !defined(OS_MACOSX)
#include "net_resources.h"
#endif

namespace net {

// This list of rules is used by unit tests and any other time that the main
// resource file is not available.  It should be kept exceedingly short to
// avoid impacting unit test performance.
static const char kDefaultDomainData[] = "com\n"
                                         "edu\n"
                                         "gov\n"
                                         "net\n"
                                         "org\n"
                                         "co.uk\n";

// static
std::string RegistryControlledDomainService::GetDomainAndRegistry(
    const GURL& gurl) {
  const url_parse::Component host =
      gurl.parsed_for_possibly_invalid_spec().host;
  if ((host.len <= 0) || gurl.HostIsIPAddress())
    return std::string();
  return GetDomainAndRegistryImpl(std::string(
      gurl.possibly_invalid_spec().data() + host.begin, host.len));
}

// static
std::string RegistryControlledDomainService::GetDomainAndRegistry(
    const std::string& host) {
  bool is_ip_address;
  const std::string canon_host(net::CanonicalizeHost(host, &is_ip_address));
  if (canon_host.empty() || is_ip_address)
    return std::string();
  return GetDomainAndRegistryImpl(canon_host);
}

// static
std::string RegistryControlledDomainService::GetDomainAndRegistry(
    const std::wstring& host) {
  bool is_ip_address;
  const std::string canon_host(net::CanonicalizeHost(host, &is_ip_address));
  if (canon_host.empty() || is_ip_address)
    return std::string();
  return GetDomainAndRegistryImpl(canon_host);
}

// static
bool RegistryControlledDomainService::SameDomainOrHost(const GURL& gurl1,
                                                       const GURL& gurl2) {
  // See if both URLs have a known domain + registry, and those values are the
  // same.
  const std::string domain1(GetDomainAndRegistry(gurl1));
  const std::string domain2(GetDomainAndRegistry(gurl2));
  if (!domain1.empty() || !domain2.empty())
    return domain1 == domain2;

  // No domains.  See if the hosts are identical.
  const url_parse::Component host1 =
      gurl1.parsed_for_possibly_invalid_spec().host;
  const url_parse::Component host2 =
      gurl2.parsed_for_possibly_invalid_spec().host;
  if ((host1.len <= 0) || (host1.len != host2.len))
    return false;
  return !strncmp(gurl1.possibly_invalid_spec().data() + host1.begin,
                  gurl2.possibly_invalid_spec().data() + host2.begin,
                  host1.len);
}

// static
size_t RegistryControlledDomainService::GetRegistryLength(
    const GURL& gurl,
    bool allow_unknown_registries) {
  const url_parse::Component host =
      gurl.parsed_for_possibly_invalid_spec().host;
  if (host.len <= 0)
    return std::string::npos;
  if (gurl.HostIsIPAddress())
    return 0;
  return GetInstance()->GetRegistryLengthImpl(
      std::string(gurl.possibly_invalid_spec().data() + host.begin, host.len),
      allow_unknown_registries);
}

// static
size_t RegistryControlledDomainService::GetRegistryLength(
    const std::string& host,
    bool allow_unknown_registries) {
  bool is_ip_address;
  const std::string canon_host(net::CanonicalizeHost(host, &is_ip_address));
  if (canon_host.empty())
    return std::string::npos;
  if (is_ip_address)
    return 0;
  return GetInstance()->GetRegistryLengthImpl(canon_host,
                                              allow_unknown_registries);
}

// static
size_t RegistryControlledDomainService::GetRegistryLength(
    const std::wstring& host,
    bool allow_unknown_registries) {
  bool is_ip_address;
  const std::string canon_host(net::CanonicalizeHost(host, &is_ip_address));
  if (canon_host.empty())
    return std::string::npos;
  if (is_ip_address)
    return 0;
  return GetInstance()->GetRegistryLengthImpl(canon_host,
                                              allow_unknown_registries);
}

// static
std::string RegistryControlledDomainService::GetDomainAndRegistryImpl(
    const std::string& host) {
  DCHECK(!host.empty());

  // Find the length of the registry for this host.
  const size_t registry_length =
      GetInstance()->GetRegistryLengthImpl(host, true);
  if ((registry_length == std::string::npos) || (registry_length == 0))
    return std::string();  // No registry.
  // The "2" in this next line is 1 for the dot, plus a 1-char minimum preceding
  // subcomponent length.
  if (registry_length > (host.length() - 2)) {
    NOTREACHED() <<
        "Host does not have at least one subcomponent before registry!";
    return std::string();
  }

  // Move past the dot preceding the registry, and search for the next previous
  // dot.  Return the host from after that dot, or the whole host when there is
  // no dot.
  const size_t dot = host.rfind('.', host.length() - registry_length - 2);
  if (dot == std::string::npos)
    return host;
  return host.substr(dot + 1);
}

size_t RegistryControlledDomainService::GetRegistryLengthImpl(
    const std::string& host,
    bool allow_unknown_registries) {
  DCHECK(!host.empty());

  // Skip leading dots.
  const size_t host_check_begin = host.find_first_not_of('.');
  if (host_check_begin == std::string::npos)
    return 0;  // Host is only dots.

  // A single trailing dot isn't relevant in this determination, but does need
  // to be included in the final returned length.
  size_t host_check_len = host.length();
  if (host[host_check_len - 1] == '.') {
    --host_check_len;
    DCHECK(host_check_len > 0);  // If this weren't true, the host would be ".",
                                 // and we'd have already returned above.
    if (host[host_check_len - 1] == '.')
      return 0;  // Multiple trailing dots.
  }

  // Walk up the domain tree, most specific to least specific,
  // looking for matches at each level.
  StringSegment match;
  size_t prev_start = std::string::npos;
  size_t curr_start = host_check_begin;
  size_t next_dot = host.find('.', curr_start);
  if (next_dot >= host_check_len)  // Catches std::string::npos as well.
    return 0;  // This can't have a registry + domain.
  while (1) {
    match.Set(host.data(), curr_start, host_check_len - curr_start);
    DomainMap::iterator iter = domain_map_.find(match);
    if (iter != domain_map_.end()) {
      DomainEntry entry = iter->second;
      // Exception rules override wildcard rules when the domain is an exact
      // match, but wildcards take precedence when there's a subdomain.
      if (entry.wildcard && (prev_start != std::string::npos)) {
        // If prev_start == host_check_begin, then the host is the registry
        // itself, so return 0.
        return (prev_start == host_check_begin) ?
            0 : (host.length() - prev_start);
      }

      if (entry.exception) {
        if (next_dot == std::string::npos) {
          // If we get here, we had an exception rule with no dots (e.g.
          // "!foo").  This would only be valid if we had a corresponding
          // wildcard rule, which would have to be "*".  But we explicitly
          // disallow that case, so this kind of rule is invalid.
          NOTREACHED() << "Invalid exception rule";
          return 0;
        }
        return host.length() - next_dot - 1;
      }

      // If curr_start == host_check_begin, then the host is the registry
      // itself, so return 0.
      return (curr_start == host_check_begin) ?
          0 : (host.length() - curr_start);
    }

    if (next_dot >= host_check_len)  // Catches std::string::npos as well.
      break;

    prev_start = curr_start;
    curr_start = next_dot + 1;
    next_dot = host.find('.', curr_start);
  }

  // No rule found in the registry.  curr_start now points to the first
  // character of the last subcomponent of the host, so if we allow unknown
  // registries, return the length of this subcomponent.
  return allow_unknown_registries ? (host.length() - curr_start) : 0;
}

static RegistryControlledDomainService* test_instance_;

// static
RegistryControlledDomainService* RegistryControlledDomainService::SetInstance(
    RegistryControlledDomainService* instance) {
  RegistryControlledDomainService* old_instance = test_instance_;
  test_instance_ = instance;
  return old_instance;
}

struct RegistryControlledDomainServiceSingletonTraits :
    public DefaultSingletonTraits<RegistryControlledDomainService> {
  static RegistryControlledDomainService* New() {
    RegistryControlledDomainService* instance =
        new RegistryControlledDomainService();
    instance->Init();
    return instance;
  }
};

// static
RegistryControlledDomainService* RegistryControlledDomainService::GetInstance()
{
  if (test_instance_)
    return test_instance_;

  return Singleton<RegistryControlledDomainService,
                   RegistryControlledDomainServiceSingletonTraits>::get();
}

// static
void RegistryControlledDomainService::UseDomainData(const std::string& data) {
  RegistryControlledDomainService* instance = GetInstance();
  instance->domain_data_ = data;
  instance->ParseDomainData();
}

void RegistryControlledDomainService::Init() {
<<<<<<< HEAD
  domain_data_ = NetModule::GetResource(IDR_EFFECTIVE_TLD_NAMES);
  if (domain_data_.empty()) {
    // The resource file isn't present for some unit tests, for example.  Fall
    // back to a tiny, basic list of rules in that case.
    domain_data_ = kDefaultDomainData;
  }
  ParseDomainData();
=======
#if defined(OS_MACOSX)
  ParseDomainData(kDefaultDomainData);
#else
  // The resource file isn't present for some unit tests, for example.  Fall
  // back to a tiny, basic list of rules in that case.
  StringPiece res_data = NetModule::GetResource(IDR_EFFECTIVE_TLD_NAMES);
  ParseDomainData(!res_data.empty() ? res_data : kDefaultDomainData);
#endif
>>>>>>> 5d99fccd
}

void RegistryControlledDomainService::ParseDomainData() {
  domain_map_.clear();

  StringSegment rule;
  size_t line_end = 0;
  size_t line_start = 0;
  while (line_start < domain_data_.size()) {
    line_end = domain_data_.find('\n', line_start);
    if (line_end == std::string::npos)
      line_end = domain_data_.size();
    rule.Set(domain_data_.data(), line_start, line_end - line_start);
    AddRule(&rule);
    line_start = line_end + 1;
  }
}

void RegistryControlledDomainService::AddRule(StringSegment* rule) {
  // Determine rule properties.
  size_t property_offset = 0;
  bool exception = false;
  bool wild = false;

  // Valid rules may be either wild or exceptions, but not both.
  if (rule->CharAt(0) == '!') {
    exception = true;
    property_offset = 1;
  } else if (rule->CharAt(0) == '*' && rule->CharAt(1) == '.') {
    wild = true;
    property_offset = 2;
  }

  // Find or create an entry for this host.
  rule->TrimFromStart(property_offset);
  DomainEntry entry;
  DomainMap::iterator iter = domain_map_.find(*rule);
  if (iter != domain_map_.end())
    entry = iter->second;

  entry.exception |= exception;
  entry.wildcard  |= wild;
  domain_map_[*rule] = entry;
}

bool RegistryControlledDomainService::StringSegment::operator<(
    const StringSegment &other) const {
  // If the segments are of equal length, compare their contents; otherwise,
  // the shorter segment is "less than" the longer one.
  if (len_ == other.len_) {
    int comparison = strncmp(data_ + begin_, other.data_ + other.begin_, len_);
    return (comparison < 0);
  }
  return (len_ < other.len_);
}

}  // namespace net<|MERGE_RESOLUTION|>--- conflicted
+++ resolved
@@ -171,6 +171,7 @@
     return std::string();  // No registry.
   // The "2" in this next line is 1 for the dot, plus a 1-char minimum preceding
   // subcomponent length.
+  DCHECK(host.length() >= 2);
   if (registry_length > (host.length() - 2)) {
     NOTREACHED() <<
         "Host does not have at least one subcomponent before registry!";
@@ -209,27 +210,25 @@
 
   // Walk up the domain tree, most specific to least specific,
   // looking for matches at each level.
-  StringSegment match;
   size_t prev_start = std::string::npos;
   size_t curr_start = host_check_begin;
   size_t next_dot = host.find('.', curr_start);
   if (next_dot >= host_check_len)  // Catches std::string::npos as well.
     return 0;  // This can't have a registry + domain.
   while (1) {
-    match.Set(host.data(), curr_start, host_check_len - curr_start);
-    DomainMap::iterator iter = domain_map_.find(match);
-    if (iter != domain_map_.end()) {
-      DomainEntry entry = iter->second;
+    DomainSet::iterator iter = domain_set_.find(
+      DomainEntry(host.data() + curr_start, host_check_len - curr_start));
+    if (iter != domain_set_.end()) {
       // Exception rules override wildcard rules when the domain is an exact
       // match, but wildcards take precedence when there's a subdomain.
-      if (entry.wildcard && (prev_start != std::string::npos)) {
+      if (iter->attributes.wildcard && (prev_start != std::string::npos)) {
         // If prev_start == host_check_begin, then the host is the registry
         // itself, so return 0.
         return (prev_start == host_check_begin) ?
             0 : (host.length() - prev_start);
       }
 
-      if (entry.exception) {
+      if (iter->attributes.exception) {
         if (next_dot == std::string::npos) {
           // If we get here, we had an exception rule with no dots (e.g.
           // "!foo").  This would only be valid if we had a corresponding
@@ -271,43 +270,23 @@
   return old_instance;
 }
 
-struct RegistryControlledDomainServiceSingletonTraits :
-    public DefaultSingletonTraits<RegistryControlledDomainService> {
-  static RegistryControlledDomainService* New() {
-    RegistryControlledDomainService* instance =
-        new RegistryControlledDomainService();
-    instance->Init();
-    return instance;
-  }
-};
-
 // static
 RegistryControlledDomainService* RegistryControlledDomainService::GetInstance()
 {
   if (test_instance_)
     return test_instance_;
 
-  return Singleton<RegistryControlledDomainService,
-                   RegistryControlledDomainServiceSingletonTraits>::get();
+  return Singleton<RegistryControlledDomainService>::get();
 }
 
 // static
 void RegistryControlledDomainService::UseDomainData(const std::string& data) {
   RegistryControlledDomainService* instance = GetInstance();
-  instance->domain_data_ = data;
-  instance->ParseDomainData();
+  instance->copied_domain_data_ = data;
+  instance->ParseDomainData(instance->copied_domain_data_);
 }
 
 void RegistryControlledDomainService::Init() {
-<<<<<<< HEAD
-  domain_data_ = NetModule::GetResource(IDR_EFFECTIVE_TLD_NAMES);
-  if (domain_data_.empty()) {
-    // The resource file isn't present for some unit tests, for example.  Fall
-    // back to a tiny, basic list of rules in that case.
-    domain_data_ = kDefaultDomainData;
-  }
-  ParseDomainData();
-=======
 #if defined(OS_MACOSX)
   ParseDomainData(kDefaultDomainData);
 #else
@@ -316,61 +295,45 @@
   StringPiece res_data = NetModule::GetResource(IDR_EFFECTIVE_TLD_NAMES);
   ParseDomainData(!res_data.empty() ? res_data : kDefaultDomainData);
 #endif
->>>>>>> 5d99fccd
-}
-
-void RegistryControlledDomainService::ParseDomainData() {
-  domain_map_.clear();
-
-  StringSegment rule;
+}
+
+void RegistryControlledDomainService::ParseDomainData(const StringPiece& data) {
+  domain_set_.clear();
+
   size_t line_end = 0;
   size_t line_start = 0;
-  while (line_start < domain_data_.size()) {
-    line_end = domain_data_.find('\n', line_start);
-    if (line_end == std::string::npos)
-      line_end = domain_data_.size();
-    rule.Set(domain_data_.data(), line_start, line_end - line_start);
-    AddRule(&rule);
+  while (line_start < data.size()) {
+    line_end = data.find('\n', line_start);
+    if (line_end == StringPiece::npos)
+      line_end = data.size();
+    AddRule(StringPiece(data.data() + line_start, line_end - line_start));
     line_start = line_end + 1;
   }
 }
 
-void RegistryControlledDomainService::AddRule(StringSegment* rule) {
-  // Determine rule properties.
-  size_t property_offset = 0;
-  bool exception = false;
-  bool wild = false;
+void RegistryControlledDomainService::AddRule(const StringPiece& rule_str) {
+  DomainEntry rule(rule_str.data(), rule_str.size());
 
   // Valid rules may be either wild or exceptions, but not both.
-  if (rule->CharAt(0) == '!') {
-    exception = true;
-    property_offset = 1;
-  } else if (rule->CharAt(0) == '*' && rule->CharAt(1) == '.') {
-    wild = true;
-    property_offset = 2;
-  }
-
-  // Find or create an entry for this host.
-  rule->TrimFromStart(property_offset);
-  DomainEntry entry;
-  DomainMap::iterator iter = domain_map_.find(*rule);
-  if (iter != domain_map_.end())
-    entry = iter->second;
-
-  entry.exception |= exception;
-  entry.wildcard  |= wild;
-  domain_map_[*rule] = entry;
-}
-
-bool RegistryControlledDomainService::StringSegment::operator<(
-    const StringSegment &other) const {
-  // If the segments are of equal length, compare their contents; otherwise,
-  // the shorter segment is "less than" the longer one.
-  if (len_ == other.len_) {
-    int comparison = strncmp(data_ + begin_, other.data_ + other.begin_, len_);
-    return (comparison < 0);
-  }
-  return (len_ < other.len_);
+  if (rule.starts_with("!")) {
+    rule.remove_prefix(1);
+    rule.attributes.exception = true;
+  } else if (rule.starts_with("*.")) {
+    rule.remove_prefix(2);
+    rule.attributes.wildcard = true;
+  }
+
+  DomainSet::iterator prev_rule = domain_set_.find(rule);
+  if (prev_rule != domain_set_.end()) {
+    // We found a rule with the same domain, combine the attributes.
+    // This could happen for example when a domain is both a wildcard
+    // and an exception (ex *.google.com and !google.com).  Sets are immutable,
+    // we'll erase the old one, and insert a new one with the new attributes.
+    rule.attributes.Combine(prev_rule->attributes);
+    domain_set_.erase(prev_rule);
+  }
+
+  domain_set_.insert(rule);
 }
 
 }  // namespace net