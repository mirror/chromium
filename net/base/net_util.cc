--- conflicted
+++ resolved
@@ -1,31 +1,6 @@
-// Copyright 2008, Google Inc.
-// All rights reserved.
-//
-// Redistribution and use in source and binary forms, with or without
-// modification, are permitted provided that the following conditions are
-// met:
-//
-//    * Redistributions of source code must retain the above copyright
-// notice, this list of conditions and the following disclaimer.
-//    * Redistributions in binary form must reproduce the above
-// copyright notice, this list of conditions and the following disclaimer
-// in the documentation and/or other materials provided with the
-// distribution.
-//    * Neither the name of Google Inc. nor the names of its
-// contributors may be used to endorse or promote products derived from
-// this software without specific prior written permission.
-//
-// THIS SOFTWARE IS PROVIDED BY THE COPYRIGHT HOLDERS AND CONTRIBUTORS
-// "AS IS" AND ANY EXPRESS OR IMPLIED WARRANTIES, INCLUDING, BUT NOT
-// LIMITED TO, THE IMPLIED WARRANTIES OF MERCHANTABILITY AND FITNESS FOR
-// A PARTICULAR PURPOSE ARE DISCLAIMED. IN NO EVENT SHALL THE COPYRIGHT
-// OWNER OR CONTRIBUTORS BE LIABLE FOR ANY DIRECT, INDIRECT, INCIDENTAL,
-// SPECIAL, EXEMPLARY, OR CONSEQUENTIAL DAMAGES (INCLUDING, BUT NOT
-// LIMITED TO, PROCUREMENT OF SUBSTITUTE GOODS OR SERVICES; LOSS OF USE,
-// DATA, OR PROFITS; OR BUSINESS INTERRUPTION) HOWEVER CAUSED AND ON ANY
-// THEORY OF LIABILITY, WHETHER IN CONTRACT, STRICT LIABILITY, OR TORT
-// (INCLUDING NEGLIGENCE OR OTHERWISE) ARISING IN ANY WAY OUT OF THE USE
-// OF THIS SOFTWARE, EVEN IF ADVISED OF THE POSSIBILITY OF SUCH DAMAGE.
+// Copyright (c) 2006-2008 The Chromium Authors. All rights reserved.
+// Use of this source code is governed by a BSD-style license that can be
+// found in the LICENSE file.
 
 #include <algorithm>
 #include <unicode/ucnv.h>
@@ -34,8 +9,10 @@
 #include <unicode/uniset.h>
 #include <unicode/uscript.h>
 #include <unicode/uset.h>
+
+#ifdef OS_WIN
 #include <windows.h>
-#include <wininet.h>
+#endif
 
 #include "net/base/net_util.h"
 
@@ -44,10 +21,13 @@
 #include "base/logging.h"
 #include "base/path_service.h"
 #include "base/scoped_ptr.h"
+#include "base/string_escape.h"
+#include "base/string_piece.h"
 #include "base/string_tokenizer.h"
 #include "base/string_util.h"
+#include "base/sys_string_conversions.h"
 #include "base/time.h"
-#include "base/string_escape.h"
+#include "base/time_format.h"
 #include "googleurl/src/gurl.h"
 #include "googleurl/src/url_canon.h"
 #include "googleurl/src/url_parse.h"
@@ -149,16 +129,16 @@
   match.append(name);
   match.push_back(':');
 
-  STR::const_iterator begin =
+  typename STR::const_iterator begin =
       search(headers.begin(), headers.end(), match.begin(), match.end(),
-             CaseInsensitiveCompareASCII<STR::value_type>());
+             CaseInsensitiveCompareASCII<typename STR::value_type>());
 
   if (begin == headers.end())
     return STR();
 
   begin += match.length();
 
-  STR::const_iterator end = find(begin, headers.end(), '\n');
+  typename STR::const_iterator end = find(begin, headers.end(), '\n');
 
   STR ret;
   TrimWhitespace(STR(begin, end), TRIM_ALL, &ret);
@@ -168,7 +148,7 @@
 // TODO(jungshik): We have almost identical hex-decoding code else where.
 // Consider refactoring and moving it somewhere(base?). Bug 1224311
 inline bool IsHexDigit(unsigned char c) {
-  return ('0' <= c && c <= '9' || 'A' <= c && c <= 'F' || 'a' <= c && c <= 'f');
+  return (('0' <= c && c <= '9') || ('A' <= c && c <= 'F') || ('a' <= c && c <= 'f'));
 }
 
 inline unsigned char HexToInt(unsigned char c) {
@@ -219,7 +199,7 @@
                        const std::string& charset, std::string* output) {
   std::string decoded;
   if (enc_type == B_ENCODING) {
-    if (!Base64Decode(part, &decoded)) {
+    if (!net::Base64Decode(part, &decoded)) {
       return false;
     }
   } else {
@@ -260,7 +240,7 @@
     if (IsStringUTF8(encoded_word.c_str())) {
       *output = encoded_word;
     } else {
-      *output = WideToUTF8(NativeMBToWide(encoded_word));
+      *output = WideToUTF8(base::SysNativeMBToWide(encoded_word));
     }
     *is_rfc2047 = false;
     return true;
@@ -394,9 +374,9 @@
 template<typename STR>
 STR GetHeaderParamValueT(const STR& header, const STR& param_name) {
   // This assumes args are formatted exactly like "bla; arg1=value; arg2=value".
-  STR::const_iterator param_begin =
+  typename STR::const_iterator param_begin =
       search(header.begin(), header.end(), param_name.begin(), param_name.end(),
-             CaseInsensitiveCompareASCII<STR::value_type>());
+             CaseInsensitiveCompareASCII<typename STR::value_type>());
 
   if (param_begin == header.end())
     return STR();
@@ -405,7 +385,7 @@
   STR whitespace;
   whitespace.push_back(' ');
   whitespace.push_back('\t');
-  const STR::size_type equals_offset =
+  const typename STR::size_type equals_offset =
       header.find_first_not_of(whitespace, param_begin - header.begin());
   if (equals_offset == STR::npos || header.at(equals_offset) != '=')
     return STR();
@@ -414,7 +394,7 @@
   if (param_begin == header.end())
     return STR();
 
-  STR::const_iterator param_end;
+  typename STR::const_iterator param_end;
   if (*param_begin == '"') {
     param_end = find(param_begin+1, header.end(), '"');
     if (param_end == header.end())
@@ -445,8 +425,8 @@
   }
 }
 
-bool IsIDNComponentInSingleScript(const wchar_t* str, int str_len) {
-  UScriptCode first_script;
+bool IsIDNComponentInSingleScript(const char16* str, int str_len) {
+  UScriptCode first_script = USCRIPT_INVALID_CODE;
   bool is_first = true;
 
   int i = 0;
@@ -485,7 +465,7 @@
 
 // Returns true if the given Unicode host component is safe to display to the
 // user.
-bool IsIDNComponentSafe(const wchar_t* str,
+bool IsIDNComponentSafe(const char16* str,
                         int str_len,
                         const std::wstring& languages) {
   // Most common cases (non-IDN) do not reach here so that we don't
@@ -591,10 +571,10 @@
 // Converts one component of a host (between dots) to IDN if safe. The result
 // will be APPENDED to the given output string and  will be the same as the
 // input if it is not IDN or the IDN is unsafe to display.
-void IDNToUnicodeOneComponent(const wchar_t* comp,
+void IDNToUnicodeOneComponent(const char16* comp,
                               int comp_len,
                               const std::wstring& languages,
-                              std::wstring* out) {
+                              string16* out) {
   DCHECK(comp_len >= 0);
   if (comp_len == 0)
     return;
@@ -605,7 +585,8 @@
   size_t host_begin_in_output = out->size();
 
   // Just copy the input if it can't be an IDN component.
-  if (comp_len < 4 || wcsncmp(comp, L"xn--", 4)) {
+  if (comp_len < 4 ||
+      comp[0] != 'x' || comp[1] != 'n' || comp[2] != '-' || comp[3] != '-') {
     out->resize(host_begin_in_output + comp_len);
     for (int i = 0; i < comp_len; i++)
       (*out)[host_begin_in_output + i] = comp[i];
@@ -613,11 +594,11 @@
   }
 
   while (true) {
+    UErrorCode status = U_ZERO_ERROR;
     out->resize(out->size() + extra_space);
-    UErrorCode status = U_ZERO_ERROR;
-    int output_chars = uidna_IDNToUnicode(
-        comp, comp_len, &(*out)[host_begin_in_output], extra_space,
-        UIDNA_DEFAULT, NULL, &status);
+    int output_chars =
+        uidna_IDNToUnicode(comp, comp_len, &(*out)[host_begin_in_output],
+                           extra_space, UIDNA_DEFAULT, NULL, &status);
     if (status == U_ZERO_ERROR) {
       // Converted successfully.
       out->resize(host_begin_in_output + output_chars);
@@ -644,29 +625,9 @@
     (*out)[host_begin_in_output + i] = comp[i];
 }
 
-// Convert a FILETIME to a localized string. |filetime| may be NULL.
-// TODO(tc): Remove this once bug 1164516 is fixed.
-std::wstring LocalizedDateTime(const FILETIME* filetime) {
-  if (!filetime)
-    return std::wstring();
-
-  Time time = Time::FromFileTime(*filetime);
-  scoped_ptr<DateFormat> formatter(DateFormat::createDateTimeInstance(
-      DateFormat::kShort));
-  UnicodeString date_string;
-  formatter->format(static_cast<UDate>(time.ToDoubleT() * 1000), date_string);
-
-  std::wstring formatted;
-  int capacity = date_string.length() + 1;
-  UErrorCode error = U_ZERO_ERROR;
-  date_string.extract(static_cast<UChar*>(WriteInto(&formatted, capacity)),
-                      capacity, error);
-  return formatted;
-}
-
 }  // namespace
 
-namespace net_util {
+namespace net {
 
 GURL FilePathToFileURL(const std::wstring& file_path) {
   // Produce a URL like "file:///C:/foo" for a regular file, or
@@ -688,78 +649,11 @@
 
   ReplaceSubstringsAfterOffset(&url_str, 0, L"#", L"%23");
 
+#if defined(WCHAR_T_IS_UTF32)
+  return GURL(WideToUTF8(url_str));
+#else
   return GURL(url_str);
-}
-
-bool FileURLToFilePath(const GURL& url, std::wstring* file_path) {
-  file_path->clear();
-
-  if (!url.is_valid())
-    return false;
-
-  std::string path;
-  std::string host = url.host();
-  if (host.empty()) {
-    // URL contains no host, the path is the filename. In this case, the path
-    // will probably be preceeded with a slash, as in "/C:/foo.txt", so we
-    // trim out that here.
-    path = url.path();
-    size_t first_non_slash = path.find_first_not_of("/\\");
-    if (first_non_slash != std::string::npos && first_non_slash > 0)
-      path.erase(0, first_non_slash);
-  } else {
-    // URL contains a host: this means it's UNC. We keep the preceeding slash
-    // on the path.
-    path = "\\\\";
-    path.append(host);
-    path.append(url.path());
-  }
-
-  if (path.empty())
-    return false;
-  std::replace(path.begin(), path.end(), '/', '\\');
-
-  // GURL stores strings as percent-encoded UTF-8, this will undo if possible.
-  path = UnescapeURLComponent(path,
-      UnescapeRule::SPACES | UnescapeRule::URL_SPECIAL_CHARS);
-
-  if (!IsStringUTF8(path.c_str())) {
-    // Not UTF-8, assume encoding is native codepage and we're done. We know we
-    // are giving the conversion function a nonempty string, and it may fail if
-    // the given string is not in the current encoding and give us an empty
-    // string back. We detect this and report failure.
-    *file_path = NativeMBToWide(path);
-    return !file_path->empty();
-  }
-  file_path->assign(UTF8ToWide(path));
-
-  // Now we have an unescaped filename, but are still not sure about its
-  // encoding. For example, each character could be part of a UTF-8 string.
-  if (file_path->empty() || !IsString8Bit(*file_path)) {
-    // assume our 16-bit encoding is correct if it won't fit into an 8-bit
-    // string
-    return true;
-  }
-
-  // Convert our narrow string into the native wide path.
-  std::string narrow;
-  if (!WideToLatin1(*file_path, &narrow)) {
-    NOTREACHED() << "Should have filtered out non-8-bit strings above.";
-    return false;
-  }
-  if (IsStringUTF8(narrow.c_str())) {
-    // Our string actually looks like it could be UTF-8, convert to 8-bit
-    // UTF-8 and then to the corresponding wide string.
-    *file_path = UTF8ToWide(narrow);
-  } else {
-    // Our wide string contains only 8-bit characters and it's not UTF-8, so
-    // we assume it's in the native codepage.
-    *file_path = NativeMBToWide(narrow);
-  }
-
-  // Fail if 8-bit -> wide conversion failed and gave us an empty string back
-  // (we already filtered out empty strings above).
-  return !file_path->empty();
+#endif
 }
 
 std::wstring GetSpecificHeader(const std::wstring& headers,
@@ -808,41 +702,56 @@
                   const std::wstring& languages,
                   std::wstring* out) {
   // Convert the ASCII input to a wide string for ICU.
-  std::wstring wide_input;
-  wide_input.reserve(host_len);
+  string16 input16;
+  input16.reserve(host_len);
   for (int i = 0; i < host_len; i++)
-    wide_input.push_back(host[i]);
+    input16.push_back(host[i]);
+
+  string16 out16;
+  // The output string is appended to, so convert what's already there if
+  // needed.
+#if defined(WCHAR_T_IS_UTF32)
+  WideToUTF16(out->data(), out->length(), &out16);
+  out->clear();  // for equivalence with the swap below
+#elif defined(WCHAR_T_IS_UTF16)
+  out->swap(out16);
+#endif
 
   // Do each component of the host separately, since we enforce script matching
   // on a per-component basis.
   size_t cur_begin = 0;  // Beginning of the current component (inclusive).
-  while (cur_begin < wide_input.size()) {
+  while (cur_begin < input16.size()) {
     // Find the next dot or the end of the string.
-    size_t next_dot = wide_input.find_first_of('.', cur_begin);
+    size_t next_dot = input16.find_first_of('.', cur_begin);
     if (next_dot == std::wstring::npos)
-      next_dot = wide_input.size();  // For getting the last component.
+      next_dot = input16.size();  // For getting the last component.
 
     if (next_dot > cur_begin) {
       // Add the substring that we just found.
-      IDNToUnicodeOneComponent(&wide_input[cur_begin],
+      IDNToUnicodeOneComponent(&input16[cur_begin],
                                static_cast<int>(next_dot - cur_begin),
                                languages,
-                               out);
+                               &out16);
     }
 
     // Need to add the dot we just found (if we found one). This needs to be
     // done before we break out below in case the URL ends in a dot.
-    if (next_dot < wide_input.size())
-      out->push_back('.');
+    if (next_dot < input16.size())
+      out16.push_back('.');
     else
       break;  // No more components left.
 
     cur_begin = next_dot + 1;
   }
-}
-
-template <typename str>
-std::string CanonicalizeHost(const str& host, bool* is_ip_address) {
+
+#if defined(WCHAR_T_IS_UTF32)
+  UTF16ToWide(out16.data(), out16.length(), out);
+#elif defined(WCHAR_T_IS_UTF16)
+  out->swap(out16);
+#endif
+}
+
+std::string CanonicalizeHost(const std::string& host, bool* is_ip_address) {
   // Try to canonicalize the host.
   const url_parse::Component raw_host_component(0,
       static_cast<int>(host.length()));
@@ -869,19 +778,19 @@
 
   // Return the host as a string, stripping any unnecessary bits off the ends.
   if ((canon_host_component.begin == 0) &&
-      (canon_host_component.len == canon_host.length()))
+      (static_cast<size_t>(canon_host_component.len) == canon_host.length()))
     return canon_host;
   return canon_host.substr(canon_host_component.begin,
                            canon_host_component.len);
 }
 
-// Forcibly instantiate narrow and wide versions of this function so we don't
-// need to put the function definition in the header.
-template std::string CanonicalizeHost<std::string>(const std::string& host,
-                                                   bool* is_ip_address);
-template std::string CanonicalizeHost<std::wstring>(const std::wstring& host,
-                                                    bool* is_ip_address);
-
+std::string CanonicalizeHost(const std::wstring& host, bool* is_ip_address) {
+  std::string converted_host;
+  WideToUTF8(host.c_str(), host.length(), &converted_host);
+  return CanonicalizeHost(converted_host, is_ip_address);
+}
+  
+#ifdef OS_WIN
 std::string GetDirectoryListingHeader(const std::string& title) {
   std::string result = NetModule::GetResource(IDR_DIR_HEADER_HTML);
   if (result.empty()) {
@@ -916,13 +825,19 @@
 
   result.append(",");
 
-  string_escape::JavascriptDoubleQuote(
-      LocalizedDateTime(modified), true, &result);
+  std::wstring modified_str;
+  // |modified| can be NULL in FTP listings.
+  if (modified) {
+    Time time(Time::FromFileTime(*modified));
+    modified_str = base::TimeFormatShortDateAndTime(time);
+  }
+  string_escape::JavascriptDoubleQuote(modified_str, true, &result);
 
   result.append(");</script>\n");
 
   return result;
 }
+#endif
 
 std::wstring StripWWW(const std::wstring& text) {
   const std::wstring www(L"www.");
@@ -998,8 +913,4 @@
   return IsPortAllowedByDefault(port);
 }
 
-<<<<<<< HEAD
-}  // namespace net_util
-=======
-}  // namespace net
->>>>>>> b8afeda4
+}  // namespace net