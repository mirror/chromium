--- conflicted
+++ resolved
@@ -647,81 +647,7 @@
   return GURL(WideToUTF8(url_str));
 #else
   return GURL(url_str);
-<<<<<<< HEAD
-}
-
-bool FileURLToFilePath(const GURL& url, std::wstring* file_path) {
-  file_path->clear();
-
-  if (!url.is_valid())
-    return false;
-
-  std::string path;
-  std::string host = url.host();
-  if (host.empty()) {
-    // URL contains no host, the path is the filename. In this case, the path
-    // will probably be preceeded with a slash, as in "/C:/foo.txt", so we
-    // trim out that here.
-    path = url.path();
-    size_t first_non_slash = path.find_first_not_of("/\\");
-    if (first_non_slash != std::string::npos && first_non_slash > 0)
-      path.erase(0, first_non_slash);
-  } else {
-    // URL contains a host: this means it's UNC. We keep the preceeding slash
-    // on the path.
-    path = "\\\\";
-    path.append(host);
-    path.append(url.path());
-  }
-
-  if (path.empty())
-    return false;
-  std::replace(path.begin(), path.end(), '/', '\\');
-
-  // GURL stores strings as percent-encoded UTF-8, this will undo if possible.
-  path = UnescapeURLComponent(path,
-      UnescapeRule::SPACES | UnescapeRule::URL_SPECIAL_CHARS);
-
-  if (!IsStringUTF8(path.c_str())) {
-    // Not UTF-8, assume encoding is native codepage and we're done. We know we
-    // are giving the conversion function a nonempty string, and it may fail if
-    // the given string is not in the current encoding and give us an empty
-    // string back. We detect this and report failure.
-    *file_path = NativeMBToWide(path);
-    return !file_path->empty();
-  }
-  file_path->assign(UTF8ToWide(path));
-
-  // Now we have an unescaped filename, but are still not sure about its
-  // encoding. For example, each character could be part of a UTF-8 string.
-  if (file_path->empty() || !IsString8Bit(*file_path)) {
-    // assume our 16-bit encoding is correct if it won't fit into an 8-bit
-    // string
-    return true;
-  }
-
-  // Convert our narrow string into the native wide path.
-  std::string narrow;
-  if (!WideToLatin1(*file_path, &narrow)) {
-    NOTREACHED() << "Should have filtered out non-8-bit strings above.";
-    return false;
-  }
-  if (IsStringUTF8(narrow.c_str())) {
-    // Our string actually looks like it could be UTF-8, convert to 8-bit
-    // UTF-8 and then to the corresponding wide string.
-    *file_path = UTF8ToWide(narrow);
-  } else {
-    // Our wide string contains only 8-bit characters and it's not UTF-8, so
-    // we assume it's in the native codepage.
-    *file_path = NativeMBToWide(narrow);
-  }
-
-  // Fail if 8-bit -> wide conversion failed and gave us an empty string back
-  // (we already filtered out empty strings above).
-  return !file_path->empty();
-=======
 #endif
->>>>>>> 4db48af7
 }
 
 std::wstring GetSpecificHeader(const std::wstring& headers,
