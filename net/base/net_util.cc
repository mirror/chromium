// Copyright (c) 2006-2008 The Chromium Authors. All rights reserved.
// Use of this source code is governed by a BSD-style license that can be
// found in the LICENSE file.

#include <algorithm>
#include <unicode/ucnv.h>
#include <unicode/uidna.h>
#include <unicode/ulocdata.h>
#include <unicode/uniset.h>
#include <unicode/uscript.h>
#include <unicode/uset.h>

#ifdef OS_WIN
#include <windows.h>
#endif

#include "net/base/net_util.h"

#include "base/basictypes.h"
#include "base/file_util.h"
#include "base/logging.h"
#include "base/path_service.h"
#include "base/scoped_ptr.h"
#include "base/string_escape.h"
#include "base/string_piece.h"
#include "base/string_tokenizer.h"
#include "base/string_util.h"
#include "base/sys_string_conversions.h"
#include "base/time.h"
#include "base/time_format.h"
#include "googleurl/src/gurl.h"
#include "googleurl/src/url_canon.h"
#include "googleurl/src/url_parse.h"
#include "net/base/escape.h"
#include "net/base/net_module.h"
#include "net/base/base64.h"
#include "unicode/datefmt.h"

<<<<<<< HEAD
=======
#if !defined(OS_MACOSX)
#include "net_resources.h"
#endif

using base::Time;

>>>>>>> 5d99fccd
namespace {

// what we prepend to get a file URL
static const wchar_t kFileURLPrefix[] = L"file:///";

// The general list of blocked ports. Will be blocked unless a specific
// protocol overrides it. (Ex: ftp can use ports 20 and 21)
static const int kRestrictedPorts[] = {
  1,    // tcpmux
  7,    // echo
  9,    // discard
  11,   // systat
  13,   // daytime
  15,   // netstat
  17,   // qotd
  19,   // chargen
  20,   // ftp data
  21,   // ftp access
  22,   // ssh
  23,   // telnet
  25,   // smtp
  37,   // time
  42,   // name
  43,   // nicname
  53,   // domain
  77,   // priv-rjs
  79,   // finger
  87,   // ttylink
  95,   // supdup
  101,  // hostriame
  102,  // iso-tsap
  103,  // gppitnp
  104,  // acr-nema
  109,  // pop2
  110,  // pop3
  111,  // sunrpc
  113,  // auth
  115,  // sftp
  117,  // uucp-path
  119,  // nntp
  123,  // NTP
  135,  // loc-srv /epmap
  139,  // netbios
  143,  // imap2
  179,  // BGP
  389,  // ldap
  465,  // smtp+ssl
  512,  // print / exec
  513,  // login
  514,  // shell
  515,  // printer
  526,  // tempo
  530,  // courier
  531,  // chat
  532,  // netnews
  540,  // uucp
  556,  // remotefs
  563,  // nntp+ssl
  587,  // stmp?
  601,  // ??
  636,  // ldap+ssl
  993,  // ldap+ssl
  995,  // pop3+ssl
  2049, // nfs
  4045, // lockd
  6000, // X11
};

// FTP overrides the following restricted ports.
static const int kAllowedFtpPorts[] = {
  21,   // ftp data
  22,   // ssh
};

template<typename STR>
STR GetSpecificHeaderT(const STR& headers, const STR& name) {
  // We want to grab the Value from the "Key: Value" pairs in the headers,
  // which should look like this (no leading spaces, \n-separated) (we format
  // them this way in url_request_inet.cc):
  //    HTTP/1.1 200 OK\n
  //    ETag: "6d0b8-947-24f35ec0"\n
  //    Content-Length: 2375\n
  //    Content-Type: text/html; charset=UTF-8\n
  //    Last-Modified: Sun, 03 Sep 2006 04:34:43 GMT\n
  if (headers.empty())
    return STR();

  STR match;
  match.push_back('\n');
  match.append(name);
  match.push_back(':');

  typename STR::const_iterator begin =
      search(headers.begin(), headers.end(), match.begin(), match.end(),
             CaseInsensitiveCompareASCII<typename STR::value_type>());

  if (begin == headers.end())
    return STR();

  begin += match.length();

  typename STR::const_iterator end = find(begin, headers.end(), '\n');

  STR ret;
  TrimWhitespace(STR(begin, end), TRIM_ALL, &ret);
  return ret;
}

// TODO(jungshik): We have almost identical hex-decoding code else where.
// Consider refactoring and moving it somewhere(base?). Bug 1224311
inline bool IsHexDigit(unsigned char c) {
  return (('0' <= c && c <= '9') || ('A' <= c && c <= 'F') || ('a' <= c && c <= 'f'));
}

inline unsigned char HexToInt(unsigned char c) {
  DCHECK(IsHexDigit(c));
  static unsigned char kOffset[4] = {0, 0x30u, 0x37u, 0x57u};
  return c - kOffset[(c >> 5) & 3];
}

// Similar to Base64Decode. Decodes a Q-encoded string to a sequence
// of bytes. If input is invalid, return false.
bool QPDecode(const std::string& input, std::string* output) {
  std::string temp;
  temp.reserve(input.size());
  std::string::const_iterator it = input.begin();
  while (it != input.end()) {
    if (*it == '_') {
      temp.push_back(' ');
    } else if (*it == '=') {
      if (input.end() - it < 3) {
        return false;
      }
      if (IsHexDigit(static_cast<unsigned char>(*(it + 1))) &&
          IsHexDigit(static_cast<unsigned char>(*(it + 2)))) {
        unsigned char ch = HexToInt(*(it + 1)) * 16 + HexToInt(*(it + 2));
        temp.push_back(static_cast<char>(ch));
        ++it;
        ++it;
      } else {
        return false;
      }
    } else if (0x20 < *it && *it < 0x7F) {
      // In a Q-encoded word, only printable ASCII characters
      // represent themselves. Besides, space, '=', '_' and '?' are
      // not allowed, but they're already filtered out.
      DCHECK(*it != 0x3D && *it != 0x5F && *it != 0x3F);
      temp.push_back(*it);
    } else {
      return false;
    }
    ++it;
  }
  output->swap(temp);
  return true;
}

enum RFC2047EncodingType {Q_ENCODING, B_ENCODING};
bool DecodeBQEncoding(const std::string& part, RFC2047EncodingType enc_type,
                       const std::string& charset, std::string* output) {
  std::string decoded;
  if (enc_type == B_ENCODING) {
    if (!net::Base64Decode(part, &decoded)) {
      return false;
    }
  } else {
    if (!QPDecode(part, &decoded)) {
      return false;
    }
  }

  UErrorCode err = U_ZERO_ERROR;
  UConverter* converter(ucnv_open(charset.c_str(), &err));
  if (U_FAILURE(err)) {
    return false;
  }

  // A single byte in a legacy encoding can be expanded to 3 bytes in UTF-8.
  // A 'two-byte character' in a legacy encoding can be expanded to 4 bytes
  // in UTF-8. Therefore, the expansion ratio is 3 at most.
  int length = static_cast<int>(decoded.length());
  char* buf = WriteInto(output, length * 3);
  length = ucnv_toAlgorithmic(UCNV_UTF8, converter, buf, length * 3,
      decoded.data(), length, &err);
  ucnv_close(converter);
  if (U_FAILURE(err)) {
    return false;
  }
  output->resize(length);
  return true;
}

bool DecodeWord(const std::string& encoded_word,
                bool *is_rfc2047,
                std::string* output) {
  // TODO(jungshik) : Revisit this later. Do we want to pass through non-ASCII
  // strings which can be mozibake?  WinHTTP converts a raw 8bit string
  // UTF-16 assuming it's in the OS default encoding.
  if (!IsStringASCII(encoded_word)) {
    // Try falling back to the NativeMB encoding if the raw input is not UTF-8.
    if (IsStringUTF8(encoded_word)) {
      *output = encoded_word;
    } else {
      *output = WideToUTF8(base::SysNativeMBToWide(encoded_word));
    }
    *is_rfc2047 = false;
    return true;
  }

  // RFC 2047 : one of encoding methods supported by Firefox and relatively
  // widely used by web servers.
  // =?charset?<E>?<encoded string>?= where '<E>' is either 'B' or 'Q'.
  // We don't care about the length restriction (72 bytes) because
  // many web servers generate encoded words longer than the limit.
  std::string tmp;
  *is_rfc2047 = true;
  int part_index = 0;
  std::string charset;
  StringTokenizer t(encoded_word, "?");
  RFC2047EncodingType enc_type = Q_ENCODING;
  while (*is_rfc2047 && t.GetNext()) {
    std::string part = t.token();
    switch (part_index) {
      case 0:
        if (part != "=") {
          *is_rfc2047 = false;
          break;
        }
        ++part_index;
        break;
      case 1:
        // Do we need charset validity check here?
        charset = part;
        ++part_index;
        break;
      case 2:
        if (part.size() > 1 ||
            part.find_first_of("bBqQ") == std::string::npos) {
          *is_rfc2047 = false;
          break;
        }
        if (part[0] == 'b' || part[0] == 'B') {
          enc_type = B_ENCODING;
        }
        ++part_index;
        break;
      case 3:
        *is_rfc2047 = DecodeBQEncoding(part, enc_type, charset, &tmp);
        if (!*is_rfc2047) {
          // Last minute failure. Invalid B/Q encoding. Rather than
          // passing it through, return now.
          return false;
        }
        ++part_index;
        break;
      case 4:
        if (part != "=") {
          // Another last minute failure !
          // Likely to be a case of two encoded-words in a row or
          // an encoded word followed by a non-encoded word. We can be
          // generous, but it does not help much in terms of compatibility,
          // I believe. Return immediately.
          *is_rfc2047 = false;
          return false;
        }
        ++part_index;
        break;
      default:
        *is_rfc2047 = false;
        return false;
    }
  }

  if (*is_rfc2047) {
    if (*(encoded_word.end() - 1) == '=') {
      output->swap(tmp);
      return true;
    }
    // encoded_word ending prematurelly with '?' or extra '?'
    *is_rfc2047 = false;
    return false;
  }

  // We're not handling 'especial' characters quoted with '\', but
  // it should be Ok because we're not an email client but a
  // web browser.

  // What IE6/7 does: %-escaped UTF-8. We could extend this to
  // support a rudimentary form of RFC 2231 with charset label, but
  // it'd gain us little in terms of compatibility.
  tmp = UnescapeURLComponent(encoded_word, UnescapeRule::SPACES);
  if (IsStringUTF8(tmp)) {
    output->swap(tmp);
    return true;
    // We can try either the OS default charset or 'origin charset' here,
    // As far as I can tell, IE does not support it. However, I've seen
    // web servers emit %-escaped string in a legacy encoding (usually
    // origin charset).
    // TODO(jungshik) : Test IE further and consider adding a fallback here.
  }
  return false;
}

bool DecodeParamValue(const std::string& input, std::string* output) {
  std::string tmp;
  // Tokenize with whitespace characters.
  StringTokenizer t(input, " \t\n\r");
  t.set_options(StringTokenizer::RETURN_DELIMS);
  bool is_previous_token_rfc2047 = true;
  while (t.GetNext()) {
    if (t.token_is_delim()) {
      // If the previous non-delimeter token is not RFC2047-encoded,
      // put in a space in its place. Otheriwse, skip over it.
      if (!is_previous_token_rfc2047) {
        tmp.push_back(' ');
      }
      continue;
    }
    // We don't support a single multibyte character split into
    // adjacent encoded words. Some broken mail clients emit headers
    // with that problem, but most web servers usually encode a filename
    // in a single encoded-word. Firefox/Thunderbird do not support
    // it, either.
    std::string decoded;
    if (!DecodeWord(t.token(), &is_previous_token_rfc2047, &decoded))
      return false;
    tmp.append(decoded);
  }
  output->swap(tmp);
  return true;
}

// TODO(mpcomplete): This is a quick and dirty implementation for now.  I'm
// sure this doesn't properly handle all (most?) cases.
template<typename STR>
STR GetHeaderParamValueT(const STR& header, const STR& param_name) {
  // This assumes args are formatted exactly like "bla; arg1=value; arg2=value".
  typename STR::const_iterator param_begin =
      search(header.begin(), header.end(), param_name.begin(), param_name.end(),
             CaseInsensitiveCompareASCII<typename STR::value_type>());

  if (param_begin == header.end())
    return STR();
  param_begin += param_name.length();

  STR whitespace;
  whitespace.push_back(' ');
  whitespace.push_back('\t');
  const typename STR::size_type equals_offset =
      header.find_first_not_of(whitespace, param_begin - header.begin());
  if (equals_offset == STR::npos || header.at(equals_offset) != '=')
    return STR();

  param_begin = header.begin() + equals_offset + 1;
  if (param_begin == header.end())
    return STR();

  typename STR::const_iterator param_end;
  if (*param_begin == '"') {
    param_end = find(param_begin+1, header.end(), '"');
    if (param_end == header.end())
      return STR();  // poorly formatted param?

    ++param_begin;  // skip past the quote.
  } else {
    param_end = find(param_begin+1, header.end(), ';');
  }

  return STR(param_begin, param_end);
}

// Does some simple normalization of scripts so we can allow certain scripts
// to exist together.
// TODO(brettw) bug 880223: we should allow some other languages to be
// oombined such as Chinese and Latin. We will probably need a more
// complicated system of language pairs to have more fine-grained control.
UScriptCode NormalizeScript(UScriptCode code) {
  switch (code) {
    case USCRIPT_KATAKANA:
    case USCRIPT_HIRAGANA:
    case USCRIPT_KATAKANA_OR_HIRAGANA:
    case USCRIPT_HANGUL:  // This one is arguable.
      return USCRIPT_HAN;
    default:
      return code;
  }
}

bool IsIDNComponentInSingleScript(const char16* str, int str_len) {
  UScriptCode first_script = USCRIPT_INVALID_CODE;
  bool is_first = true;

  int i = 0;
  while (i < str_len) {
    unsigned code_point;
    U16_NEXT(str, i, str_len, code_point);

    UErrorCode err = U_ZERO_ERROR;
    UScriptCode cur_script = uscript_getScript(code_point, &err);
    if (err != U_ZERO_ERROR)
      return false;  // Report mixed on error.
    cur_script = NormalizeScript(cur_script);

    // TODO(brettw) We may have to check for USCRIPT_INHERENT as well.
    if (is_first && cur_script != USCRIPT_COMMON) {
      first_script = cur_script;
      is_first = false;
    } else {
      if (cur_script != USCRIPT_COMMON && cur_script != first_script)
        return false;
    }
  }
  return true;
}

// Check if the script of a language can be 'safely' mixed with
// Latin letters in the ASCII range.
bool IsCompatibleWithASCIILetters(const std::string& lang) {
  // For now, just list Chinese, Japanese and Korean (positive list).
  // An alternative is negative-listing (languages using Greek and
  // Cyrillic letters), but it can be more dangerous.
  return !lang.substr(0,2).compare("zh") ||
         !lang.substr(0,2).compare("ja") ||
         !lang.substr(0,2).compare("ko");
}

// Returns true if the given Unicode host component is safe to display to the
// user.
bool IsIDNComponentSafe(const char16* str,
                        int str_len,
                        const std::wstring& languages) {
  // Most common cases (non-IDN) do not reach here so that we don't
  // need a fast return path.
  // TODO(jungshik) : Check if there's any character inappropriate
  // (although allowed) for domain names.
  // See http://www.unicode.org/reports/tr39/#IDN_Security_Profiles and
  // http://www.unicode.org/reports/tr39/data/xidmodifications.txt
  // For now, we borrow the list from Mozilla and tweaked it slightly.
  // (e.g. Characters like U+00A0, U+3000, U+3002 are omitted because
  //  they're gonna be canonicalized to U+0020 and full stop before
  //  reaching here.)
  // The original list is available at
  // http://kb.mozillazine.org/Network.IDN.blacklist_chars and
  // at http://mxr.mozilla.org/seamonkey/source/modules/libpref/src/init/all.js#703

  UErrorCode status = U_ZERO_ERROR;
#ifdef U_WCHAR_IS_UTF16
  UnicodeSet dangerous_characters(UnicodeString(
      L"[[\\ \u00bc\u00bd\u01c3\u0337\u0338"
      L"\u05c3\u05f4\u06d4\u0702\u115f\u1160][\u2000-\u200b]"
      L"[\u2024\u2027\u2028\u2029\u2039\u203a\u2044\u205f]"
      L"[\u2154-\u2156][\u2159-\u215b][\u215f\u2215\u23ae"
      L"\u29f6\u29f8\u2afb\u2afd][\u2ff0-\u2ffb][\u3014"
      L"\u3015\u3033\u3164\u321d\u321e\u33ae\u33af\u33c6\u33df\ufe14"
      L"\ufe15\ufe3f\ufe5d\ufe5e\ufeff\uff0e\uff06\uff61\uffa0\ufff9]"
      L"[\ufffa-\ufffd]]"), status);
#else
  UnicodeSet dangerous_characters(UnicodeString(
      "[[\\ \\u0020\\u00bc\\u00bd\\u01c3\\u0337\\u0338"
      "\\u05c3\\u05f4\\u06d4\\u0702\\u115f\\u1160][\\u2000-\\u200b]"
      "[\\u2024\\u2027\\u2028\\u2029\\u2039\\u203a\\u2044\\u205f]"
      "[\\u2154-\\u2156][\\u2159-\\u215b][\\u215f\\u2215\\u23ae"
      "\\u29f6\\u29f8\\u2afb\\u2afd][\\u2ff0-\\u2ffb][\\u3014"
      "\\u3015\\u3033\\u3164\\u321d\\u321e\\u33ae\\u33af\\u33c6\\u33df\\ufe14"
      "\\ufe15\\ufe3f\\ufe5d\\ufe5e\\ufeff\\uff0e\\uff06\\uff61\\uffa0\\ufff9]"
      "[\\ufffa-\\ufffd]]", -1, US_INV), status);
#endif
  DCHECK(U_SUCCESS(status));
  UnicodeSet component_characters;
  component_characters.addAll(UnicodeString(str, str_len));
  if (dangerous_characters.containsSome(component_characters))
    return false;

  // If the language list is empty, the result is completely determined
  // by whether a component is a single script or not. This will block
  // even "safe" script mixing cases like <Chinese, Latin-ASCII> that are
  // allowed with |languages| (while it blocks Chinese + Latin letters with
  // an accent as should be the case), but we want to err on the safe side
  // when |languages| is empty.
  if (languages.empty())
    return IsIDNComponentInSingleScript(str, str_len);

  // |common_characters| is made up of  ASCII numbers, hyphen, plus and
  // underscore that are used across scripts and allowed in domain names.
  // (sync'd with characters allowed in url_canon_host with square
  // brackets excluded.) See kHostCharLookup[] array in url_canon_host.cc.
  UnicodeSet common_characters(UNICODE_STRING_SIMPLE("[[0-9]\\-_+\\ ]"),
                               status);
  DCHECK(U_SUCCESS(status));
  // Subtract common characters because they're always allowed so that
  // we just have to check if a language-specific set contains
  // the remainder.
  component_characters.removeAll(common_characters);

  USet *lang_set = uset_open(1, 0);  // create an empty set
  UnicodeSet ascii_letters(0x61, 0x7a);  // [a-z]
  bool safe = false;
  std::string languages_list(WideToASCII(languages));
  StringTokenizer t(languages_list, ",");
  while (t.GetNext()) {
    std::string lang = t.token();
    status = U_ZERO_ERROR;
    // TODO(jungshik) Cache exemplar sets for locales.
    ULocaleData* uld = ulocdata_open(lang.c_str(), &status);
    // TODO(jungshik) Turn this check on when the ICU data file is
    // rebuilt with the minimal subset of locale data for languages
    // to which Chrome is not localized but which we offer in the list
    // of languages selectable for Accept-Languages. With the rebuilt ICU
    // data, ulocdata_open never should fall back to the default locale. (issue 2078)
    // DCHECK(U_SUCCESS(status) && status != U_USING_DEFAULT_WARNING);
    if (U_SUCCESS(status) && status != U_USING_DEFAULT_WARNING) {
      // Should we use auxiliary set, instead?
      ulocdata_getExemplarSet(uld, lang_set, 0, ULOCDATA_ES_STANDARD, &status);
      ulocdata_close(uld);
      if (U_SUCCESS(status)) {
        UnicodeSet* allowed_characters =
            reinterpret_cast<UnicodeSet*>(lang_set);
        // If |lang| is compatible with ASCII Latin letters, add them.
        if (IsCompatibleWithASCIILetters(lang))
          allowed_characters->addAll(ascii_letters);
        if (allowed_characters->containsAll(component_characters)) {
          safe = true;
          break;
        }
      }
    }
  }
  uset_close(lang_set);
  return safe;
}

// Converts one component of a host (between dots) to IDN if safe. The result
// will be APPENDED to the given output string and  will be the same as the
// input if it is not IDN or the IDN is unsafe to display.
void IDNToUnicodeOneComponent(const char16* comp,
                              int comp_len,
                              const std::wstring& languages,
                              string16* out) {
  DCHECK(comp_len >= 0);
  if (comp_len == 0)
    return;

  // Expand the output string to make room for a possibly longer string
  // (we'll expand if it's still not big enough below).
  int extra_space = 64;
  size_t host_begin_in_output = out->size();

  // Just copy the input if it can't be an IDN component.
  if (comp_len < 4 ||
      comp[0] != 'x' || comp[1] != 'n' || comp[2] != '-' || comp[3] != '-') {
    out->resize(host_begin_in_output + comp_len);
    for (int i = 0; i < comp_len; i++)
      (*out)[host_begin_in_output + i] = comp[i];
    return;
  }

  while (true) {
    UErrorCode status = U_ZERO_ERROR;
    out->resize(out->size() + extra_space);
    int output_chars =
        uidna_IDNToUnicode(comp, comp_len, &(*out)[host_begin_in_output],
                           extra_space, UIDNA_DEFAULT, NULL, &status);
    if (status == U_ZERO_ERROR) {
      // Converted successfully.
      out->resize(host_begin_in_output + output_chars);
      if (!IsIDNComponentSafe(&out->data()[host_begin_in_output],
                              output_chars,
                              languages))
        break;  // The error handling below will undo the IDN.
      return;
    }
    if (status != U_BUFFER_OVERFLOW_ERROR)
      break;

    // Need to loop again with a bigger buffer. It looks like ICU will
    // return the required size of the buffer, but that's not documented,
    // so we'll just grow by 2x. This should be rare and is not on a
    // critical path.
    extra_space *= 2;
  }

  // We get here on error, in which case we replace anything that was added
  // with the literal input.
  out->resize(host_begin_in_output + comp_len);
  for (int i = 0; i < comp_len; i++)
    (*out)[host_begin_in_output + i] = comp[i];
}

}  // namespace

namespace net {

GURL FilePathToFileURL(const std::wstring& file_path) {
  // Produce a URL like "file:///C:/foo" for a regular file, or
  // "file://///server/path" for UNC. The URL canonicalizer will fix up the
  // latter case to be the canonical UNC form: "file://server/path"
  std::wstring url_str(kFileURLPrefix);
  url_str.append(file_path);

  // Now do replacement of some characters. Since we assume the input is a
  // literal filename, anything the URL parser might consider special should
  // be escaped here.

  // must be the first substitution since others will introduce percents as the
  // escape character
  ReplaceSubstringsAfterOffset(&url_str, 0, L"%", L"%25");

  // semicolon is supposed to be some kind of separator according to RFC 2396
  ReplaceSubstringsAfterOffset(&url_str, 0, L";", L"%3B");

  ReplaceSubstringsAfterOffset(&url_str, 0, L"#", L"%23");

#if defined(WCHAR_T_IS_UTF32)
  return GURL(WideToUTF8(url_str));
#else
  return GURL(url_str);
#endif
}

std::wstring GetSpecificHeader(const std::wstring& headers,
                               const std::wstring& name) {
  return GetSpecificHeaderT(headers, name);
}

std::string GetSpecificHeader(const std::string& headers,
                               const std::string& name) {
  return GetSpecificHeaderT(headers, name);
}

std::wstring GetFileNameFromCD(const std::string& header) {
  std::string param_value = GetHeaderParamValue(header, "filename");
  if (param_value.empty()) {
    // Some servers use 'name' parameter.
    param_value = GetHeaderParamValue(header, "name");
  }
  if (param_value.empty())
    return std::wstring();
  std::string decoded;
  if (DecodeParamValue(param_value, &decoded))
    return UTF8ToWide(decoded);
  return std::wstring();
}

std::wstring GetHeaderParamValue(const std::wstring& field,
                                 const std::wstring& param_name) {
  return GetHeaderParamValueT(field, param_name);
}

std::string GetHeaderParamValue(const std::string& field,
                                const std::string& param_name) {
  return GetHeaderParamValueT(field, param_name);
}

// TODO(brettw) bug 734373: check the scripts for each host component and
// don't un-IDN-ize if there is more than one. Alternatively, only IDN for
// scripts that the user has installed. For now, just put the entire
// path through IDN. Maybe this feature can be implemented in ICU itself?
//
// We may want to skip this step in the case of file URLs to allow unicode
// UNC hostnames regardless of encodings.
void IDNToUnicode(const char* host,
                  int host_len,
                  const std::wstring& languages,
                  std::wstring* out) {
  // Convert the ASCII input to a wide string for ICU.
  string16 input16;
  input16.reserve(host_len);
  for (int i = 0; i < host_len; i++)
    input16.push_back(host[i]);

  string16 out16;
  // The output string is appended to, so convert what's already there if
  // needed.
#if defined(WCHAR_T_IS_UTF32)
  WideToUTF16(out->data(), out->length(), &out16);
  out->clear();  // for equivalence with the swap below
#elif defined(WCHAR_T_IS_UTF16)
  out->swap(out16);
#endif

  // Do each component of the host separately, since we enforce script matching
  // on a per-component basis.
  size_t cur_begin = 0;  // Beginning of the current component (inclusive).
  while (cur_begin < input16.size()) {
    // Find the next dot or the end of the string.
    size_t next_dot = input16.find_first_of('.', cur_begin);
    if (next_dot == std::wstring::npos)
      next_dot = input16.size();  // For getting the last component.

    if (next_dot > cur_begin) {
      // Add the substring that we just found.
      IDNToUnicodeOneComponent(&input16[cur_begin],
                               static_cast<int>(next_dot - cur_begin),
                               languages,
                               &out16);
    }

    // Need to add the dot we just found (if we found one). This needs to be
    // done before we break out below in case the URL ends in a dot.
    if (next_dot < input16.size())
      out16.push_back('.');
    else
      break;  // No more components left.

    cur_begin = next_dot + 1;
  }

#if defined(WCHAR_T_IS_UTF32)
  UTF16ToWide(out16.data(), out16.length(), out);
#elif defined(WCHAR_T_IS_UTF16)
  out->swap(out16);
#endif
}

std::string CanonicalizeHost(const std::string& host, bool* is_ip_address) {
  // Try to canonicalize the host.
  const url_parse::Component raw_host_component(0,
      static_cast<int>(host.length()));
  std::string canon_host;
  url_canon::StdStringCanonOutput canon_host_output(&canon_host);
  url_parse::Component canon_host_component;
  if (!url_canon::CanonicalizeHost(host.c_str(), raw_host_component,
                                   &canon_host_output, &canon_host_component)) {
    if (is_ip_address)
      *is_ip_address = false;
    return std::string();
  }
  canon_host_output.Complete();

  if (is_ip_address) {
    // See if the host is an IP address.
    url_canon::RawCanonOutputT<char, 128> ignored_output;
    url_parse::Component ignored_component;
    *is_ip_address = url_canon::CanonicalizeIPAddress(canon_host.c_str(),
                                                      canon_host_component,
                                                      &ignored_output,
                                                      &ignored_component);
  }

  // Return the host as a string, stripping any unnecessary bits off the ends.
  if ((canon_host_component.begin == 0) &&
      (static_cast<size_t>(canon_host_component.len) == canon_host.length()))
    return canon_host;
  return canon_host.substr(canon_host_component.begin,
                           canon_host_component.len);
}

std::string CanonicalizeHost(const std::wstring& host, bool* is_ip_address) {
  std::string converted_host;
  WideToUTF8(host.c_str(), host.length(), &converted_host);
  return CanonicalizeHost(converted_host, is_ip_address);
}
  
#ifdef OS_WIN
std::string GetDirectoryListingHeader(const std::string& title) {
  std::string result = NetModule::GetResource(IDR_DIR_HEADER_HTML);
  if (result.empty()) {
    NOTREACHED() << "expected resource not found";
  }

  result.append("<script>start(");
  string_escape::JavascriptDoubleQuote(title, true, &result);
  result.append(");</script>\n");

  return result;
}

std::string GetDirectoryListingEntry(const std::string& name,
                                     DWORD attrib,
                                     int64 size,
                                     const FILETIME* modified) {
  std::string result;
  result.append("<script>addRow(");
  string_escape::JavascriptDoubleQuote(name, true, &result);
  result.append(",");
  string_escape::JavascriptDoubleQuote(
      EscapePath(name), true, &result);
  if (attrib & FILE_ATTRIBUTE_DIRECTORY) {
    result.append(",1,");
  } else {
    result.append(",0,");
  }

  string_escape::JavascriptDoubleQuote(
      FormatBytes(size, GetByteDisplayUnits(size), true), true, &result);

  result.append(",");

  std::wstring modified_str;
  // |modified| can be NULL in FTP listings.
  if (modified) {
    Time time(Time::FromFileTime(*modified));
    modified_str = base::TimeFormatShortDateAndTime(time);
  }
  string_escape::JavascriptDoubleQuote(modified_str, true, &result);

  result.append(");</script>\n");

  return result;
}
#endif

std::wstring StripWWW(const std::wstring& text) {
  const std::wstring www(L"www.");
  return (text.compare(0, www.length(), www) == 0) ?
      text.substr(www.length()) : text;
}

std::wstring GetSuggestedFilename(const GURL& url,
                                  const std::string& content_disposition,
                                  const std::wstring& default_name) {
  std::wstring filename = GetFileNameFromCD(content_disposition);
  if (!filename.empty()) {
    // Remove any path information the server may have sent, take the name
    // only.
    filename = file_util::GetFilenameFromPath(filename);
    // Next, remove "." from the beginning and end of the file name to avoid
    // tricks with hidden files, "..", and "."
    TrimString(filename, L".", &filename);
  }
  if (filename.empty()) {
    if (url.is_valid()) {
      filename = UnescapeAndDecodeUTF8URLComponent(
          url.ExtractFileName(),
          UnescapeRule::SPACES | UnescapeRule::URL_SPECIAL_CHARS);
    }
  }

  // Trim '.' once more.
  TrimString(filename, L".", &filename);
  // If there's no filename or it gets trimed to be empty, use
  // the URL hostname or default_name
  if (filename.empty()) {
    if (!default_name.empty())
      filename = default_name;
    else if (url.is_valid()) {
      // Some schemes (e.g. file) do not have a hostname. Even though it's
      // not likely to reach here, let's hardcode the last fallback name.
      // TODO(jungshik) : Decode a 'punycoded' IDN hostname. (bug 1264451)
      filename = url.host().empty() ? L"download" : UTF8ToWide(url.host());
    } else
      NOTREACHED();
  }

  file_util::ReplaceIllegalCharacters(&filename, '-');
  return filename;
}

std::wstring GetSuggestedFilename(const GURL& url,
                                  const std::wstring& content_disposition,
                                  const std::wstring& default_name) {
  return GetSuggestedFilename(
      url, WideToUTF8(content_disposition), default_name);
}

bool IsPortAllowedByDefault(int port) {
  int array_size = arraysize(kRestrictedPorts);
  for (int i = 0; i < array_size; i++) {
    if (kRestrictedPorts[i] == port) {
      return false;
    }
  }
  return true;
}

bool IsPortAllowedByFtp(int port) {
  int array_size = arraysize(kAllowedFtpPorts);
  for (int i = 0; i < array_size; i++) {
    if (kAllowedFtpPorts[i] == port) {
        return true;
    }
  }
  // Port not explicitly allowed by FTP, so return the default restrictions.
  return IsPortAllowedByDefault(port);
}

std::string GetImplicitPort(const GURL& url) {
  if (url.has_port())
    return url.port();

  // TODO(eroman): unify with DefaultPortForScheme()
  // [url_canon_stdurl.cc]

  static const struct {
    const char* scheme;
    const char* port;
  } scheme_map[] = {
    { "http", "80" },
    { "https", "443" },
    { "ftp", "21" }
  };
  for (int i = 0; i < static_cast<int>(ARRAYSIZE_UNSAFE(scheme_map)); ++i) {
    if (url.SchemeIs(scheme_map[i].scheme))
      return scheme_map[i].port;
  }
  return std::string("");
}

}  // namespace net<|MERGE_RESOLUTION|>--- conflicted
+++ resolved
@@ -10,13 +10,20 @@
 #include <unicode/uscript.h>
 #include <unicode/uset.h>
 
-#ifdef OS_WIN
+#include "build/build_config.h"
+
+#if defined(OS_WIN)
 #include <windows.h>
+#include <winsock2.h>
+#elif defined(OS_POSIX)
+#include <sys/socket.h>
+#include <fcntl.h>
 #endif
 
 #include "net/base/net_util.h"
 
 #include "base/basictypes.h"
+#include "base/file_path.h"
 #include "base/file_util.h"
 #include "base/logging.h"
 #include "base/path_service.h"
@@ -36,19 +43,17 @@
 #include "net/base/base64.h"
 #include "unicode/datefmt.h"
 
-<<<<<<< HEAD
-=======
 #if !defined(OS_MACOSX)
 #include "net_resources.h"
 #endif
 
 using base::Time;
 
->>>>>>> 5d99fccd
 namespace {
 
 // what we prepend to get a file URL
-static const wchar_t kFileURLPrefix[] = L"file:///";
+static const FilePath::CharType kFileURLPrefix[] =
+    FILE_PATH_LITERAL("file:///");
 
 // The general list of blocked ports. Will be blocked unless a specific
 // protocol overrides it. (Ex: ftp can use ports 20 and 21)
@@ -637,12 +642,12 @@
 
 namespace net {
 
-GURL FilePathToFileURL(const std::wstring& file_path) {
+GURL FilePathToFileURL(const FilePath& path) {
   // Produce a URL like "file:///C:/foo" for a regular file, or
   // "file://///server/path" for UNC. The URL canonicalizer will fix up the
   // latter case to be the canonical UNC form: "file://server/path"
-  std::wstring url_str(kFileURLPrefix);
-  url_str.append(file_path);
+  FilePath::StringType url_string(kFileURLPrefix);
+  url_string.append(path.value());
 
   // Now do replacement of some characters. Since we assume the input is a
   // literal filename, anything the URL parser might consider special should
@@ -650,18 +655,21 @@
 
   // must be the first substitution since others will introduce percents as the
   // escape character
-  ReplaceSubstringsAfterOffset(&url_str, 0, L"%", L"%25");
+  ReplaceSubstringsAfterOffset(&url_string, 0,
+      FILE_PATH_LITERAL("%"), FILE_PATH_LITERAL("%25"));
 
   // semicolon is supposed to be some kind of separator according to RFC 2396
-  ReplaceSubstringsAfterOffset(&url_str, 0, L";", L"%3B");
-
-  ReplaceSubstringsAfterOffset(&url_str, 0, L"#", L"%23");
-
-#if defined(WCHAR_T_IS_UTF32)
-  return GURL(WideToUTF8(url_str));
-#else
-  return GURL(url_str);
-#endif
+  ReplaceSubstringsAfterOffset(&url_string, 0,
+      FILE_PATH_LITERAL(";"), FILE_PATH_LITERAL("%3B"));
+
+  ReplaceSubstringsAfterOffset(&url_string, 0,
+      FILE_PATH_LITERAL("#"), FILE_PATH_LITERAL("%23"));
+
+  return GURL(url_string);
+}
+
+GURL FilePathToFileURL(const std::wstring& path_str) {
+  return FilePathToFileURL(FilePath::FromWStringHack(path_str));
 }
 
 std::wstring GetSpecificHeader(const std::wstring& headers,
@@ -797,13 +805,24 @@
   WideToUTF8(host.c_str(), host.length(), &converted_host);
   return CanonicalizeHost(converted_host, is_ip_address);
 }
-  
-#ifdef OS_WIN
+
 std::string GetDirectoryListingHeader(const std::string& title) {
-  std::string result = NetModule::GetResource(IDR_DIR_HEADER_HTML);
-  if (result.empty()) {
+#if defined(OS_WIN)
+  static const StringPiece header(NetModule::GetResource(IDR_DIR_HEADER_HTML));
+  if (header.empty()) {
     NOTREACHED() << "expected resource not found";
   }
+  std::string result(header.data(), header.size());
+#elif defined(OS_POSIX)
+  // TODO(estade): Temporary hack. Remove these platform #ifdefs when we
+  // have implemented resources for non-Windows platforms.
+  LOG(INFO) << "FIXME: hacked resource loading";
+  FilePath path;
+  PathService::Get(base::DIR_EXE, &path);
+  path = path.Append("../../net/base/dir_header.html");
+  std::string result;
+  file_util::ReadFileToString(path.ToWStringHack(), &result);
+#endif
 
   result.append("<script>start(");
   string_escape::JavascriptDoubleQuote(title, true, &result);
@@ -813,16 +832,16 @@
 }
 
 std::string GetDirectoryListingEntry(const std::string& name,
-                                     DWORD attrib,
+                                     bool is_dir,
                                      int64 size,
-                                     const FILETIME* modified) {
+                                     const Time& modified) {
   std::string result;
   result.append("<script>addRow(");
   string_escape::JavascriptDoubleQuote(name, true, &result);
   result.append(",");
   string_escape::JavascriptDoubleQuote(
       EscapePath(name), true, &result);
-  if (attrib & FILE_ATTRIBUTE_DIRECTORY) {
+  if (is_dir) {
     result.append(",1,");
   } else {
     result.append(",0,");
@@ -835,9 +854,8 @@
 
   std::wstring modified_str;
   // |modified| can be NULL in FTP listings.
-  if (modified) {
-    Time time(Time::FromFileTime(*modified));
-    modified_str = base::TimeFormatShortDateAndTime(time);
+  if (!modified.is_null()) {
+    modified_str = base::TimeFormatShortDateAndTime(modified);
   }
   string_escape::JavascriptDoubleQuote(modified_str, true, &result);
 
@@ -845,7 +863,6 @@
 
   return result;
 }
-#endif
 
 std::wstring StripWWW(const std::wstring& text) {
   const std::wstring www(L"www.");
@@ -921,26 +938,24 @@
   return IsPortAllowedByDefault(port);
 }
 
-std::string GetImplicitPort(const GURL& url) {
-  if (url.has_port())
-    return url.port();
-
-  // TODO(eroman): unify with DefaultPortForScheme()
-  // [url_canon_stdurl.cc]
-
-  static const struct {
-    const char* scheme;
-    const char* port;
-  } scheme_map[] = {
-    { "http", "80" },
-    { "https", "443" },
-    { "ftp", "21" }
-  };
-  for (int i = 0; i < static_cast<int>(ARRAYSIZE_UNSAFE(scheme_map)); ++i) {
-    if (url.SchemeIs(scheme_map[i].scheme))
-      return scheme_map[i].port;
-  }
-  return std::string("");
+int SetNonBlocking(int fd) {
+#if defined(OS_WIN)
+  unsigned long no_block = 1;
+  return ioctlsocket(fd, FIONBIO, &no_block);
+#elif defined(OS_POSIX)
+  int flags = fcntl(fd, F_GETFL, 0);
+  if (-1 == flags)
+    flags = 0;
+  return fcntl(fd, F_SETFL, flags | O_NONBLOCK);
+#endif
+}
+
+// Deprecated.
+bool FileURLToFilePath(const GURL& gurl, std::wstring* file_path) {
+  FilePath path;
+  bool rv = FileURLToFilePath(gurl, &path);
+  *file_path = path.ToWStringHack();
+  return rv;
 }
 
 }  // namespace net