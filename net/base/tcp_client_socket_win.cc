--- conflicted
+++ resolved
@@ -195,15 +195,6 @@
   return MapWinsockError(err);
 }
 
-// TODO(wtc): This temporary function is intended to determine the return
-// value and error code of the WaitForSingleObject call in
-// TCPClientSocket::Write if it doesn't return the expected WAIT_OBJECT_0.
-// See http://crbug.com/6500.
-static void CrashBug6500(DWORD wait_rv, DWORD wait_error) {
-  // wait_error is meaningful only if wait_rv is WAIT_FAILED.
-  CHECK(false) << wait_rv << wait_error;
-}
-
 int TCPClientSocket::Write(const char* buf,
                            int buf_len,
                            CompletionCallback* callback) {
@@ -220,17 +211,7 @@
   DWORD num;
   int rv = WSASend(socket_, &buffer_, 1, &num, 0, &overlapped_, NULL);
   if (rv == 0) {
-<<<<<<< HEAD
-    DWORD wait_rv = WaitForSingleObject(overlapped_.hEvent, 0);
-    if (wait_rv != WAIT_OBJECT_0) {
-      DWORD wait_error = GetLastError();
-      CrashBug6500(wait_rv, wait_error);
-    }
-    BOOL ok = WSAResetEvent(overlapped_.hEvent);
-    CHECK(ok);
-=======
     WaitForAndResetEvent();
->>>>>>> 08e6413a
     TRACE_EVENT_END("socket.write", this, StringPrintf("%d bytes", num));
     return static_cast<int>(num);
   }
