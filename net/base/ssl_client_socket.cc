--- conflicted
+++ resolved
@@ -1,31 +1,6 @@
-// Copyright 2008, Google Inc.
-// All rights reserved.
-//
-// Redistribution and use in source and binary forms, with or without
-// modification, are permitted provided that the following conditions are
-// met:
-//
-//    * Redistributions of source code must retain the above copyright
-// notice, this list of conditions and the following disclaimer.
-//    * Redistributions in binary form must reproduce the above
-// copyright notice, this list of conditions and the following disclaimer
-// in the documentation and/or other materials provided with the
-// distribution.
-//    * Neither the name of Google Inc. nor the names of its
-// contributors may be used to endorse or promote products derived from
-// this software without specific prior written permission.
-//
-// THIS SOFTWARE IS PROVIDED BY THE COPYRIGHT HOLDERS AND CONTRIBUTORS
-// "AS IS" AND ANY EXPRESS OR IMPLIED WARRANTIES, INCLUDING, BUT NOT
-// LIMITED TO, THE IMPLIED WARRANTIES OF MERCHANTABILITY AND FITNESS FOR
-// A PARTICULAR PURPOSE ARE DISCLAIMED. IN NO EVENT SHALL THE COPYRIGHT
-// OWNER OR CONTRIBUTORS BE LIABLE FOR ANY DIRECT, INDIRECT, INCIDENTAL,
-// SPECIAL, EXEMPLARY, OR CONSEQUENTIAL DAMAGES (INCLUDING, BUT NOT
-// LIMITED TO, PROCUREMENT OF SUBSTITUTE GOODS OR SERVICES; LOSS OF USE,
-// DATA, OR PROFITS; OR BUSINESS INTERRUPTION) HOWEVER CAUSED AND ON ANY
-// THEORY OF LIABILITY, WHETHER IN CONTRACT, STRICT LIABILITY, OR TORT
-// (INCLUDING NEGLIGENCE OR OTHERWISE) ARISING IN ANY WAY OUT OF THE USE
-// OF THIS SOFTWARE, EVEN IF ADVISED OF THE POSSIBILITY OF SUCH DAMAGE.
+// Copyright (c) 2006-2008 The Chromium Authors. All rights reserved.
+// Use of this source code is governed by a BSD-style license that can be
+// found in the LICENSE file.
 
 #include "net/base/ssl_client_socket.h"
 
@@ -34,47 +9,14 @@
 #include "base/singleton.h"
 #include "base/string_util.h"
 #include "net/base/net_errors.h"
+#include "net/base/ssl_info.h"
+
+#pragma comment(lib, "secur32.lib")
 
 namespace net {
 
 //-----------------------------------------------------------------------------
 
-<<<<<<< HEAD
-class SChannelLib {
- public:
-  SecurityFunctionTable funcs;
-
-  SChannelLib() {
-    memset(&funcs, 0, sizeof(funcs));
-    lib_ = LoadLibrary(L"SCHANNEL.DLL");
-    if (lib_) {
-      INIT_SECURITY_INTERFACE init_security_interface =
-          reinterpret_cast<INIT_SECURITY_INTERFACE>(
-              GetProcAddress(lib_, "InitSecurityInterfaceW"));
-      if (init_security_interface) {
-        PSecurityFunctionTable funcs_ptr = init_security_interface();
-        if (funcs_ptr)
-          memcpy(&funcs, funcs_ptr, sizeof(funcs));
-      }
-    }
-  }
-
-  ~SChannelLib() {
-    FreeLibrary(lib_);
-  }
-
- private:
-  HMODULE lib_;
-};
-
-static inline SecurityFunctionTable& SChannel() {
-  return Singleton<SChannelLib>()->funcs;
-}
-
-//-----------------------------------------------------------------------------
-
-static const int kRecvBufferSize = 0x10000;
-=======
 // TODO(wtc): See http://msdn.microsoft.com/en-us/library/aa377188(VS.85).aspx
 // for the other error codes we may need to map.
 static int MapSecurityError(SECURITY_STATUS err) {
@@ -143,7 +85,6 @@
 //   16K: SSL record maximum size
 //   64: >= SSL record trailer (16 or 20 have been observed)
 static const int kRecvBufferSize = (5 + 16*1024 + 64);
->>>>>>> b8afeda4
 
 SSLClientSocket::SSLClientSocket(ClientSocket* transport_socket,
                                  const std::string& hostname)
@@ -155,15 +96,16 @@
       user_buf_(NULL),
       user_buf_len_(0),
       next_state_(STATE_NONE),
-<<<<<<< HEAD
-=======
       server_cert_(NULL),
       server_cert_status_(0),
       payload_send_buffer_len_(0),
->>>>>>> b8afeda4
       bytes_sent_(0),
+      decrypted_ptr_(NULL),
+      bytes_decrypted_(0),
+      received_ptr_(NULL),
       bytes_received_(0),
-      completed_handshake_(false) {
+      completed_handshake_(false),
+      ignore_ok_result_(false) {
   memset(&stream_sizes_, 0, sizeof(stream_sizes_));
   memset(&send_buffer_, 0, sizeof(send_buffer_));
   memset(&creds_, 0, sizeof(creds_));
@@ -192,29 +134,28 @@
 }
 
 void SSLClientSocket::Disconnect() {
+  // TODO(wtc): Send SSL close_notify alert.
+  completed_handshake_ = false;
   transport_->Disconnect();
 
   if (send_buffer_.pvBuffer) {
-    SChannel().FreeContextBuffer(send_buffer_.pvBuffer);
+    FreeContextBuffer(send_buffer_.pvBuffer);
     memset(&send_buffer_, 0, sizeof(send_buffer_));
   }
   if (creds_.dwLower || creds_.dwUpper) {
-    SChannel().FreeCredentialsHandle(&creds_);
+    FreeCredentialsHandle(&creds_);
     memset(&creds_, 0, sizeof(creds_));
   }
   if (ctxt_.dwLower || ctxt_.dwUpper) {
-    SChannel().DeleteSecurityContext(&ctxt_);
+    DeleteSecurityContext(&ctxt_);
     memset(&ctxt_, 0, sizeof(ctxt_));
   }
-<<<<<<< HEAD
-=======
   if (server_cert_)
     CertFreeCertificateContext(server_cert_);
 
   // TODO(wtc): reset more members?
   bytes_decrypted_ = 0;
   bytes_received_ = 0;
->>>>>>> b8afeda4
 }
 
 bool SSLClientSocket::IsConnected() const {
@@ -227,10 +168,32 @@
   DCHECK(next_state_ == STATE_NONE);
   DCHECK(!user_callback_);
 
+  // If we have surplus decrypted plaintext, satisfy the Read with it without
+  // reading more ciphertext from the transport socket.
+  if (bytes_decrypted_ != 0) {
+    int len = std::min(buf_len, bytes_decrypted_);
+    memcpy(buf, decrypted_ptr_, len);
+    decrypted_ptr_ += len;
+    bytes_decrypted_ -= len;
+    if (bytes_decrypted_ == 0) {
+      decrypted_ptr_ = NULL;
+      if (bytes_received_ != 0) {
+        memmove(recv_buffer_.get(), received_ptr_, bytes_received_);
+        received_ptr_ = recv_buffer_.get();
+      }
+    }
+    return len;
+  }
+
   user_buf_ = buf;
   user_buf_len_ = buf_len;
 
-  next_state_ = STATE_PAYLOAD_READ;
+  if (bytes_received_ == 0) {
+    next_state_ = STATE_PAYLOAD_READ;
+  } else {
+    next_state_ = STATE_PAYLOAD_READ_COMPLETE;
+    ignore_ok_result_ = true;  // OK doesn't mean EOF.
+  }
   int rv = DoLoop(OK);
   if (rv == ERR_IO_PENDING)
     user_callback_ = callback;
@@ -246,15 +209,13 @@
   user_buf_ = const_cast<char*>(buf);
   user_buf_len_ = buf_len;
 
-  next_state_ = STATE_PAYLOAD_WRITE;
+  next_state_ = STATE_PAYLOAD_ENCRYPT;
   int rv = DoLoop(OK);
   if (rv == ERR_IO_PENDING)
     user_callback_ = callback;
   return rv;
 }
 
-<<<<<<< HEAD
-=======
 void SSLClientSocket::GetSSLInfo(SSLInfo* ssl_info) {
   SECURITY_STATUS status = SEC_E_OK;
   if (server_cert_ == NULL) {
@@ -280,12 +241,11 @@
   ssl_info->cert_status = server_cert_status_;
 }
 
->>>>>>> b8afeda4
 void SSLClientSocket::DoCallback(int rv) {
   DCHECK(rv != ERR_IO_PENDING);
   DCHECK(user_callback_);
 
-  // since Run may result in Read being called, clear callback_ up front.
+  // since Run may result in Read being called, clear user_callback_ up front.
   CompletionCallback* c = user_callback_;
   user_callback_ = NULL;
   c->Run(rv);
@@ -328,6 +288,9 @@
       case STATE_PAYLOAD_READ_COMPLETE:
         rv = DoPayloadReadComplete(rv);
         break;
+      case STATE_PAYLOAD_ENCRYPT:
+        rv = DoPayloadEncrypt();
+        break;
       case STATE_PAYLOAD_WRITE:
         rv = DoPayloadWrite();
         break;
@@ -357,11 +320,6 @@
 
   SCHANNEL_CRED schannel_cred = {0};
   schannel_cred.dwVersion = SCHANNEL_CRED_VERSION;
-<<<<<<< HEAD
-  schannel_cred.dwFlags |= SCH_CRED_NO_DEFAULT_CREDS |
-                            SCH_CRED_NO_SYSTEM_MAPPER |
-                            SCH_CRED_REVOCATION_CHECK_CHAIN;
-=======
 
   // TODO(wtc): This should be configurable.  Hardcoded to do SSL 3.0 and
   // TLS 1.0 for now.  The default (0) means Schannel selects the protocol.
@@ -392,27 +350,22 @@
   //   SCH_CRED_MEMORY_STORE_CERT
   schannel_cred.dwFlags |= SCH_CRED_NO_DEFAULT_CREDS |
                            SCH_CRED_MANUAL_CRED_VALIDATION;
->>>>>>> b8afeda4
   TimeStamp expiry;
   SECURITY_STATUS status;
 
-  status = SChannel().AcquireCredentialsHandle(
-      NULL,
-      UNISP_NAME,
+  status = AcquireCredentialsHandle(
+      NULL,  // Not used
+      UNISP_NAME,  // Microsoft Unified Security Protocol Provider
       SECPKG_CRED_OUTBOUND,
-      NULL,
+      NULL,  // Not used
       &schannel_cred,
-      NULL,
-      NULL,
+      NULL,  // Not used
+      NULL,  // Not used
       &creds_,
-      &expiry);
+      &expiry);  // Optional
   if (status != SEC_E_OK) {
     DLOG(ERROR) << "AcquireCredentialsHandle failed: " << status;
-<<<<<<< HEAD
-    return ERR_FAILED;
-=======
     return MapSecurityError(status);
->>>>>>> b8afeda4
   }
 
   SecBufferDesc buffer_desc;
@@ -432,26 +385,22 @@
   buffer_desc.pBuffers = &send_buffer_;
   buffer_desc.ulVersion = SECBUFFER_VERSION;
 
-  status = SChannel().InitializeSecurityContext(
+  status = InitializeSecurityContext(
       &creds_,
-      NULL,
+      NULL,  // NULL on the first call
       const_cast<wchar_t*>(ASCIIToWide(hostname_).c_str()),
       flags,
-      0,
-      SECURITY_NATIVE_DREP,
-      NULL,
-      0,
-      &ctxt_,
+      0,  // Reserved
+      SECURITY_NATIVE_DREP,  // TODO(wtc): MSDN says this should be set to 0.
+      NULL,  // NULL on the first call
+      0,  // Reserved
+      &ctxt_,  // Receives the new context handle
       &buffer_desc,
       &out_flags,
       &expiry);
   if (status != SEC_I_CONTINUE_NEEDED) {
     DLOG(ERROR) << "InitializeSecurityContext failed: " << status;
-<<<<<<< HEAD
-    return ERR_FAILED;
-=======
     return MapSecurityError(status);
->>>>>>> b8afeda4
   }
 
   next_state_ = STATE_HANDSHAKE_WRITE;
@@ -478,8 +427,10 @@
 int SSLClientSocket::DoHandshakeReadComplete(int result) {
   if (result < 0)
     return result;
-  if (result == 0)
+  if (result == 0 && !ignore_ok_result_)
     return ERR_FAILED;  // Incomplete response :(
+
+  ignore_ok_result_ = false;
 
   bytes_received_ += result;
 
@@ -518,7 +469,7 @@
   send_buffer_.BufferType = SECBUFFER_TOKEN;
   send_buffer_.cbBuffer = 0;
 
-  status = SChannel().InitializeSecurityContext(
+  status = InitializeSecurityContext(
       &creds_,
       &ctxt_,
       NULL,
@@ -533,18 +484,25 @@
       &expiry);
 
   if (status == SEC_E_INCOMPLETE_MESSAGE) {
+    DCHECK(FAILED(status));
+    DCHECK(send_buffer_.cbBuffer == 0 ||
+           !(out_flags & ISC_RET_EXTENDED_ERROR));
     next_state_ = STATE_HANDSHAKE_READ;
     return OK;
   }
-
-  // OK, all of the received data was consumed.
-  bytes_received_ = 0;
 
   if (send_buffer_.cbBuffer != 0 &&
       (status == SEC_E_OK ||
        status == SEC_I_CONTINUE_NEEDED ||
        FAILED(status) && (out_flags & ISC_RET_EXTENDED_ERROR))) {
+    // TODO(wtc): if status is SEC_E_OK, we should finish the handshake
+    // successfully after sending send_buffer_.
+    // If FAILED(status) is true, we should terminate the connection after
+    // sending send_buffer_.
+    DCHECK(status == SEC_I_CONTINUE_NEEDED);  // We only handle this case
+                                              // correctly.
     next_state_ = STATE_HANDSHAKE_WRITE;
+    bytes_received_ = 0;
     return OK;
   }
 
@@ -552,14 +510,13 @@
     if (in_buffers[1].BufferType == SECBUFFER_EXTRA) {
       // TODO(darin) need to save this data for later.
       NOTREACHED() << "should not occur for HTTPS traffic";
+      return ERR_FAILED;
     }
+    bytes_received_ = 0;
     return DidCompleteHandshake();
   }
 
   if (FAILED(status))
-<<<<<<< HEAD
-    return ERR_FAILED;
-=======
     return MapSecurityError(status);
 
   DCHECK(status == SEC_I_CONTINUE_NEEDED);
@@ -572,8 +529,8 @@
     ignore_ok_result_ = true;  // OK doesn't mean EOF.
     return OK;
   }
->>>>>>> b8afeda4
-
+
+  bytes_received_ = 0;
   next_state_ = STATE_HANDSHAKE_READ;
   return OK;
 }
@@ -597,14 +554,17 @@
 
   DCHECK(result != 0);
 
-  // TODO(darin): worry about overflow?
   bytes_sent_ += result;
   DCHECK(bytes_sent_ <= static_cast<int>(send_buffer_.cbBuffer));
 
-  if (bytes_sent_ == static_cast<int>(send_buffer_.cbBuffer)) {
-    SChannel().FreeContextBuffer(send_buffer_.pvBuffer);
+  if (bytes_sent_ >= static_cast<int>(send_buffer_.cbBuffer)) {
+    bool overflow = (bytes_sent_ > static_cast<int>(send_buffer_.cbBuffer));
+    SECURITY_STATUS status = FreeContextBuffer(send_buffer_.pvBuffer);
+    DCHECK(status == SEC_E_OK);
     memset(&send_buffer_, 0, sizeof(send_buffer_));
     bytes_sent_ = 0;
+    if (overflow)  // Bug!
+      return ERR_UNEXPECTED;
     next_state_ = STATE_HANDSHAKE_READ;
   } else {
     // Send the remaining bytes.
@@ -617,13 +577,20 @@
 int SSLClientSocket::DoPayloadRead() {
   next_state_ = STATE_PAYLOAD_READ_COMPLETE;
 
-  return ERR_FAILED;
+  DCHECK(recv_buffer_.get());
+
+  char* buf = recv_buffer_.get() + bytes_received_;
+  int buf_len = kRecvBufferSize - bytes_received_;
+
+  if (buf_len <= 0) {
+    NOTREACHED() << "Receive buffer is too small!";
+    return ERR_FAILED;
+  }
+
+  return transport_->Read(buf, buf_len, &io_callback_);
 }
 
 int SSLClientSocket::DoPayloadReadComplete(int result) {
-<<<<<<< HEAD
-  return ERR_FAILED;
-=======
   if (result < 0)
     return result;
   if (result == 0 && !ignore_ok_result_) {
@@ -718,34 +685,43 @@
     }
   }
   return len;
->>>>>>> b8afeda4
-}
-
-int SSLClientSocket::DoPayloadWrite() {
+}
+
+int SSLClientSocket::DoPayloadEncrypt() {
   DCHECK(user_buf_);
   DCHECK(user_buf_len_ > 0);
 
-  next_state_ = STATE_PAYLOAD_WRITE_COMPLETE;
-
-  size_t message_len = std::min(
+  ULONG message_len = std::min(
       stream_sizes_.cbMaximumMessage, static_cast<ULONG>(user_buf_len_));
-  size_t alloc_len =
+  ULONG alloc_len =
       message_len + stream_sizes_.cbHeader + stream_sizes_.cbTrailer;
-
-  /*
+  user_buf_len_ = message_len;
+
+  payload_send_buffer_.reset(new char[alloc_len]);
+  memcpy(&payload_send_buffer_[stream_sizes_.cbHeader],
+         user_buf_, message_len);
+
   SecBuffer buffers[4];
-  buffers[0].
+  buffers[0].pvBuffer = payload_send_buffer_.get();
+  buffers[0].cbBuffer = stream_sizes_.cbHeader;
+  buffers[0].BufferType = SECBUFFER_STREAM_HEADER;
+
+  buffers[1].pvBuffer = &payload_send_buffer_[stream_sizes_.cbHeader];
+  buffers[1].cbBuffer = message_len;
+  buffers[1].BufferType = SECBUFFER_DATA;
+
+  buffers[2].pvBuffer = &payload_send_buffer_[stream_sizes_.cbHeader +
+                                              message_len];
+  buffers[2].cbBuffer = stream_sizes_.cbTrailer;
+  buffers[2].BufferType = SECBUFFER_STREAM_TRAILER;
+
+  buffers[3].BufferType = SECBUFFER_EMPTY;
 
   SecBufferDesc buffer_desc;
   buffer_desc.cBuffers = 4;
-  buffer_desc.pBuffers = //XXX
+  buffer_desc.pBuffers = buffers;
   buffer_desc.ulVersion = SECBUFFER_VERSION;
 
-<<<<<<< HEAD
-  SECURITY_STATUS status = SChannel().EncryptMessage(
-      &ctxt_, 0, &buffer_desc, 0);
-  */
-=======
   SECURITY_STATUS status = EncryptMessage(&ctxt_, 0, &buffer_desc, 0);
 
   if (FAILED(status))
@@ -769,17 +745,37 @@
 
   const char* buf = payload_send_buffer_.get() + bytes_sent_;
   int buf_len = payload_send_buffer_len_ - bytes_sent_;
->>>>>>> b8afeda4
-
-  return ERR_FAILED;
+
+  return transport_->Write(buf, buf_len, &io_callback_);
 }
 
 int SSLClientSocket::DoPayloadWriteComplete(int result) {
-  return ERR_FAILED;
+  if (result < 0)
+    return result;
+
+  DCHECK(result != 0);
+
+  bytes_sent_ += result;
+  DCHECK(bytes_sent_ <= payload_send_buffer_len_);
+
+  if (bytes_sent_ >= payload_send_buffer_len_) {
+    bool overflow = (bytes_sent_ > payload_send_buffer_len_);
+    payload_send_buffer_.reset();
+    payload_send_buffer_len_ = 0;
+    bytes_sent_ = 0;
+    if (overflow)  // Bug!
+      return ERR_UNEXPECTED;
+    // Done
+    return user_buf_len_;
+  }
+
+  // Send the remaining bytes.
+  next_state_ = STATE_PAYLOAD_WRITE;
+  return OK;
 }
 
 int SSLClientSocket::DidCompleteHandshake() {
-  SECURITY_STATUS status = SChannel().QueryContextAttributes(
+  SECURITY_STATUS status = QueryContextAttributes(
       &ctxt_, SECPKG_ATTR_STREAM_SIZES, &stream_sizes_);
   if (status != SEC_E_OK) {
     DLOG(ERROR) << "QueryContextAttributes failed: " << status;
@@ -792,9 +788,6 @@
     DLOG(ERROR) << "QueryContextAttributes failed: " << status;
     return MapSecurityError(status);
   }
-
-  // We expect not to have to worry about message padding.
-  DCHECK(stream_sizes_.cbBlockSize == 1);
 
   completed_handshake_ = true;
   int rv = VerifyServerCert();
@@ -877,4 +870,4 @@
   return OK;
 }
 
-}  // namespace net+}  // namespace net
