// Copyright 2008, Google Inc.
// All rights reserved.
//
// Redistribution and use in source and binary forms, with or without
// modification, are permitted provided that the following conditions are
// met:
//
//    * Redistributions of source code must retain the above copyright
// notice, this list of conditions and the following disclaimer.
//    * Redistributions in binary form must reproduce the above
// copyright notice, this list of conditions and the following disclaimer
// in the documentation and/or other materials provided with the
// distribution.
//    * Neither the name of Google Inc. nor the names of its
// contributors may be used to endorse or promote products derived from
// this software without specific prior written permission.
//
// THIS SOFTWARE IS PROVIDED BY THE COPYRIGHT HOLDERS AND CONTRIBUTORS
// "AS IS" AND ANY EXPRESS OR IMPLIED WARRANTIES, INCLUDING, BUT NOT
// LIMITED TO, THE IMPLIED WARRANTIES OF MERCHANTABILITY AND FITNESS FOR
// A PARTICULAR PURPOSE ARE DISCLAIMED. IN NO EVENT SHALL THE COPYRIGHT
// OWNER OR CONTRIBUTORS BE LIABLE FOR ANY DIRECT, INDIRECT, INCIDENTAL,
// SPECIAL, EXEMPLARY, OR CONSEQUENTIAL DAMAGES (INCLUDING, BUT NOT
// LIMITED TO, PROCUREMENT OF SUBSTITUTE GOODS OR SERVICES; LOSS OF USE,
// DATA, OR PROFITS; OR BUSINESS INTERRUPTION) HOWEVER CAUSED AND ON ANY
// THEORY OF LIABILITY, WHETHER IN CONTRACT, STRICT LIABILITY, OR TORT
// (INCLUDING NEGLIGENCE OR OTHERWISE) ARISING IN ANY WAY OUT OF THE USE
// OF THIS SOFTWARE, EVEN IF ADVISED OF THE POSSIBILITY OF SUCH DAMAGE.

#include "googleurl/src/gurl.h"
#include "net/base/registry_controlled_domain.h"
#include "testing/gtest/include/gtest/gtest.h"

namespace {

class TestRegistryControlledDomainService;
static TestRegistryControlledDomainService* test_instance_;

class TestRegistryControlledDomainService :
    public RegistryControlledDomainService {
 public:

  // Deletes the instance so a new one will be created.
  static void ResetInstance() {
    RegistryControlledDomainService::ResetInstance();
  }

  // Sets and parses the given data.
  static void UseDomainData(const std::string& data) {
    RegistryControlledDomainService::UseDomainData(data);
  }

 private:
  TestRegistryControlledDomainService::TestRegistryControlledDomainService() { }
  TestRegistryControlledDomainService::~TestRegistryControlledDomainService() {
  }
};

class RegistryControlledDomainTest : public testing::Test {
 protected:
  virtual void SetUp() {
    TestRegistryControlledDomainService::ResetInstance();
  }
};

// Convenience functions to shorten the names for repeated use below.
void SetTestData(const std::string& data) {
  TestRegistryControlledDomainService::UseDomainData(data);
}

std::string GetDomainFromURL(const std::string& url) {
  return TestRegistryControlledDomainService::GetDomainAndRegistry(GURL(url));
}

std::string GetDomainFromHost(const std::wstring& host) {
  return TestRegistryControlledDomainService::GetDomainAndRegistry(host);
}

size_t GetRegistryLengthFromURL(const std::string& url,
                                bool allow_unknown_registries) {
  return TestRegistryControlledDomainService::GetRegistryLength(GURL(url),
      allow_unknown_registries);
}

size_t GetRegistryLengthFromHost(const std::wstring& host,
                                 bool allow_unknown_registries) {
  return TestRegistryControlledDomainService::GetRegistryLength(host,
      allow_unknown_registries);
}

bool CompareDomains(const std::string& url1, const std::string& url2) {
  GURL g1 = GURL(url1);
  GURL g2 = GURL(url2);
  return TestRegistryControlledDomainService::SameDomainOrHost(g1, g2);
}

TEST_F(RegistryControlledDomainTest, TestParsing) {
  // Ensure that various simple and pathological cases parse without hanging or
  // crashing.  Testing the correctness of the parsing directly would require
  // opening the singleton class up more.
  SetTestData("com");
  SetTestData("abc.com\n");
  SetTestData("abc.com\ndef.com\n*.abc.com\n!foo.abc.com");
  SetTestData("abc.com.\n");
  SetTestData("");
  SetTestData("*.");
  SetTestData("!");
  SetTestData(".");
}

static const char kTestData[] = "jp\n"            // 1
                                "ac.jp\n"         // 2
                                "*.bar.jp\n"      // 3
                                "*.baz.bar.jp\n"  // 4
                                "*.foo.bar.jp\n"  // 5
                                "!foo.bar.jp\n"   // 6
                                "!pref.bar.jp\n"  // 7
                                "bar.baz.com\n"   // 8
                                "*.c\n"           // 9
                                "!b.c";           // 10

TEST_F(RegistryControlledDomainTest, TestGetDomainAndRegistry) {
  SetTestData(kTestData);

  // Test GURL version of GetDomainAndRegistry().
  EXPECT_EQ("baz.jp", GetDomainFromURL("http://a.baz.jp/file.html"));   // 1
  EXPECT_EQ("baz.jp.", GetDomainFromURL("http://a.baz.jp./file.html")); // 1
  EXPECT_EQ("", GetDomainFromURL("http://ac.jp"));                      // 2
  EXPECT_EQ("", GetDomainFromURL("http://a.bar.jp"));                   // 3
  EXPECT_EQ("", GetDomainFromURL("http://bar.jp"));                     // 3
  EXPECT_EQ("", GetDomainFromURL("http://baz.bar.jp"));                 // 3 4
  EXPECT_EQ("a.b.baz.bar.jp", GetDomainFromURL("http://a.b.baz.bar.jp"));
                                                                        // 4
  EXPECT_EQ("foo.bar.jp", GetDomainFromURL("http://foo.bar.jp"));       // 3 5 6
  EXPECT_EQ("pref.bar.jp", GetDomainFromURL("http://baz.pref.bar.jp")); // 7
  EXPECT_EQ("b.bar.baz.com.", GetDomainFromURL("http://a.b.bar.baz.com."));
                                                                        // 8
  EXPECT_EQ("a.d.c", GetDomainFromURL("http://a.d.c"));                 // 9
  EXPECT_EQ("a.d.c", GetDomainFromURL("http://.a.d.c"));                // 9
  EXPECT_EQ("a.d.c", GetDomainFromURL("http://..a.d.c"));               // 9
  EXPECT_EQ("b.c", GetDomainFromURL("http://a.b.c"));                   // 9 10
  EXPECT_EQ("baz.com", GetDomainFromURL("http://baz.com"));             // none
  EXPECT_EQ("baz.com.", GetDomainFromURL("http://baz.com."));           // none

  EXPECT_EQ("", GetDomainFromURL(""));
  EXPECT_EQ("", GetDomainFromURL("http://"));
  EXPECT_EQ("", GetDomainFromURL("file:///C:/file.html"));
  EXPECT_EQ("", GetDomainFromURL("http://foo.com.."));
  EXPECT_EQ("", GetDomainFromURL("http://..."));
  EXPECT_EQ("", GetDomainFromURL("http://192.168.0.1"));
  EXPECT_EQ("", GetDomainFromURL("http://localhost"));
  EXPECT_EQ("", GetDomainFromURL("http://localhost."));
  EXPECT_EQ("", GetDomainFromURL("http:////Comment"));

  // Test std::wstring version of GetDomainAndRegistry().  Uses the same
  // underpinnings as the GURL version, so this is really more of a check of
  // CanonicalizeHost().
  EXPECT_EQ("baz.jp", GetDomainFromHost(L"a.baz.jp"));                 // 1
  EXPECT_EQ("baz.jp.", GetDomainFromHost(L"a.baz.jp."));               // 1
  EXPECT_EQ("", GetDomainFromHost(L"ac.jp"));                          // 2
  EXPECT_EQ("", GetDomainFromHost(L"a.bar.jp"));                       // 3
  EXPECT_EQ("", GetDomainFromHost(L"bar.jp"));                         // 3
  EXPECT_EQ("", GetDomainFromHost(L"baz.bar.jp"));                     // 3 4
  EXPECT_EQ("a.b.baz.bar.jp", GetDomainFromHost(L"a.b.baz.bar.jp"));   // 3 4
  EXPECT_EQ("foo.bar.jp", GetDomainFromHost(L"foo.bar.jp"));           // 3 5 6
  EXPECT_EQ("pref.bar.jp", GetDomainFromHost(L"baz.pref.bar.jp"));     // 7
  EXPECT_EQ("b.bar.baz.com.", GetDomainFromHost(L"a.b.bar.baz.com.")); // 8
  EXPECT_EQ("a.d.c", GetDomainFromHost(L"a.d.c"));                     // 9
  EXPECT_EQ("a.d.c", GetDomainFromHost(L".a.d.c"));                    // 9
  EXPECT_EQ("a.d.c", GetDomainFromHost(L"..a.d.c"));                   // 9
  EXPECT_EQ("b.c", GetDomainFromHost(L"a.b.c"));                       // 9 10
  EXPECT_EQ("baz.com", GetDomainFromHost(L"baz.com"));                 // none
  EXPECT_EQ("baz.com.", GetDomainFromHost(L"baz.com."));               // none

  EXPECT_EQ("", GetDomainFromHost(L""));
  EXPECT_EQ("", GetDomainFromHost(L"foo.com.."));
  EXPECT_EQ("", GetDomainFromHost(L"..."));
  EXPECT_EQ("", GetDomainFromHost(L"192.168.0.1"));
  EXPECT_EQ("", GetDomainFromHost(L"localhost."));
  EXPECT_EQ("", GetDomainFromHost(L".localhost."));
}

TEST_F(RegistryControlledDomainTest, TestGetRegistryLength) {
  SetTestData(kTestData);

  // Test GURL version of GetRegistryLength().
  EXPECT_EQ(2, GetRegistryLengthFromURL("http://a.baz.jp/file.html", false));
                                                                        // 1
  EXPECT_EQ(3, GetRegistryLengthFromURL("http://a.baz.jp./file.html", false));
                                                                        // 1
  EXPECT_EQ(0, GetRegistryLengthFromURL("http://ac.jp", false));        // 2
  EXPECT_EQ(0, GetRegistryLengthFromURL("http://a.bar.jp", false));     // 3
  EXPECT_EQ(0, GetRegistryLengthFromURL("http://bar.jp", false));       // 3
  EXPECT_EQ(0, GetRegistryLengthFromURL("http://baz.bar.jp", false));   // 3 4
  EXPECT_EQ(12, GetRegistryLengthFromURL("http://a.b.baz.bar.jp", false));
                                                                        // 4
  EXPECT_EQ(6, GetRegistryLengthFromURL("http://foo.bar.jp", false));   // 3 5 6
  EXPECT_EQ(6, GetRegistryLengthFromURL("http://baz.pref.bar.jp", false));
                                                                        // 7
  EXPECT_EQ(11, GetRegistryLengthFromURL("http://a.b.bar.baz.com", false));
                                                                        // 8
  EXPECT_EQ(3, GetRegistryLengthFromURL("http://a.d.c", false));        // 9
  EXPECT_EQ(3, GetRegistryLengthFromURL("http://.a.d.c", false));       // 9
  EXPECT_EQ(3, GetRegistryLengthFromURL("http://..a.d.c", false));      // 9
  EXPECT_EQ(1, GetRegistryLengthFromURL("http://a.b.c", false));        // 9 10
  EXPECT_EQ(0, GetRegistryLengthFromURL("http://baz.com", false));      // none
  EXPECT_EQ(0, GetRegistryLengthFromURL("http://baz.com.", false));     // none
  EXPECT_EQ(3, GetRegistryLengthFromURL("http://baz.com", true));       // none
  EXPECT_EQ(4, GetRegistryLengthFromURL("http://baz.com.", true));      // none

  EXPECT_EQ(std::string::npos, GetRegistryLengthFromURL("", false));
  EXPECT_EQ(std::string::npos, GetRegistryLengthFromURL("http://", false));
  EXPECT_EQ(std::string::npos,
            GetRegistryLengthFromURL("file:///C:/file.html", false));
  EXPECT_EQ(0, GetRegistryLengthFromURL("http://foo.com..", false));
  EXPECT_EQ(0, GetRegistryLengthFromURL("http://...", false));
  EXPECT_EQ(0, GetRegistryLengthFromURL("http://192.168.0.1", false));
  EXPECT_EQ(0, GetRegistryLengthFromURL("http://localhost", false));
  EXPECT_EQ(0, GetRegistryLengthFromURL("http://localhost", true));
  EXPECT_EQ(0, GetRegistryLengthFromURL("http://localhost.", false));
  EXPECT_EQ(0, GetRegistryLengthFromURL("http://localhost.", true));
  EXPECT_EQ(0, GetRegistryLengthFromURL("http:////Comment", false));

  // Test std::wstring version of GetRegistryLength().  Uses the same
  // underpinnings as the GURL version, so this is really more of a check of
  // CanonicalizeHost().
  EXPECT_EQ(2, GetRegistryLengthFromHost(L"a.baz.jp", false));          // 1
  EXPECT_EQ(3, GetRegistryLengthFromHost(L"a.baz.jp.", false));         // 1
  EXPECT_EQ(0, GetRegistryLengthFromHost(L"ac.jp", false));             // 2
  EXPECT_EQ(0, GetRegistryLengthFromHost(L"a.bar.jp", false));          // 3
  EXPECT_EQ(0, GetRegistryLengthFromHost(L"bar.jp", false));            // 3
  EXPECT_EQ(0, GetRegistryLengthFromHost(L"baz.bar.jp", false));        // 3 4
  EXPECT_EQ(12, GetRegistryLengthFromHost(L"a.b.baz.bar.jp", false));   // 4
  EXPECT_EQ(6, GetRegistryLengthFromHost(L"foo.bar.jp", false));        // 3 5 6
  EXPECT_EQ(6, GetRegistryLengthFromHost(L"baz.pref.bar.jp", false));   // 7
  EXPECT_EQ(11, GetRegistryLengthFromHost(L"a.b.bar.baz.com", false));  // 8
  EXPECT_EQ(3, GetRegistryLengthFromHost(L"a.d.c", false));             // 9
  EXPECT_EQ(3, GetRegistryLengthFromHost(L".a.d.c", false));            // 9
  EXPECT_EQ(3, GetRegistryLengthFromHost(L"..a.d.c", false));           // 9
  EXPECT_EQ(1, GetRegistryLengthFromHost(L"a.b.c", false));             // 9 10
  EXPECT_EQ(0, GetRegistryLengthFromHost(L"baz.com", false));           // none
  EXPECT_EQ(0, GetRegistryLengthFromHost(L"baz.com.", false));          // none
  EXPECT_EQ(3, GetRegistryLengthFromHost(L"baz.com", true));            // none
  EXPECT_EQ(4, GetRegistryLengthFromHost(L"baz.com.", true));           // none

  EXPECT_EQ(std::string::npos, GetRegistryLengthFromHost(L"", false));
  EXPECT_EQ(0, GetRegistryLengthFromHost(L"foo.com..", false));
  EXPECT_EQ(0, GetRegistryLengthFromHost(L"..", false));
  EXPECT_EQ(0, GetRegistryLengthFromHost(L"192.168.0.1", false));
  EXPECT_EQ(0, GetRegistryLengthFromHost(L"localhost", false));
  EXPECT_EQ(0, GetRegistryLengthFromHost(L"localhost", true));
  EXPECT_EQ(0, GetRegistryLengthFromHost(L"localhost.", false));
  EXPECT_EQ(0, GetRegistryLengthFromHost(L"localhost.", true));
}

TEST_F(RegistryControlledDomainTest, TestSameDomainOrHost) {
  SetTestData("jp\nbar.jp");

  EXPECT_EQ(true, CompareDomains("http://a.b.bar.jp/file.html",
                                 "http://a.b.bar.jp/file.html")); // b.bar.jp
  EXPECT_EQ(true, CompareDomains("http://a.b.bar.jp/file.html",
                                 "http://b.b.bar.jp/file.html")); // b.bar.jp
  EXPECT_EQ(false, CompareDomains("http://a.foo.jp/file.html",    // foo.jp
                                  "http://a.not.jp/file.html"));  // not.jp
  EXPECT_EQ(false, CompareDomains("http://a.foo.jp/file.html",    // foo.jp
                                  "http://a.foo.jp./file.html")); // foo.jp.
  EXPECT_EQ(false, CompareDomains("http://a.com/file.html",       // a.com
                                  "http://b.com/file.html"));     // b.com
  EXPECT_EQ(true, CompareDomains("http://a.x.com/file.html",
                                 "http://b.x.com/file.html"));    // x.com
  EXPECT_EQ(true, CompareDomains("http://a.x.com/file.html",
                                 "http://.x.com/file.html"));     // x.com
  EXPECT_EQ(true, CompareDomains("http://a.x.com/file.html",
                                 "http://..b.x.com/file.html"));  // x.com
  EXPECT_EQ(true, CompareDomains("http://intranet/file.html",
                                 "http://intranet/file.html"));   // intranet
  EXPECT_EQ(true, CompareDomains("http://127.0.0.1/file.html",
                                 "http://127.0.0.1/file.html"));  // 127.0.0.1
  EXPECT_EQ(false, CompareDomains("http://192.168.0.1/file.html", // 192.168.0.1
                                  "http://127.0.0.1/file.html")); // 127.0.0.1
  EXPECT_EQ(false, CompareDomains("file:///C:/file.html",
                                  "file:///C:/file.html"));       // no host
}

TEST_F(RegistryControlledDomainTest, TestDefaultData) {
  // Note that no data is set: we're using the default rules.
<<<<<<< HEAD
  EXPECT_EQ(3, GetRegistryLengthFromURL("http://google.com", false));
  EXPECT_EQ(3, GetRegistryLengthFromURL("http://stanford.edu", false));
  EXPECT_EQ(3, GetRegistryLengthFromURL("http://ustreas.gov", false));
  EXPECT_EQ(3, GetRegistryLengthFromURL("http://icann.net", false));
  EXPECT_EQ(3, GetRegistryLengthFromURL("http://ferretcentral.org", false));
  EXPECT_EQ(0, GetRegistryLengthFromURL("http://nowhere.foo", false));
  EXPECT_EQ(3, GetRegistryLengthFromURL("http://nowhere.foo", true));
}
=======
  EXPECT_EQ(3U, GetRegistryLengthFromURL("http://google.com", false));
  EXPECT_EQ(3U, GetRegistryLengthFromURL("http://stanford.edu", false));
  EXPECT_EQ(3U, GetRegistryLengthFromURL("http://ustreas.gov", false));
  EXPECT_EQ(3U, GetRegistryLengthFromURL("http://icann.net", false));
  EXPECT_EQ(3U, GetRegistryLengthFromURL("http://ferretcentral.org", false));
  EXPECT_EQ(0U, GetRegistryLengthFromURL("http://nowhere.foo", false));
  EXPECT_EQ(3U, GetRegistryLengthFromURL("http://nowhere.foo", true));
}

} // namespace
>>>>>>> fcfaa4e7
<|MERGE_RESOLUTION|>--- conflicted
+++ resolved
@@ -1,31 +1,6 @@
-// Copyright 2008, Google Inc.
-// All rights reserved.
-//
-// Redistribution and use in source and binary forms, with or without
-// modification, are permitted provided that the following conditions are
-// met:
-//
-//    * Redistributions of source code must retain the above copyright
-// notice, this list of conditions and the following disclaimer.
-//    * Redistributions in binary form must reproduce the above
-// copyright notice, this list of conditions and the following disclaimer
-// in the documentation and/or other materials provided with the
-// distribution.
-//    * Neither the name of Google Inc. nor the names of its
-// contributors may be used to endorse or promote products derived from
-// this software without specific prior written permission.
-//
-// THIS SOFTWARE IS PROVIDED BY THE COPYRIGHT HOLDERS AND CONTRIBUTORS
-// "AS IS" AND ANY EXPRESS OR IMPLIED WARRANTIES, INCLUDING, BUT NOT
-// LIMITED TO, THE IMPLIED WARRANTIES OF MERCHANTABILITY AND FITNESS FOR
-// A PARTICULAR PURPOSE ARE DISCLAIMED. IN NO EVENT SHALL THE COPYRIGHT
-// OWNER OR CONTRIBUTORS BE LIABLE FOR ANY DIRECT, INDIRECT, INCIDENTAL,
-// SPECIAL, EXEMPLARY, OR CONSEQUENTIAL DAMAGES (INCLUDING, BUT NOT
-// LIMITED TO, PROCUREMENT OF SUBSTITUTE GOODS OR SERVICES; LOSS OF USE,
-// DATA, OR PROFITS; OR BUSINESS INTERRUPTION) HOWEVER CAUSED AND ON ANY
-// THEORY OF LIABILITY, WHETHER IN CONTRACT, STRICT LIABILITY, OR TORT
-// (INCLUDING NEGLIGENCE OR OTHERWISE) ARISING IN ANY WAY OUT OF THE USE
-// OF THIS SOFTWARE, EVEN IF ADVISED OF THE POSSIBILITY OF SUCH DAMAGE.
+// Copyright (c) 2006-2008 The Chromium Authors. All rights reserved.
+// Use of this source code is governed by a BSD-style license that can be
+// found in the LICENSE file.
 
 #include "googleurl/src/gurl.h"
 #include "net/base/registry_controlled_domain.h"
@@ -33,33 +8,36 @@
 
 namespace {
 
-class TestRegistryControlledDomainService;
-static TestRegistryControlledDomainService* test_instance_;
-
 class TestRegistryControlledDomainService :
-    public RegistryControlledDomainService {
+    public net::RegistryControlledDomainService {
  public:
-
-  // Deletes the instance so a new one will be created.
-  static void ResetInstance() {
-    RegistryControlledDomainService::ResetInstance();
-  }
-
   // Sets and parses the given data.
   static void UseDomainData(const std::string& data) {
-    RegistryControlledDomainService::UseDomainData(data);
-  }
-
- private:
-  TestRegistryControlledDomainService::TestRegistryControlledDomainService() { }
-  TestRegistryControlledDomainService::~TestRegistryControlledDomainService() {
+    net::RegistryControlledDomainService::UseDomainData(data);
+  }
+
+  // Creates a new dedicated instance to be used for testing, deleting any
+  // previously-set one.
+  static void UseDedicatedInstance() {
+    delete static_cast<TestRegistryControlledDomainService*>(
+        SetInstance(new TestRegistryControlledDomainService()));
+  }
+
+  // Restores RegistryControlledDomainService to using its default instance,
+  // deleting any previously-set test instance.
+  static void UseDefaultInstance() {
+    delete static_cast<TestRegistryControlledDomainService*>(SetInstance(NULL));
   }
 };
 
 class RegistryControlledDomainTest : public testing::Test {
  protected:
   virtual void SetUp() {
-    TestRegistryControlledDomainService::ResetInstance();
+    TestRegistryControlledDomainService::UseDedicatedInstance();
+  }
+
+  virtual void TearDown() {
+    TestRegistryControlledDomainService::UseDefaultInstance();
   }
 };
 
@@ -184,73 +162,74 @@
   SetTestData(kTestData);
 
   // Test GURL version of GetRegistryLength().
-  EXPECT_EQ(2, GetRegistryLengthFromURL("http://a.baz.jp/file.html", false));
+  EXPECT_EQ(2U, GetRegistryLengthFromURL("http://a.baz.jp/file.html", false));
                                                                         // 1
-  EXPECT_EQ(3, GetRegistryLengthFromURL("http://a.baz.jp./file.html", false));
+  EXPECT_EQ(3U, GetRegistryLengthFromURL("http://a.baz.jp./file.html", false));
                                                                         // 1
-  EXPECT_EQ(0, GetRegistryLengthFromURL("http://ac.jp", false));        // 2
-  EXPECT_EQ(0, GetRegistryLengthFromURL("http://a.bar.jp", false));     // 3
-  EXPECT_EQ(0, GetRegistryLengthFromURL("http://bar.jp", false));       // 3
-  EXPECT_EQ(0, GetRegistryLengthFromURL("http://baz.bar.jp", false));   // 3 4
-  EXPECT_EQ(12, GetRegistryLengthFromURL("http://a.b.baz.bar.jp", false));
+  EXPECT_EQ(0U, GetRegistryLengthFromURL("http://ac.jp", false));       // 2
+  EXPECT_EQ(0U, GetRegistryLengthFromURL("http://a.bar.jp", false));    // 3
+  EXPECT_EQ(0U, GetRegistryLengthFromURL("http://bar.jp", false));      // 3
+  EXPECT_EQ(0U, GetRegistryLengthFromURL("http://baz.bar.jp", false));  // 3 4
+  EXPECT_EQ(12U, GetRegistryLengthFromURL("http://a.b.baz.bar.jp", false));
                                                                         // 4
-  EXPECT_EQ(6, GetRegistryLengthFromURL("http://foo.bar.jp", false));   // 3 5 6
-  EXPECT_EQ(6, GetRegistryLengthFromURL("http://baz.pref.bar.jp", false));
+  EXPECT_EQ(6U, GetRegistryLengthFromURL("http://foo.bar.jp", false));  // 3 5 6
+  EXPECT_EQ(6U, GetRegistryLengthFromURL("http://baz.pref.bar.jp", false));
                                                                         // 7
-  EXPECT_EQ(11, GetRegistryLengthFromURL("http://a.b.bar.baz.com", false));
+  EXPECT_EQ(11U, GetRegistryLengthFromURL("http://a.b.bar.baz.com", false));
                                                                         // 8
-  EXPECT_EQ(3, GetRegistryLengthFromURL("http://a.d.c", false));        // 9
-  EXPECT_EQ(3, GetRegistryLengthFromURL("http://.a.d.c", false));       // 9
-  EXPECT_EQ(3, GetRegistryLengthFromURL("http://..a.d.c", false));      // 9
-  EXPECT_EQ(1, GetRegistryLengthFromURL("http://a.b.c", false));        // 9 10
-  EXPECT_EQ(0, GetRegistryLengthFromURL("http://baz.com", false));      // none
-  EXPECT_EQ(0, GetRegistryLengthFromURL("http://baz.com.", false));     // none
-  EXPECT_EQ(3, GetRegistryLengthFromURL("http://baz.com", true));       // none
-  EXPECT_EQ(4, GetRegistryLengthFromURL("http://baz.com.", true));      // none
+  EXPECT_EQ(3U, GetRegistryLengthFromURL("http://a.d.c", false));       // 9
+  EXPECT_EQ(3U, GetRegistryLengthFromURL("http://.a.d.c", false));      // 9
+  EXPECT_EQ(3U, GetRegistryLengthFromURL("http://..a.d.c", false));     // 9
+  EXPECT_EQ(1U, GetRegistryLengthFromURL("http://a.b.c", false));       // 9 10
+  EXPECT_EQ(0U, GetRegistryLengthFromURL("http://baz.com", false));     // none
+  EXPECT_EQ(0U, GetRegistryLengthFromURL("http://baz.com.", false));    // none
+  EXPECT_EQ(3U, GetRegistryLengthFromURL("http://baz.com", true));      // none
+  EXPECT_EQ(4U, GetRegistryLengthFromURL("http://baz.com.", true));     // none
 
   EXPECT_EQ(std::string::npos, GetRegistryLengthFromURL("", false));
   EXPECT_EQ(std::string::npos, GetRegistryLengthFromURL("http://", false));
   EXPECT_EQ(std::string::npos,
             GetRegistryLengthFromURL("file:///C:/file.html", false));
-  EXPECT_EQ(0, GetRegistryLengthFromURL("http://foo.com..", false));
-  EXPECT_EQ(0, GetRegistryLengthFromURL("http://...", false));
-  EXPECT_EQ(0, GetRegistryLengthFromURL("http://192.168.0.1", false));
-  EXPECT_EQ(0, GetRegistryLengthFromURL("http://localhost", false));
-  EXPECT_EQ(0, GetRegistryLengthFromURL("http://localhost", true));
-  EXPECT_EQ(0, GetRegistryLengthFromURL("http://localhost.", false));
-  EXPECT_EQ(0, GetRegistryLengthFromURL("http://localhost.", true));
-  EXPECT_EQ(0, GetRegistryLengthFromURL("http:////Comment", false));
+  EXPECT_EQ(0U, GetRegistryLengthFromURL("http://foo.com..", false));
+  EXPECT_EQ(0U, GetRegistryLengthFromURL("http://...", false));
+  EXPECT_EQ(0U, GetRegistryLengthFromURL("http://192.168.0.1", false));
+  EXPECT_EQ(0U, GetRegistryLengthFromURL("http://localhost", false));
+  EXPECT_EQ(0U, GetRegistryLengthFromURL("http://localhost", true));
+  EXPECT_EQ(0U, GetRegistryLengthFromURL("http://localhost.", false));
+  EXPECT_EQ(0U, GetRegistryLengthFromURL("http://localhost.", true));
+  EXPECT_EQ(0U, GetRegistryLengthFromURL("http:////Comment", false));
 
   // Test std::wstring version of GetRegistryLength().  Uses the same
   // underpinnings as the GURL version, so this is really more of a check of
   // CanonicalizeHost().
-  EXPECT_EQ(2, GetRegistryLengthFromHost(L"a.baz.jp", false));          // 1
-  EXPECT_EQ(3, GetRegistryLengthFromHost(L"a.baz.jp.", false));         // 1
-  EXPECT_EQ(0, GetRegistryLengthFromHost(L"ac.jp", false));             // 2
-  EXPECT_EQ(0, GetRegistryLengthFromHost(L"a.bar.jp", false));          // 3
-  EXPECT_EQ(0, GetRegistryLengthFromHost(L"bar.jp", false));            // 3
-  EXPECT_EQ(0, GetRegistryLengthFromHost(L"baz.bar.jp", false));        // 3 4
-  EXPECT_EQ(12, GetRegistryLengthFromHost(L"a.b.baz.bar.jp", false));   // 4
-  EXPECT_EQ(6, GetRegistryLengthFromHost(L"foo.bar.jp", false));        // 3 5 6
-  EXPECT_EQ(6, GetRegistryLengthFromHost(L"baz.pref.bar.jp", false));   // 7
-  EXPECT_EQ(11, GetRegistryLengthFromHost(L"a.b.bar.baz.com", false));  // 8
-  EXPECT_EQ(3, GetRegistryLengthFromHost(L"a.d.c", false));             // 9
-  EXPECT_EQ(3, GetRegistryLengthFromHost(L".a.d.c", false));            // 9
-  EXPECT_EQ(3, GetRegistryLengthFromHost(L"..a.d.c", false));           // 9
-  EXPECT_EQ(1, GetRegistryLengthFromHost(L"a.b.c", false));             // 9 10
-  EXPECT_EQ(0, GetRegistryLengthFromHost(L"baz.com", false));           // none
-  EXPECT_EQ(0, GetRegistryLengthFromHost(L"baz.com.", false));          // none
-  EXPECT_EQ(3, GetRegistryLengthFromHost(L"baz.com", true));            // none
-  EXPECT_EQ(4, GetRegistryLengthFromHost(L"baz.com.", true));           // none
+  EXPECT_EQ(2U, GetRegistryLengthFromHost(L"a.baz.jp", false));         // 1
+  EXPECT_EQ(3U, GetRegistryLengthFromHost(L"a.baz.jp.", false));        // 1
+  EXPECT_EQ(0U, GetRegistryLengthFromHost(L"ac.jp", false));            // 2
+  EXPECT_EQ(0U, GetRegistryLengthFromHost(L"a.bar.jp", false));         // 3
+  EXPECT_EQ(0U, GetRegistryLengthFromHost(L"bar.jp", false));           // 3
+  EXPECT_EQ(0U, GetRegistryLengthFromHost(L"baz.bar.jp", false));       // 3 4
+  EXPECT_EQ(12U, GetRegistryLengthFromHost(L"a.b.baz.bar.jp", false));  // 4
+  EXPECT_EQ(6U, GetRegistryLengthFromHost(L"foo.bar.jp", false));       // 3 5 6
+  EXPECT_EQ(6U, GetRegistryLengthFromHost(L"baz.pref.bar.jp", false));  // 7
+  EXPECT_EQ(11U, GetRegistryLengthFromHost(L"a.b.bar.baz.com", false));
+                                                                        // 8
+  EXPECT_EQ(3U, GetRegistryLengthFromHost(L"a.d.c", false));            // 9
+  EXPECT_EQ(3U, GetRegistryLengthFromHost(L".a.d.c", false));           // 9
+  EXPECT_EQ(3U, GetRegistryLengthFromHost(L"..a.d.c", false));          // 9
+  EXPECT_EQ(1U, GetRegistryLengthFromHost(L"a.b.c", false));            // 9 10
+  EXPECT_EQ(0U, GetRegistryLengthFromHost(L"baz.com", false));          // none
+  EXPECT_EQ(0U, GetRegistryLengthFromHost(L"baz.com.", false));         // none
+  EXPECT_EQ(3U, GetRegistryLengthFromHost(L"baz.com", true));           // none
+  EXPECT_EQ(4U, GetRegistryLengthFromHost(L"baz.com.", true));          // none
 
   EXPECT_EQ(std::string::npos, GetRegistryLengthFromHost(L"", false));
-  EXPECT_EQ(0, GetRegistryLengthFromHost(L"foo.com..", false));
-  EXPECT_EQ(0, GetRegistryLengthFromHost(L"..", false));
-  EXPECT_EQ(0, GetRegistryLengthFromHost(L"192.168.0.1", false));
-  EXPECT_EQ(0, GetRegistryLengthFromHost(L"localhost", false));
-  EXPECT_EQ(0, GetRegistryLengthFromHost(L"localhost", true));
-  EXPECT_EQ(0, GetRegistryLengthFromHost(L"localhost.", false));
-  EXPECT_EQ(0, GetRegistryLengthFromHost(L"localhost.", true));
+  EXPECT_EQ(0U, GetRegistryLengthFromHost(L"foo.com..", false));
+  EXPECT_EQ(0U, GetRegistryLengthFromHost(L"..", false));
+  EXPECT_EQ(0U, GetRegistryLengthFromHost(L"192.168.0.1", false));
+  EXPECT_EQ(0U, GetRegistryLengthFromHost(L"localhost", false));
+  EXPECT_EQ(0U, GetRegistryLengthFromHost(L"localhost", true));
+  EXPECT_EQ(0U, GetRegistryLengthFromHost(L"localhost.", false));
+  EXPECT_EQ(0U, GetRegistryLengthFromHost(L"localhost.", true));
 }
 
 TEST_F(RegistryControlledDomainTest, TestSameDomainOrHost) {
@@ -283,17 +262,9 @@
 }
 
 TEST_F(RegistryControlledDomainTest, TestDefaultData) {
+  TestRegistryControlledDomainService::UseDefaultInstance();
+
   // Note that no data is set: we're using the default rules.
-<<<<<<< HEAD
-  EXPECT_EQ(3, GetRegistryLengthFromURL("http://google.com", false));
-  EXPECT_EQ(3, GetRegistryLengthFromURL("http://stanford.edu", false));
-  EXPECT_EQ(3, GetRegistryLengthFromURL("http://ustreas.gov", false));
-  EXPECT_EQ(3, GetRegistryLengthFromURL("http://icann.net", false));
-  EXPECT_EQ(3, GetRegistryLengthFromURL("http://ferretcentral.org", false));
-  EXPECT_EQ(0, GetRegistryLengthFromURL("http://nowhere.foo", false));
-  EXPECT_EQ(3, GetRegistryLengthFromURL("http://nowhere.foo", true));
-}
-=======
   EXPECT_EQ(3U, GetRegistryLengthFromURL("http://google.com", false));
   EXPECT_EQ(3U, GetRegistryLengthFromURL("http://stanford.edu", false));
   EXPECT_EQ(3U, GetRegistryLengthFromURL("http://ustreas.gov", false));
@@ -303,5 +274,4 @@
   EXPECT_EQ(3U, GetRegistryLengthFromURL("http://nowhere.foo", true));
 }
 
-} // namespace
->>>>>>> fcfaa4e7
+} // namespace