--- conflicted
+++ resolved
@@ -1,39 +1,13 @@
-// Copyright 2008, Google Inc.
-// All rights reserved.
-//
-// Redistribution and use in source and binary forms, with or without
-// modification, are permitted provided that the following conditions are
-// met:
-//
-//    * Redistributions of source code must retain the above copyright
-// notice, this list of conditions and the following disclaimer.
-//    * Redistributions in binary form must reproduce the above
-// copyright notice, this list of conditions and the following disclaimer
-// in the documentation and/or other materials provided with the
-// distribution.
-//    * Neither the name of Google Inc. nor the names of its
-// contributors may be used to endorse or promote products derived from
-// this software without specific prior written permission.
-//
-// THIS SOFTWARE IS PROVIDED BY THE COPYRIGHT HOLDERS AND CONTRIBUTORS
-// "AS IS" AND ANY EXPRESS OR IMPLIED WARRANTIES, INCLUDING, BUT NOT
-// LIMITED TO, THE IMPLIED WARRANTIES OF MERCHANTABILITY AND FITNESS FOR
-// A PARTICULAR PURPOSE ARE DISCLAIMED. IN NO EVENT SHALL THE COPYRIGHT
-// OWNER OR CONTRIBUTORS BE LIABLE FOR ANY DIRECT, INDIRECT, INCIDENTAL,
-// SPECIAL, EXEMPLARY, OR CONSEQUENTIAL DAMAGES (INCLUDING, BUT NOT
-// LIMITED TO, PROCUREMENT OF SUBSTITUTE GOODS OR SERVICES; LOSS OF USE,
-// DATA, OR PROFITS; OR BUSINESS INTERRUPTION) HOWEVER CAUSED AND ON ANY
-// THEORY OF LIABILITY, WHETHER IN CONTRACT, STRICT LIABILITY, OR TORT
-// (INCLUDING NEGLIGENCE OR OTHERWISE) ARISING IN ANY WAY OUT OF THE USE
-// OF THIS SOFTWARE, EVEN IF ADVISED OF THE POSSIBILITY OF SUCH DAMAGE.
-
-#include "minmax.h"
+// Copyright (c) 2006-2008 The Chromium Authors. All rights reserved.
+// Use of this source code is governed by a BSD-style license that can be
+// found in the LICENSE file.
 
 #include <fstream>
 #include <iostream>
 
 #include "base/file_util.h"
 #include "base/path_service.h"
+#include "base/platform_test.h"
 #include "base/scoped_ptr.h"
 #include "net/base/gzip_filter.h"
 #include "testing/gtest/include/gtest/gtest.h"
@@ -71,9 +45,13 @@
   ENCODE_DEFLATE    // Raw deflate.
 };
 
-class GZipUnitTest : public testing::Test {
+// These tests use the path service, which uses autoreleased objects on the
+// Mac, so this needs to be a PlatformTest.
+class GZipUnitTest : public PlatformTest {
  protected:
   virtual void SetUp() {
+    PlatformTest::SetUp();
+
     deflate_encode_buffer_ = NULL;
     gzip_encode_buffer_ = NULL;
 
@@ -117,6 +95,8 @@
 
     delete[] gzip_encode_buffer_;
     gzip_encode_buffer_ = NULL;
+
+    PlatformTest::TearDown();
   }
 
   // Compress the data in source with deflate encoding and write output to the
@@ -192,14 +172,15 @@
     int code = Filter::FILTER_OK;
     while (code != Filter::FILTER_DONE) {
       int encode_data_len;
-      encode_data_len = min(encode_avail_size, filter->stream_buffer_size());
+      encode_data_len = std::min(encode_avail_size,
+                                 filter->stream_buffer_size());
       memcpy(filter->stream_buffer(), encode_next, encode_data_len);
       filter->FlushStreamBuffer(encode_data_len);
       encode_next += encode_data_len;
       encode_avail_size -= encode_data_len;
 
       while (1) {
-        int decode_data_len = min(decode_avail_size, output_buffer_size);
+        int decode_data_len = std::min(decode_avail_size, output_buffer_size);
 
         code = filter->ReadFilteredData(decode_next, &decode_data_len);
         decode_next += decode_data_len;
@@ -244,11 +225,6 @@
   int gzip_encode_len_;
 };
 
-<<<<<<< HEAD
-};  // namespace
-
-=======
->>>>>>> fcfaa4e7
 // Basic scenario: decoding deflate data with big enough buffer.
 TEST_F(GZipUnitTest, DecodeDeflate) {
   // Decode the compressed data with filter
@@ -375,7 +351,7 @@
                                  corrupt_decode_buffer, &corrupt_decode_size);
 
   // Expect failures
-  EXPECT_TRUE(code == Filter::FILTER_ERROR);
+  EXPECT_EQ(Filter::FILTER_ERROR, code);
 }
 
 // Decoding gzip stream with corrupted header.
@@ -417,10 +393,6 @@
   EXPECT_FALSE(filter.get());
   filter.reset(Filter::Factory("x-gzip", kApplicationXGunzip, kBufferSize));
   EXPECT_FALSE(filter.get());
-<<<<<<< HEAD
-}
-=======
-}
-
-}  // namespace
->>>>>>> fcfaa4e7
+}
+
+}  // namespace