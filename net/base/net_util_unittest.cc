// Copyright 2008, Google Inc.
// All rights reserved.
//
// Redistribution and use in source and binary forms, with or without
// modification, are permitted provided that the following conditions are
// met:
//
//    * Redistributions of source code must retain the above copyright
// notice, this list of conditions and the following disclaimer.
//    * Redistributions in binary form must reproduce the above
// copyright notice, this list of conditions and the following disclaimer
// in the documentation and/or other materials provided with the
// distribution.
//    * Neither the name of Google Inc. nor the names of its
// contributors may be used to endorse or promote products derived from
// this software without specific prior written permission.
//
// THIS SOFTWARE IS PROVIDED BY THE COPYRIGHT HOLDERS AND CONTRIBUTORS
// "AS IS" AND ANY EXPRESS OR IMPLIED WARRANTIES, INCLUDING, BUT NOT
// LIMITED TO, THE IMPLIED WARRANTIES OF MERCHANTABILITY AND FITNESS FOR
// A PARTICULAR PURPOSE ARE DISCLAIMED. IN NO EVENT SHALL THE COPYRIGHT
// OWNER OR CONTRIBUTORS BE LIABLE FOR ANY DIRECT, INDIRECT, INCIDENTAL,
// SPECIAL, EXEMPLARY, OR CONSEQUENTIAL DAMAGES (INCLUDING, BUT NOT
// LIMITED TO, PROCUREMENT OF SUBSTITUTE GOODS OR SERVICES; LOSS OF USE,
// DATA, OR PROFITS; OR BUSINESS INTERRUPTION) HOWEVER CAUSED AND ON ANY
// THEORY OF LIABILITY, WHETHER IN CONTRACT, STRICT LIABILITY, OR TORT
// (INCLUDING NEGLIGENCE OR OTHERWISE) ARISING IN ANY WAY OUT OF THE USE
// OF THIS SOFTWARE, EVEN IF ADVISED OF THE POSSIBILITY OF SUCH DAMAGE.

#include "base/basictypes.h"
#include "base/logging.h"
#include "base/string_util.h"
#include "googleurl/src/gurl.h"
#include "net/base/net_util.h"
#include "testing/gtest/include/gtest/gtest.h"

namespace {
<<<<<<< HEAD
  class NetUtilTest : public testing::Test {
  };
}
=======

class NetUtilTest : public testing::Test {
};

struct FileCase {
  const wchar_t* file;
  const wchar_t* url;
};

struct HeaderCase {
  const wchar_t* header_name;
  const wchar_t* expected;
};

struct HeaderParamCase {
  const wchar_t* header_name;
  const wchar_t* param_name;
  const wchar_t* expected;
};

struct FileNameCDCase {
  const char* header_field;
  const wchar_t* expected;
};

const wchar_t* kLanguages[] = {
  L"",      L"en",    L"zh-CN",       L"ja",    L"ko",
  L"he",    L"ar",    L"ru",          L"el",    L"fr",
  L"de",    L"pt",    L"sv",          L"th",    L"hi",
  L"de,en", L"el,en", L"zh,zh-TW,en", L"ko,ja", L"he,ru,en",
  L"zh,ru,en"
};

struct IDNTestCase {
  const char* input;
  const wchar_t* unicode_output;
  const bool unicode_allowed[arraysize(kLanguages)];
};

struct SuggestedFilenameCase {
  const char* url;
  const wchar_t* content_disp_header;
  const wchar_t* default_filename;
  const wchar_t* expected_filename;
};

}  // anonymous namespace
>>>>>>> b8afeda4

TEST(NetUtilTest, FileURLConversion) {
  // a list of test file names and the corresponding URLs
  const struct FileCase {
    const wchar_t* file;
    const wchar_t* url;
  } round_trip_cases[] = {
    {L"C:\\foo\\bar.txt", L"file:///C:/foo/bar.txt"},
    {L"\\\\some computer\\foo\\bar.txt", L"file://some%20computer/foo/bar.txt"}, // UNC
    {L"D:\\Name;with%some symbols*#", L"file:///D:/Name%3Bwith%25some%20symbols*%23"},
    {L"D:\\Chinese\\\x6240\x6709\x4e2d\x6587\x7f51\x9875.doc", L"file:///D:/Chinese/%E6%89%80%E6%9C%89%E4%B8%AD%E6%96%87%E7%BD%91%E9%A1%B5.doc"},
  };

  // First, we'll test that we can round-trip all of the above cases of URLs
  std::wstring output;
  for (int i = 0; i < arraysize(round_trip_cases); i++) {
    // convert to the file URL
    GURL file_url(net_util::FilePathToFileURL(round_trip_cases[i].file));
    EXPECT_EQ(std::wstring(round_trip_cases[i].url),
              UTF8ToWide(file_url.spec()));

    // Back to the filename.
    EXPECT_TRUE(net_util::FileURLToFilePath(file_url, &output));
    EXPECT_EQ(std::wstring(round_trip_cases[i].file), output);
  }

  // Test that various file: URLs get decoded into the correct file type
  FileCase url_cases[] = {
    {L"C:\\foo\\bar.txt", L"file:c|/foo\\bar.txt"},
    {L"C:\\foo\\bar.txt", L"file:/c:/foo/bar.txt"},
    {L"\\\\foo\\bar.txt", L"file://foo\\bar.txt"},
    {L"C:\\foo\\bar.txt", L"file:///c:/foo/bar.txt"},
    {L"\\\\foo\\bar.txt", L"file:////foo\\bar.txt"},
    {L"\\\\foo\\bar.txt", L"file:/foo/bar.txt"},
    {L"\\\\foo\\bar.txt", L"file://foo\\bar.txt"},
    {L"C:\\foo\\bar.txt", L"file:\\\\\\c:/foo/bar.txt"},
  };
  for (int i = 0; i < arraysize(url_cases); i++) {
    net_util::FileURLToFilePath(GURL(url_cases[i].url), &output);
    EXPECT_EQ(std::wstring(url_cases[i].file), output);
  }

  // Here, we test that UTF-8 encoded strings get decoded properly, even when
  // they might be stored with wide characters
  const wchar_t utf8[] = L"file:///d:/Chinese/\xe6\x89\x80\xe6\x9c\x89\xe4\xb8\xad\xe6\x96\x87\xe7\xbd\x91\xe9\xa1\xb5.doc";
  const wchar_t wide[] = L"D:\\Chinese\\\x6240\x6709\x4e2d\x6587\x7f51\x9875.doc";
  EXPECT_TRUE(net_util::FileURLToFilePath(GURL(utf8), &output));
  EXPECT_EQ(std::wstring(wide), output);

  // Unfortunately, UTF8ToWide discards invalid UTF8 input.
#ifdef BUG_878908_IS_FIXED
  // Test that no conversion happens if the UTF-8 input is invalid, and that
  // the input is preserved in UTF-8
  const char invalid_utf8[] = "file:///d:/Blah/\xff.doc";
  const wchar_t invalid_wide[] = L"D:\\Blah\\\xff.doc";
  EXPECT_TRUE(net_util::FileURLToFilePath(
      GURL(std::string(invalid_utf8)), &output));
  EXPECT_EQ(std::wstring(invalid_wide), output);
#endif

  // Test that if a file URL is malformed, we get a failure
  EXPECT_FALSE(net_util::FileURLToFilePath(GURL("filefoobar"), &output));
}

// Just a bunch of fake headers.
const wchar_t* google_headers =
    L"HTTP/1.1 200 OK\n"
    L"Content-TYPE: text/html; charset=utf-8\n"
    L"Content-disposition: attachment; filename=\"download.pdf\"\n"
    L"Content-Length: 378557\n"
    L"X-Google-Google1: 314159265\n"
    L"X-Google-Google2: aaaa2:7783,bbb21:9441\n"
    L"X-Google-Google4: home\n"
    L"Transfer-Encoding: chunked\n"
    L"Set-Cookie: HEHE_AT=6666x66beef666x6-66xx6666x66; Path=/mail\n"
    L"Set-Cookie: HEHE_HELP=owned:0;Path=/\n"
    L"Set-Cookie: S=gmail=Xxx-beefbeefbeef_beefb:gmail_yj=beefbeef000beefbeefbee:gmproxy=bee-fbeefbe; Domain=.google.com; Path=/\n"
    L"X-Google-Google2: /one/two/three/four/five/six/seven-height/nine:9411\n"
    L"Server: GFE/1.3\n"
    L"Transfer-Encoding: chunked\n"
    L"Date: Mon, 13 Nov 2006 21:38:09 GMT\n"
    L"Expires: Tue, 14 Nov 2006 19:23:58 GMT\n"
    L"X-Malformed: bla; arg=test\"\n"
    L"X-Malformed2: bla; arg=\n"
    L"X-Test: bla; arg1=val1; arg2=val2";

TEST(NetUtilTest, GetSpecificHeader) {
  const struct {
    const wchar_t* header_name;
    const wchar_t* expected;
  } tests[] = {
    {L"content-type", L"text/html; charset=utf-8"},
    {L"CONTENT-LENGTH", L"378557"},
    {L"Date", L"Mon, 13 Nov 2006 21:38:09 GMT"},
    {L"Bad-Header", L""},
    {L"", L""},
  };

  // Test first with google_headers.
  for (size_t i = 0; i < arraysize(tests); ++i) {
    std::wstring result = net_util::GetSpecificHeader(google_headers,
                                                      tests[i].header_name);
    EXPECT_EQ(result, tests[i].expected);
  }

  // Test again with empty headers.
  for (size_t i = 0; i < arraysize(tests); ++i) {
    std::wstring result = net_util::GetSpecificHeader(L"", tests[i].header_name);
    EXPECT_EQ(result, std::wstring());
  }
}

TEST(NetUtilTest, GetHeaderParamValue) {
  const struct {
    const wchar_t* header_name;
    const wchar_t* param_name;
    const wchar_t* expected;
  } tests[] = {
    {L"Content-type", L"charset", L"utf-8"},
    {L"content-disposition", L"filename", L"download.pdf"},
    {L"Content-Type", L"badparam", L""},
    {L"X-Malformed", L"arg", L"test\""},
    {L"X-Malformed2", L"arg", L""},
    {L"X-Test", L"arg1", L"val1"},
    {L"X-Test", L"arg2", L"val2"},
    {L"Bad-Header", L"badparam", L""},
    {L"Bad-Header", L"", L""},
    {L"", L"badparam", L""},
    {L"", L"", L""},
  };
  // TODO(mpcomplete): add tests for other formats of headers.

  for (size_t i = 0; i < arraysize(tests); ++i) {
    std::wstring header_value = net_util::GetSpecificHeader(google_headers,
                                                            tests[i].header_name);
    std::wstring result = net_util::GetHeaderParamValue(header_value,
                                                        tests[i].param_name);
    EXPECT_EQ(result, tests[i].expected);
  }

  for (size_t i = 0; i < arraysize(tests); ++i) {
    std::wstring header_value = net_util::GetSpecificHeader(L"",
                                                            tests[i].header_name);
    std::wstring result = net_util::GetHeaderParamValue(header_value,
                                                        tests[i].param_name);
    EXPECT_EQ(result, std::wstring());
  }
}

TEST(NetUtilTest, GetFileNameFromCD) {
  const struct {
    const char* header_field;
    const wchar_t* expected;
  } tests[] = {
    // Test various forms of C-D header fields emitted by web servers.
    {"content-disposition: inline; filename=\"abcde.pdf\"", L"abcde.pdf"},
    {"content-disposition: inline; name=\"abcde.pdf\"", L"abcde.pdf"},
    {"content-disposition: attachment; filename=abcde.pdf", L"abcde.pdf"},
    {"content-disposition: attachment; name=abcde.pdf", L"abcde.pdf"},
    {"content-disposition: attachment; filename=abc,de.pdf", L"abc,de.pdf"},
    {"content-disposition: filename=abcde.pdf", L"abcde.pdf"},
    {"content-disposition: filename= abcde.pdf", L"abcde.pdf"},
    {"content-disposition: filename =abcde.pdf", L"abcde.pdf"},
    {"content-disposition: filename = abcde.pdf", L"abcde.pdf"},
    {"content-disposition: filename\t=abcde.pdf", L"abcde.pdf"},
    {"content-disposition: filename \t\t  =abcde.pdf", L"abcde.pdf"},
    {"content-disposition: name=abcde.pdf", L"abcde.pdf"},
    {"content-disposition: inline; filename=\"abc%20de.pdf\"", L"abc de.pdf"},
    // Whitespaces are converted to a space.
    {"content-disposition: inline; filename=\"abc  \t\nde.pdf\"", L"abc    de.pdf"},
    // %-escaped UTF-8
    {"Content-Disposition: attachment; filename=\"%EC%98%88%EC%88%A0%20"
     "%EC%98%88%EC%88%A0.jpg\"", L"\xc608\xc220 \xc608\xc220.jpg"},
    {"Content-Disposition: attachment; filename=\"%F0%90%8C%B0%F0%90%8C%B1"
     "abc.jpg\"", L"\U00010330\U00010331abc.jpg"},
    {"Content-Disposition: attachment; filename=\"%EC%98%88%EC%88%A0 \n"
     "%EC%98%88%EC%88%A0.jpg\"", L"\xc608\xc220  \xc608\xc220.jpg"},
    // RFC 2047 with various charsets and Q/B encodings
    {"Content-Disposition: attachment; filename=\"=?EUC-JP?Q?=B7=DD=BD="
     "D13=2Epng?=\"", L"\x82b8\x8853" L"3.png"},
    {"Content-Disposition: attachment; filename==?eUc-Kr?b?v7m8+iAzLnBuZw==?=",
     L"\xc608\xc220 3.png"},
    {"Content-Disposition: attachment; filename==?utf-8?Q?=E8=8A=B8=E8"
     "=A1=93_3=2Epng?=", L"\x82b8\x8853 3.png"},
    {"Content-Disposition: attachment; filename==?utf-8?Q?=F0=90=8C=B0"
     "_3=2Epng?=", L"\U00010330 3.png"},
    {"Content-Disposition: inline; filename=\"=?iso88591?Q?caf=e3_=2epng?=\"",
     L"caf\x00e3 .png"},
    // Space after an encode word should be removed.
    {"Content-Disposition: inline; filename=\"=?iso88591?Q?caf=E3_?= .png\"",
     L"caf\x00e3 .png"},
    // Two encoded words with different charsets (not very likely to be emitted
    // by web servers in the wild). Spaces between them are removed.
    {"Content-Disposition: inline; filename=\"=?euc-kr?b?v7m8+iAz?="
     " =?ksc5601?q?=BF=B9=BC=FA=2Epng?=\"", L"\xc608\xc220 3\xc608\xc220.png"},
    {"Content-Disposition: attachment; filename=\"=?windows-1252?Q?caf=E3?="
     "  =?iso-8859-7?b?4eI=?= .png\"", L"caf\x00e3\x03b1\x03b2.png"},
    // Non-ASCII string is passed through (and treated as UTF-8).
    {"Content-Disposition: attachment; filename=caf\xc3\xa3.png",
     L"caf\x00e3.png"},
    // Failure cases
    // Invalid hex-digit "G"
    {"Content-Disposition: attachment; filename==?iiso88591?Q?caf=EG?=", L""},
    // Incomplete RFC 2047 encoded-word (missing '='' at the end)
    {"Content-Disposition: attachment; filename==?iso88591?Q?caf=E3?", L""},
    // Extra character at the end of an encoded word
    {"Content-Disposition: attachment; filename==?iso88591?Q?caf=E3?==", L""},
    // Extra token at the end of an encoded word
    {"Content-Disposition: attachment; filename==?iso88591?Q?caf=E3?=?", L""},
    {"Content-Disposition: attachment; filename==?iso88591?Q?caf=E3?=?=", L""},
    // Incomplete hex-escaped chars
    {"Content-Disposition: attachment; filename==?windows-1252?Q?=63=61=E?=",
     L""},
    {"Content-Disposition: attachment; filename=%EC%98%88%EC%88%A", L""},
    // %-escaped non-UTF-8 encoding is an "error"
    {"Content-Disposition: attachment; filename=%B7%DD%BD%D1.png", L""},
    // Two RFC 2047 encoded words in a row without a space is an error.
    {"Content-Disposition: attachment; filename==?windows-1252?Q?caf=E3?="
     "=?iso-8859-7?b?4eIucG5nCg==?=", L""},
  };
  for (size_t i = 0; i < arraysize(tests); ++i) {
    EXPECT_EQ(tests[i].expected,
              net_util::GetFileNameFromCD(tests[i].header_field));
  }
}

TEST(NetUtilTest, IDNToUnicode) {
  // TODO(jungshik) This is just a random sample of languages and is far
  // from exhaustive.  We may have to generate all the combinations
  // of languages (powerset of a set of all the languages).
  const wchar_t* languages[] = {
    L"",      L"en",    L"zh-CN",       L"ja",    L"ko",
    L"he",    L"ar",    L"ru",          L"el",    L"fr",
    L"de",    L"pt",    L"se",          L"th",    L"hi",
    L"de,en", L"el,en", L"zh,zh-TW,en", L"ko,ja", L"he,ru,en",
    L"zh,ru,en"};
  struct IDNTest {
    const char* input;
    const wchar_t* unicode_output;
    const bool unicode_allowed[arraysize(languages)];
  } idn_cases[] = {
    // No IDN
    {"www.google.com", L"www.google.com",
     {true,  true,  true,  true,  true,
      true,  true,  true,  true,  true,
      true,  true,  true,  true,  true,
      true,  true,  true,  true,  true,
      true}},
    {"www.google.com.", L"www.google.com.",
     {true,  true,  true,  true,  true,
      true,  true,  true,  true,  true,
      true,  true,  true,  true,  true,
      true,  true,  true,  true,  true,
      true}},
    {".", L".",
     {true,  true,  true,  true,  true,
      true,  true,  true,  true,  true,
      true,  true,  true,  true,  true,
      true,  true,  true,  true,  true,
      true}},
    {"", L"",
     {true,  true,  true,  true,  true,
      true,  true,  true,  true,  true,
      true,  true,  true,  true,  true,
      true,  true,  true,  true,  true,
      true}},
    // IDN
    // Hanzi (Chinese)
    {"xn--1lq90i.cn", L"\x5317\x4eac.cn",
     {true,  false, true,  true,  false,
      false, false, false, false, false,
      false, false, false, false, false,
      false, false, true,  true,  false,
      true}},
    // Hanzi + '123'
    {"www.xn--123-p18d.com", L"www.\x4e00" L"123.com",
     {true,  false, true,  true,  false,
      false, false, false, false, false,
      false, false, false, false, false,
      false, false, true,  true,  false,
      true}},
    // Hanzi + Latin
    {"www.xn--hello-9n1hm04c.com", L"www.hello\x4e2d\x56fd.com",
     {false, false, true,  true,  false,
      false, false, false, false, false,
      false, false, false, false, false,
      false, false, true,  true,  false,
      true}},
    // Kanji + Kana (Japanese)
    {"xn--l8jvb1ey91xtjb.jp", L"\x671d\x65e5\x3042\x3055\x3072.jp",
     {true,  false, false, true,  false,
      false, false, false, false, false,
      false, false, false, false, false,
      false, false, false, true,  false,
      false}},
    #if 0
    // U+30FC is not a part of the Japanese exemplar set.
    // Enable this after 'fixing' ICU data or locally working around it.
    // Katakana + Latin (Japanese)
    {"xn--e-efusa1mzf.jp", L"e\x30b3\x30de\x30fc\x30b9.jp",
     {true,   false, false, false, false,
      false, false, false, false, false,
      false, false, false, false, false,
      false, false, false, false, false,
      }},
    #endif
    // Hangul (Korean)
    {"www.xn--or3b17p6jjc.kr", L"www.\xc804\xc790\xc815\xbd80.kr",
     {true,  false, false, false, true,
      false, false, false, false, false,
      false, false, false, false, false,
      false, false, false, true,  false,
      false}},
    // b<u-umlaut>cher (German)
    {"xn--bcher-kva.de", L"b\x00fc" L"cher.de",
     {true,  false, false, false, false,
      false, false, false, false, true,
      true,  true,  false, false, false,
      true,  false, false, false, false,
      false}},
    // a with diaeresis
    {"www.xn--frgbolaget-q5a.se", L"www.f\x00e4rgbolaget.se",
     {true,  false, false, false, false,
      false, false, false, false, false,
      true,  false, true, false, false,
      true,  false, false, false, false,
      false}},
    // c-cedilla (French)
    {"www.xn--alliancefranaise-npb.fr", L"www.alliancefran\x00e7" L"aise.fr",
     {true,  false, false, false, false,
      false, false, false, false, true,
      false, true,  false, false, false,
      false, false, false, false, false,
      false}},
    // caf'e with acute accent' (French)
    {"xn--caf-dma.fr", L"caf\x00e9.fr",
     {true,  false, false, false, false,
      false, false, false, false, true,
      false, true,  false, false, false,
      false, false, false, false, false,
      false}},
    // c-cedillla and a with tilde (Portuguese)
    {"xn--poema-9qae5a.com.br", L"p\x00e3oema\x00e7\x00e3.com.br",
     {true,  false, false, false, false,
      false, false, false, false, false,
      false, true,  false, false, false,
      false, false, false, false, false,
      false}},
    // s with caron
    {"xn--achy-f6a.com", L"\x0161" L"achy.com",
     {true,  false, false, false, false,
      false, false, false, false, false,
      false, false, false, false, false,
      false, false, false, false, false,
      false}},
    // TODO(jungshik) : Add examples with Cyrillic letters
    // only used in some languages written in Cyrillic.
    // Eutopia (Greek)
    {"xn--kxae4bafwg.gr", L"\x03bf\x03c5\x03c4\x03bf\x03c0\x03af\x03b1.gr",
     {true,  false, false, false, false,
      false, false, false, true,  false,
      false, false, false, false, false,
      false, true,  false, false, false,
      false}},
    // Eutopia + 123 (Greek)
    {"xn---123-pldm0haj2bk.gr",
     L"\x03bf\x03c5\x03c4\x03bf\x03c0\x03af\x03b1-123.gr",
     {true,  false, false, false, false,
      false, false, false, true,  false,
      false, false, false, false, false,
      false, true,  false, false, false,
      false}},
    // Cyrillic (Russian)
    {"xn--n1aeec9b.ru", L"\x0442\x043e\x0440\x0442\x044b.ru",
     {true,  false, false, false, false,
      false, false, true,  false, false,
      false, false, false, false, false,
      false, false, false, false, true,
      true}},
    // Cyrillic + 123 (Russian)
    {"xn---123-45dmmc5f.ru", L"\x0442\x043e\x0440\x0442\x044b-123.ru",
     {true,  false, false, false, false,
      false, false, true,  false, false,
      false, false, false, false, false,
      false, false, false, false, true,
      true}},
    // Arabic
    {"xn--mgba1fmg.ar", L"\x0627\x0641\x0644\x0627\x0645.ar",
     {true,  false, false, false, false,
      false, true,  false, false, false,
      false, false, false, false, false,
      false, false, false, false, false,
      false}},
    // Hebrew
    {"xn--4dbib.he", L"\x05d5\x05d0\x05d4.he",
     {true,  false, false, false, false,
      true,  false, false, false, false,
      false, false, false, false, false,
      false, false, false, false, true,
      false}},
    // Thai
    {"xn--12c2cc4ag3b4ccu.th",
     L"\x0e2a\x0e32\x0e22\x0e01\x0e32\x0e23\x0e1a\x0e34\x0e19.th",
     {true,  false, false, false, false,
      false, false, false, false, false,
      false, false, false, true,  false,
      false, false, false, false, false,
      false}},
    // Devangari (Hindi)
    {"www.xn--l1b6a9e1b7c.in", L"www.\x0905\x0915\x094b\x0932\x093e.in",
     {true,  false, false, false, false,
      false, false, false, false, false,
      false, false, false, false, true,
      false, false, false, false, false,
      false}},
    // Invalid IDN
    {"xn--hello?world.com", NULL,
     {false, false, false, false, false,
      false, false, false, false, false,
      false, false, false, false, false,
      false, false, false, false, false,
      false}},
    // Unsafe IDNs
    // "payp<alpha>l.com"
    {"www.xn--paypl-g9d.com", L"payp\x03b1l.com",
     {false, false, false, false, false,
      false, false, false, false, false,
      false, false, false, false, false,
      false, false, false, false, false,
      false}},
    // google.gr with Greek omicron and epsilon
    {"xn--ggl-6xc1ca.gr", L"g\x03bf\x03bfgl\x03b5.gr",
     {false, false, false, false, false,
      false, false, false, false, false,
      false, false, false, false, false,
      false, false, false, false, false,
      false}},
    // google.ru with Cyrillic o
    {"xn--ggl-tdd6ba.ru", L"g\x043e\x043egl\x0435.ru",
     {false, false, false, false, false,
      false, false, false, false, false,
      false, false, false, false, false,
      false, false, false, false, false,
      false}},
    // h<e with acute>llo<China in Han>.cn
    {"xn--hllo-bpa7979ih5m.cn", L"h\x00e9llo\x4e2d\x56fd.cn",
     {false, false, false, false, false,
      false, false, false, false, false,
      false, false, false, false, false,
      false, false, false, false, false,
      false}},
    // <Greek rho><Cyrillic a><Cyrillic u>.ru
    {"xn--2xa6t2b.ru", L"\x03c1\x0430\x0443.ru",
     {false, false, false, false, false,
      false, false, false, false, false,
      false, false, false, false, false,
      false, false, false, false, false,
      false}},
    // One that's really long that will force a buffer realloc
    {"aaaaaaaaaaaaaaaaaaaaaaaaaaaaaaaaaaaaaaaaaaaaaaaaaaaaaaaaaaaaaaaaaaaaaaaaaaaaaaaa",
     L"aaaaaaaaaaaaaaaaaaaaaaaaaaaaaaaaaaaaaaaaaaaaaaaaaaaaaaaaaaaaaaaaaaaaaaaaaaaaaaaa",
     {true,  true,  true,  true,  true,
      true,  true,  true,  true,  true,
      true,  true,  true,  true,  true,
      true,  true,  true,  true,  true,
      true}},
    // Test cases for characters we blacklisted although allowed in IDN.
    // Embedded spaces will be turned to %20 in the display.
    // TODO(jungshik): We need to have more cases. This is a typical
    // data-driven trap. The following test cases need to be separated
    // and tested only for a couple of languages.
    {"xn--osd3820f24c.kr", L"\xac00\xb098\x115f.kr",
      {false, false, false, false, false,
       false, false, false, false, false,
       false, false, false, false, false,
       false, false, false, false, false,
       false}},
    {"www.xn--google-ho0coa.com", L"www.\x2039google\x203a.com",
      {false, false, false, false, false,
       false, false, false, false, false,
       false, false, false, false, false,
       false, false, false, false, false,
    }},
    {"google.xn--comabc-k8d", L"google.com\x0338" L"abc",
      {false, false, false, false, false,
       false, false, false, false, false,
       false, false, false, false, false,
       false, false, false, false, false,
       }},
#if 0
    // These two cases are special. We need a separate test.
    // U+3000 and U+3002 are normalized to ASCII space and dot.
    {"xn-- -kq6ay5z.cn", L"\x4e2d\x56fd\x3000.cn",
      {false, false, true,  false, false,
       false, false, false, false, false,
       false, false, false, false, false,
       false, false, true,  false, false,
       true}},
    {"xn--fiqs8s.cn", L"\x4e2d\x56fd\x3002" L"cn",
      {false, false, true,  false, false,
       false, false, false, false, false,
       false, false, false, false, false,
       false, false, true,  false, false,
       true}},
#endif
  };

  for (int i = 0; i < arraysize(idn_cases); i++) {
    for (int j = 0; j < arraysize(languages); j++) {
      std::wstring output;
      net_util::IDNToUnicode(idn_cases[i].input,
                             static_cast<int>(strlen(idn_cases[i].input)),
                             languages[j],
                             &output);
      std::wstring expected(idn_cases[i].unicode_allowed[j] ?
                            idn_cases[i].unicode_output :
                            ASCIIToWide(idn_cases[i].input));
      EXPECT_EQ(expected, output);
    }
  }
}

TEST(NetUtilTest, StripWWW) {
  EXPECT_EQ(L"", net_util::StripWWW(L""));
  EXPECT_EQ(L"", net_util::StripWWW(L"www."));
  EXPECT_EQ(L"blah", net_util::StripWWW(L"www.blah"));
  EXPECT_EQ(L"blah", net_util::StripWWW(L"blah"));
}

TEST(NetUtilTest, GetSuggestedFilename) {
  struct FilenameTest {
    const char* url;
    const wchar_t* content_disp_header;
    const wchar_t* default_filename;
    const wchar_t* expected_filename;
  } test_cases[] = {
    {"http://www.google.com/",
     L"Content-disposition: attachment; filename=test.html",
     L"",
     L"test.html"},
    {"http://www.google.com/",
     L"Content-disposition: attachment; filename=\"test.html\"",
     L"",
     L"test.html"},
    {"http://www.google.com/path/test.html",
     L"Content-disposition: attachment",
     L"",
     L"test.html"},
    {"http://www.google.com/path/test.html",
     L"Content-disposition: attachment;",
     L"",
     L"test.html"},
    {"http://www.google.com/",
     L"",
     L"",
     L"www.google.com"},
    {"http://www.google.com/test.html",
     L"",
     L"",
     L"test.html"},
    // Now that we use googleurl's ExtractFileName, this case falls back
    // to the hostname. If this behavior is not desirable, we'd better
    // change ExtractFileName (in url_parse).
    {"http://www.google.com/path/",
     L"",
     L"",
     L"www.google.com"},
    {"http://www.google.com/path",
     L"",
     L"",
     L"path"},
    {"file:///",
     L"",
     L"",
     L"download"},
    {"view-cache:",
     L"",
     L"",
     L"download"},
    {"http://www.google.com/",
     L"Content-disposition: attachment; filename =\"test.html\"",
     L"download",
     L"test.html"},
    {"http://www.google.com/",
     L"",
     L"download",
     L"download"},
    {"http://www.google.com/",
     L"Content-disposition: attachment; filename=\"../test.html\"",
     L"",
     L"test.html"},
    {"http://www.google.com/",
     L"Content-disposition: attachment; filename=\"..\"",
     L"download",
     L"download"},
    {"http://www.google.com/test.html",
     L"Content-disposition: attachment; filename=\"..\"",
     L"download",
     L"test.html"},
    // Below is a small subset of cases taken from GetFileNameFromCD test above.
    {"http://www.google.com/",
     L"Content-Disposition: attachment; filename=\"%EC%98%88%EC%88%A0%20"
     L"%EC%98%88%EC%88%A0.jpg\"",
     L"",
     L"\uc608\uc220 \uc608\uc220.jpg"},
    {"http://www.google.com/%EC%98%88%EC%88%A0%20%EC%98%88%EC%88%A0.jpg",
     L"",
     L"download",
     L"\uc608\uc220 \uc608\uc220.jpg"},
    {"http://www.google.com/",
     L"Content-disposition: attachment;",
     L"\uB2E4\uC6B4\uB85C\uB4DC",
     L"\uB2E4\uC6B4\uB85C\uB4DC"},
    {"http://www.google.com/",
     L"Content-Disposition: attachment; filename=\"=?EUC-JP?Q?=B7=DD=BD="
     L"D13=2Epng?=\"",
     L"download",
     L"\u82b8\u88533.png"},
    // Invalid C-D header. Extracts filename from url.
    {"http://www.google.com/test.html",
     L"Content-Disposition: attachment; filename==?iiso88591?Q?caf=EG?=",
     L"",
     L"test.html"},
  };
  for (int i = 0; i < arraysize(test_cases); ++i) {
    std::wstring filename = net_util::GetSuggestedFilename(
        GURL(test_cases[i].url), test_cases[i].content_disp_header,
        test_cases[i].default_filename);
    EXPECT_EQ(std::wstring(test_cases[i].expected_filename), filename);
  }
}<|MERGE_RESOLUTION|>--- conflicted
+++ resolved
@@ -1,31 +1,6 @@
-// Copyright 2008, Google Inc.
-// All rights reserved.
-//
-// Redistribution and use in source and binary forms, with or without
-// modification, are permitted provided that the following conditions are
-// met:
-//
-//    * Redistributions of source code must retain the above copyright
-// notice, this list of conditions and the following disclaimer.
-//    * Redistributions in binary form must reproduce the above
-// copyright notice, this list of conditions and the following disclaimer
-// in the documentation and/or other materials provided with the
-// distribution.
-//    * Neither the name of Google Inc. nor the names of its
-// contributors may be used to endorse or promote products derived from
-// this software without specific prior written permission.
-//
-// THIS SOFTWARE IS PROVIDED BY THE COPYRIGHT HOLDERS AND CONTRIBUTORS
-// "AS IS" AND ANY EXPRESS OR IMPLIED WARRANTIES, INCLUDING, BUT NOT
-// LIMITED TO, THE IMPLIED WARRANTIES OF MERCHANTABILITY AND FITNESS FOR
-// A PARTICULAR PURPOSE ARE DISCLAIMED. IN NO EVENT SHALL THE COPYRIGHT
-// OWNER OR CONTRIBUTORS BE LIABLE FOR ANY DIRECT, INDIRECT, INCIDENTAL,
-// SPECIAL, EXEMPLARY, OR CONSEQUENTIAL DAMAGES (INCLUDING, BUT NOT
-// LIMITED TO, PROCUREMENT OF SUBSTITUTE GOODS OR SERVICES; LOSS OF USE,
-// DATA, OR PROFITS; OR BUSINESS INTERRUPTION) HOWEVER CAUSED AND ON ANY
-// THEORY OF LIABILITY, WHETHER IN CONTRACT, STRICT LIABILITY, OR TORT
-// (INCLUDING NEGLIGENCE OR OTHERWISE) ARISING IN ANY WAY OUT OF THE USE
-// OF THIS SOFTWARE, EVEN IF ADVISED OF THE POSSIBILITY OF SUCH DAMAGE.
+// Copyright (c) 2006-2008 The Chromium Authors. All rights reserved.
+// Use of this source code is governed by a BSD-style license that can be
+// found in the LICENSE file.
 
 #include "base/basictypes.h"
 #include "base/logging.h"
@@ -35,11 +10,6 @@
 #include "testing/gtest/include/gtest/gtest.h"
 
 namespace {
-<<<<<<< HEAD
-  class NetUtilTest : public testing::Test {
-  };
-}
-=======
 
 class NetUtilTest : public testing::Test {
 };
@@ -87,35 +57,41 @@
 };
 
 }  // anonymous namespace
->>>>>>> b8afeda4
 
 TEST(NetUtilTest, FileURLConversion) {
   // a list of test file names and the corresponding URLs
-  const struct FileCase {
-    const wchar_t* file;
-    const wchar_t* url;
-  } round_trip_cases[] = {
+  const FileCase round_trip_cases[] = {
+#if defined(OS_WIN)
     {L"C:\\foo\\bar.txt", L"file:///C:/foo/bar.txt"},
     {L"\\\\some computer\\foo\\bar.txt", L"file://some%20computer/foo/bar.txt"}, // UNC
     {L"D:\\Name;with%some symbols*#", L"file:///D:/Name%3Bwith%25some%20symbols*%23"},
     {L"D:\\Chinese\\\x6240\x6709\x4e2d\x6587\x7f51\x9875.doc", L"file:///D:/Chinese/%E6%89%80%E6%9C%89%E4%B8%AD%E6%96%87%E7%BD%91%E9%A1%B5.doc"},
+#elif defined(OS_POSIX)
+    {L"/foo/bar.txt", L"file:///foo/bar.txt"},
+    {L"/foo/BAR.txt", L"file:///foo/BAR.txt"},
+    {L"/C:/foo/bar.txt", L"file:///C:/foo/bar.txt"},
+    {L"/some computer/foo/bar.txt", L"file:///some%20computer/foo/bar.txt"},
+    {L"/Name;with%some symbols*#", L"file:///Name%3Bwith%25some%20symbols*%23"},
+    {L"/Chinese/\x6240\x6709\x4e2d\x6587\x7f51\x9875.doc", L"file:///Chinese/%E6%89%80%E6%9C%89%E4%B8%AD%E6%96%87%E7%BD%91%E9%A1%B5.doc"},
+#endif
   };
 
   // First, we'll test that we can round-trip all of the above cases of URLs
   std::wstring output;
-  for (int i = 0; i < arraysize(round_trip_cases); i++) {
+  for (size_t i = 0; i < ARRAYSIZE_UNSAFE(round_trip_cases); i++) {
     // convert to the file URL
-    GURL file_url(net_util::FilePathToFileURL(round_trip_cases[i].file));
+    GURL file_url(net::FilePathToFileURL(round_trip_cases[i].file));
     EXPECT_EQ(std::wstring(round_trip_cases[i].url),
               UTF8ToWide(file_url.spec()));
 
     // Back to the filename.
-    EXPECT_TRUE(net_util::FileURLToFilePath(file_url, &output));
+    EXPECT_TRUE(net::FileURLToFilePath(file_url, &output));
     EXPECT_EQ(std::wstring(round_trip_cases[i].file), output);
   }
 
   // Test that various file: URLs get decoded into the correct file type
   FileCase url_cases[] = {
+#if defined(OS_WIN)
     {L"C:\\foo\\bar.txt", L"file:c|/foo\\bar.txt"},
     {L"C:\\foo\\bar.txt", L"file:/c:/foo/bar.txt"},
     {L"\\\\foo\\bar.txt", L"file://foo\\bar.txt"},
@@ -124,17 +100,44 @@
     {L"\\\\foo\\bar.txt", L"file:/foo/bar.txt"},
     {L"\\\\foo\\bar.txt", L"file://foo\\bar.txt"},
     {L"C:\\foo\\bar.txt", L"file:\\\\\\c:/foo/bar.txt"},
+#elif defined(OS_POSIX)
+    {L"/c:/foo/bar.txt", L"file:/c:/foo/bar.txt"},
+    {L"/c:/foo/bar.txt", L"file:///c:/foo/bar.txt"},
+    {L"/foo/bar.txt", L"file:/foo/bar.txt"},
+    {L"/c:/foo/bar.txt", L"file:\\\\\\c:/foo/bar.txt"},
+    {L"/foo/bar.txt", L"file:foo/bar.txt"},
+    {L"/foo/bar.txt", L"file://foo/bar.txt"},
+    {L"/foo/bar.txt", L"file:///foo/bar.txt"},
+    {L"/foo/bar.txt", L"file:////foo/bar.txt"},
+    {L"/foo/bar.txt", L"file:////foo//bar.txt"},
+    {L"/foo/bar.txt", L"file:////foo///bar.txt"},
+    {L"/foo/bar.txt", L"file:////foo////bar.txt"},
+    {L"/c:/foo/bar.txt", L"file:\\\\\\c:/foo/bar.txt"},
+    {L"/c:/foo/bar.txt", L"file:c:/foo/bar.txt"},
+    // We get these wrong because GURL turns back slashes into forward
+    // slashes.
+    //{L"/foo%5Cbar.txt", L"file://foo\\bar.txt"},
+    //{L"/c|/foo%5Cbar.txt", L"file:c|/foo\\bar.txt"},
+    //{L"/foo%5Cbar.txt", L"file://foo\\bar.txt"},
+    //{L"/foo%5Cbar.txt", L"file:////foo\\bar.txt"},
+    //{L"/foo%5Cbar.txt", L"file://foo\\bar.txt"},
+#endif
   };
-  for (int i = 0; i < arraysize(url_cases); i++) {
-    net_util::FileURLToFilePath(GURL(url_cases[i].url), &output);
+  for (size_t i = 0; i < ARRAYSIZE_UNSAFE(url_cases); i++) {
+    net::FileURLToFilePath(GURL(WideToUTF8(url_cases[i].url)), &output);
     EXPECT_EQ(std::wstring(url_cases[i].file), output);
   }
 
   // Here, we test that UTF-8 encoded strings get decoded properly, even when
-  // they might be stored with wide characters
+  // they might be stored with wide characters.  On posix systems, just treat
+  // this as a stream of bytes.
   const wchar_t utf8[] = L"file:///d:/Chinese/\xe6\x89\x80\xe6\x9c\x89\xe4\xb8\xad\xe6\x96\x87\xe7\xbd\x91\xe9\xa1\xb5.doc";
+#if defined(OS_WIN)
   const wchar_t wide[] = L"D:\\Chinese\\\x6240\x6709\x4e2d\x6587\x7f51\x9875.doc";
-  EXPECT_TRUE(net_util::FileURLToFilePath(GURL(utf8), &output));
+#elif defined(OS_POSIX)
+  const wchar_t wide[] = L"/d:/Chinese/\xe6\x89\x80\xe6\x9c\x89\xe4\xb8\xad\xe6\x96\x87\xe7\xbd\x91\xe9\xa1\xb5.doc";
+#endif
+  EXPECT_TRUE(net::FileURLToFilePath(GURL(WideToUTF8(utf8)), &output));
   EXPECT_EQ(std::wstring(wide), output);
 
   // Unfortunately, UTF8ToWide discards invalid UTF8 input.
@@ -143,13 +146,13 @@
   // the input is preserved in UTF-8
   const char invalid_utf8[] = "file:///d:/Blah/\xff.doc";
   const wchar_t invalid_wide[] = L"D:\\Blah\\\xff.doc";
-  EXPECT_TRUE(net_util::FileURLToFilePath(
+  EXPECT_TRUE(net::FileURLToFilePath(
       GURL(std::string(invalid_utf8)), &output));
   EXPECT_EQ(std::wstring(invalid_wide), output);
 #endif
 
   // Test that if a file URL is malformed, we get a failure
-  EXPECT_FALSE(net_util::FileURLToFilePath(GURL("filefoobar"), &output));
+  EXPECT_FALSE(net::FileURLToFilePath(GURL("filefoobar"), &output));
 }
 
 // Just a bunch of fake headers.
@@ -175,10 +178,7 @@
     L"X-Test: bla; arg1=val1; arg2=val2";
 
 TEST(NetUtilTest, GetSpecificHeader) {
-  const struct {
-    const wchar_t* header_name;
-    const wchar_t* expected;
-  } tests[] = {
+  const HeaderCase tests[] = {
     {L"content-type", L"text/html; charset=utf-8"},
     {L"CONTENT-LENGTH", L"378557"},
     {L"Date", L"Mon, 13 Nov 2006 21:38:09 GMT"},
@@ -187,25 +187,21 @@
   };
 
   // Test first with google_headers.
-  for (size_t i = 0; i < arraysize(tests); ++i) {
-    std::wstring result = net_util::GetSpecificHeader(google_headers,
-                                                      tests[i].header_name);
+  for (size_t i = 0; i < ARRAYSIZE_UNSAFE(tests); ++i) {
+    std::wstring result = net::GetSpecificHeader(google_headers,
+                                                 tests[i].header_name);
     EXPECT_EQ(result, tests[i].expected);
   }
 
   // Test again with empty headers.
-  for (size_t i = 0; i < arraysize(tests); ++i) {
-    std::wstring result = net_util::GetSpecificHeader(L"", tests[i].header_name);
+  for (size_t i = 0; i < ARRAYSIZE_UNSAFE(tests); ++i) {
+    std::wstring result = net::GetSpecificHeader(L"", tests[i].header_name);
     EXPECT_EQ(result, std::wstring());
   }
 }
 
 TEST(NetUtilTest, GetHeaderParamValue) {
-  const struct {
-    const wchar_t* header_name;
-    const wchar_t* param_name;
-    const wchar_t* expected;
-  } tests[] = {
+  const HeaderParamCase tests[] = {
     {L"Content-type", L"charset", L"utf-8"},
     {L"content-disposition", L"filename", L"download.pdf"},
     {L"Content-Type", L"badparam", L""},
@@ -220,28 +216,25 @@
   };
   // TODO(mpcomplete): add tests for other formats of headers.
 
-  for (size_t i = 0; i < arraysize(tests); ++i) {
-    std::wstring header_value = net_util::GetSpecificHeader(google_headers,
-                                                            tests[i].header_name);
-    std::wstring result = net_util::GetHeaderParamValue(header_value,
-                                                        tests[i].param_name);
+  for (size_t i = 0; i < ARRAYSIZE_UNSAFE(tests); ++i) {
+    std::wstring header_value =
+        net::GetSpecificHeader(google_headers, tests[i].header_name);
+    std::wstring result =
+        net::GetHeaderParamValue(header_value, tests[i].param_name);
     EXPECT_EQ(result, tests[i].expected);
   }
 
-  for (size_t i = 0; i < arraysize(tests); ++i) {
-    std::wstring header_value = net_util::GetSpecificHeader(L"",
-                                                            tests[i].header_name);
-    std::wstring result = net_util::GetHeaderParamValue(header_value,
-                                                        tests[i].param_name);
+  for (size_t i = 0; i < ARRAYSIZE_UNSAFE(tests); ++i) {
+    std::wstring header_value =
+        net::GetSpecificHeader(L"", tests[i].header_name);
+    std::wstring result =
+        net::GetHeaderParamValue(header_value, tests[i].param_name);
     EXPECT_EQ(result, std::wstring());
   }
 }
 
 TEST(NetUtilTest, GetFileNameFromCD) {
-  const struct {
-    const char* header_field;
-    const wchar_t* expected;
-  } tests[] = {
+  const FileNameCDCase tests[] = {
     // Test various forms of C-D header fields emitted by web servers.
     {"content-disposition: inline; filename=\"abcde.pdf\"", L"abcde.pdf"},
     {"content-disposition: inline; name=\"abcde.pdf\"", L"abcde.pdf"},
@@ -308,9 +301,9 @@
     {"Content-Disposition: attachment; filename==?windows-1252?Q?caf=E3?="
      "=?iso-8859-7?b?4eIucG5nCg==?=", L""},
   };
-  for (size_t i = 0; i < arraysize(tests); ++i) {
+  for (size_t i = 0; i < ARRAYSIZE_UNSAFE(tests); ++i) {
     EXPECT_EQ(tests[i].expected,
-              net_util::GetFileNameFromCD(tests[i].header_field));
+              net::GetFileNameFromCD(tests[i].header_field));
   }
 }
 
@@ -318,17 +311,7 @@
   // TODO(jungshik) This is just a random sample of languages and is far
   // from exhaustive.  We may have to generate all the combinations
   // of languages (powerset of a set of all the languages).
-  const wchar_t* languages[] = {
-    L"",      L"en",    L"zh-CN",       L"ja",    L"ko",
-    L"he",    L"ar",    L"ru",          L"el",    L"fr",
-    L"de",    L"pt",    L"se",          L"th",    L"hi",
-    L"de,en", L"el,en", L"zh,zh-TW,en", L"ko,ja", L"he,ru,en",
-    L"zh,ru,en"};
-  struct IDNTest {
-    const char* input;
-    const wchar_t* unicode_output;
-    const bool unicode_allowed[arraysize(languages)];
-  } idn_cases[] = {
+  const IDNTestCase idn_cases[] = {
     // No IDN
     {"www.google.com", L"www.google.com",
      {true,  true,  true,  true,  true,
@@ -595,13 +578,13 @@
 #endif
   };
 
-  for (int i = 0; i < arraysize(idn_cases); i++) {
-    for (int j = 0; j < arraysize(languages); j++) {
+  for (size_t i = 0; i < ARRAYSIZE_UNSAFE(idn_cases); i++) {
+    for (size_t j = 0; j < arraysize(kLanguages); j++) {
       std::wstring output;
-      net_util::IDNToUnicode(idn_cases[i].input,
-                             static_cast<int>(strlen(idn_cases[i].input)),
-                             languages[j],
-                             &output);
+      net::IDNToUnicode(idn_cases[i].input,
+                        static_cast<int>(strlen(idn_cases[i].input)),
+                        kLanguages[j],
+                        &output);
       std::wstring expected(idn_cases[i].unicode_allowed[j] ?
                             idn_cases[i].unicode_output :
                             ASCIIToWide(idn_cases[i].input));
@@ -611,19 +594,14 @@
 }
 
 TEST(NetUtilTest, StripWWW) {
-  EXPECT_EQ(L"", net_util::StripWWW(L""));
-  EXPECT_EQ(L"", net_util::StripWWW(L"www."));
-  EXPECT_EQ(L"blah", net_util::StripWWW(L"www.blah"));
-  EXPECT_EQ(L"blah", net_util::StripWWW(L"blah"));
+  EXPECT_EQ(L"", net::StripWWW(L""));
+  EXPECT_EQ(L"", net::StripWWW(L"www."));
+  EXPECT_EQ(L"blah", net::StripWWW(L"www.blah"));
+  EXPECT_EQ(L"blah", net::StripWWW(L"blah"));
 }
 
 TEST(NetUtilTest, GetSuggestedFilename) {
-  struct FilenameTest {
-    const char* url;
-    const wchar_t* content_disp_header;
-    const wchar_t* default_filename;
-    const wchar_t* expected_filename;
-  } test_cases[] = {
+  const SuggestedFilenameCase test_cases[] = {
     {"http://www.google.com/",
      L"Content-disposition: attachment; filename=test.html",
      L"",
@@ -712,10 +690,46 @@
      L"",
      L"test.html"},
   };
-  for (int i = 0; i < arraysize(test_cases); ++i) {
-    std::wstring filename = net_util::GetSuggestedFilename(
+  for (size_t i = 0; i < ARRAYSIZE_UNSAFE(test_cases); ++i) {
+    std::wstring filename = net::GetSuggestedFilename(
         GURL(test_cases[i].url), test_cases[i].content_disp_header,
         test_cases[i].default_filename);
     EXPECT_EQ(std::wstring(test_cases[i].expected_filename), filename);
   }
-}+}
+
+// This is currently a windows specific function.
+#if defined(OS_WIN)
+namespace {
+
+struct GetDirectoryListingEntryCase {
+  const char* name;
+  DWORD file_attrib;
+  int64 filesize;
+  FILETIME* modified;
+  const char* expected;
+};
+
+}  // namespace
+TEST(NetUtilTest, GetDirectoryListingEntry) {
+  const GetDirectoryListingEntryCase test_cases[] = {
+    {"Foo",
+     0,
+     10000,
+     NULL,
+     "<script>addRow(\"Foo\",\"Foo\",0,\"9.8 kB\",\"\");</script>\n"},
+    {"quo\"tes",
+     0,
+     10000,
+     NULL,
+     "<script>addRow(\"quo\\\"tes\",\"quo%22tes\",0,\"9.8 kB\",\"\");</script>\n"},
+  };
+
+  for (size_t i = 0; i < ARRAYSIZE_UNSAFE(test_cases); ++i) {
+    const std::string results = net::GetDirectoryListingEntry(
+        test_cases[i].name, test_cases[i].file_attrib,
+        test_cases[i].filesize, test_cases[i].modified);
+    EXPECT_EQ(test_cases[i].expected, results);
+  }
+}
+#endif