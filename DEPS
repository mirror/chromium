--- conflicted
+++ resolved
@@ -11,12 +11,9 @@
   "src/testing/gtest":
     "http://googletest.googlecode.com/svn/trunk@167",
 
-<<<<<<< HEAD
-=======
   "src/third_party/WebKit":
     "/trunk/deps/third_party/WebKit@8168",
 
->>>>>>> 5632b20d
   "src/third_party/icu38":
     "/trunk/deps/third_party/icu38@7525",
 
