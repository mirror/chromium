--- conflicted
+++ resolved
@@ -12,24 +12,13 @@
     "http://googletest.googlecode.com/svn/trunk@63",
 
   "src/third_party/WebKit":
-<<<<<<< HEAD
     "/branches/chrome_webkit_merge_branch/deps/third_party/WebKit",
-
-  "src/third_party/cygwin":
-    "/trunk/deps/third_party/cygwin@3248",
-=======
-    "/trunk/deps/third_party/WebKit@4091",
->>>>>>> 4d68ca4d
 
   "src/third_party/icu38":
     "/trunk/deps/third_party/icu38@4040",
 
   "src/v8":
-<<<<<<< HEAD
-    "http://v8.googlecode.com/svn/branches/bleeding_edge/@594",
-=======
-    "http://v8.googlecode.com/svn/trunk@618",
->>>>>>> 4d68ca4d
+    "http://v8.googlecode.com/svn/branches/bleeding_edge",
 
   "src/webkit/data/layout_tests/LayoutTests":
     "http://svn.webkit.org/repository/webkit/trunk/LayoutTests@37604",
