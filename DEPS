deps = {
  "src/breakpad/src":
    "http://google-breakpad.googlecode.com/svn/trunk/src@285",

  "src/googleurl":
    "http://google-url.googlecode.com/svn/trunk@94",

  "src/sdch/open-vcdiff":
    "http://open-vcdiff.googlecode.com/svn/trunk@22",

  "src/testing/gtest":
    "http://googletest.googlecode.com/svn/trunk@63",

  "src/third_party/WebKit":
<<<<<<< HEAD
    "/branches/chrome_webkit_merge_branch/deps/third_party/WebKit",
=======
    "/trunk/deps/third_party/WebKit@4485",
>>>>>>> 13ef73fa

  "src/third_party/icu38":
    "/trunk/deps/third_party/icu38@4437",

  "src/v8":
<<<<<<< HEAD
    "http://v8.googlecode.com/svn/trunk@618",
=======
    "http://v8.googlecode.com/svn/trunk@687",
>>>>>>> 13ef73fa

  "src/webkit/data/layout_tests/LayoutTests":
    "http://svn.webkit.org/repository/webkit/trunk/LayoutTests@37604",
}


deps_os = {
  "win": {
    "src/third_party/cygwin":
      "/trunk/deps/third_party/cygwin@3248",

    "src/third_party/python_24":
      "/trunk/deps/third_party/python_24@3247",

    "src/third_party/svn":
      "/trunk/deps/third_party/svn@3230",
  },
}


include_rules = [
  # Everybody can use some things.
  "+base",
  "+build",

  # For now, we allow ICU to be included by specifying "unicode/...", although
  # this should probably change.
  "+unicode"
]


# checkdeps.py shouldn't check include paths for files in these dirs:
skip_child_includes = [
   "breakpad",
   "gears",
   "sdch",
   "skia",
   "testing",
   "third_party",
   "v8",
]<|MERGE_RESOLUTION|>--- conflicted
+++ resolved
@@ -12,21 +12,13 @@
     "http://googletest.googlecode.com/svn/trunk@63",
 
   "src/third_party/WebKit":
-<<<<<<< HEAD
-    "/branches/chrome_webkit_merge_branch/deps/third_party/WebKit",
-=======
     "/trunk/deps/third_party/WebKit@4485",
->>>>>>> 13ef73fa
 
   "src/third_party/icu38":
     "/trunk/deps/third_party/icu38@4437",
 
   "src/v8":
-<<<<<<< HEAD
-    "http://v8.googlecode.com/svn/trunk@618",
-=======
     "http://v8.googlecode.com/svn/trunk@687",
->>>>>>> 13ef73fa
 
   "src/webkit/data/layout_tests/LayoutTests":
     "http://svn.webkit.org/repository/webkit/trunk/LayoutTests@37604",
@@ -54,7 +46,8 @@
 
   # For now, we allow ICU to be included by specifying "unicode/...", although
   # this should probably change.
-  "+unicode"
+  "+unicode",
+  '+testing'
 ]
 
 
