<<<<<<< HEAD
deps = {
  "src/breakpad/src":
    "http://google-breakpad.googlecode.com/svn/trunk/src@281",

  "src/googleurl":
    "http://google-url.googlecode.com/svn/trunk@88",

  "src/testing/gtest":
    "http://googletest.googlecode.com/svn/trunk@63",
    
  "src/third_party/WebKit":
    "svn://chrome-svn/chrome/trunk/third_party/WebKit@19",
    
  "src/third_party/icu38":
    "svn://chrome-svn/chrome/trunk/third_party/icu38@19",

  "src/webkit/data/layout_tests/LayoutTests":
    "http://svn.webkit.org/repository/webkit/branches/Safari-3-1-branch/LayoutTests@31256",
}
=======
deps = {
  "src/breakpad/src":
    "http://google-breakpad.googlecode.com/svn/trunk/src@281",

  "src/googleurl":
    "http://google-url.googlecode.com/svn/trunk@92",

  "src/testing/gtest":
    "http://googletest.googlecode.com/svn/trunk@63",

  "src/third_party/WebKit":
    "/trunk/third_party/WebKit@19",

  "src/third_party/icu38":
    "/trunk/deps/third_party/icu38@1227",

  "src/v8":
    "http://v8.googlecode.com/svn/trunk@78",

  "src/webkit/data/layout_tests/LayoutTests":
    "http://svn.webkit.org/repository/webkit/branches/Safari-3-1-branch/LayoutTests@31256",
}

include_rules = [
  # Everybody can use some things.
  "+base",
  "+build",

  # For now, we allow ICU to be included by specifying "unicode/...", although
  # this should probably change.
  "+unicode"
]

# checkdeps.py shouldn't check include paths for files in these dirs:
skip_child_includes = [
   "breakpad",
   "sdch",
   "skia",
   "testing",
   "third_party",
   "v8",
]
>>>>>>> 4db48af7
<|MERGE_RESOLUTION|>--- conflicted
+++ resolved
@@ -1,24 +1,3 @@
-<<<<<<< HEAD
-deps = {
-  "src/breakpad/src":
-    "http://google-breakpad.googlecode.com/svn/trunk/src@281",
-
-  "src/googleurl":
-    "http://google-url.googlecode.com/svn/trunk@88",
-
-  "src/testing/gtest":
-    "http://googletest.googlecode.com/svn/trunk@63",
-    
-  "src/third_party/WebKit":
-    "svn://chrome-svn/chrome/trunk/third_party/WebKit@19",
-    
-  "src/third_party/icu38":
-    "svn://chrome-svn/chrome/trunk/third_party/icu38@19",
-
-  "src/webkit/data/layout_tests/LayoutTests":
-    "http://svn.webkit.org/repository/webkit/branches/Safari-3-1-branch/LayoutTests@31256",
-}
-=======
 deps = {
   "src/breakpad/src":
     "http://google-breakpad.googlecode.com/svn/trunk/src@281",
@@ -60,5 +39,4 @@
    "testing",
    "third_party",
    "v8",
-]
->>>>>>> 4db48af7
+]