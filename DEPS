deps = {
  "src/breakpad/src":
    "http://google-breakpad.googlecode.com/svn/trunk/src@285",

  "src/googleurl":
    "http://google-url.googlecode.com/svn/trunk@94",

  "src/sdch/open-vcdiff":
    "http://open-vcdiff.googlecode.com/svn/trunk@22",

  "src/testing/gtest":
    "http://googletest.googlecode.com/svn/trunk@167",

<<<<<<< HEAD
  "src/third_party/cygwin":
    "/trunk/deps/third_party/cygwin@1788",
=======
  "src/third_party/WebKit":
    "/trunk/deps/third_party/WebKit@7846",
>>>>>>> 5d99fccd

  "src/third_party/icu38":
    "/trunk/deps/third_party/icu38@4634",

<<<<<<< HEAD
  "src/third_party/python_24":
    "/trunk/deps/third_party/python_24@1790",
=======
  "src/v8":
    "http://v8.googlecode.com/svn/trunk@1040",

  "src/webkit/data/layout_tests/LayoutTests":
    "http://svn.webkit.org/repository/webkit/trunk/LayoutTests@39744",

  "src/third_party/WebKit/WebKit":
    "http://svn.webkit.org/repository/webkit/trunk/WebKit@39744",

  "src/third_party/WebKit/WebKitLibraries":
    "http://svn.webkit.org/repository/webkit/trunk/WebKitLibraries@39744",
}
>>>>>>> 5d99fccd

  "src/third_party/svn":
    "/trunk/deps/third_party/svn@1791",

  "src/v8":
    "http://v8.googlecode.com/svn/branches/0.3@897",

  "src/webkit/data/layout_tests/LayoutTests":
    "http://svn.webkit.org/repository/webkit/branches/Safari-3-1-branch/LayoutTests@31256",
}

include_rules = [
  # Everybody can use some things.
  "+base",
  "+build",

  # For now, we allow ICU to be included by specifying "unicode/...", although
  # this should probably change.
  "+unicode"
]

# checkdeps.py shouldn't check include paths for files in these dirs:
skip_child_includes = [
   "breakpad",
   "sdch",
   "skia",
   "testing",
   "third_party",
   "v8",
]<|MERGE_RESOLUTION|>--- conflicted
+++ resolved
@@ -11,21 +11,12 @@
   "src/testing/gtest":
     "http://googletest.googlecode.com/svn/trunk@167",
 
-<<<<<<< HEAD
-  "src/third_party/cygwin":
-    "/trunk/deps/third_party/cygwin@1788",
-=======
   "src/third_party/WebKit":
     "/trunk/deps/third_party/WebKit@7846",
->>>>>>> 5d99fccd
 
   "src/third_party/icu38":
-    "/trunk/deps/third_party/icu38@4634",
+    "/trunk/deps/third_party/icu38@7525",
 
-<<<<<<< HEAD
-  "src/third_party/python_24":
-    "/trunk/deps/third_party/python_24@1790",
-=======
   "src/v8":
     "http://v8.googlecode.com/svn/trunk@1040",
 
@@ -38,17 +29,21 @@
   "src/third_party/WebKit/WebKitLibraries":
     "http://svn.webkit.org/repository/webkit/trunk/WebKitLibraries@39744",
 }
->>>>>>> 5d99fccd
 
-  "src/third_party/svn":
-    "/trunk/deps/third_party/svn@1791",
 
-  "src/v8":
-    "http://v8.googlecode.com/svn/branches/0.3@897",
+deps_os = {
+  "win": {
+    "src/third_party/cygwin":
+      "/trunk/deps/third_party/cygwin@3248",
 
-  "src/webkit/data/layout_tests/LayoutTests":
-    "http://svn.webkit.org/repository/webkit/branches/Safari-3-1-branch/LayoutTests@31256",
+    "src/third_party/python_24":
+      "/trunk/deps/third_party/python_24@7444",
+
+    "src/third_party/svn":
+      "/trunk/deps/third_party/svn@3230",
+  },
 }
+
 
 include_rules = [
   # Everybody can use some things.
@@ -57,12 +52,19 @@
 
   # For now, we allow ICU to be included by specifying "unicode/...", although
   # this should probably change.
-  "+unicode"
+  "+unicode",
+  "+testing",
+
+  # Allow anybody to include files from the "public" Skia directory in the
+  # webkit port. This is shared between the webkit port and Chrome.
+  "+webkit/port/platform/graphics/skia/public",
 ]
+
 
 # checkdeps.py shouldn't check include paths for files in these dirs:
 skip_child_includes = [
    "breakpad",
+   "gears",
    "sdch",
    "skia",
    "testing",
