--- conflicted
+++ resolved
@@ -5,9 +5,6 @@
 import os
 import shutil
 import sys
-
-#TODO(rspangler): extra imports for testing
-#from SCons.Script.__init__ import *
 
 
 p = ARGUMENTS.get('PROGRESS')
@@ -20,11 +17,12 @@
 default_warnings = ['no-missing-sconscript', 'no-no-parallel-support']
 SetOption('warn', default_warnings + GetOption('warn'))
 
-processors = int(os.environ.get('NUMBER_OF_PROCESSORS', 1))
-SetOption('num_jobs', processors + 1)
-
-
-msvs_env = Environment(tools=['msvc', 'mslink', 'msvs'])['ENV']
+
+load = ARGUMENTS.get('LOAD')
+if load:
+    load = load.split(',')
+else:
+    load = []
 
 
 env = Environment(
@@ -32,11 +30,7 @@
     TARGET_ROOT = '#/$BUILD_TYPE',
     OBJ_ROOT = '$TARGET_ROOT',
 
-    CSCRIPT = 'c:\\Windows\\System32\\cscript',
-
-    PLATFORMSDK_VISTA_REL = '../third_party/platformsdk_vista_6_0',
-    PLATFORMSDK_VISTA = '#/$PLATFORMSDK_VISTA_REL',
-    VISUAL_STUDIO = 'C:/Program Files/Microsoft Visual Studio 8',
+    LIBS_DIR              = '#/$BUILD_TYPE/Libs',
 
     BASE_DIR              = '#/$BUILD_TYPE/base',
     BREAKPAD_DIR          = '#/$BUILD_TYPE/breakpad',
@@ -79,12 +73,89 @@
     NPAPI_DIR             = '$THIRD_PARTY_DIR/npapi',
     ZLIB_DIR              = '$THIRD_PARTY_DIR/zlib',
 
-    THIRD_PARTY_WEBKIT_DIR = '$THIRD_PARTY_DIR/webkit',
+    THIRD_PARTY_WEBKIT_DIR = '$THIRD_PARTY_DIR/WebKit',
+
+    PYTHON=sys.executable,
+
+    LIBPATH               = ['$LIBS_DIR'],
+)
+
+def AddPdbToTarget(args):
+    """Add the windows pdb file to the build target.
+
+    Arguments:
+      args is a tuple passed to ChromeProgram or ChromeTestProgram
+    Returns:
+      A tuple to pass on to Environment.Program."""
+    # Only add .pdb to the target if the target was only a string. We can't
+    # blindly add foo.pdb because chrome.exe and chrome.dll use chrome_exe.pdb
+    # and chrome_dll.pdb.
+    if not isinstance(args[0], str):
+        return args
+
+    mutable_args = list(args)
+    mutable_args[0] = [args[0], args[0] + '.pdb']
+    return tuple(mutable_args)
+
+def ChromeProgram(env, *args, **kw):
+    if env['PLATFORM'] == 'win32':
+        # TODO(tc): We should handle kw['target'] too.
+        args = AddPdbToTarget(args)
+    return env.Program(*args, **kw)
+env.AddMethod(ChromeProgram, "ChromeProgram")
+
+def ChromeTestProgram(env, *args, **kw):
+    if env['PLATFORM'] == 'win32':
+        # TODO(tc): We should handle kw['target'] too.
+        args = AddPdbToTarget(args)
+    return env.Program(*args, **kw)
+env.AddMethod(ChromeTestProgram, "ChromeTestProgram")
+
+def ChromeStaticLibrary(env, *args, **kw):
+    result = env.StaticLibrary(*args, **kw)
+    if env['PLATFORM'] == 'win32':
+      # TODO(sgk):
+      # We'd like to do this with env.Install() like we do on other systems,
+      # but this causes problems on Windows when the Python copy of the file
+      # in one thread prevents a linker spawned by another thread from
+      # opening the copied .lib, despite the fact that the copy has
+      # successfully concluded before the spawn occurs.  Work around the
+      # underlying problem (whatever it is) by calling the external Windows
+      # xcopy utility.
+      env.Command('$LIBS_DIR/${RESULT.name}', '$RESULT',
+                  "xcopy /q /y $SOURCE ${TARGET.dir}",
+                  RESULT=result[0])
+    else:
+      env.Install('$LIBS_DIR', result)
+    return result
+env.AddMethod(ChromeStaticLibrary, "ChromeStaticLibrary")
+
+def ChromeSharedLibrary(env, *args, **kw):
+    return env.SharedLibrary(*args, **kw)
+env.AddMethod(ChromeSharedLibrary, "ChromeSharedLibrary")
+
+
+if env['PLATFORM'] == 'win32':
+
+  processors = int(os.environ.get('NUMBER_OF_PROCESSORS', 1))
+  SetOption('num_jobs', processors + 1)
+
+  msvs_env = Environment(tools=['msvc', 'mslink', 'msvs'])['ENV']
+
+  # Use the absolute path for MSVC because it might not be on the same drive
+  # as our source checkout.
+  visual_studio_path = (msvs_env['PATH'][0] +
+                        ':/Program Files/Microsoft Visual Studio 8')
+
+  env.Replace(
+    CSCRIPT = 'c:\\Windows\\System32\\cscript',
+
+    PLATFORMSDK_VISTA_REL = '../third_party/platformsdk_vista_6_0',
+    PLATFORMSDK_VISTA = '#/$PLATFORMSDK_VISTA_REL',
+    VISUAL_STUDIO = visual_studio_path,
 
     CYGWIN_DIR = Dir('#../third_party/cygwin'),
     CYGWIN_BIN_DIR = '$CYGWIN_DIR/bin',
-
-    PYTHON=sys.executable,
 
     PERL = '$CYGWIN_BIN_DIR/perl.exe',
     PERL_INCLUDE_FLAG = '-I ',
@@ -103,6 +174,8 @@
     ],
 
     CCFLAGS = [
+        '/nologo',
+
         '/Od',          # no optimization
 
         '/RTC1',
@@ -114,8 +187,10 @@
 
         '/Z7',
 
-        '/nologo',
         '/errorReport:prompt',
+
+        '/wd4503',
+        '/wd4819',
     ],
 
     CPPDEFINES = [
@@ -135,6 +210,9 @@
         'NOMINMAX',
         '_UNICODE',
         'UNICODE',
+
+        'CERT_CHAIN_PARA_HAS_EXTRA_FIELDS',
+        'WIN32_LEAN_AND_MEAN',
     ],
 
     CPPPATH = [
@@ -143,13 +221,41 @@
         '$VISUAL_STUDIO/VC/atlmfc/include',
     ],
 
+    LIBS = [
+        'advapi32.lib',
+        'comdlg32.lib',
+        'gdi32.lib',
+        'kernel32.lib',
+        'msimg32.lib',
+        'odbc32.lib',
+        'odbccp32.lib',
+        'ole32.lib',
+        'oleaut32.lib',
+        'psapi.lib',
+        'shell32.lib',
+        'user32.lib',
+        'usp10.lib',
+        'uuid.lib',
+        'version.lib',
+        'wininet.lib',
+        'winspool.lib',
+        'ws2_32.lib',
+
+        'DelayImp.lib',
+    ],
+
+    LINKFLAGS = [
+        '/nologo',
+        '/DEBUG',
+    ],
+  )
+
+  env.Append(
     LIBPATH = [
         '$PLATFORMSDK_VISTA/files/Lib',
         '$PLATFORMSDK_VISTA/files/VC/LIB',
-        'c:/Program Files/Microsoft Visual Studio 8/VC/atlmfc/lib',
-    ],
-<<<<<<< HEAD
-=======
+        '$VISUAL_STUDIO/VC/atlmfc/lib',
+    ],
   )
 
   # TODO(sgk): remove once we upgrade to SCons 0.98.4
@@ -294,18 +400,14 @@
 
   print "Unsupported SCons $PLATFORM value %s" % repr(env['PLATFORM'])
   Exit(1)
->>>>>>> b8afeda4
-
-    LINKFLAGS = [
-        '/DEBUG',
-    ],
-)
+
 
 if ARGUMENTS.get('VERBOSE') in (None, '0'):
   env['CCCOMSTR'] = 'Compiling $TARGET ...'
   env['CXXCOMSTR'] = 'Compiling $TARGET ...'
   env['ARCOMSTR'] = 'Archiving $TARGET ...'
   env['LINKCOMSTR'] = 'Linking $TARGET ...'
+  env['BINDINGSCOMSTR'] = 'Building bindings in $TARGET ...'
 
 
 # Place the .sconsign.dblite in the build directory.
@@ -322,36 +424,13 @@
 if GetOption('clobber'):
   shutil.rmtree(env.Dir('$TARGET_ROOT').abspath, True)
 
-
-# Force scons to handle long include lines correctly.
-pchcom_fixed = env['PCHCOM']
-pchcom_fixed = pchcom_fixed.replace('${TARGETS[0]}', '$TARGET')
-pchcom_fixed = pchcom_fixed.replace('${TARGETS[1]}', '$TARGETS1')
-env.Replace(
-    CCCOM = "${TEMPFILE('%s')}" % env['CCCOM'],
-    CXXCOM = "${TEMPFILE('%s')}" % env['CXXCOM'],
-    SHCCCOM = "${TEMPFILE('%s')}" % env['SHCCCOM'],
-    SHCXXCOM = "${TEMPFILE('%s')}" % env['SHCXXCOM'],
-    PCHCOM = "${TEMPFILE('%s')}" % pchcom_fixed,
-    TARGETS1 = '${TARGETS[1]}',
-)
-
-env['ENV']['PROGRAMFILES'] = os.environ['PROGRAMFILES']
-env['ENV']['SystemDrive'] = os.environ['SystemDrive']
-env['ENV']['USERPROFILE'] = os.environ['USERPROFILE']
-
 # Use timestamps change, followed by MD5 for speed
 env.Decider('MD5-timestamp')
 
+
 # Overlay things from a layer below.
 env.Dir('$TARGET_ROOT').addRepository(Dir('..'))
 
-
-load = ARGUMENTS.get('LOAD')
-if load:
-    load = load.split(',')
-else:
-    load = []
 
 included = [c for c in load if not c.startswith('-')]
 excluded = [c[1:] for c in load if c.startswith('-')]
@@ -408,7 +487,6 @@
 if LoadComponent('third_party'):
   sconscripts.extend([
       '$BSDIFF_DIR/SConscript',
-      '$BSPATCH_DIR/SConscript',
       '$BZIP2_DIR/SConscript',
       '$ICU38_DIR/SConscript',
       '$LIBPNG_DIR/SConscript',
@@ -416,8 +494,6 @@
       '$MODP_B64_DIR/SConscript',
       '$ZLIB_DIR/SConscript',
   ])
-<<<<<<< HEAD
-=======
   # Temporary until we get these building on Mac.
   if env['PLATFORM'] != 'darwin':
     sconscripts.extend([
@@ -434,7 +510,6 @@
     sconscripts.extend([
         '$BSPATCH_DIR/SConscript',
     ])
->>>>>>> b8afeda4
 
 if LoadComponent('v8') and env.Dir('#/../v8').exists():
   env.SConscript('SConscript.v8',
@@ -459,6 +534,7 @@
   PROGRESS=type             Display a progress indicator:
                               name:  print each evaluated target name
                               spinner:  print a spinner every 5 targets
+  VERBOSE=1                 Display full command lines
 """
 
 if GetOption('help'):
