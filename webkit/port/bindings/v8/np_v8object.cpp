/*
 * Copyright (C) 2004, 2006 Apple Computer, Inc.  All rights reserved.
 * Copyright (C) 2007 Google, Inc.  All rights reserved.
 *
 * Redistribution and use in source and binary forms, with or without
 * modification, are permitted provided that the following conditions
 * are met:
 * 1. Redistributions of source code must retain the above copyright
 *    notice, this list of conditions and the following disclaimer.
 * 2. Redistributions in binary form must reproduce the above copyright
 *    notice, this list of conditions and the following disclaimer in the
 *    documentation and/or other materials provided with the distribution.
 *
 * THIS SOFTWARE IS PROVIDED BY APPLE COMPUTER, INC. ``AS IS'' AND ANY
 * EXPRESS OR IMPLIED WARRANTIES, INCLUDING, BUT NOT LIMITED TO, THE
 * IMPLIED WARRANTIES OF MERCHANTABILITY AND FITNESS FOR A PARTICULAR
 * PURPOSE ARE DISCLAIMED.  IN NO EVENT SHALL APPLE COMPUTER, INC. OR
 * CONTRIBUTORS BE LIABLE FOR ANY DIRECT, INDIRECT, INCIDENTAL, SPECIAL,
 * EXEMPLARY, OR CONSEQUENTIAL DAMAGES (INCLUDING, BUT NOT LIMITED TO,
 * PROCUREMENT OF SUBSTITUTE GOODS OR SERVICES; LOSS OF USE, DATA, OR
 * PROFITS; OR BUSINESS INTERRUPTION) HOWEVER CAUSED AND ON ANY THEORY
 * OF LIABILITY, WHETHER IN CONTRACT, STRICT LIABILITY, OR TORT
 * (INCLUDING NEGLIGENCE OR OTHERWISE) ARISING IN ANY WAY OUT OF THE USE
 * OF THIS SOFTWARE, EVEN IF ADVISED OF THE POSSIBILITY OF SUCH DAMAGE.
 */

#include "config.h"

#define max max
#define min min
#include <string>
#include <sstream>
#include <v8.h>
#include "np_v8object.h"
#include "ChromiumBridge.h"
#include "Frame.h"
#include "bindings/npruntime.h"
#include "npruntime_priv.h"
#include "PlatformString.h"
#include "ScriptController.h"
#include "v8_custom.h"
#include "v8_helpers.h"
#include "v8_np_utils.h"
#include "v8_proxy.h"
#include "DOMWindow.h"
#include "glue/plugins/plugin_instance.h"

#ifdef OS_WIN
#include "webkit/glue/plugins/plugin_instance.h"
#endif // OS_WIN

using WebCore::V8ClassIndex;
using WebCore::V8Custom;
using WebCore::V8Proxy;

namespace {

// TODO(mbelshe): comments on why use malloc and free.
static NPObject* AllocV8NPObject(NPP, NPClass*) {
  return static_cast<NPObject*>(malloc(sizeof(V8NPObject)));
}

static void FreeV8NPObject(NPObject* npobj) {
  V8NPObject *object = reinterpret_cast<V8NPObject*>(npobj);
#ifndef NDEBUG
  V8Proxy::UnregisterGlobalHandle(object, object->v8_object);
#endif
  object->v8_object.Dispose();
  free(object);
}

static v8::Handle<v8::Value>* listFromVariantArgs(const NPVariant* args,
                                                  uint32_t argCount,
                                                  NPObject *owner) {
  v8::Handle<v8::Value>* argv = new v8::Handle<v8::Value>[argCount];
  for (uint32_t index = 0; index < argCount; index++) {
    const NPVariant *arg = &args[index];
    argv[index] = ConvertNPVariantToV8Object(arg, owner);
  }
  return argv;
}

// Create an identifier (null terminated utf8 char*) from the NPIdentifier.
static void NPIdentifierToV8Identifier(NPIdentifier name, std::string &string) {
  PrivateIdentifier* identifier = static_cast<PrivateIdentifier*>(name);
  if (identifier->isString) {
    string = static_cast<const char *>(identifier->value.string);
  } else {
    std::ostringstream o;
    o << identifier->value.number;
    string = o.str();
  }
}

static NPClass V8NPObjectClass = { NP_CLASS_STRUCT_VERSION,
                                   AllocV8NPObject,
                                   FreeV8NPObject,
                                   0, 0, 0, 0, 0, 0, 0, 0, 0 };

}  // namespace

//
// NPAPI's npruntime functions
//
NPClass* NPScriptObjectClass = &V8NPObjectClass;

NPObject* NPN_CreateScriptObject(NPP npp, v8::Handle<v8::Object> object,
                                 WebCore::DOMWindow* root) {
  // Check to see if this object is already wrapped.
  if (object->InternalFieldCount() == V8Custom::kNPObjectInternalFieldCount &&
      object->GetInternalField(V8Custom::kDOMWrapperTypeIndex)->IsNumber() &&
      object->GetInternalField(V8Custom::kDOMWrapperTypeIndex)->Uint32Value() ==
          V8ClassIndex::NPOBJECT) {
    NPObject* rv = V8Proxy::ToNativeObject<NPObject>(V8ClassIndex::NPOBJECT,
                                                     object);
    NPN_RetainObject(rv);
    return rv;
  }

  V8NPObject* obj =
      reinterpret_cast<V8NPObject*>(NPN_CreateObject(npp, &V8NPObjectClass));
  obj->v8_object = v8::Persistent<v8::Object>::New(object);
#ifndef NDEBUG
  V8Proxy::RegisterGlobalHandle(WebCore::NPOBJECT, obj, obj->v8_object);
#endif
  obj->root_object = root;
  return reinterpret_cast<NPObject*>(obj);
}

bool NPN_Invoke(NPP npp, NPObject *npobj, NPIdentifier methodName,
                const NPVariant *args, uint32_t argCount, NPVariant *result) {
  if (npobj == NULL)
    return false;

  if (npobj->_class == NPScriptObjectClass) {
    V8NPObject *object = reinterpret_cast<V8NPObject*>(npobj);

    PrivateIdentifier *identifier = static_cast<PrivateIdentifier*>(methodName);
    if (!identifier->isString)
      return false;

    v8::HandleScope handle_scope;
    // TODO: should use the plugin's owner frame as the security context
    v8::Handle<v8::Context> context = GetV8Context(npp, npobj);
    if (context.IsEmpty()) return false;

    v8::Context::Scope scope(context);

    // Special case the "eval" method.
    if (methodName == NPN_GetStringIdentifier("eval")) {
      if (argCount != 1)
        return false;
      if (args[0].type != NPVariantType_String)
        return false;
      return NPN_Evaluate(npp, npobj,
          const_cast<NPString*>(&args[0].value.stringValue), result);
    }

    v8::Handle<v8::Value> func_obj =
        object->v8_object->Get(v8::String::New(identifier->value.string));
    if (func_obj.IsEmpty() || func_obj->IsNull()) {
      NULL_TO_NPVARIANT(*result);
      return false;
    }
    if (func_obj->IsUndefined()) {
      VOID_TO_NPVARIANT(*result);
      return false;
    }

    WebCore::V8Proxy* proxy = GetV8Proxy(npobj);
    ASSERT(proxy);  // must not be null

    // TODO: fix variable naming
    // Call the function object
    v8::Handle<v8::Function> func = v8::Handle<v8::Function>::Cast(func_obj);
    // Create list of args to pass to v8
    v8::Handle<v8::Value>* argv = listFromVariantArgs(args, argCount, npobj);
    v8::Local<v8::Value> resultObj =
        proxy->CallFunction(func, object->v8_object, argCount, argv);
    delete[] argv;

    // If we had an error, return false.  The spec is a little unclear here, but
    // says "Returns true if the method was successfully invoked".  If we get an
    // error return value, was that successfully invoked?
    if (resultObj.IsEmpty()) return false;

    // Convert the result back to an NPVariant
    ConvertV8ObjectToNPVariant(resultObj, npobj, result);
    return true;
  }

  if (npobj->_class->invoke)
    return npobj->_class->invoke(npobj, methodName, args, argCount, result);

  VOID_TO_NPVARIANT(*result);
  return true;
}


// TODO: Fix it same as NPN_Invoke (HandleScope and such)
bool NPN_InvokeDefault(NPP npp, NPObject *npobj, const NPVariant *args,
                       uint32_t argCount, NPVariant *result) {
  if (npobj == NULL)
    return false;

  if (npobj->_class == NPScriptObjectClass) {
    V8NPObject *object = reinterpret_cast<V8NPObject*>(npobj);

    VOID_TO_NPVARIANT(*result);

    v8::HandleScope handle_scope;
    v8::Handle<v8::Context> context = GetV8Context(npp, npobj);
    if (context.IsEmpty()) return false;

    v8::Context::Scope scope(context);

    // Lookup the function object
    v8::Handle<v8::Object> funcObj(object->v8_object);
    if (!funcObj->IsFunction())
      return false;

    // Call the function object
    v8::Local<v8::Value> resultObj;
    v8::Handle<v8::Function> func(v8::Function::Cast(*funcObj));
    if (!func->IsNull()) {
      WebCore::V8Proxy* proxy = GetV8Proxy(npobj);
      ASSERT(proxy);

      // Create list of args to pass to v8
      v8::Handle<v8::Value>* argv = listFromVariantArgs(args, argCount, npobj);
      resultObj = proxy->CallFunction(func, funcObj, argCount, argv);
      delete[] argv;
    }

    // If we had an error, return false.  The spec is a little unclear here, but
    // says "Returns true if the method was successfully invoked".  If we get an
    // error return value, was that successfully invoked?
    if (resultObj.IsEmpty()) return false;

    // Convert the result back to an NPVariant
    ConvertV8ObjectToNPVariant(resultObj, npobj, result);
    return true;
  }

  if (npobj->_class->invokeDefault)
    return npobj->_class->invokeDefault(npobj, args, argCount, result);

  VOID_TO_NPVARIANT(*result);
  return true;
}

bool NPN_Evaluate(NPP npp, NPObject *npobj, NPString *npscript,
                  NPVariant *result) {
<<<<<<< HEAD
  bool popups_allowed = false;

#ifdef OS_WIN
  if (npp) {
    NPAPI::PluginInstance* plugin_instance =
        reinterpret_cast<NPAPI::PluginInstance*>(npp->ndata);
    if (plugin_instance)
      popups_allowed = plugin_instance->popups_allowed();
  }
#endif // OS_WIN

  return NPN_EvaluateHelper(npp, popups_allowed, npobj, npscript, result);
}

bool NPN_EvaluateHelper(NPP npp, bool popups_allowed, NPObject *npobj,
                        NPString *npscript, NPVariant *result) {
=======
  bool popups_allowed = WebCore::ChromiumBridge::popupsAllowed(npp);
  return NPN_EvaluateHelper(npp, popups_allowed, npobj, npscript, result);
}

bool NPN_EvaluateHelper(NPP npp, bool popups_allowed, NPObject* npobj, 
                        NPString* npscript, NPVariant *result) {
>>>>>>> 12c75e7a
  VOID_TO_NPVARIANT(*result);
  if (npobj == NULL)
    return false;

  if (npobj->_class == NPScriptObjectClass) {
    v8::HandleScope handle_scope;
    v8::Handle<v8::Context> context = GetV8Context(npp, npobj);
    if (context.IsEmpty())
      return false;

    WebCore::V8Proxy* proxy = GetV8Proxy(npobj);
    ASSERT(proxy);

    v8::Context::Scope scope(context);

<<<<<<< HEAD
    // Passing in a NULL filename is the trick used in V8 to indicate
    // user gesture. See the inline_code/setInlineCode functions in V8Proxy
    // for more information.
=======
>>>>>>> 12c75e7a
    WebCore::String filename;
    if (!popups_allowed)
      filename = "npscript";

    // Convert UTF-8 stream to WebCore::String.
    WebCore::String script = WebCore::String::fromUTF8(
        npscript->UTF8Characters, npscript->UTF8Length);
    v8::Local<v8::Value> v8result =
        proxy->Evaluate(filename, 0, script, NULL);

    // If we had an error, return false.
    if (v8result.IsEmpty()) return false;

    ConvertV8ObjectToNPVariant(v8result, npobj, result);
    return true;
  }

  return false;
}

bool NPN_GetProperty(NPP npp, NPObject *npobj, NPIdentifier propertyName,
                     NPVariant *result) {
  if (npobj == NULL)
    return false;

  if (npobj->_class == NPScriptObjectClass) {
    V8NPObject *object = reinterpret_cast<V8NPObject*>(npobj);

    v8::HandleScope handle_scope;
    v8::Handle<v8::Context> context = GetV8Context(npp, npobj);
    if (context.IsEmpty()) return false;

    v8::Context::Scope scope(context);

    v8::Handle<v8::Object> obj(object->v8_object);

    std::string identifier;
    NPIdentifierToV8Identifier(propertyName, identifier);
    v8::Local<v8::Value> v8result =
        obj->Get(v8::String::New(identifier.c_str()));

    ConvertV8ObjectToNPVariant(v8result, npobj, result);
    return true;
  }

  if (npobj->_class->hasProperty && npobj->_class->getProperty)
    if (npobj->_class->hasProperty(npobj, propertyName))
      return npobj->_class->getProperty(npobj, propertyName, result);

  VOID_TO_NPVARIANT(*result);
  return false;
}

bool NPN_SetProperty(NPP npp, NPObject *npobj, NPIdentifier propertyName,
                     const NPVariant *value) {
  if (npobj == NULL)
    return false;

  if (npobj->_class == NPScriptObjectClass) {
    V8NPObject *object = reinterpret_cast<V8NPObject*>(npobj);

    v8::HandleScope handle_scope;
    v8::Handle<v8::Context> context = GetV8Context(npp, npobj);
    if (context.IsEmpty()) return false;

    v8::Context::Scope scope(context);

    v8::Handle<v8::Object> obj(object->v8_object);
    std::string identifier;
    NPIdentifierToV8Identifier(propertyName, identifier);
    obj->Set(v8::String::New(identifier.c_str()),
        ConvertNPVariantToV8Object(value,
            object->root_object->frame()->script()->windowScriptNPObject()));
    return true;
  }

  if (npobj->_class->setProperty)
    return npobj->_class->setProperty(npobj, propertyName, value);

  return false;
}

bool NPN_RemoveProperty(NPP npp, NPObject *npobj, NPIdentifier propertyName) {
  if (npobj == NULL)
    return false;

  if (npobj->_class == NPScriptObjectClass) {
    V8NPObject *object = reinterpret_cast<V8NPObject*>(npobj);

    v8::HandleScope handle_scope;
    v8::Handle<v8::Context> context = GetV8Context(npp, npobj);
    if (context.IsEmpty()) return false;
    v8::Context::Scope scope(context);

    v8::Handle<v8::Object> obj(object->v8_object);
    std::string identifier;
    NPIdentifierToV8Identifier(propertyName, identifier);
    // TODO(mbelshe) - verify that setting to undefined is right.
    obj->Set(v8::String::New(identifier.c_str()), v8::Undefined());
    return true;
  }

  return false;
}

bool NPN_HasProperty(NPP npp, NPObject *npobj, NPIdentifier propertyName) {
  if (npobj == NULL)
    return false;

  if (npobj->_class == NPScriptObjectClass) {
    V8NPObject *object = reinterpret_cast<V8NPObject*>(npobj);

    v8::HandleScope handle_scope;
    v8::Handle<v8::Context> context = GetV8Context(npp, npobj);
    if (context.IsEmpty()) return false;
    v8::Context::Scope scope(context);

    v8::Handle<v8::Object> obj(object->v8_object);
    std::string identifier;
    NPIdentifierToV8Identifier(propertyName, identifier);
    return obj->Has(v8::String::New(identifier.c_str()));
  }

  if (npobj->_class->hasProperty)
    return npobj->_class->hasProperty(npobj, propertyName);

  return false;
}

bool NPN_HasMethod(NPP npp, NPObject *npobj, NPIdentifier methodName) {
  if (npobj == NULL) return false;

  if (npobj->_class == NPScriptObjectClass) {
    V8NPObject *object = reinterpret_cast<V8NPObject*>(npobj);

    v8::HandleScope handle_scope;
    v8::Handle<v8::Context> context = GetV8Context(npp, npobj);
    if (context.IsEmpty()) return false;
    v8::Context::Scope scope(context);

    v8::Handle<v8::Object> obj(object->v8_object);
    std::string identifier;
    NPIdentifierToV8Identifier(methodName, identifier);
    v8::Handle<v8::Value> prop = obj->Get(v8::String::New(identifier.c_str()));
    return prop->IsFunction();
  }

  if (npobj->_class->hasMethod)
    return npobj->_class->hasMethod(npobj, methodName);

  return false;
}

void NPN_SetException(NPObject *npobj, const NPUTF8 *message) {
  if (npobj->_class == NPScriptObjectClass) {
    v8::HandleScope handle_scope;
    v8::Handle<v8::Context> context = GetV8Context(NULL, npobj);
    if (context.IsEmpty()) return;

    v8::Context::Scope scope(context);

    V8Proxy::ThrowError(V8Proxy::GENERAL_ERROR, message);
  }
}

bool NPN_Enumerate(NPP npp, NPObject *npobj, NPIdentifier **identifier,
                   uint32_t *count) {
  if (npobj == NULL) return false;

  if (npobj->_class == NPScriptObjectClass) {
    V8NPObject *object = reinterpret_cast<V8NPObject*>(npobj);

    v8::HandleScope handle_scope;
    v8::Handle<v8::Context> context = GetV8Context(npp, npobj);
    if (context.IsEmpty()) return false;
    v8::Context::Scope scope(context);

    v8::Handle<v8::Object> obj(object->v8_object);

    // TODO(fqian): http://b/issue?id=1210340: Use a v8::Object::Keys() method
    // when it exists, instead of evaluating javascript.

    // TODO(mpcomplete): figure out how to cache this helper function.
    // Run a helper function that collects the properties on the object into
    // an array.
    const char kEnumeratorCode[] =
      "(function (obj) {"
      "  var props = [];"
      "  for (var prop in obj) {"
      "    props[props.length] = prop;"
      "  }"
      "  return props;"
      "});";
    v8::Handle<v8::String> source = v8::String::New(kEnumeratorCode);
    v8::Handle<v8::Script> script = v8::Script::Compile(source, NULL);
    v8::Handle<v8::Value> enumerator_obj = script->Run();
    v8::Handle<v8::Function> enumerator =
        v8::Handle<v8::Function>::Cast(enumerator_obj);
    v8::Handle<v8::Value> argv[] = { obj };
    v8::Local<v8::Value> props_obj =
        enumerator->Call(v8::Handle<v8::Object>::Cast(enumerator_obj),
                         ARRAYSIZE_UNSAFE(argv), argv);
    if (props_obj.IsEmpty())
      return false;

    // Convert the results into an array of NPIdentifiers.
    v8::Handle<v8::Array> props = v8::Handle<v8::Array>::Cast(props_obj);
    *count = props->Length();
    *identifier =
        static_cast<NPIdentifier*>(malloc(sizeof(NPIdentifier*) * *count));
    for (uint32_t i = 0; i < *count; ++i) {
      v8::Local<v8::Value> name = props->Get(v8::Integer::New(i));
      (*identifier)[i] = GetStringIdentifier(v8::Local<v8::String>::Cast(name));
    }
    return true;
  }

  if (NP_CLASS_STRUCT_VERSION_HAS_ENUM(npobj->_class) &&
      npobj->_class->enumerate) {
     return npobj->_class->enumerate(npobj, identifier, count);
  }

  return false;
}<|MERGE_RESOLUTION|>--- conflicted
+++ resolved
@@ -43,11 +43,6 @@
 #include "v8_np_utils.h"
 #include "v8_proxy.h"
 #include "DOMWindow.h"
-#include "glue/plugins/plugin_instance.h"
-
-#ifdef OS_WIN
-#include "webkit/glue/plugins/plugin_instance.h"
-#endif // OS_WIN
 
 using WebCore::V8ClassIndex;
 using WebCore::V8Custom;
@@ -251,31 +246,12 @@
 
 bool NPN_Evaluate(NPP npp, NPObject *npobj, NPString *npscript,
                   NPVariant *result) {
-<<<<<<< HEAD
-  bool popups_allowed = false;
-
-#ifdef OS_WIN
-  if (npp) {
-    NPAPI::PluginInstance* plugin_instance =
-        reinterpret_cast<NPAPI::PluginInstance*>(npp->ndata);
-    if (plugin_instance)
-      popups_allowed = plugin_instance->popups_allowed();
-  }
-#endif // OS_WIN
-
-  return NPN_EvaluateHelper(npp, popups_allowed, npobj, npscript, result);
-}
-
-bool NPN_EvaluateHelper(NPP npp, bool popups_allowed, NPObject *npobj,
-                        NPString *npscript, NPVariant *result) {
-=======
   bool popups_allowed = WebCore::ChromiumBridge::popupsAllowed(npp);
   return NPN_EvaluateHelper(npp, popups_allowed, npobj, npscript, result);
 }
 
 bool NPN_EvaluateHelper(NPP npp, bool popups_allowed, NPObject* npobj, 
                         NPString* npscript, NPVariant *result) {
->>>>>>> 12c75e7a
   VOID_TO_NPVARIANT(*result);
   if (npobj == NULL)
     return false;
@@ -291,12 +267,6 @@
 
     v8::Context::Scope scope(context);
 
-<<<<<<< HEAD
-    // Passing in a NULL filename is the trick used in V8 to indicate
-    // user gesture. See the inline_code/setInlineCode functions in V8Proxy
-    // for more information.
-=======
->>>>>>> 12c75e7a
     WebCore::String filename;
     if (!popups_allowed)
       filename = "npscript";
