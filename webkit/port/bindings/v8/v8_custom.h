--- conflicted
+++ resolved
@@ -6,8 +6,21 @@
 #define V8_CUSTOM_H__
 
 #include <v8.h>
+#include "v8_index.h"
 
 struct NPObject;
+
+#define CALLBACK_FUNC_DECL(NAME)                \
+v8::Handle<v8::Value> V8Custom::v8##NAME##Callback(const v8::Arguments& args)
+
+#define ACCESSOR_GETTER(NAME) \
+v8::Handle<v8::Value> V8Custom::v8##NAME##AccessorGetter(\
+    v8::Local<v8::String> name, const v8::AccessorInfo& info)
+
+#define ACCESSOR_SETTER(NAME) \
+void V8Custom::v8##NAME##AccessorSetter(v8::Local<v8::String> name, \
+                                        v8::Local<v8::Value> value, \
+                                        const v8::AccessorInfo& info)
 
 namespace WebCore {
 
@@ -20,9 +33,12 @@
  public:
 
   // Constants.
-  static const int kDOMWrapperObjectIndex = 0;
-  static const int kDOMWrapperTypeIndex = 1;
+  static const int kDOMWrapperTypeIndex = 0;
+  static const int kDOMWrapperObjectIndex = 1;
   static const int kDefaultWrapperInternalFieldCount = 2;
+
+  static const int kNPObjectInternalFieldCount =
+                      kDefaultWrapperInternalFieldCount + 0;
 
   static const int kDocumentImplementationIndex =
                       kDefaultWrapperInternalFieldCount + 0;
@@ -40,6 +56,20 @@
                       kDefaultWrapperInternalFieldCount + 0;
   static const int kXMLHttpRequestInternalFieldCount =
                       kDefaultWrapperInternalFieldCount + 1;
+
+  static const int kMessageChannelPort1Index = 
+                      kDefaultWrapperInternalFieldCount + 0;
+  static const int kMessageChannelPort2Index = 
+                      kDefaultWrapperInternalFieldCount + 1;
+  static const int kMessageChannelInternalFieldCount =
+                      kDefaultWrapperInternalFieldCount + 2;
+
+  static const int kMessagePortRequestCacheIndex =
+                      kDefaultWrapperInternalFieldCount + 0;
+  static const int kMessagePortEntangledPortIndex =
+                      kDefaultWrapperInternalFieldCount + 1;
+  static const int kMessagePortInternalFieldCount =
+                      kDefaultWrapperInternalFieldCount + 2;
 
   static const int kDOMWindowLocationIndex =
                       kDefaultWrapperInternalFieldCount + 0;
@@ -157,7 +187,11 @@
 DECLARE_PROPERTY_ACCESSOR_SETTER(AttrValue)
 
 // Customized setter of HTMLOptionsCollection length
-DECLARE_PROPERTY_ACCESSOR_SETTER(HTMLOptionsCollectionLength)
+DECLARE_PROPERTY_ACCESSOR(HTMLOptionsCollectionLength)
+
+// Customized accessors for HTMLInputElement
+DECLARE_PROPERTY_ACCESSOR_GETTER(HTMLInputElementSelectionStart)
+DECLARE_PROPERTY_ACCESSOR_GETTER(HTMLInputElementSelectionEnd)
 
 DECLARE_NAMED_ACCESS_CHECK(Location)
 DECLARE_INDEXED_ACCESS_CHECK(History)
@@ -182,10 +216,13 @@
 DECLARE_CALLBACK(HTMLDocumentWrite)
 DECLARE_CALLBACK(HTMLDocumentWriteln)
 DECLARE_CALLBACK(HTMLDocumentOpen)
-DECLARE_CALLBACK(HTMLDocumentClear)
 
 // Document customized functions
 DECLARE_CALLBACK(DocumentEvaluate)
+DECLARE_CALLBACK(DocumentQuerySelector)
+DECLARE_CALLBACK(DocumentQuerySelectorAll)
+DECLARE_CALLBACK(DocumentFragmentQuerySelector)
+DECLARE_CALLBACK(DocumentFragmentQuerySelectorAll)
 
 // Window customized functions
 DECLARE_CALLBACK(DOMWindowAddEventListener)
@@ -201,6 +238,7 @@
 DECLARE_CALLBACK(DOMWindowOpen)
 
 DECLARE_CALLBACK(DOMParserConstructor)
+DECLARE_CALLBACK(MessageChannelConstructor)
 DECLARE_CALLBACK(XMLHttpRequestConstructor)
 DECLARE_CALLBACK(XMLSerializerConstructor)
 DECLARE_CALLBACK(XPathEvaluatorConstructor)
@@ -225,13 +263,20 @@
 DECLARE_CALLBACK(CanvasRenderingContext2DDrawImage)
 DECLARE_CALLBACK(CanvasRenderingContext2DDrawImageFromRect)
 DECLARE_CALLBACK(CanvasRenderingContext2DCreatePattern)
-
-// Implementation of Clipboard methods.
+DECLARE_CALLBACK(CanvasRenderingContext2DFillText)
+DECLARE_CALLBACK(CanvasRenderingContext2DStrokeText)
+DECLARE_CALLBACK(CanvasRenderingContext2DPutImageData)
+
+// Implementation of Clipboard attributes and methods.
+DECLARE_PROPERTY_ACCESSOR_GETTER(ClipboardTypes)
 DECLARE_CALLBACK(ClipboardClearData)
 DECLARE_CALLBACK(ClipboardGetData)
 DECLARE_CALLBACK(ClipboardSetData)
+DECLARE_CALLBACK(ClipboardSetDragImage);
 
 // Implementation of Element methods.
+DECLARE_CALLBACK(ElementQuerySelector)
+DECLARE_CALLBACK(ElementQuerySelectorAll)
 DECLARE_CALLBACK(ElementSetAttribute)
 DECLARE_CALLBACK(ElementSetAttributeNode)
 DECLARE_CALLBACK(ElementSetAttributeNS)
@@ -245,9 +290,20 @@
 DECLARE_CALLBACK(EventTargetNodeAddEventListener)
 DECLARE_CALLBACK(EventTargetNodeRemoveEventListener)
 
+// Custom implementation is Navigator properties.
+// We actually only need this because WebKit has
+// navigator.appVersion as custom. Our version just
+// passes through.
+DECLARE_PROPERTY_ACCESSOR(NavigatorAppVersion)
+
 // Custom implementation of XMLHttpRequest properties
-DECLARE_PROPERTY_ACCESSOR_SETTER(XMLHttpRequestOnreadystatechange)
-DECLARE_PROPERTY_ACCESSOR_SETTER(XMLHttpRequestOnload)
+DECLARE_PROPERTY_ACCESSOR(XMLHttpRequestOnabort)
+DECLARE_PROPERTY_ACCESSOR(XMLHttpRequestOnerror)
+DECLARE_PROPERTY_ACCESSOR(XMLHttpRequestOnload)
+DECLARE_PROPERTY_ACCESSOR(XMLHttpRequestOnloadstart)
+DECLARE_PROPERTY_ACCESSOR(XMLHttpRequestOnprogress)
+DECLARE_PROPERTY_ACCESSOR(XMLHttpRequestOnreadystatechange)
+DECLARE_PROPERTY_ACCESSOR(XMLHttpRequestResponseText)
 DECLARE_CALLBACK(XMLHttpRequestAddEventListener)
 DECLARE_CALLBACK(XMLHttpRequestRemoveEventListener)
 DECLARE_CALLBACK(XMLHttpRequestOpen)
@@ -255,6 +311,17 @@
 DECLARE_CALLBACK(XMLHttpRequestSetRequestHeader)
 DECLARE_CALLBACK(XMLHttpRequestGetResponseHeader)
 DECLARE_CALLBACK(XMLHttpRequestOverrideMimeType)
+DECLARE_CALLBACK(XMLHttpRequestDispatchEvent)
+
+// Custom implementation of XMLHttpRequestUpload properties
+DECLARE_PROPERTY_ACCESSOR(XMLHttpRequestUploadOnabort)
+DECLARE_PROPERTY_ACCESSOR(XMLHttpRequestUploadOnerror)
+DECLARE_PROPERTY_ACCESSOR(XMLHttpRequestUploadOnload)
+DECLARE_PROPERTY_ACCESSOR(XMLHttpRequestUploadOnloadstart)
+DECLARE_PROPERTY_ACCESSOR(XMLHttpRequestUploadOnprogress)
+DECLARE_CALLBACK(XMLHttpRequestUploadAddEventListener)
+DECLARE_CALLBACK(XMLHttpRequestUploadRemoveEventListener)
+DECLARE_CALLBACK(XMLHttpRequestUploadDispatchEvent)
 
 // Custom implementation of TreeWalker functions
 DECLARE_CALLBACK(TreeWalkerParentNode)
@@ -305,8 +372,6 @@
 DECLARE_INDEXED_PROPERTY_SETTER(HTMLSelectElementCollection)
 DECLARE_NAMED_PROPERTY_GETTER(HTMLCollection)
 
-<<<<<<< HEAD
-=======
 // MessagePort
 DECLARE_PROPERTY_ACCESSOR(MessagePortOnmessage)
 DECLARE_PROPERTY_ACCESSOR(MessagePortOnclose)
@@ -314,11 +379,14 @@
 DECLARE_CALLBACK(MessagePortAddEventListener)
 DECLARE_CALLBACK(MessagePortRemoveEventListener)
 
->>>>>>> 5d99fccd
 // SVG custom properties and callbacks
 #if ENABLE(SVG)
+DECLARE_PROPERTY_ACCESSOR_GETTER(SVGLengthValue)
+DECLARE_CALLBACK(SVGLengthConvertToSpecifiedUnits)
 DECLARE_CALLBACK(SVGMatrixInverse)
 DECLARE_CALLBACK(SVGMatrixRotateFromVector)
+DECLARE_CALLBACK(SVGElementInstanceAddEventListener)
+DECLARE_CALLBACK(SVGElementInstanceRemoveEventListener)
 #endif
 
 #undef DECLARE_INDEXED_ACCESS_CHECK
