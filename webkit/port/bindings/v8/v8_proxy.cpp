// Copyright (c) 2008, Google Inc.
// All rights reserved.
// 
// Redistribution and use in source and binary forms, with or without
// modification, are permitted provided that the following conditions are
// met:
// 
//     * Redistributions of source code must retain the above copyright
// notice, this list of conditions and the following disclaimer.
//     * Redistributions in binary form must reproduce the above
// copyright notice, this list of conditions and the following disclaimer
// in the documentation and/or other materials provided with the
// distribution.
//     * Neither the name of Google Inc. nor the names of its
// contributors may be used to endorse or promote products derived from
// this software without specific prior written permission.
// 
// THIS SOFTWARE IS PROVIDED BY THE COPYRIGHT HOLDERS AND CONTRIBUTORS
// "AS IS" AND ANY EXPRESS OR IMPLIED WARRANTIES, INCLUDING, BUT NOT
// LIMITED TO, THE IMPLIED WARRANTIES OF MERCHANTABILITY AND FITNESS FOR
// A PARTICULAR PURPOSE ARE DISCLAIMED. IN NO EVENT SHALL THE COPYRIGHT
// OWNER OR CONTRIBUTORS BE LIABLE FOR ANY DIRECT, INDIRECT, INCIDENTAL,
// SPECIAL, EXEMPLARY, OR CONSEQUENTIAL DAMAGES (INCLUDING, BUT NOT
// LIMITED TO, PROCUREMENT OF SUBSTITUTE GOODS OR SERVICES; LOSS OF USE,
// DATA, OR PROFITS; OR BUSINESS INTERRUPTION) HOWEVER CAUSED AND ON ANY
// THEORY OF LIABILITY, WHETHER IN CONTRACT, STRICT LIABILITY, OR TORT
// (INCLUDING NEGLIGENCE OR OTHERWISE) ARISING IN ANY WAY OUT OF THE USE
// OF THIS SOFTWARE, EVEN IF ADVISED OF THE POSSIBILITY OF SUCH DAMAGE.

#include "config.h"

#include <algorithm>
#include <utility>

#include <v8.h>
#include <v8-debug.h>

#include "v8_proxy.h"
#include "dom_wrapper_map.h"
#include "v8_index.h"
#include "v8_events.h"
#include "v8_binding.h"
#include "v8_custom.h"
#include "v8_collection.h"
#include "v8_nodefilter.h"
<<<<<<< HEAD
#include "V8Bridge.h"
=======
>>>>>>> 12c75e7a
#include "V8DOMWindow.h"

#include "ChromiumBridge.h"

#include "BarInfo.h"
#include "CanvasGradient.h"
#include "CanvasPattern.h"
#include "CanvasPixelArray.h"
#include "CanvasRenderingContext2D.h"
#include "CanvasStyle.h"
#include "CharacterData.h"
#include "Clipboard.h"
#include "Console.h"
#include "Counter.h"
#include "CSSCharsetRule.h"
#include "CSSFontFaceRule.h"
#include "CSSImportRule.h"
#include "CSSMediaRule.h"
#include "CSSPageRule.h"
#include "CSSRule.h"
#include "CSSRuleList.h"
#include "CSSValueList.h"
#include "CSSStyleRule.h"
#include "CSSStyleSheet.h"
#include "CSSVariablesDeclaration.h"
#include "CSSVariablesRule.h"
#include "DocumentType.h"
#include "DocumentFragment.h"
#include "DOMCoreException.h"
#include "DOMImplementation.h"
#include "DOMParser.h"
#include "DOMSelection.h"
#include "DOMWindow.h"
#include "Entity.h"
#include "EventListener.h"
#include "EventTargetNode.h"
#include "EventTarget.h"
#include "Event.h"
#include "EventException.h"
#include "ExceptionCode.h"
#include "File.h"
#include "FileList.h"
#include "Frame.h"
#include "FrameLoader.h"
#include "FrameTree.h"
#include "History.h"
#include "HTMLNames.h"
#include "HTMLDocument.h"
#include "HTMLElement.h"
#include "HTMLImageElement.h"
#include "HTMLInputElement.h"
#include "HTMLSelectElement.h"
#include "HTMLOptionsCollection.h"
#include "ImageData.h"
#include "InspectorController.h"
#include "KeyboardEvent.h"
#include "Location.h"
#include "MediaError.h"
#include "MediaList.h"
#include "MediaPlayer.h"
#include "MessageChannel.h"
#include "MessageEvent.h"
#include "MessagePort.h"
#include "MimeTypeArray.h"
#include "MouseEvent.h"
#include "MutationEvent.h"
#include "Navigator.h"  // for MimeTypeArray
#include "NodeFilter.h"
#include "Notation.h"
#include "NodeList.h"
#include "NodeIterator.h"
#include "OverflowEvent.h"
#include "Page.h"
#include "Plugin.h"
#include "PluginArray.h"
#include "ProcessingInstruction.h"
#include "ProgressEvent.h"
#include "Range.h"
#include "RangeException.h"
#include "Rect.h"
#include "RGBColor.h"
#include "Screen.h"
#include "ScriptExecutionContext.h"
#include "SecurityOrigin.h"
#include "Settings.h"
#include "StyleSheet.h"
#include "StyleSheetList.h"
#include "TextEvent.h"
#include "TextMetrics.h"
#include "TimeRanges.h"
#include "TreeWalker.h"
#include "WebKitCSSTransformValue.h"
#include "XMLHttpRequest.h"
#include "XMLHttpRequestUpload.h"
#include "XMLHttpRequestException.h"
#include "XMLSerializer.h"
#include "XPathException.h"
#include "XPathExpression.h"
#include "XPathNSResolver.h"
#include "XPathResult.h"
#include "XSLTProcessor.h"
#include "WebKitAnimationEvent.h"
#include "WebKitCSSKeyframeRule.h"
#include "WebKitCSSKeyframesRule.h"
#include "WebKitTransitionEvent.h"
#include "WheelEvent.h"
#include "XMLHttpRequestProgressEvent.h"

#include "V8DOMWindow.h"
#include "V8HTMLElement.h"

#include "ScriptController.h"

#if ENABLE(SVG)
#include "SVGAngle.h"
#include "SVGAnimatedPoints.h"
#include "SVGElement.h"
#include "SVGElementInstance.h"
#include "SVGElementInstanceList.h"
#include "SVGException.h"
#include "SVGLength.h"
#include "SVGLengthList.h"
#include "SVGNumberList.h"
#include "SVGPathSeg.h"
#include "SVGPathSegArc.h"
#include "SVGPathSegClosePath.h"
#include "SVGPathSegCurvetoCubic.h"
#include "SVGPathSegCurvetoCubicSmooth.h"
#include "SVGPathSegCurvetoQuadratic.h"
#include "SVGPathSegCurvetoQuadraticSmooth.h"
#include "SVGPathSegLineto.h"
#include "SVGPathSegLinetoHorizontal.h"
#include "SVGPathSegLinetoVertical.h"
#include "SVGPathSegList.h"
#include "SVGPathSegMoveto.h"
#include "SVGPointList.h"
#include "SVGPreserveAspectRatio.h"
#include "SVGRenderingIntent.h"
#include "SVGStringList.h"
#include "SVGTransform.h"
#include "SVGTransformList.h"
#include "SVGUnitTypes.h"
#include "SVGURIReference.h"
#include "SVGZoomEvent.h"
#include "V8SVGPODTypeWrapper.h"
#endif  // SVG

#if ENABLE(XPATH)
#include "XPathEvaluator.h"
#endif

namespace WebCore {


// DOM binding algorithm:
//
// There are two kinds of DOM objects:
// 1. DOM tree nodes, such as Document, HTMLElement, ...
//    there classes implements TreeShared<T> interface;
// 2. Non-node DOM objects, such as CSSRule, Location, etc.
//    these classes implement a ref-counted scheme.
//
// A DOM object may have a JS wrapper object. If a tree node
// is alive, its JS wrapper must be kept alive even it is not
// reachable from JS roots.
// However, JS wrappers of non-node objects can go away if
// not reachable from other JS objects. It works like a cache.
//
// DOM objects are ref-counted, and JS objects are traced from
// a set of root objects. They can create a cycle. To break
// cycles, we do following:
//   Handles from DOM objects to JS wrappers are always weak,
// so JS wrappers of non-node object cannot create a cycle.
//   Before starting a global GC, we create a virtual connection
// between nodes in the same tree in the JS heap. If the wrapper
// of one node in a tree is alive, wrappers of all nodes in
// the same tree are considered alive. This is done by creating
// object groups in GC prologue callbacks. The mark-compact
// collector will remove these groups after each GC.


// Static utility context.
v8::Persistent<v8::Context> V8Proxy::m_utilityContext;


// A helper class for undetectable document.all
class UndetectableHTMLCollection : public HTMLCollection {
};

#ifndef NDEBUG
// Keeps track of global handles created (not JS wrappers
// of DOM objects). Often these global handles are source
// of leaks.
//
// If you want to let a C++ object hold a persistent handle
// to a JS object, you should register the handle here to
// keep track of leaks.
//
// When creating a persistent handle, call:
//
// #ifndef NDEBUG
//    V8Proxy::RegisterGlobalHandle(type, host, handle);
// #endif
//
// When releasing the handle, call:
//
// #ifndef NDEBUG
//    V8Proxy::UnregisterGlobalHandle(type, host, handle);
// #endif
//
typedef HashMap<v8::Value*, GlobalHandleInfo*> GlobalHandleMap;

static GlobalHandleMap& global_handle_map()
{
    static GlobalHandleMap static_global_handle_map;
    return static_global_handle_map;
}


// The USE_VAR(x) template is used to silence C++ compiler warnings
// issued for unused variables (typically parameters or values that
// we want to watch in the debugger).
template <typename T>
static inline void USE_VAR(T) { }

// The function is the place to set the break point to inspect
// live global handles. Leaks are often come from leaked global handles.
static void EnumerateGlobalHandles()
{
  for (GlobalHandleMap::iterator it = global_handle_map().begin(),
    end = global_handle_map().end(); it != end; ++it) {
    GlobalHandleInfo* info = it->second;
    USE_VAR(info);
    v8::Value* handle = it->first;
    USE_VAR(handle);
  }
}

void V8Proxy::RegisterGlobalHandle(GlobalHandleType type, void* host,
                                   v8::Persistent<v8::Value> handle)
{
  ASSERT(!global_handle_map().contains(*handle));
  global_handle_map().set(*handle, new GlobalHandleInfo(host, type));
}


void V8Proxy::UnregisterGlobalHandle(void* host, v8::Persistent<v8::Value> handle)
{
    ASSERT(global_handle_map().contains(*handle));
    GlobalHandleInfo* info = global_handle_map().take(*handle);
    ASSERT(info->host_ == host);
    delete info;
}
#endif  // ifndef NDEBUG

void BatchConfigureAttributes(v8::Handle<v8::ObjectTemplate> inst,
                              v8::Handle<v8::ObjectTemplate> proto,
                              const BatchedAttribute* attrs,
                              size_t num_attrs)
{
  for (size_t i = 0; i < num_attrs; ++i) {
    const BatchedAttribute* a = &attrs[i];
    (a->on_proto ? proto : inst)->SetAccessor(
        v8::String::New(a->name),
        a->getter,
        a->setter,
        a->data == V8ClassIndex::INVALID_CLASS_INDEX
            ? v8::Handle<v8::Value>()
            : v8::Integer::New(V8ClassIndex::ToInt(a->data)),
        a->settings,
        a->attribute);
  }
}

void BatchConfigureConstants(v8::Handle<v8::FunctionTemplate> desc,
                             v8::Handle<v8::ObjectTemplate> proto,
                             const BatchedConstant* consts,
                             size_t num_consts)
{
  for (size_t i = 0; i < num_consts; ++i) {
    const BatchedConstant* c = &consts[i];
    desc->Set(v8::String::New(c->name),
              v8::Integer::New(c->value),
              v8::ReadOnly);
    proto->Set(v8::String::New(c->name),
               v8::Integer::New(c->value),
               v8::ReadOnly);
  }
}

typedef HashMap<Node*, v8::Object*> DOMNodeMap;
typedef HashMap<void*, v8::Object*> DOMObjectMap;

#ifndef NDEBUG
static void EnumerateDOMObjectMap(DOMObjectMap& wrapper_map)
{
  for (DOMObjectMap::iterator it = wrapper_map.begin(), end = wrapper_map.end();
       it != end; ++it) {
    v8::Persistent<v8::Object> wrapper(it->second);
    V8ClassIndex::V8WrapperType type = V8Proxy::GetDOMWrapperType(wrapper);
    void* obj = it->first;
    USE_VAR(type);
    USE_VAR(obj);
  }
}


static void EnumerateDOMNodeMap(DOMNodeMap& node_map)
{
  for (DOMNodeMap::iterator it = node_map.begin(), end = node_map.end();
    it != end; ++it) {
    Node* node = it->first;
    USE_VAR(node);
    ASSERT(v8::Persistent<v8::Object>(it->second).IsWeak());
  }
}
#endif  // NDEBUG

static void WeakDOMObjectCallback(v8::Persistent<v8::Value> obj, void* para);
static void WeakActiveDOMObjectCallback(v8::Persistent<v8::Value> obj,
                                        void* para);
static void WeakNodeCallback(v8::Persistent<v8::Value> obj, void* para);
// A map from DOM node to its JS wrapper.
static DOMWrapperMap<Node>& dom_node_map()
{
  static DOMWrapperMap<Node> static_dom_node_map(&WeakNodeCallback);
  return static_dom_node_map;
}


// A map from a DOM object (non-node) to its JS wrapper. This map does not
// contain the DOM objects which can have pending activity (active dom objects).
static DOMWrapperMap<void>& dom_object_map()
{
  static DOMWrapperMap<void>
    static_dom_object_map(&WeakDOMObjectCallback);
  return static_dom_object_map;
}


// A map from a DOM object to its JS wrapper for DOM objects which
// can have pending activity.
static DOMWrapperMap<void>& active_dom_object_map()
{
  static DOMWrapperMap<void>
    static_active_dom_object_map(&WeakActiveDOMObjectCallback);
  return static_active_dom_object_map;
}

#if ENABLE(SVG)
static void WeakSVGElementInstanceCallback(v8::Persistent<v8::Value> obj,
                                           void* param);

// A map for SVGElementInstances.
static DOMWrapperMap<SVGElementInstance>& dom_svg_element_instance_map()
{
  static DOMWrapperMap<SVGElementInstance>
      static_dom_svg_element_instance_map(&WeakSVGElementInstanceCallback);
  return static_dom_svg_element_instance_map;
}

static void WeakSVGElementInstanceCallback(v8::Persistent<v8::Value> obj,
                                           void* param)
{
  SVGElementInstance* instance = static_cast<SVGElementInstance*>(param);
  ASSERT(dom_svg_element_instance_map().contains(instance));

  instance->deref();
  dom_svg_element_instance_map().forget(instance);
}

v8::Handle<v8::Value> V8Proxy::SVGElementInstanceToV8Object(
    SVGElementInstance* instance)
{
  if (!instance)
    return v8::Null();

  v8::Handle<v8::Object> existing_instance = dom_svg_element_instance_map().get(instance);
  if (!existing_instance.IsEmpty())
    return existing_instance;

  instance->ref();

  // Instantiate the V8 object and remember it
  v8::Handle<v8::Object> result =
      InstantiateV8Object(V8ClassIndex::SVGELEMENTINSTANCE,
                          V8ClassIndex::SVGELEMENTINSTANCE,
                          instance);
  if (!result.IsEmpty()) {
    // Only update the DOM SVG element map if the result is non-empty.
    dom_svg_element_instance_map().set(instance,
      v8::Persistent<v8::Object>::New(result));
  }
  return result;
}


// SVG non-node elements may have a reference to a context node which
// should be notified when the element is change
static void WeakSVGObjectWithContext(v8::Persistent<v8::Value> obj,
                                     void* dom_obj);

// Map of SVG objects with contexts to V8 objects
static DOMWrapperMap<void>& dom_svg_object_with_context_map() {
    static DOMWrapperMap<void>
        static_dom_svg_object_with_context_map(&WeakSVGObjectWithContext);
    return static_dom_svg_object_with_context_map;
}

// Map of SVG objects with contexts to their contexts
static HashMap<void*, SVGElement*>& svg_object_to_context_map()
{
    static HashMap<void*, SVGElement*> static_svg_object_to_context_map;
    return static_svg_object_to_context_map;
}

v8::Handle<v8::Value> V8Proxy::SVGObjectWithContextToV8Object(
    V8ClassIndex::V8WrapperType type, void* object) 
{
  if (!object)
    return v8::Null();

  v8::Persistent<v8::Object> result =
    dom_svg_object_with_context_map().get(object);
  if (!result.IsEmpty()) return result;

  // Special case: SVGPathSegs need to be downcast to their real type
  if (type == V8ClassIndex::SVGPATHSEG)
    type = V8Custom::DowncastSVGPathSeg(object);

  v8::Local<v8::Object> v8obj = InstantiateV8Object(type, type, object);
  if (!v8obj.IsEmpty()) {
    result = v8::Persistent<v8::Object>::New(v8obj);
    switch (type) {
#define MAKE_CASE(TYPE, NAME)     \
      case V8ClassIndex::TYPE: static_cast<NAME*>(object)->ref(); break;
SVG_OBJECT_TYPES(MAKE_CASE)
#undef MAKE_CASE
#define MAKE_CASE(TYPE, NAME)     \
      case V8ClassIndex::TYPE:    \
        static_cast<V8SVGPODTypeWrapper<NAME>*>(object)->ref(); break;
SVG_POD_NATIVE_TYPES(MAKE_CASE)
#undef MAKE_CASE
      default:
        ASSERT(false);
    }
    dom_svg_object_with_context_map().set(object, result);
  }

  return result;
}

static void WeakSVGObjectWithContext(v8::Persistent<v8::Value> obj,
                                     void* dom_obj)
{
  v8::HandleScope handle_scope;
  ASSERT(dom_svg_object_with_context_map().contains(dom_obj));
  ASSERT(obj->IsObject());

  // Forget function removes object from the map and dispose the wrapper.
  dom_svg_object_with_context_map().forget(dom_obj);

  V8ClassIndex::V8WrapperType type =
    V8Proxy::GetDOMWrapperType(v8::Handle<v8::Object>::Cast(obj));

  switch (type) {
#define MAKE_CASE(TYPE, NAME)     \
    case V8ClassIndex::TYPE: static_cast<NAME*>(dom_obj)->deref(); break;
SVG_OBJECT_TYPES(MAKE_CASE)
#undef MAKE_CASE
#define MAKE_CASE(TYPE, NAME)     \
    case V8ClassIndex::TYPE:      \
      static_cast<V8SVGPODTypeWrapper<NAME>*>(dom_obj)->deref(); break;
SVG_POD_NATIVE_TYPES(MAKE_CASE)
#undef MAKE_CASE
    default:
      ASSERT(false);
  }
}

void V8Proxy::SetSVGContext(void* obj, SVGElement* context)
{
  SVGElement* old_context = svg_object_to_context_map().get(obj);

  if (old_context == context)
    return;

  if (old_context)
    old_context->deref();

  if (context)
    context->ref();

  svg_object_to_context_map().set(obj, context);
}

SVGElement* V8Proxy::GetSVGContext(void* obj)
{
    return svg_object_to_context_map().get(obj);
}

#endif


// Called when obj is near death (not reachable from JS roots)
// It is time to remove the entry from the table and dispose
// the handle.
static void WeakDOMObjectCallback(v8::Persistent<v8::Value> obj,
                                  void* dom_obj) {
  v8::HandleScope scope;
  ASSERT(dom_object_map().contains(dom_obj));
  ASSERT(obj->IsObject());

  // Forget function removes object from the map and dispose the wrapper.
  dom_object_map().forget(dom_obj);

  V8ClassIndex::V8WrapperType type =
    V8Proxy::GetDOMWrapperType(v8::Handle<v8::Object>::Cast(obj));
  switch (type) {
#define MAKE_CASE(TYPE, NAME)   \
    case V8ClassIndex::TYPE: static_cast<NAME*>(dom_obj)->deref(); break;
    DOM_OBJECT_TYPES(MAKE_CASE)
#undef MAKE_CASE
    default:
      ASSERT(false);
  }
}


static void WeakActiveDOMObjectCallback(v8::Persistent<v8::Value> obj,
                                        void* dom_obj)
{
  v8::HandleScope scope;
  ASSERT(active_dom_object_map().contains(dom_obj));
  ASSERT(obj->IsObject());

  // Forget function removes object from the map and dispose the wrapper.
  active_dom_object_map().forget(dom_obj);

  V8ClassIndex::V8WrapperType type =
    V8Proxy::GetDOMWrapperType(v8::Handle<v8::Object>::Cast(obj));
  switch (type) {
#define MAKE_CASE(TYPE, NAME)   \
    case V8ClassIndex::TYPE: static_cast<NAME*>(dom_obj)->deref(); break;
    ACTIVE_DOM_OBJECT_TYPES(MAKE_CASE)
#undef MAKE_CASE
    default:
      ASSERT(false);
  }
}

static void WeakNodeCallback(v8::Persistent<v8::Value> obj, void* param)
{
  Node* node = static_cast<Node*>(param);
  ASSERT(dom_node_map().contains(node));

  dom_node_map().forget(node);
  node->deref();
}


// A map from a DOM node to its JS wrapper, the wrapper
// is kept as a strong reference to survive GCs.
static DOMObjectMap& gc_protected_map() {
    static DOMObjectMap static_gc_protected_map;
    return static_gc_protected_map;
}

// static
void V8Proxy::GCProtect(void* dom_object)
{
  if (!dom_object)
      return;
  if (gc_protected_map().contains(dom_object))
      return;
  if (!dom_object_map().contains(dom_object))
      return;

  // Create a new (strong) persistent handle for the object.
  v8::Persistent<v8::Object> wrapper = dom_object_map().get(dom_object);
  if (wrapper.IsEmpty()) return;

  gc_protected_map().set(dom_object, *v8::Persistent<v8::Object>::New(wrapper));
}


// static
void V8Proxy::GCUnprotect(void* dom_object)
{
  if (!dom_object)
      return;
  if (!gc_protected_map().contains(dom_object))
      return;

  // Dispose the strong reference.
  v8::Persistent<v8::Object> wrapper(gc_protected_map().take(dom_object));
  wrapper.Dispose();
}


// Create object groups for DOM tree nodes.
static void GCPrologue()
{
  v8::HandleScope scope;

#ifndef NDEBUG
  EnumerateDOMObjectMap(dom_object_map().impl());
#endif

  // Run through all objects with possible pending activity making their
  // wrappers non weak if there is pending activity.
  DOMObjectMap active_map = active_dom_object_map().impl();
  for (DOMObjectMap::iterator it = active_map.begin(), end = active_map.end();
    it != end; ++it) {
    void* obj = it->first;
    v8::Persistent<v8::Object> wrapper = v8::Persistent<v8::Object>(it->second);
    ASSERT(wrapper.IsWeak());
    V8ClassIndex::V8WrapperType type = V8Proxy::GetDOMWrapperType(wrapper);
    switch (type) {
#define MAKE_CASE(TYPE, NAME)                   \
      case V8ClassIndex::TYPE: {                \
        NAME* impl = static_cast<NAME*>(obj);   \
        if (impl->hasPendingActivity())         \
          wrapper.ClearWeak();                  \
        break;                                  \
      }
ACTIVE_DOM_OBJECT_TYPES(MAKE_CASE)
      default:
        ASSERT(false);
#undef MAKE_CASE
    }

    // Additional handling of message port ensuring that entangled ports also
    // have their wrappers entangled. This should ideally be handled when the
    // ports are actually entangled in MessagePort::entangle, but to avoid
    // forking MessagePort.* this is postponed to GC time. Having this postponed
    // has the drawback that the wrappers are "entangled/unentangled" for each
    // GC even though their entnaglement most likely is still the same.
    if (type == V8ClassIndex::MESSAGEPORT) {
      // Get the port and its entangled port.
      MessagePort* port1 = static_cast<MessagePort*>(obj);
      MessagePort* port2 = port1->entangledPort();
      if (port2 != NULL) {
        // As ports are always entangled in pairs only perform the entanglement
        // once for each pair (see ASSERT in MessagePort::unentangle()).
        if (port1 < port2) {
          v8::Handle<v8::Value> port1_wrapper =
              V8Proxy::ToV8Object(V8ClassIndex::MESSAGEPORT, port1);
          v8::Handle<v8::Value> port2_wrapper =
              V8Proxy::ToV8Object(V8ClassIndex::MESSAGEPORT, port2);
          ASSERT(port1_wrapper->IsObject());
          v8::Handle<v8::Object>::Cast(port1_wrapper)->SetInternalField(
              V8Custom::kMessagePortEntangledPortIndex, port2_wrapper);
          ASSERT(port2_wrapper->IsObject());
          v8::Handle<v8::Object>::Cast(port2_wrapper)->SetInternalField(
              V8Custom::kMessagePortEntangledPortIndex, port1_wrapper);
        }
      } else {
        // Remove the wrapper entanglement when a port is not entangled.
        if (V8Proxy::DOMObjectHasJSWrapper(port1)) {
          v8::Handle<v8::Value> wrapper =
            V8Proxy::ToV8Object(V8ClassIndex::MESSAGEPORT, port1);
          ASSERT(wrapper->IsObject());
          v8::Handle<v8::Object>::Cast(wrapper)->SetInternalField(
            V8Custom::kMessagePortEntangledPortIndex, v8::Undefined());
        }
      }
    }
  }

  // Create object groups.
  typedef std::pair<uintptr_t, Node*> GrouperPair;
  typedef Vector<GrouperPair> GrouperList;

  DOMNodeMap node_map = dom_node_map().impl();
  GrouperList grouper;
  grouper.reserveCapacity(node_map.size());

  for (DOMNodeMap::iterator it = node_map.begin(), end = node_map.end();
    it != end; ++it) {
    Node* node = it->first;

    // If the node is in document, put it in the ownerDocument's object group.
    //
    // If an image element was created by JavaScript "new Image",
    // it is not in a document. However, if the load event has not
    // been fired (still onloading), it is treated as in the document.
    //
    // Otherwise, the node is put in an object group identified by the root
    // elment of the tree to which it belongs.
    uintptr_t group_id;
    if (node->inDocument() ||
        (node->hasTagName(HTMLNames::imgTag) &&
         !static_cast<HTMLImageElement*>(node)->haveFiredLoadEvent())) {
      group_id = reinterpret_cast<uintptr_t>(node->document());
    } else {
      Node* root = node;
      while (root->parent())
        root = root->parent();

      // If the node is alone in its DOM tree (doesn't have a parent or any
      // children) then the group will be filtered out later anyway.
      if (root == node && !node->hasChildNodes())
        continue;

      group_id = reinterpret_cast<uintptr_t>(root);
    }
    grouper.append(GrouperPair(group_id, node));
  }

  // Group by sorting by the group id.  This will use the std::pair operator<,
  // which will really sort by both the group id and the Node*.  However the
  // Node* is only involved to sort within a group id, so it will be fine.
  std::sort(grouper.begin(), grouper.end());

  // TODO(deanm): Should probably work in iterators here, but indexes were
  // easier for my simple mind.
  for (size_t i = 0; i < grouper.size(); ) {
    // Seek to the next key (or the end of the list).
    size_t next_key_index = grouper.size();
    for (size_t j = i; j < grouper.size(); ++j) {
      if (grouper[i].first != grouper[j].first) {
        next_key_index = j;
        break;
      }
    }

    ASSERT(next_key_index > i);

    // We only care about a group if it has more than one object.  If it only
    // has one object, it has nothing else that needs to be kept alive.
    if (next_key_index - i <= 1) {
      i = next_key_index;
      continue;
    }

    Vector<v8::Persistent<v8::Value> > group;
    group.reserveCapacity(next_key_index - i);
    for (; i < next_key_index; ++i) {
      v8::Persistent<v8::Value> wrapper =
          dom_node_map().get(grouper[i].second);
      if (!wrapper.IsEmpty())
        group.append(wrapper);
    }

    if (group.size() > 1)
      v8::V8::AddObjectGroup(&group[0], group.size());

    ASSERT(i == next_key_index);
  }
}


static void GCEpilogue()
{
  v8::HandleScope scope;

  // Run through all objects with pending activity making their wrappers weak
  // again.
  DOMObjectMap active_map = active_dom_object_map().impl();
  for (DOMObjectMap::iterator it = active_map.begin(), end = active_map.end();
    it != end; ++it) {
    void* obj = it->first;
    v8::Persistent<v8::Object> wrapper = v8::Persistent<v8::Object>(it->second);
    V8ClassIndex::V8WrapperType type = V8Proxy::GetDOMWrapperType(wrapper);
    switch (type) {
#define MAKE_CASE(TYPE, NAME)                                     \
      case V8ClassIndex::TYPE: {                                  \
        NAME* impl = static_cast<NAME*>(obj);                     \
        if (impl->hasPendingActivity()) {                         \
          ASSERT(!wrapper.IsWeak());                              \
          wrapper.MakeWeak(impl, &WeakActiveDOMObjectCallback);   \
        }                                                         \
        break;                                                    \
      }
ACTIVE_DOM_OBJECT_TYPES(MAKE_CASE)
      default:
        ASSERT(false);
#undef MAKE_CASE
    }
  }

#ifndef NDEBUG
  // Check all survivals are weak.
  EnumerateDOMObjectMap(dom_object_map().impl());
  EnumerateDOMNodeMap(dom_node_map().impl());
  EnumerateDOMObjectMap(gc_protected_map());
  EnumerateGlobalHandles();
#undef USE_VAR
#endif
}


typedef HashMap<int, v8::FunctionTemplate*> FunctionTemplateMap;

bool AllowAllocation::m_current = false;


// JavaScriptConsoleMessages encapsulate everything needed to
// log messages originating from JavaScript to the Chrome console.
class JavaScriptConsoleMessage {
 public:
  JavaScriptConsoleMessage(const String& str,
                           const String& sourceID,
                           unsigned lineNumber)
    : m_string(str)
    , m_sourceID(sourceID)
    , m_lineNumber(lineNumber) { }

  void AddToPage(Page* page) const;

 private:
  const String m_string;
  const String m_sourceID;
  const unsigned m_lineNumber;
};

void JavaScriptConsoleMessage::AddToPage(Page* page) const
{
    ASSERT(page);
    Console* console = page->mainFrame()->domWindow()->console();
    console->addMessage(JSMessageSource, ErrorMessageLevel, m_string, m_lineNumber, m_sourceID);
}

// The ConsoleMessageManager handles all console messages that stem
// from JavaScript. It keeps a list of messages that have been delayed but
// it makes sure to add all messages to the console in the right order.
class ConsoleMessageManager {
 public:
  // Add a message to the console. May end up calling JavaScript code
  // indirectly through the inspector so only call this function when
  // it is safe to do allocations.
  static void AddMessage(Page* page, const JavaScriptConsoleMessage& message);

  // Add a message to the console but delay the reporting until it
  // is safe to do so: Either when we leave JavaScript execution or
  // when adding other console messages. The primary purpose of this
  // method is to avoid calling into V8 to handle console messages
  // when the VM is in a state that does not support GCs or allocations.
  // Delayed messages are always reported in the page corresponding
  // to the active context.
  static void AddDelayedMessage(const JavaScriptConsoleMessage& message);

  // Process any delayed messages. May end up calling JavaScript code
  // indirectly through the inspector so only call this function when
  // it is safe to do allocations.
  static void ProcessDelayedMessages();

 private:
  // All delayed messages are stored in this vector. If the vector
  // is NULL, there are no delayed messages.
  static Vector<JavaScriptConsoleMessage>* m_delayed;
};


Vector<JavaScriptConsoleMessage>* ConsoleMessageManager::m_delayed = NULL;


void ConsoleMessageManager::AddMessage(
    Page* page,
    const JavaScriptConsoleMessage& message)
{
  // Process any delayed messages to make sure that messages
  // appear in the right order in the console.
  ProcessDelayedMessages();
  message.AddToPage(page);
}


void ConsoleMessageManager::AddDelayedMessage(const JavaScriptConsoleMessage& message)
{
    if (!m_delayed)
        // Allocate a vector for the delayed messages. Will be
        // deallocated when the delayed messages are processed
        // in ProcessDelayedMessages().
        m_delayed = new Vector<JavaScriptConsoleMessage>();
    m_delayed->append(message);
}


void ConsoleMessageManager::ProcessDelayedMessages()
{
    // If we have a delayed vector it cannot be empty.
    if (!m_delayed)
        return;
    ASSERT(!m_delayed->isEmpty());

    // Add the delayed messages to the page of the active
    // context. If that for some bizarre reason does not
    // exist, we clear the list of delayed messages to avoid
    // posting messages. We still deallocate the vector.
    Frame* frame = V8Proxy::retrieveActiveFrame();
    Page* page = NULL;
    if (frame)
        page = frame->page();
    if (!page)
        m_delayed->clear();

    // Iterate through all the delayed messages and add them
    // to the console.
    const int size = m_delayed->size();
    for (int i = 0; i < size; i++) {
        m_delayed->at(i).AddToPage(page);
    }

    // Deallocate the delayed vector.
    delete m_delayed;
    m_delayed = NULL;
}


// Convenience class for ensuring that delayed messages in the
// ConsoleMessageManager are processed quickly.
class ConsoleMessageScope {
 public:
  ConsoleMessageScope() { ConsoleMessageManager::ProcessDelayedMessages(); }
  ~ConsoleMessageScope() { ConsoleMessageManager::ProcessDelayedMessages(); }
};

void log_info(Frame* frame, const String& msg, const String& url)
{
    Page* page = frame->page();
    if (!page)
        return;
    JavaScriptConsoleMessage message(msg, url, 0);
    ConsoleMessageManager::AddMessage(page, message);
}

static void HandleConsoleMessage(v8::Handle<v8::Message> message,
                                 v8::Handle<v8::Value> data)
{
  // Use the frame where JavaScript is called from.
  Frame* frame = V8Proxy::retrieveActiveFrame();
  if (!frame)
      return;

  Page* page = frame->page();
  if (!page)
      return;

  v8::Handle<v8::String> errorMessageString = message->Get();
  ASSERT(!errorMessageString.IsEmpty());
  String errorMessage = ToWebCoreString(errorMessageString);

  v8::Handle<v8::Value> resourceName = message->GetScriptResourceName();
  bool useURL = (resourceName.IsEmpty() || !resourceName->IsString());
  String resourceNameString = (useURL)
      ? frame->document()->url()
      : ToWebCoreString(resourceName);
  JavaScriptConsoleMessage consoleMessage(errorMessage,
                                          resourceNameString,
                                          message->GetLineNumber());
  ConsoleMessageManager::AddMessage(page, consoleMessage);
}


enum DelayReporting {
  REPORT_LATER,
  REPORT_NOW
};


static void ReportUnsafeAccessTo(Frame* target, DelayReporting delay)
{
  ASSERT(target);
  Document* targetDocument = target->document();
  if (!targetDocument)
      return;

  Frame* source = V8Proxy::retrieveActiveFrame();
  if (!source || !source->document())
      return;  // Ignore error if the source document is gone.

  Document* sourceDocument = source->document();

  // FIXME: This error message should contain more specifics of why the same
  // origin check has failed.
  String str = String::format("Unsafe JavaScript attempt to access frame "
      "with URL %s from frame with URL %s. "
      "Domains, protocols and ports must match.\n",
      targetDocument->url().string().utf8().data(),
      sourceDocument->url().string().utf8().data());

  // Build a console message with fake source ID and line number.
  const String kSourceID = "";
  const int kLineNumber = 1;
  JavaScriptConsoleMessage message(str, kSourceID, kLineNumber);

  if (delay == REPORT_NOW) {
    // NOTE(tc): Apple prints the message in the target page, but it seems like
    // it should be in the source page. Even for delayed messages, we put it in
    // the source page; see ConsoleMessageManager::ProcessDelayedMessages().
    ConsoleMessageManager::AddMessage(source->page(), message);

  } else {
    ASSERT(delay == REPORT_LATER);
    // We cannot safely report the message eagerly, because this may cause
    // allocations and GCs internally in V8 and we cannot handle that at this
    // point. Therefore we delay the reporting.
    ConsoleMessageManager::AddDelayedMessage(message);
  }
}

static void ReportUnsafeJavaScriptAccess(v8::Local<v8::Object> host,
                                         v8::AccessType type,
                                         v8::Local<v8::Value> data)
{
    Frame* target = V8Custom::GetTargetFrame(host, data);
    if (target)
        ReportUnsafeAccessTo(target, REPORT_LATER);
}

static void HandleFatalErrorInV8()
{
    // TODO: We temporarily deal with V8 internal error situations
    // such as out-of-memory by crashing the renderer.
    CRASH();
}

static void ReportFatalErrorInV8(const char* location, const char* message)
{
    // V8 is shutdown, we cannot use V8 api.
    // The only thing we can do is to disable JavaScript.
    // TODO: clean up V8Proxy and disable JavaScript.
    printf("V8 error: %s (%s)\n", message, location);
    HandleFatalErrorInV8();
}

<<<<<<< HEAD

static void HandleFatalErrorInV8() {
  // TODO: We temporarily deal with V8 internal error situations
  // such as out-of-memory by crashing the renderer.
  CRASH();
}


static void ReportFatalErrorInV8(const char* location, const char* message) {
  // V8 is shutdown, we cannot use V8 api.
  // The only thing we can do is to disable JavaScript.
  // TODO: clean up V8Proxy and disable JavaScript.
  printf("V8 error: %s (%s)\n", message, location);
  HandleFatalErrorInV8();
=======
V8Proxy::~V8Proxy()
{
    clearForClose();
    DestroyGlobal();
}

void V8Proxy::DestroyGlobal()
{
    if (!m_global.IsEmpty()) {
#ifndef NDEBUG
        UnregisterGlobalHandle(this, m_global);
#endif
        m_global.Dispose();
        m_global.Clear();
    }
>>>>>>> 12c75e7a
}


bool V8Proxy::DOMObjectHasJSWrapper(void* obj) {
    return dom_object_map().contains(obj) ||
           active_dom_object_map().contains(obj);
}


// The caller must have increased obj's ref count.
void V8Proxy::SetJSWrapperForDOMObject(void* obj, v8::Persistent<v8::Object> wrapper)
{
    ASSERT(MaybeDOMWrapper(wrapper));
#ifndef NDEBUG
    V8ClassIndex::V8WrapperType type = V8Proxy::GetDOMWrapperType(wrapper);
    switch (type) {
#define MAKE_CASE(TYPE, NAME) case V8ClassIndex::TYPE:
ACTIVE_DOM_OBJECT_TYPES(MAKE_CASE)
      ASSERT(false);
#undef MAKE_CASE
      default: break;
    }
#endif
    dom_object_map().set(obj, wrapper);
}

// The caller must have increased obj's ref count.
void V8Proxy::SetJSWrapperForActiveDOMObject(void* obj, v8::Persistent<v8::Object> wrapper)
{
    ASSERT(MaybeDOMWrapper(wrapper));
#ifndef NDEBUG
    V8ClassIndex::V8WrapperType type = V8Proxy::GetDOMWrapperType(wrapper);
    switch (type) {
#define MAKE_CASE(TYPE, NAME) case V8ClassIndex::TYPE: break;
ACTIVE_DOM_OBJECT_TYPES(MAKE_CASE)
      default: ASSERT(false);
#undef MAKE_CASE
    }
#endif
    active_dom_object_map().set(obj, wrapper);
}

// The caller must have increased node's ref count.
void V8Proxy::SetJSWrapperForDOMNode(Node* node, v8::Persistent<v8::Object> wrapper)
{
    ASSERT(MaybeDOMWrapper(wrapper));
    dom_node_map().set(node, wrapper);
}

PassRefPtr<EventListener> V8Proxy::createInlineEventListener(
                                               const String& functionName,
                                               const String& code, Node* node)
{
    return V8LazyEventListener::create(m_frame, code, functionName);
}

#if ENABLE(SVG)
PassRefPtr<EventListener> V8Proxy::createSVGEventHandler(const String& functionName,
                                              const String& code, Node* node)
{
    return V8LazyEventListener::create(m_frame, code, functionName);
}
#endif


// Event listeners

static V8EventListener* FindEventListenerInList(V8EventListenerList& list,
                                                v8::Local<v8::Value> listener,
                                                bool isInline)
{
  ASSERT(v8::Context::InContext());

  if (!listener->IsObject())
      return 0;

  V8EventListenerList::iterator p = list.begin();
  while (p != list.end()) {
    V8EventListener* el = *p;
    v8::Local<v8::Object> wrapper = el->GetListenerObject();
    ASSERT(!wrapper.IsEmpty());
    // Since the listener is an object, it is safe to compare for 
    // strict equality (in the JS sense) by doing a simple equality
    // check using the == operator on the handles. This is much,
    // much faster than calling StrictEquals through the API in 
    // the negative case.
    if (el->isInline() == isInline && listener == wrapper)
        return el;
    ++p;
  }
  return 0;
}

// Find an existing wrapper for a JS event listener in the map.
PassRefPtr<V8EventListener> V8Proxy::FindV8EventListener(v8::Local<v8::Value> listener,
                                              bool isInline)
{
    return FindEventListenerInList(m_event_listeners, listener, isInline);
}

PassRefPtr<V8EventListener> V8Proxy::FindOrCreateV8EventListener(v8::Local<v8::Value> obj, bool isInline)
{
  ASSERT(v8::Context::InContext());

  if (!obj->IsObject())
      return 0;

  V8EventListener* wrapper =
      FindEventListenerInList(m_event_listeners, obj, isInline);
  if (wrapper)
      return wrapper;

  // Create a new one, and add to cache.
  RefPtr<V8EventListener> new_listener =
    V8EventListener::create(m_frame, v8::Local<v8::Object>::Cast(obj), isInline);
  m_event_listeners.push_back(new_listener.get());

  return new_listener;
}


// Object event listeners (such as XmlHttpRequest and MessagePort) are
// different from listeners on DOM nodes. An object event listener wrapper
// only holds a weak reference to the JS function. A strong reference can
// create a cycle.
//
// The lifetime of these objects is bounded by the life time of its JS
// wrapper. So we can create a hidden reference from the JS wrapper to
// to its JS function.
//
//                          (map) 
//              XHR      <----------  JS_wrapper
//               |             (hidden) :  ^
//               V                      V  : (may reachable by closure)
//           V8_listener  --------> JS_function
//                         (weak)  <-- may create a cycle if it is strong
//
// The persistent reference is made weak in the constructor
// of V8ObjectEventListener.

PassRefPtr<V8EventListener> V8Proxy::FindObjectEventListener(
    v8::Local<v8::Value> listener, bool isInline)
{
  return FindEventListenerInList(m_xhr_listeners, listener, isInline);
}


PassRefPtr<V8EventListener> V8Proxy::FindOrCreateObjectEventListener(
    v8::Local<v8::Value> obj, bool isInline)
{
  ASSERT(v8::Context::InContext());

  if (!obj->IsObject())
    return 0;

  V8EventListener* wrapper =
      FindEventListenerInList(m_xhr_listeners, obj, isInline);
  if (wrapper)
    return wrapper;

  // Create a new one, and add to cache.
  RefPtr<V8EventListener> new_listener =
    V8ObjectEventListener::create(m_frame, v8::Local<v8::Object>::Cast(obj), isInline);
  m_xhr_listeners.push_back(new_listener.get());

  return new_listener.release();
}


static void RemoveEventListenerFromList(V8EventListenerList& list,
                                        V8EventListener* listener)
{
  V8EventListenerList::iterator p = list.begin();
  while (p != list.end()) {
    if (*p == listener) {
      list.erase(p);
      return;
    }
    ++p;
  }
}


void V8Proxy::RemoveV8EventListener(V8EventListener* listener)
{
  RemoveEventListenerFromList(m_event_listeners, listener);
}


void V8Proxy::RemoveObjectEventListener(V8ObjectEventListener* listener)
{
  RemoveEventListenerFromList(m_xhr_listeners, listener);
}


static void DisconnectEventListenersInList(V8EventListenerList& list)
{
  V8EventListenerList::iterator p = list.begin();
  while (p != list.end()) {
    (*p)->disconnectFrame();
    ++p;
  }
  list.clear();
}


void V8Proxy::DisconnectEventListeners()
{
  DisconnectEventListenersInList(m_event_listeners);
  DisconnectEventListenersInList(m_xhr_listeners);
}


v8::Handle<v8::Script> V8Proxy::CompileScript(v8::Handle<v8::String> code,
                                              const String& fileName,
                                              int baseLine)
{
    const uint16_t* fileNameString = FromWebCoreString(fileName);
    v8::Handle<v8::String> name =
      v8::String::New(fileNameString, fileName.length());
    v8::Handle<v8::Integer> line = v8::Integer::New(baseLine);
    v8::ScriptOrigin origin(name, line);
    v8::Handle<v8::Script> script = v8::Script::Compile(code, &origin);
    return script;
}

bool V8Proxy::HandleOutOfMemory()
{
    v8::Local<v8::Context> context = v8::Context::GetCurrent();

    if (!context->HasOutOfMemoryException())
        return false;

    // Warning, error, disable JS for this frame?
    Frame* frame = V8Proxy::retrieveFrame(context);

    V8Proxy* proxy = V8Proxy::retrieve(frame);
    // Clean m_context, and event handlers.
    proxy->clearForClose();
    // Destroy the global object.
    proxy->DestroyGlobal();

    ChromiumBridge::notifyJSOutOfMemory(frame);

    // Disable JS.
    Settings* settings = frame->settings();
    ASSERT(settings);
    settings->setJavaScriptEnabled(false);

    return true;
}

v8::Local<v8::Value> V8Proxy::Evaluate(const String& fileName, int baseLine,
                                       const String& str, Node* n)
{
    ASSERT(v8::Context::InContext());

    // Compile the script.
    v8::Local<v8::String> code = v8ExternalString(str);
    ChromiumBridge::traceEventBegin("v8.compile", n, "");
    v8::Handle<v8::Script> script = CompileScript(code, fileName, baseLine);
    ChromiumBridge::traceEventEnd("v8.compile", n, "");

    // Set inlineCode to true for <a href="javascript:doSomething()">
    // and false for <script>doSomething</script>. For some reason, fileName
    // gives us this information.
    ChromiumBridge::traceEventBegin("v8.run", n, "");
    v8::Local<v8::Value> result = RunScript(script, fileName.isNull());
    ChromiumBridge::traceEventEnd("v8.run", n, "");
    return result;
}

v8::Local<v8::Value> V8Proxy::RunScript(v8::Handle<v8::Script> script,
                                        bool inline_code)
{
  if (script.IsEmpty())
    return v8::Local<v8::Value>();

  // Compute the source string and prevent against infinite recursion.
  if (m_recursion >= 20) {
    v8::Local<v8::String> code =
        v8ExternalString("throw RangeError('Recursion too deep')");
    // TODO(kasperl): Ideally, we should be able to re-use the origin of the
    // script passed to us as the argument instead of using an empty string
    // and 0 baseLine.
    script = CompileScript(code, "", 0);
  }

  if (HandleOutOfMemory())
    ASSERT(script.IsEmpty());

  if (script.IsEmpty())
    return v8::Local<v8::Value>();

  // Save the previous value of the inlineCode flag and update the flag for
  // the duration of the script invocation.
  bool previous_inline_code = inlineCode();
  setInlineCode(inline_code);

  // Run the script and keep track of the current recursion depth.
  v8::Local<v8::Value> result;
  { ConsoleMessageScope scope;
    m_recursion++;

    // Evaluating the JavaScript could cause the frame to be deallocated,
    // so we start the keep alive timer here.
    // Frame::keepAlive method adds the ref count of the frame and sets a
    // timer to decrease the ref count. It assumes that the current JavaScript
    // execution finishs before firing the timer.
    // See issue 1218756 and 914430.
    m_frame->keepAlive();

    result = script->Run();
    m_recursion--;
  }

  if (HandleOutOfMemory())
    ASSERT(result.IsEmpty());

  // Handle V8 internal error situation (Out-of-memory).
  if (result.IsEmpty())
    return v8::Local<v8::Value>();

  // Restore inlineCode flag.
  setInlineCode(previous_inline_code);

  if (v8::V8::IsDead())
    HandleFatalErrorInV8();

  return result;
}


v8::Local<v8::Value> V8Proxy::CallFunction(v8::Handle<v8::Function> function,
                                           v8::Handle<v8::Object> receiver,
                                           int argc,
                                           v8::Handle<v8::Value> args[])
{
  // For now, we don't put any artificial limitations on the depth
  // of recursion that stems from calling functions. This is in
  // contrast to the script evaluations.
  v8::Local<v8::Value> result;
  { 
    ConsoleMessageScope scope;

    // Evaluating the JavaScript could cause the frame to be deallocated,
    // so we start the keep alive timer here.
    // Frame::keepAlive method adds the ref count of the frame and sets a
    // timer to decrease the ref count. It assumes that the current JavaScript
    // execution finishs before firing the timer.
    // See issue 1218756 and 914430.
    m_frame->keepAlive();

    result = function->Call(receiver, argc, args);
  }

  if (v8::V8::IsDead())
    HandleFatalErrorInV8();

  return result;
}


v8::Local<v8::Function> V8Proxy::GetConstructor(V8ClassIndex::V8WrapperType t)
{
    ASSERT(ContextInitialized());
    v8::Local<v8::Value> cached =
        m_dom_constructor_cache->Get(v8::Integer::New(V8ClassIndex::ToInt(t)));
    if (cached->IsFunction()) {
        return v8::Local<v8::Function>::Cast(cached);
    }

    // Not in cache.
    {
        v8::Handle<v8::FunctionTemplate> templ = GetTemplate(t);
        v8::TryCatch try_catch;
        // This might fail if we're running out of stack or memory.
        v8::Local<v8::Function> value = templ->GetFunction();
        if (value.IsEmpty())
            return v8::Local<v8::Function>();
        m_dom_constructor_cache->Set(v8::Integer::New(t), value);
        // Hotmail fix, see comments in v8_proxy.h above
        // m_dom_constructor_cache.
        value->Set(v8::String::New("__proto__"), m_object_prototype);
        return value;
    }
}


// Get the string 'toString'.
static v8::Persistent<v8::String> GetToStringName() {
  static v8::Persistent<v8::String> value;
  if (value.IsEmpty())
    value = v8::Persistent<v8::String>::New(v8::String::New("toString"));
  return value;
}


static v8::Handle<v8::Value> ConstructorToString(const v8::Arguments& args) {
  // The DOM constructors' toString functions grab the current toString
  // for Functions by taking the toString function of itself and then
  // calling it with the constructor as its receiver.  This means that
  // changes to the Function prototype chain or toString function are
  // reflected when printing DOM constructors.  The only wart is that
  // changes to a DOM constructor's toString's toString will cause the
  // toString of the DOM constructor itself to change.  This is extremely
  // obscure and unlikely to be a problem.
  v8::Handle<v8::Value> val = args.Callee()->Get(GetToStringName());
  if (!val->IsFunction()) return v8::String::New("");
  return v8::Handle<v8::Function>::Cast(val)->Call(args.This(), 0, NULL);
}


v8::Persistent<v8::FunctionTemplate> V8Proxy::GetTemplate(
    V8ClassIndex::V8WrapperType type)
{
  v8::Persistent<v8::FunctionTemplate>* cache_cell =
      V8ClassIndex::GetCache(type);
  if (!(*cache_cell).IsEmpty())
    return *cache_cell;

  // not found
  FunctionTemplateFactory factory = V8ClassIndex::GetFactory(type);
  v8::Persistent<v8::FunctionTemplate> desc = factory();
  // DOM constructors are functions and should print themselves as such.
  // However, we will later replace their prototypes with Object
  // prototypes so we need to explicitly override toString on the
  // instance itself.  If we later make DOM constructors full objects
  // we can give them class names instead and Object.prototype.toString
  // will work so we can remove this code.
  static v8::Persistent<v8::FunctionTemplate> to_string_template;
  if (to_string_template.IsEmpty()) {
    to_string_template = v8::Persistent<v8::FunctionTemplate>::New(
        v8::FunctionTemplate::New(ConstructorToString));
  }
  desc->Set(GetToStringName(), to_string_template);
  switch (type) {
    case V8ClassIndex::CSSSTYLEDECLARATION:
      // The named property handler for style declarations has a
      // setter.  Therefore, the interceptor has to be on the object
      // itself and not on the prototype object.
      desc->InstanceTemplate()->SetNamedPropertyHandler(
          USE_NAMED_PROPERTY_GETTER(CSSStyleDeclaration),
          USE_NAMED_PROPERTY_SETTER(CSSStyleDeclaration));
      SetCollectionStringOrNullIndexedGetter<CSSStyleDeclaration>(desc);
      break;
    case V8ClassIndex::CSSRULELIST:
      SetCollectionIndexedGetter<CSSRuleList, CSSRule>(desc, 
                                                       V8ClassIndex::CSSRULE);
      break;
    case V8ClassIndex::CSSVALUELIST:
      SetCollectionIndexedGetter<CSSValueList, CSSValue>(
          desc,
          V8ClassIndex::CSSVALUE);
      break;
    case V8ClassIndex::CSSVARIABLESDECLARATION:
      SetCollectionStringOrNullIndexedGetter<CSSVariablesDeclaration>(desc);
      break;
    case V8ClassIndex::WEBKITCSSTRANSFORMVALUE:
      SetCollectionIndexedGetter<WebKitCSSTransformValue, CSSValue>(
          desc,
          V8ClassIndex::CSSVALUE);
      break;
    case V8ClassIndex::UNDETECTABLEHTMLCOLLECTION:
      desc->InstanceTemplate()->MarkAsUndetectable();  // fall through
    case V8ClassIndex::HTMLCOLLECTION:
      desc->InstanceTemplate()->SetNamedPropertyHandler(
          USE_NAMED_PROPERTY_GETTER(HTMLCollection));
      desc->InstanceTemplate()->SetCallAsFunctionHandler(
          USE_CALLBACK(HTMLCollectionCallAsFunction));
      SetCollectionIndexedGetter<HTMLCollection, Node>(desc, 
                                                       V8ClassIndex::NODE);
      break;
    case V8ClassIndex::HTMLOPTIONSCOLLECTION:
      SetCollectionNamedGetter<HTMLOptionsCollection, Node>(
          desc, 
          V8ClassIndex::NODE);
      desc->InstanceTemplate()->SetIndexedPropertyHandler(
          USE_INDEXED_PROPERTY_GETTER(HTMLOptionsCollection),
          USE_INDEXED_PROPERTY_SETTER(HTMLOptionsCollection));
      desc->InstanceTemplate()->SetCallAsFunctionHandler(
          USE_CALLBACK(HTMLCollectionCallAsFunction));
      break;
    case V8ClassIndex::HTMLSELECTELEMENT:
      desc->InstanceTemplate()->SetNamedPropertyHandler(
          NodeCollectionNamedPropertyGetter<HTMLSelectElement>,
          0,
          0,
          0,
          0,
          v8::Integer::New(V8ClassIndex::NODE));
      desc->InstanceTemplate()->SetIndexedPropertyHandler(
          NodeCollectionIndexedPropertyGetter<HTMLSelectElement>,
          USE_INDEXED_PROPERTY_SETTER(HTMLSelectElementCollection),
          0,
          0,
          NodeCollectionIndexedPropertyEnumerator<HTMLSelectElement>,
          v8::Integer::New(V8ClassIndex::NODE));
      break;
    case V8ClassIndex::HTMLDOCUMENT: {
      desc->InstanceTemplate()->SetNamedPropertyHandler(
          USE_NAMED_PROPERTY_GETTER(HTMLDocument),
          USE_NAMED_PROPERTY_SETTER(HTMLDocument),
          0,
          USE_NAMED_PROPERTY_DELETER(HTMLDocument));

      // We add an extra internal field to all Document wrappers for
      // storing a per document DOMImplementation wrapper.
      //
      // Additionally, we add two extra internal fields for
      // HTMLDocuments to implement temporary shadowing of
      // document.all.  One field holds an object that is used as a
      // marker.  The other field holds the marker object if
      // document.all is not shadowed and some other value if
      // document.all is shadowed.
      v8::Local<v8::ObjectTemplate> instance_template =
        desc->InstanceTemplate();
      ASSERT(instance_template->InternalFieldCount() ==
             V8Custom::kDefaultWrapperInternalFieldCount);
      instance_template->SetInternalFieldCount(
          V8Custom::kHTMLDocumentInternalFieldCount);
      break;
    }
#if ENABLE(SVG)
    case V8ClassIndex::SVGDOCUMENT:  // fall through
#endif
    case V8ClassIndex::DOCUMENT: {
      // We add an extra internal field to all Document wrappers for
      // storing a per document DOMImplementation wrapper.
      v8::Local<v8::ObjectTemplate> instance_template =
        desc->InstanceTemplate();
      ASSERT(instance_template->InternalFieldCount() ==
             V8Custom::kDefaultWrapperInternalFieldCount);
      instance_template->SetInternalFieldCount(
          V8Custom::kDocumentMinimumInternalFieldCount);
      break;
    }
    case V8ClassIndex::HTMLAPPLETELEMENT:  // fall through
    case V8ClassIndex::HTMLEMBEDELEMENT:  // fall through
    case V8ClassIndex::HTMLOBJECTELEMENT:
      // HTMLAppletElement, HTMLEmbedElement and HTMLObjectElement are
      // inherited from HTMLPlugInElement, and they share the same property
      // handling code.
      desc->InstanceTemplate()->SetNamedPropertyHandler(
          USE_NAMED_PROPERTY_GETTER(HTMLPlugInElement),
          USE_NAMED_PROPERTY_SETTER(HTMLPlugInElement));
      desc->InstanceTemplate()->SetIndexedPropertyHandler(
          USE_INDEXED_PROPERTY_GETTER(HTMLPlugInElement),
          USE_INDEXED_PROPERTY_SETTER(HTMLPlugInElement));
      desc->InstanceTemplate()->SetCallAsFunctionHandler(
          USE_CALLBACK(HTMLPlugInElement));
      break;
    case V8ClassIndex::HTMLFRAMESETELEMENT:
      desc->InstanceTemplate()->SetNamedPropertyHandler(
          USE_NAMED_PROPERTY_GETTER(HTMLFrameSetElement));
      break;
    case V8ClassIndex::HTMLFORMELEMENT:
      desc->InstanceTemplate()->SetNamedPropertyHandler(
          USE_NAMED_PROPERTY_GETTER(HTMLFormElement));
      desc->InstanceTemplate()->SetIndexedPropertyHandler(
          USE_INDEXED_PROPERTY_GETTER(HTMLFormElement),
          0,
          0,
          0,
          NodeCollectionIndexedPropertyEnumerator<HTMLFormElement>,
          v8::Integer::New(V8ClassIndex::NODE));
      break;
    case V8ClassIndex::CANVASPIXELARRAY:
      desc->InstanceTemplate()->SetIndexedPropertyHandler(
          USE_INDEXED_PROPERTY_GETTER(CanvasPixelArray),
          USE_INDEXED_PROPERTY_SETTER(CanvasPixelArray));
      break;
    case V8ClassIndex::STYLESHEET:  // fall through
    case V8ClassIndex::CSSSTYLESHEET: {
      // We add an extra internal field to hold a reference to
      // the owner node. 
      v8::Local<v8::ObjectTemplate> instance_template =
        desc->InstanceTemplate();
      ASSERT(instance_template->InternalFieldCount() ==
             V8Custom::kDefaultWrapperInternalFieldCount);
      instance_template->SetInternalFieldCount(
          V8Custom::kStyleSheetInternalFieldCount);
      break;
    }
    case V8ClassIndex::MEDIALIST:
      SetCollectionStringOrNullIndexedGetter<MediaList>(desc);
      break;
    case V8ClassIndex::MIMETYPEARRAY:
      SetCollectionIndexedAndNamedGetters<MimeTypeArray, MimeType>(
          desc,
          V8ClassIndex::MIMETYPE);
      break;
    case V8ClassIndex::NAMEDNODEMAP:
      desc->InstanceTemplate()->SetNamedPropertyHandler(
          USE_NAMED_PROPERTY_GETTER(NamedNodeMap));
      desc->InstanceTemplate()->SetIndexedPropertyHandler(
          USE_INDEXED_PROPERTY_GETTER(NamedNodeMap),
          0,
          0,
          0,
          CollectionIndexedPropertyEnumerator<NamedNodeMap>,
          v8::Integer::New(V8ClassIndex::NODE));
      break;
    case V8ClassIndex::NODELIST:
      SetCollectionIndexedGetter<NodeList, Node>(desc, V8ClassIndex::NODE);
      desc->InstanceTemplate()->SetNamedPropertyHandler(
          USE_NAMED_PROPERTY_GETTER(NodeList));
      break;
    case V8ClassIndex::PLUGIN:
      SetCollectionIndexedAndNamedGetters<Plugin, MimeType>(
          desc,
          V8ClassIndex::MIMETYPE);
      break;
    case V8ClassIndex::PLUGINARRAY:
      SetCollectionIndexedAndNamedGetters<PluginArray, Plugin>(
          desc,
          V8ClassIndex::PLUGIN);
      break;
    case V8ClassIndex::STYLESHEETLIST:
      desc->InstanceTemplate()->SetNamedPropertyHandler(
          USE_NAMED_PROPERTY_GETTER(StyleSheetList));
      SetCollectionIndexedGetter<StyleSheetList, StyleSheet>(
          desc,
          V8ClassIndex::STYLESHEET);
      break;
    case V8ClassIndex::DOMWINDOW: {
      v8::Local<v8::Signature> default_signature = v8::Signature::New(desc);

      desc->PrototypeTemplate()->SetNamedPropertyHandler(
          USE_NAMED_PROPERTY_GETTER(DOMWindow));
      desc->PrototypeTemplate()->SetIndexedPropertyHandler(
          USE_INDEXED_PROPERTY_GETTER(DOMWindow));

      desc->SetHiddenPrototype(true);

      // Reserve spaces for references to location and navigator objects.
      v8::Local<v8::ObjectTemplate> instance_template =
          desc->InstanceTemplate();
      instance_template->SetInternalFieldCount(
          V8Custom::kDOMWindowInternalFieldCount);

      // Set access check callbacks, but turned off initially.
      // When a context is detached from a frame, turn on the access check.
      // Turning on checks also invalidates inline caches of the object.
      instance_template->SetAccessCheckCallbacks(
          V8Custom::v8DOMWindowNamedSecurityCheck,
          V8Custom::v8DOMWindowIndexedSecurityCheck,
          v8::Integer::New(V8ClassIndex::DOMWINDOW),
          false);
      break;
    }
    case V8ClassIndex::LOCATION: {
      break;
    }
    case V8ClassIndex::HISTORY: {
      break;
    }

    case V8ClassIndex::MESSAGECHANNEL: {
        // Reserve two more internal fields for referencing the port1
        // and port2 wrappers.  This ensures that the port wrappers are
        // kept alive when the channel wrapper is.
        desc->SetCallHandler(USE_CALLBACK(MessageChannelConstructor));
        v8::Local<v8::ObjectTemplate> instance_template =
          desc->InstanceTemplate();
        instance_template->SetInternalFieldCount(
            V8Custom::kMessageChannelInternalFieldCount);
        break;
    }

    case V8ClassIndex::MESSAGEPORT: {
        // Reserve one more internal field for keeping event listeners.
        v8::Local<v8::ObjectTemplate> instance_template =
            desc->InstanceTemplate();
        instance_template->SetInternalFieldCount(
            V8Custom::kMessagePortInternalFieldCount);
        break;
    }

    // DOMParser, XMLSerializer, and XMLHttpRequest objects are created from
    // JS world, but we setup the constructor function lazily in
    // WindowNamedPropertyHandler::get.
    case V8ClassIndex::DOMPARSER:
      desc->SetCallHandler(USE_CALLBACK(DOMParserConstructor));
      break;
    case V8ClassIndex::XMLSERIALIZER:
      desc->SetCallHandler(USE_CALLBACK(XMLSerializerConstructor));
      break;
    case V8ClassIndex::XMLHTTPREQUEST: {
      // Reserve one more internal field for keeping event listeners.
        v8::Local<v8::ObjectTemplate> instance_template =
            desc->InstanceTemplate();
        instance_template->SetInternalFieldCount(
            V8Custom::kXMLHttpRequestInternalFieldCount);
        desc->SetCallHandler(USE_CALLBACK(XMLHttpRequestConstructor));
        break;
    }
    case V8ClassIndex::XMLHTTPREQUESTUPLOAD: {
      // Reserve one more internal field for keeping event listeners.
      v8::Local<v8::ObjectTemplate> instance_template =
          desc->InstanceTemplate();
      instance_template->SetInternalFieldCount(
          V8Custom::kXMLHttpRequestInternalFieldCount);
      break;
    }
    case V8ClassIndex::XPATHEVALUATOR:
      desc->SetCallHandler(USE_CALLBACK(XPathEvaluatorConstructor));
      break;
    case V8ClassIndex::XSLTPROCESSOR:
      desc->SetCallHandler(USE_CALLBACK(XSLTProcessorConstructor));
      break;
    default:
      break;
  }

  *cache_cell = desc;
  return desc;
}


<<<<<<< HEAD
bool V8Proxy::ContextInitialized() {
  // m_context, m_global, m_object_prototype, and
  // m_dom_constructor_cache should all be non-empty if m_context is
  // non-empty.
  ASSERT(m_context.IsEmpty() || !m_global.IsEmpty());
  ASSERT(m_context.IsEmpty() || !m_object_prototype.IsEmpty());
  ASSERT(m_context.IsEmpty() || !m_dom_constructor_cache.IsEmpty());
  return !m_context.IsEmpty();
=======
bool V8Proxy::ContextInitialized()
{
    // m_context, m_global, m_object_prototype, and
    // m_dom_constructor_cache should all be non-empty if m_context is
    // non-empty.
    ASSERT(m_context.IsEmpty() || !m_global.IsEmpty());
    ASSERT(m_context.IsEmpty() || !m_object_prototype.IsEmpty());
    ASSERT(m_context.IsEmpty() || !m_dom_constructor_cache.IsEmpty());
    return !m_context.IsEmpty();
>>>>>>> 12c75e7a
}


DOMWindow* V8Proxy::retrieveWindow()
{
    // TODO: This seems very fragile. How do we know that the global object
    // from the current context is something sensible? Do we need to use the
    // last entered here? Who calls this?
    return retrieveWindow(v8::Context::GetCurrent());
}


DOMWindow* V8Proxy::retrieveWindow(v8::Handle<v8::Context> context)
{
    v8::Handle<v8::Object> global = context->Global();
    ASSERT(!global.IsEmpty());
    global = LookupDOMWrapper(V8ClassIndex::DOMWINDOW, global);
    ASSERT(!global.IsEmpty());
    return ToNativeObject<DOMWindow>(V8ClassIndex::DOMWINDOW, global);
}


Frame* V8Proxy::retrieveFrame(v8::Handle<v8::Context> context)
{
    return retrieveWindow(context)->frame();
}


Frame* V8Proxy::retrieveActiveFrame()
{
    v8::Handle<v8::Context> context = v8::Context::GetEntered();
    if (context.IsEmpty()) 
        return 0;
    return retrieveFrame(context);
}


Frame* V8Proxy::retrieveFrame()
{
    DOMWindow* window = retrieveWindow();
    return window ? window->frame() : 0;
}


V8Proxy* V8Proxy::retrieve()
{
    DOMWindow* window = retrieveWindow();
    ASSERT(window);
    return retrieve(window->frame());
}

V8Proxy* V8Proxy::retrieve(Frame* frame)
{
    if (!frame)
        return 0;
    return frame->script()->isEnabled() ? frame->script()->proxy() : 0;
}


V8Proxy* V8Proxy::retrieve(ScriptExecutionContext* context)
{
    if (!context->isDocument())
        return 0;
    return retrieve(static_cast<Document*>(context)->frame());
}


void V8Proxy::disconnectFrame()
{
    // disconnect all event listeners
    DisconnectEventListeners();

    // remove all timeouts
    if (m_frame->domWindow())
      m_frame->domWindow()->clearAllTimeouts();
}


bool V8Proxy::isEnabled()
{
    Settings* settings = m_frame->settings();
    if (!settings)
        return false;

    // In the common case, JavaScript is enabled and we're done.
    if (settings->isJavaScriptEnabled())
        return true;

    // If JavaScript has been disabled, we need to look at the frame to tell
    // whether this script came from the web or the embedder. Scripts from the 
    // embedder are safe to run, but scripts from the other sources are 
    // disallowed.
    Document* document = m_frame->document();
    if (!document)
        return false;

    SecurityOrigin* origin = document->securityOrigin();
    if (origin->protocol().isEmpty())
        return false;  // Uninitialized document

    if (origin->protocol() == "http" || origin->protocol() == "https")
        return false;  // Web site

    if (origin->protocol() == ChromiumBridge::uiResourceProtocol())
        return true;   // Embedder's scripts are ok to run

    // If the scheme is ftp: or file:, an empty file name indicates a directory
    // listing, which requires JavaScript to function properly.
    const char* kDirProtocols[] = { "ftp", "file" };
    for (size_t i = 0; i < arraysize(kDirProtocols); ++i) {
        if (origin->protocol() == kDirProtocols[i]) {
            const KURL& url = document->url();
            return url.pathAfterLastSlash() == url.pathEnd();
        }
    }

    return false;  // Other protocols fall through to here
}


void V8Proxy::UpdateDocumentWrapper(v8::Handle<v8::Value> wrapper) {
    ClearDocumentWrapper();

    ASSERT(m_document.IsEmpty());
    m_document = v8::Persistent<v8::Value>::New(wrapper);
#ifndef NDEBUG
    RegisterGlobalHandle(PROXY, this, m_document);
#endif
}


void V8Proxy::ClearDocumentWrapper()
{
    if (!m_document.IsEmpty()) {
#ifndef NDEBUG
        UnregisterGlobalHandle(this, m_document);
#endif
        m_document.Dispose();
        m_document.Clear();
    }
}
void V8Proxy::DisposeContextHandles() {
    if (!m_context.IsEmpty()) {
      m_context.Dispose();
      m_context.Clear();
    }

    if (!m_dom_constructor_cache.IsEmpty()) {
#ifndef NDEBUG
      UnregisterGlobalHandle(this, m_dom_constructor_cache);
#endif
      m_dom_constructor_cache.Dispose();
      m_dom_constructor_cache.Clear();
    }

    if (!m_object_prototype.IsEmpty()) {
#ifndef NDEBUG
      UnregisterGlobalHandle(this, m_object_prototype);
#endif
      m_object_prototype.Dispose();
      m_object_prototype.Clear();
    }
}

void V8Proxy::DisposeContextHandles() {
    if (!m_context.IsEmpty()) {
        m_context.Dispose();
        m_context.Clear();
    }

    if (!m_dom_constructor_cache.IsEmpty()) {
#ifndef NDEBUG
        UnregisterGlobalHandle(this, m_dom_constructor_cache);
#endif
        m_dom_constructor_cache.Dispose();
        m_dom_constructor_cache.Clear();
    }

    if (!m_object_prototype.IsEmpty()) {
#ifndef NDEBUG
        UnregisterGlobalHandle(this, m_object_prototype);
#endif
        m_object_prototype.Dispose();
        m_object_prototype.Clear();
    }
}

void V8Proxy::clearForClose()
{
    if (!m_context.IsEmpty()) {
        v8::HandleScope handle_scope;

        ClearDocumentWrapper();
        DisposeContextHandles();
    }
}


void V8Proxy::clearForNavigation()
{
    if (!m_context.IsEmpty()) {
        v8::HandleScope handle;
        ClearDocumentWrapper();

<<<<<<< HEAD
    // Corresponds to the context creation in initContextIfNeeded().
        DisposeContextHandles();
  }
}
=======
        v8::Context::Scope context_scope(m_context);
>>>>>>> 12c75e7a

        // Turn on access check on the old DOMWindow wrapper.
        v8::Handle<v8::Object> wrapper =
            LookupDOMWrapper(V8ClassIndex::DOMWINDOW, m_global);
        ASSERT(!wrapper.IsEmpty());
        wrapper->TurnOnAccessCheck();

        // Clear all timeouts.
        DOMWindow* domWindow =
            ToNativeObject<DOMWindow>(V8ClassIndex::DOMWINDOW, wrapper);
        domWindow->clearAllTimeouts();

        // disconnect all event listeners
        DisconnectEventListeners();

        // Separate the context from its global object.
        m_context->DetachGlobal();

        DisposeContextHandles();

        // Reinitialize the context so the global object points to
        // the new DOM window.
        InitContextIfNeeded();
    }
}


void V8Proxy::SetSecurityToken() {
    Document* document = m_frame->document();
    // Setup security origin and security token
    if (!document) {
        m_context->UseDefaultSecurityToken();
        return;
    }

    // Ask the document's SecurityOrigin to generate a security token.
    // If two tokens are equal, then the SecurityOrigins canAccess each other.
    // If two tokens are not equal, then we have to call canAccess.
    // Note: we can't use the HTTPOrigin if it was set from the DOM.
    SecurityOrigin* origin = document->securityOrigin();
    String token;
    if (!origin->domainWasSetInDOM())
        token = document->securityOrigin()->toString();

    // An empty token means we always have to call canAccess.  In this case, we
    // use the global object as the security token to avoid calling canAccess
    // when a script accesses its own objects.
    if (token.isEmpty()) {
        m_context->UseDefaultSecurityToken();
        return;
    }

    CString utf8_token = token.utf8();
    // NOTE: V8 does identity comparison in fast path, must use a symbol
    // as the security token.
    m_context->SetSecurityToken(
        v8::String::NewSymbol(utf8_token.data(), utf8_token.length()));
}


void V8Proxy::updateDocument()
{
    if (!m_frame->document())
        return;

    if (m_global.IsEmpty()) {
        ASSERT(m_context.IsEmpty());
        return;
    }

    {
        v8::HandleScope scope;
        SetSecurityToken();
    }
}

void V8Proxy::updateSecurityOrigin()
{
    v8::HandleScope scope;
    SetSecurityToken();
}

// Same origin policy implementation:
//
// Same origin policy prevents JS code from domain A access JS & DOM objects
// in a different domain B. There are exceptions and several objects are
// accessible by cross-domain code. For example, the window.frames object is
// accessible by code from a different domain, but window.document is not.
//
// The binding code sets security check callbacks on a function template,
// and accessing instances of the template calls the callback function.
// The callback function checks same origin policy.
//
// Callback functions are expensive. V8 uses a security token string to do
// fast access checks for the common case where source and target are in the
// same domain. A security token is a string object that represents
// the protocol/url/port of a domain.
//
// There are special cases where a security token matching is not enough.
// For example, JavaScript can set its domain to a super domain by calling
// document.setDomain(...). In these cases, the binding code can reset
// a context's security token to its global object so that the fast access
// check will always fail.

// Check if the current execution context can access a target frame.
// First it checks same domain policy using the lexical context
//
// This is equivalent to KJS::Window::allowsAccessFrom(ExecState*, String&).
bool V8Proxy::CanAccessPrivate(DOMWindow* target_window)
{
    ASSERT(target_window);

    String message;

    DOMWindow* origin_window = retrieveWindow();
    if (origin_window == target_window)
        return true;

    if (!origin_window)
        return false;

    // JS may be attempting to access the "window" object, which should be
    // valid, even if the document hasn't been constructed yet.
    // If the document doesn't exist yet allow JS to access the window object.
    if (!origin_window->document())
        return true;

    const SecurityOrigin* active_security_origin = origin_window->securityOrigin();
    const SecurityOrigin* target_security_origin = target_window->securityOrigin();

    String ui_resource_protocol = ChromiumBridge::uiResourceProtocol();
    if (active_security_origin->protocol() == ui_resource_protocol) {
        KURL inspector_url = ChromiumBridge::inspectorURL();
        ASSERT(inspector_url.protocol() == ui_resource_protocol);

        // The Inspector can access anything.
        if (active_security_origin->host() == inspector_url.host())
            return true;

        // To mitigate XSS vulnerabilities on the browser itself, UI resources
        // besides the Inspector can't access other documents.
        return false;
    }

    if (active_security_origin->canAccess(target_security_origin))
        return true;

    // Allow access to a "about:blank" page if the dynamic context is a
    // detached context of the same frame as the blank page.
    if (target_security_origin->isEmpty() &&
        origin_window->frame() == target_window->frame())
        return true;

    return false;
}


bool V8Proxy::CanAccessFrame(Frame* target, bool report_error)
{
    // The subject is detached from a frame, deny accesses.
    if (!target)
        return false;

    if (!CanAccessPrivate(target->domWindow())) {
        if (report_error)
            ReportUnsafeAccessTo(target, REPORT_NOW);
        return false;
    }
    return true;
}


bool V8Proxy::CheckNodeSecurity(Node* node)
{
    if (!node)
        return false;

    Frame* target = node->document()->frame();

    if (!target)
        return false;

    return CanAccessFrame(target, true);
}


// Create a new environment and setup the global object.
//
// The global object corresponds to a DOMWindow instance.  However, to
// allow properties of the JS DOMWindow instance to be shadowed, we
// use a shadow object as the global object and use the JS DOMWindow
// instance as the prototype for that shadow object.  The JS DOMWindow
// instance is undetectable from javascript code because the __proto__
// accessors skip that object.
//
// The shadow object and the DOMWindow instance are seen as one object
// from javascript.  The javascript object that corresponds to a
// DOMWindow instance is the shadow object.  When mapping a DOMWindow
// instance to a V8 object, we return the shadow object.
//
// To implement split-window, see
//   1) https://bugs.webkit.org/show_bug.cgi?id=17249
//   2) https://wiki.mozilla.org/Gecko:SplitWindow
//   3) https://bugzilla.mozilla.org/show_bug.cgi?id=296639
// we need to split the shadow object further into two objects:
// an outer window and an inner window. The inner window is the hidden
// prototype of the outer window. The inner window is the default
// global object of the context. A variable declared in the global
// scope is a property of the inner window.
//
// The outer window sticks to a Frame, it is exposed to JavaScript
// via window.window, window.self, window.parent, etc. The outer window
// has a security token which is the domain. The outer window cannot
// have its own properties. window.foo = 'x' is delegated to the
// inner window.
//
// When a frame navigates to a new page, the inner window is cut off
// the outer window, and the outer window identify is preserved for
// the frame. However, a new inner window is created for the new page.
// If there are JS code holds a closure to the old inner window,
// it won't be able to reach the outer window via its global object. 
void V8Proxy::InitContextIfNeeded()
{
  // Bail out if the context has already been initialized.
  if (!m_context.IsEmpty())
      return;

  // Install counters handler with V8.
  static bool v8_counters_initialized = false;
  if (!v8_counters_initialized) {
    ChromiumBridge::initV8CounterFunction();
    v8_counters_initialized = true;
  }

  // Setup the security handlers and message listener.  This only has
  // to be done once.
  static bool v8_initialized = false;
  if (!v8_initialized) {
    // Tells V8 not to call the default OOM handler, binding code
    // will handle it.
    v8::V8::IgnoreOutOfMemoryException();
    v8::V8::SetFatalErrorHandler(ReportFatalErrorInV8);

    v8::V8::SetGlobalGCPrologueCallback(&GCPrologue);
    v8::V8::SetGlobalGCEpilogueCallback(&GCEpilogue);

    v8::V8::AddMessageListener(HandleConsoleMessage);

    v8::V8::SetFailedAccessCheckCallbackFunction(ReportUnsafeJavaScriptAccess);

    v8_initialized = true;
  }

  // Create a new environment using an empty template for the shadow
  // object.  Reuse the global object if one has been created earlier.
  v8::Persistent<v8::ObjectTemplate> global_template =
    V8DOMWindow::GetShadowObjectTemplate();
  if (global_template.IsEmpty())
    return;

  // Install a security handler with V8.
  global_template->SetAccessCheckCallbacks(
      V8Custom::v8DOMWindowNamedSecurityCheck,
      V8Custom::v8DOMWindowIndexedSecurityCheck,
      v8::Integer::New(V8ClassIndex::DOMWINDOW));

  if (ScriptController::shouldExposeGCController()) {
      v8::RegisterExtension(new v8::Extension("v8/GCController",
          "(function v8_GCController() {"
          "   var v8_gc;"
          "   if (gc) v8_gc = gc;"
          "   GCController = new Object();"
          "   GCController.collect ="
          "     function() {if (v8_gc) v8_gc(); };"
          " })()"));
      const char* extension_names[] = { "v8/GCController" };
      v8::ExtensionConfiguration extensions(1, extension_names);
      // Create a new context.
      m_context = v8::Context::New(&extensions, global_template, m_global);
  } else {
      m_context = v8::Context::New(NULL, global_template, m_global);      
  }

  if (m_context.IsEmpty())
    return;

  // Starting from now, use local context only.
  v8::Local<v8::Context> context = GetContext();
  v8::Context::Scope scope(context);

  // Store the first global object created so we can reuse it.
  if (m_global.IsEmpty()) {
    m_global = v8::Persistent<v8::Object>::New(context->Global());
    // Bail out if allocation of the first global objects fails.
    if (m_global.IsEmpty()) {
      DisposeContextHandles();
      return;
    }
#ifndef NDEBUG
    RegisterGlobalHandle(PROXY, this, m_global);
#endif
  }

  // Allocate strings used during initialization.
  v8::Handle<v8::String> object_string = v8::String::New("Object");
  v8::Handle<v8::String> prototype_string = v8::String::New("prototype");
  v8::Handle<v8::String> implicit_proto_string = v8::String::New("__proto__");
  // Bail out if allocation failed.
  if (object_string.IsEmpty() ||
      prototype_string.IsEmpty() ||
      implicit_proto_string.IsEmpty()) {
    DisposeContextHandles();
    return;
  }

  // Allocate DOM constructor cache.
  v8::Handle<v8::Object> object = v8::Handle<v8::Object>::Cast(
      m_global->Get(object_string));
  m_object_prototype = v8::Persistent<v8::Value>::New(
      object->Get(prototype_string));
  m_dom_constructor_cache = v8::Persistent<v8::Array>::New(
      v8::Array::New(V8ClassIndex::WRAPPER_TYPE_COUNT));
  // Bail out if allocation failed.
  if (m_object_prototype.IsEmpty() || m_dom_constructor_cache.IsEmpty()) {
    DisposeContextHandles();
    return;
  }
#ifndef NDEBUG
  RegisterGlobalHandle(PROXY, this, m_object_prototype);
  RegisterGlobalHandle(PROXY, this, m_dom_constructor_cache);
#endif

  // Create a new JS window object and use it as the prototype for the
  // shadow global object.
  v8::Handle<v8::Function> window_constructor =
      GetConstructor(V8ClassIndex::DOMWINDOW);
<<<<<<< HEAD
  v8::Local<v8::Object> window_peer =
      SafeAllocation::NewInstance(window_constructor);
  // Bail out if allocation failed.
  if (window_peer.IsEmpty()) {
=======
  v8::Local<v8::Object> js_window =
      SafeAllocation::NewInstance(window_constructor);
  // Bail out if allocation failed.
  if (js_window.IsEmpty()) {
>>>>>>> 12c75e7a
    DisposeContextHandles();
    return;
  }

  DOMWindow* window = m_frame->domWindow();

  // Wrap the window.
  SetDOMWrapper(js_window,
                V8ClassIndex::ToInt(V8ClassIndex::DOMWINDOW),
                window);

  window->ref();
  V8Proxy::SetJSWrapperForDOMObject(window,
      v8::Persistent<v8::Object>::New(js_window));

  // Insert the window instance as the prototype of the shadow object.
  v8::Handle<v8::Object> v8_global = context->Global();
<<<<<<< HEAD
  v8_global->Set(implicit_proto_string, window_peer);
=======
  v8_global->Set(implicit_proto_string, js_window);
>>>>>>> 12c75e7a

  SetSecurityToken();

  m_frame->loader()->dispatchWindowObjectAvailable();

  if (ScriptController::RecordPlaybackMode()) {
    // Inject code which overrides a few common JS functions for implementing
    // randomness.  In order to implement effective record & playback of
    // websites, it is important that the URLs not change.  Many popular web
    // based apps use randomness in URLs to unique-ify urls for proxies.
    // Unfortunately, this breaks playback.
    // To work around this, we take the two most common client-side randomness
    // generators and make them constant.  They really need to be constant
    // (rather than a constant seed followed by constant change)
    // because the playback mode wants flexibility in how it plays them back
    // and cannot always guarantee that requests for randomness are played back
    // in exactly the same order in which they were recorded.
    String script(
        "Math.random = function() { return 0.5; };"
        "__ORIGDATE__ = Date;"
        "Date.__proto__.now = function() { "
        "    return new __ORIGDATE__(1204251968254); };"
        "Date = function() { return Date.now(); };");
    this->Evaluate(String(), 0, script, 0);
  }
}


void V8Proxy::SetDOMException(int exception_code)
{
  if (exception_code <= 0)
      return;

  ExceptionCodeDescription description;
  getExceptionCodeDescription(exception_code, description);

  v8::Handle<v8::Value> exception;
  switch (description.type) {
    case DOMExceptionType:
      exception = ToV8Object(V8ClassIndex::DOMCOREEXCEPTION,
                             DOMCoreException::create(description));
      break;
    case RangeExceptionType:
      exception = ToV8Object(V8ClassIndex::RANGEEXCEPTION,
                             RangeException::create(description));
      break;
    case EventExceptionType:
      exception = ToV8Object(V8ClassIndex::EVENTEXCEPTION,
                             EventException::create(description));
      break;
    case XMLHttpRequestExceptionType:
      exception = ToV8Object(V8ClassIndex::XMLHTTPREQUESTEXCEPTION,
                             XMLHttpRequestException::create(description));
      break;
#if ENABLE(SVG)
    case SVGExceptionType:
      exception = ToV8Object(V8ClassIndex::SVGEXCEPTION,
                             SVGException::create(description));
      break;
#endif
#if ENABLE(XPATH)
    case XPathExceptionType:
      exception = ToV8Object(V8ClassIndex::XPATHEXCEPTION,
                             XPathException::create(description));
      break;
#endif
  }

  ASSERT(!exception.IsEmpty());
  v8::ThrowException(exception);
}

v8::Handle<v8::Value> V8Proxy::ThrowError(ErrorType type, const char* message)
{
  switch (type) {
    case RANGE_ERROR:
      return v8::ThrowException(v8::Exception::RangeError(v8String(message)));
    case REFERENCE_ERROR:
      return v8::ThrowException(
          v8::Exception::ReferenceError(v8String(message)));
    case SYNTAX_ERROR:
      return v8::ThrowException(v8::Exception::SyntaxError(v8String(message)));
    case TYPE_ERROR:
      return v8::ThrowException(v8::Exception::TypeError(v8String(message)));
    case GENERAL_ERROR:
      return v8::ThrowException(v8::Exception::Error(v8String(message)));
    default:
      ASSERT(false);
      return v8::Handle<v8::Value>();
  }
}

v8::Local<v8::Context> V8Proxy::GetContext(Frame* frame)
{
    V8Proxy* proxy = retrieve(frame);
    if (!proxy)
        return v8::Local<v8::Context>();

    proxy->InitContextIfNeeded();
    return proxy->GetContext();
}

v8::Local<v8::Context> V8Proxy::GetCurrentContext()
{
    return v8::Context::GetCurrent();
}

v8::Handle<v8::Value> V8Proxy::ToV8Object(V8ClassIndex::V8WrapperType type, void* imp)
{
  ASSERT(type != V8ClassIndex::EVENTLISTENER);
  ASSERT(type != V8ClassIndex::EVENTTARGET);
  ASSERT(type != V8ClassIndex::EVENT);

  bool is_active_dom_object = false;
  switch (type) {
#define MAKE_CASE(TYPE, NAME) case V8ClassIndex::TYPE:
    DOM_NODE_TYPES(MAKE_CASE)
#if ENABLE(SVG)
    SVG_NODE_TYPES(MAKE_CASE)
#endif
      return NodeToV8Object(static_cast<Node*>(imp));
    case V8ClassIndex::CSSVALUE:
      return CSSValueToV8Object(static_cast<CSSValue*>(imp));
    case V8ClassIndex::CSSRULE:
      return CSSRuleToV8Object(static_cast<CSSRule*>(imp));
    case V8ClassIndex::STYLESHEET:
      return StyleSheetToV8Object(static_cast<StyleSheet*>(imp));
    case V8ClassIndex::DOMWINDOW:
      return WindowToV8Object(static_cast<DOMWindow*>(imp));
#if ENABLE(SVG)
    SVG_NONNODE_TYPES(MAKE_CASE)
      if (type == V8ClassIndex::SVGELEMENTINSTANCE)
        return SVGElementInstanceToV8Object(static_cast<SVGElementInstance*>(imp));
      return SVGObjectWithContextToV8Object(type, imp);
#endif

    ACTIVE_DOM_OBJECT_TYPES(MAKE_CASE)
      is_active_dom_object = true;
      break;
    default:
      break;
  }

#undef MAKE_CASE

  if (!imp) return v8::Null();

  // Non DOM node
  v8::Persistent<v8::Object> result = is_active_dom_object ?
                                      active_dom_object_map().get(imp) :
                                      dom_object_map().get(imp);
  if (result.IsEmpty()) {
    v8::Local<v8::Object> v8obj = InstantiateV8Object(type, type, imp);
    if (!v8obj.IsEmpty()) {
      // Go through big switch statement, it has some duplications
      // that were handled by code above (such as CSSVALUE, CSSRULE, etc).
      switch (type) {
#define MAKE_CASE(TYPE, NAME) \
        case V8ClassIndex::TYPE: static_cast<NAME*>(imp)->ref(); break;
        DOM_OBJECT_TYPES(MAKE_CASE)
#undef MAKE_CASE
      default:
        ASSERT(false);
      }
      result = v8::Persistent<v8::Object>::New(v8obj);
      if (is_active_dom_object)
        SetJSWrapperForActiveDOMObject(imp, result);
      else
        SetJSWrapperForDOMObject(imp, result);

      // Special case for Location and Navigator. Both Safari and FF let
      // Location and Navigator JS wrappers survive GC. To mimic their
      // behaviors, V8 creates hidden references from the DOMWindow to
      // location and navigator objects. These references get cleared
      // when the DOMWindow is reused by a new page.
      if (type == V8ClassIndex::LOCATION) {
        SetHiddenWindowReference(static_cast<Location*>(imp)->frame(),
          V8Custom::kDOMWindowLocationIndex, result);
      } else if (type == V8ClassIndex::NAVIGATOR) {
        SetHiddenWindowReference(static_cast<Navigator*>(imp)->frame(),
          V8Custom::kDOMWindowNavigatorIndex, result);
      }
    }
  }
  return result;
}


void V8Proxy::SetHiddenWindowReference(Frame* frame,
                                       const int internal_index,
                                       v8::Handle<v8::Object> jsobj)
{
    // Get DOMWindow
    if (!frame) return;  // Object might be detached from window
    v8::Handle<v8::Context> context = GetContext(frame);
    if (context.IsEmpty()) return;

    ASSERT(internal_index < V8Custom::kDOMWindowInternalFieldCount);

    v8::Handle<v8::Object> global = context->Global();
    // Look for real DOM wrapper.
    global = LookupDOMWrapper(V8ClassIndex::DOMWINDOW, global);
    ASSERT(!global.IsEmpty());
    ASSERT(global->GetInternalField(internal_index)->IsUndefined());
    global->SetInternalField(internal_index, jsobj);
}


V8ClassIndex::V8WrapperType V8Proxy::GetDOMWrapperType(v8::Handle<v8::Object> object)
{
  ASSERT(MaybeDOMWrapper(object));
  v8::Handle<v8::Value> type =
      object->GetInternalField(V8Custom::kDOMWrapperTypeIndex);
    return V8ClassIndex::FromInt(type->Int32Value());
}


void* V8Proxy::ToNativeObjectImpl(V8ClassIndex::V8WrapperType type,
                                  v8::Handle<v8::Value> object)
{
  // Native event listener is per frame, it cannot be handled
  // by this generic function.
  ASSERT(type != V8ClassIndex::EVENTLISTENER);
  ASSERT(type != V8ClassIndex::EVENTTARGET);

  ASSERT(MaybeDOMWrapper(object));

  switch (type) {
#define MAKE_CASE(TYPE, NAME) case V8ClassIndex::TYPE:
    DOM_NODE_TYPES(MAKE_CASE)
#if ENABLE(SVG)
    SVG_NODE_TYPES(MAKE_CASE)
#endif
      ASSERT(false);
      return NULL;
    case V8ClassIndex::XMLHTTPREQUEST:
      return DOMWrapperToNative<XMLHttpRequest>(object);
    case V8ClassIndex::EVENT:
      return DOMWrapperToNative<Event>(object);
    case V8ClassIndex::CSSRULE:
      return DOMWrapperToNative<CSSRule>(object);
    default:
      break;
  }
#undef MAKE_CASE

  return DOMWrapperToNative<void>(object);
}

v8::Handle<v8::Object> V8Proxy::LookupDOMWrapper(
    V8ClassIndex::V8WrapperType type, v8::Handle<v8::Value> value)
{
    if (value.IsEmpty())
        return v8::Handle<v8::Object>();

    v8::Handle<v8::FunctionTemplate> desc = V8Proxy::GetTemplate(type);
    while (value->IsObject()) {
        v8::Handle<v8::Object> object = v8::Handle<v8::Object>::Cast(value);
        if (desc->HasInstance(object))
            return object;

        value = object->GetPrototype();
    }
    return v8::Handle<v8::Object>();
}


PassRefPtr<NodeFilter> V8Proxy::ToNativeNodeFilter(v8::Handle<v8::Value> filter)
{
    // A NodeFilter is used when walking through a DOM tree or iterating tree
    // nodes.
    // TODO: we may want to cache NodeFilterCondition and NodeFilter
    // object, but it is minor.
    // NodeFilter is passed to NodeIterator that has a ref counted pointer
    // to NodeFilter. NodeFilter has a ref counted pointer to NodeFilterCondition.
    // In NodeFilterCondition, filter object is persisted in its constructor,
    // and disposed in its destructor.
    if (!filter->IsFunction())
        return 0;

    NodeFilterCondition* cond = new V8NodeFilterCondition(filter);
    return NodeFilter::create(cond);
}


v8::Local<v8::Object> V8Proxy::InstantiateV8Object(
    V8ClassIndex::V8WrapperType desc_type,
    V8ClassIndex::V8WrapperType cptr_type,
    void* imp)
{
  // Make a special case for document.all
  if (desc_type == V8ClassIndex::HTMLCOLLECTION &&
      static_cast<HTMLCollection*>(imp)->type() == HTMLCollection::DocAll) {
    desc_type = V8ClassIndex::UNDETECTABLEHTMLCOLLECTION;
  }

  v8::Local<v8::Function> function;
  V8Proxy* proxy = V8Proxy::retrieve();
  if (proxy) {
    // Make sure that the context of the proxy has been initialized.
    proxy->InitContextIfNeeded();
    // Constructor is configured.
    function = proxy->GetConstructor(desc_type);
  } else {
    function = GetTemplate(desc_type)->GetFunction();
  }
<<<<<<< HEAD

  v8::Local<v8::Function> function;
  V8Proxy* proxy = V8Proxy::retrieve();
  if (proxy) {
    // Make sure that the context of the proxy has been initialized.
    proxy->initContextIfNeeded();
    // Constructor is configured.
    function = proxy->GetConstructor(desc_type);
  } else {
    function = GetTemplate(desc_type)->GetFunction();
  }
=======
>>>>>>> 12c75e7a
  v8::Local<v8::Object> instance = SafeAllocation::NewInstance(function);
  if (!instance.IsEmpty()) {
    // Avoid setting the DOM wrapper for failed allocations.
    SetDOMWrapper(instance, V8ClassIndex::ToInt(cptr_type), imp);
  }
  return instance;
}

v8::Handle<v8::Value> V8Proxy::CheckNewLegal(const v8::Arguments& args)
{
    if (!AllowAllocation::m_current)
        return ThrowError(TYPE_ERROR, "Illegal constructor");

    return args.This();
}

void V8Proxy::SetDOMWrapper(v8::Handle<v8::Object> obj, int type, void* cptr)
{
  ASSERT(obj->InternalFieldCount() >= 2);
  obj->SetInternalField(V8Custom::kDOMWrapperObjectIndex, WrapCPointer(cptr));
  obj->SetInternalField(V8Custom::kDOMWrapperTypeIndex, v8::Integer::New(type));
}


#ifndef NDEBUG
bool V8Proxy::MaybeDOMWrapper(v8::Handle<v8::Value> value)
{
  if (value.IsEmpty() || !value->IsObject()) return false;

  v8::Handle<v8::Object> obj = v8::Handle<v8::Object>::Cast(value);
  if (obj->InternalFieldCount() == 0) return false;

  ASSERT(obj->InternalFieldCount() >=
         V8Custom::kDefaultWrapperInternalFieldCount);

  v8::Handle<v8::Value> type =
      obj->GetInternalField(V8Custom::kDOMWrapperTypeIndex);
  ASSERT(type->IsInt32());
  ASSERT(V8ClassIndex::INVALID_CLASS_INDEX < type->Int32Value() &&
    type->Int32Value() < V8ClassIndex::CLASSINDEX_END);

  v8::Handle<v8::Value> wrapper =
      obj->GetInternalField(V8Custom::kDOMWrapperObjectIndex);
  ASSERT(wrapper->IsNumber() || wrapper->IsExternal());

  return true;
}
#endif


bool V8Proxy::IsDOMEventWrapper(v8::Handle<v8::Value> value)
{
  // All kinds of events use EVENT as dom type in JS wrappers.
  // See EventToV8Object
  return IsWrapperOfType(value, V8ClassIndex::EVENT);
}

bool V8Proxy::IsWrapperOfType(v8::Handle<v8::Value> value,
                              V8ClassIndex::V8WrapperType classType)
{
  if (value.IsEmpty() || !value->IsObject()) return false;

  v8::Handle<v8::Object> obj = v8::Handle<v8::Object>::Cast(value);
  if (obj->InternalFieldCount() == 0) return false;

  ASSERT(obj->InternalFieldCount() >=
         V8Custom::kDefaultWrapperInternalFieldCount);

  v8::Handle<v8::Value> wrapper =
      obj->GetInternalField(V8Custom::kDOMWrapperObjectIndex);
  ASSERT(wrapper->IsNumber() || wrapper->IsExternal());

  v8::Handle<v8::Value> type =
    obj->GetInternalField(V8Custom::kDOMWrapperTypeIndex);
  ASSERT(type->IsInt32());
  ASSERT(V8ClassIndex::INVALID_CLASS_INDEX < type->Int32Value() &&
    type->Int32Value() < V8ClassIndex::CLASSINDEX_END);

  return V8ClassIndex::FromInt(type->Int32Value()) == classType;
}

#if ENABLE(VIDEO)
#define FOR_EACH_VIDEO_TAG(macro)                \
  macro(audio, AUDIO)                            \
  macro(source, SOURCE)                          \
  macro(video, VIDEO)
#else
#define FOR_EACH_VIDEO_TAG(macro)
#endif

#define FOR_EACH_TAG(macro)                      \
  macro(a, ANCHOR)                               \
  macro(applet, APPLET)                          \
  macro(area, AREA)                              \
  macro(base, BASE)                              \
  macro(basefont, BASEFONT)                      \
  macro(blockquote, BLOCKQUOTE)                  \
  macro(body, BODY)                              \
  macro(br, BR)                                  \
  macro(button, BUTTON)                          \
  macro(caption, TABLECAPTION)                   \
  macro(col, TABLECOL)                           \
  macro(colgroup, TABLECOL)                      \
  macro(del, MOD)                                \
  macro(canvas, CANVAS)                          \
  macro(dir, DIRECTORY)                          \
  macro(div, DIV)                                \
  macro(dl, DLIST)                               \
  macro(embed, EMBED)                            \
  macro(fieldset, FIELDSET)                      \
  macro(font, FONT)                              \
  macro(form, FORM)                              \
  macro(frame, FRAME)                            \
  macro(frameset, FRAMESET)                      \
  macro(h1, HEADING)                             \
  macro(h2, HEADING)                             \
  macro(h3, HEADING)                             \
  macro(h4, HEADING)                             \
  macro(h5, HEADING)                             \
  macro(h6, HEADING)                             \
  macro(head, HEAD)                              \
  macro(hr, HR)                                  \
  macro(html, HTML)                              \
  macro(img, IMAGE)                              \
  macro(iframe, IFRAME)                          \
  macro(image, IMAGE)                            \
  macro(input, INPUT)                            \
  macro(ins, MOD)                                \
  macro(isindex, ISINDEX)                        \
  macro(keygen, SELECT)                          \
  macro(label, LABEL)                            \
  macro(legend, LEGEND)                          \
  macro(li, LI)                                  \
  macro(link, LINK)                              \
  macro(listing, PRE)                            \
  macro(map, MAP)                                \
  macro(marquee, MARQUEE)                        \
  macro(menu, MENU)                              \
  macro(meta, META)                              \
  macro(object, OBJECT)                          \
  macro(ol, OLIST)                               \
  macro(optgroup, OPTGROUP)                      \
  macro(option, OPTION)                          \
  macro(p, PARAGRAPH)                            \
  macro(param, PARAM)                            \
  macro(pre, PRE)                                \
  macro(q, QUOTE)                                \
  macro(script, SCRIPT)                          \
  macro(select, SELECT)                          \
  macro(style, STYLE)                            \
  macro(table, TABLE)                            \
  macro(thead, TABLESECTION)                     \
  macro(tbody, TABLESECTION)                     \
  macro(tfoot, TABLESECTION)                     \
  macro(td, TABLECELL)                           \
  macro(th, TABLECELL)                           \
  macro(tr, TABLEROW)                            \
  macro(textarea, TEXTAREA)                      \
  macro(title, TITLE)                            \
  macro(ul, ULIST)                               \
  macro(xmp, PRE)

V8ClassIndex::V8WrapperType V8Proxy::GetHTMLElementType(HTMLElement* element)
{
  static HashMap<String, V8ClassIndex::V8WrapperType> map;
  if (map.isEmpty()) {
#define ADD_TO_HASH_MAP(tag, name) \
    map.set(#tag, V8ClassIndex::HTML##name##ELEMENT);
FOR_EACH_TAG(ADD_TO_HASH_MAP)
#if ENABLE(VIDEO)
    if (MediaPlayer::isAvailable()) {
FOR_EACH_VIDEO_TAG(ADD_TO_HASH_MAP)
    }
#endif
#undef ADD_TO_HASH_MAP
  }

  V8ClassIndex::V8WrapperType t = map.get(element->localName().impl());
  if (t == 0)
      return V8ClassIndex::HTMLELEMENT;
  return t;
}
#undef FOR_EACH_TAG

#if ENABLE(SVG)

#if ENABLE(SVG_ANIMATION)
#define FOR_EACH_ANIMATION_TAG(macro) \
    macro(animateColor, ANIMATECOLOR) \
    macro(animate, ANIMATE) \
    macro(animateTransform, ANIMATETRANSFORM) \
    macro(set, SET)
#else
#define FOR_EACH_ANIMATION_TAG(macro)
#endif

#if ENABLE(SVG_FILTERS)
#define FOR_EACH_FILTERS_TAG(macro) \
    macro(feBlend, FEBLEND) \
    macro(feColorMatrix, FECOLORMATRIX) \
    macro(feComponentTransfer, FECOMPONENTTRANSFER) \
    macro(feComposite, FECOMPOSITE) \
    macro(feDiffuseLighting, FEDIFFUSELIGHTING) \
    macro(feDisplacementMap, FEDISPLACEMENTMAP) \
    macro(feDistantLight, FEDISTANTLIGHT) \
    macro(feFlood, FEFLOOD) \
    macro(feFuncA, FEFUNCA) \
    macro(feFuncB, FEFUNCB) \
    macro(feFuncG, FEFUNCG) \
    macro(feFuncR, FEFUNCR) \
    macro(feGaussianBlur, FEGAUSSIANBLUR) \
    macro(feImage, FEIMAGE) \
    macro(feMerge, FEMERGE) \
    macro(feMergeNode, FEMERGENODE) \
    macro(feOffset, FEOFFSET) \
    macro(fePointLight, FEPOINTLIGHT) \
    macro(feSpecularLighting, FESPECULARLIGHTING) \
    macro(feSpotLight, FESPOTLIGHT) \
    macro(feTile, FETILE) \
    macro(feTurbulence, FETURBULENCE) \
    macro(filter, FILTER)
#else
#define FOR_EACH_FILTERS_TAG(macro)
#endif

#if ENABLE(SVG_FONTS)
#define FOR_EACH_FONTS_TAG(macro) \
    macro(definition-src, DEFINITIONSRC) \
    macro(font-face, FONTFACE) \
    macro(font-face-format, FONTFACEFORMAT) \
    macro(font-face-name, FONTFACENAME) \
    macro(font-face-src, FONTFACESRC) \
    macro(font-face-uri, FONTFACEURI)
#else
#define FOR_EACH_FONTS_TAG(marco)
#endif

#if ENABLE(SVG_FOREIGN_OBJECT)
#define FOR_EACH_FOREIGN_OBJECT_TAG(macro) \
    macro(foreignObject, FOREIGNOBJECT)
#else
#define FOR_EACH_FOREIGN_OBJECT_TAG(macro)
#endif

#if ENABLE(SVG_USE)
#define FOR_EACH_USE_TAG(macro) \
    macro(use, USE)
#else
#define FOR_EACH_USE_TAG(macro)
#endif

#define FOR_EACH_TAG(macro) \
    FOR_EACH_ANIMATION_TAG(macro) \
    FOR_EACH_FILTERS_TAG(macro) \
    FOR_EACH_FONTS_TAG(macro) \
    FOR_EACH_FOREIGN_OBJECT_TAG(macro) \
    FOR_EACH_USE_TAG(macro) \
    macro(a, A) \
    macro(altGlyph, ALTGLYPH) \
    macro(circle, CIRCLE) \
    macro(clipPath, CLIPPATH) \
    macro(cursor, CURSOR) \
    macro(defs, DEFS) \
    macro(desc, DESC) \
    macro(ellipse, ELLIPSE) \
    macro(g, G) \
    macro(glyph, GLYPH) \
    macro(image, IMAGE) \
    macro(linearGradient, LINEARGRADIENT) \
    macro(line, LINE) \
    macro(marker, MARKER) \
    macro(mask, MASK) \
    macro(metadata, METADATA) \
    macro(path, PATH) \
    macro(pattern, PATTERN) \
    macro(polyline, POLYLINE) \
    macro(polygon, POLYGON) \
    macro(radialGradient, RADIALGRADIENT) \
    macro(rect, RECT) \
    macro(script, SCRIPT) \
    macro(stop, STOP) \
    macro(style, STYLE) \
    macro(svg, SVG) \
    macro(switch, SWITCH) \
    macro(symbol, SYMBOL) \
    macro(text, TEXT) \
    macro(textPath, TEXTPATH) \
    macro(title, TITLE) \
    macro(tref, TREF) \
    macro(tspan, TSPAN) \
    macro(view, VIEW) \
    // end of macro

V8ClassIndex::V8WrapperType V8Proxy::GetSVGElementType(SVGElement* element)
{
  static HashMap<String, V8ClassIndex::V8WrapperType> map;
  if (map.isEmpty()) {
#define ADD_TO_HASH_MAP(tag, name) \
    map.set(#tag, V8ClassIndex::SVG##name##ELEMENT);
FOR_EACH_TAG(ADD_TO_HASH_MAP)
#undef ADD_TO_HASH_MAP
  }

  V8ClassIndex::V8WrapperType t = map.get(element->localName().impl());
  if (t == 0) return V8ClassIndex::SVGELEMENT;
  return t;
}
#undef FOR_EACH_TAG

#endif  // ENABLE(SVG)


v8::Handle<v8::Value> V8Proxy::EventToV8Object(Event* event)
{
  if (!event)
      return v8::Null();

  v8::Handle<v8::Object> wrapper = dom_object_map().get(event);
  if (!wrapper.IsEmpty())
    return wrapper;

  V8ClassIndex::V8WrapperType type = V8ClassIndex::EVENT;

  if (event->isUIEvent()) {
    if (event->isKeyboardEvent())
      type = V8ClassIndex::KEYBOARDEVENT;
    else if (event->isTextEvent())
      type = V8ClassIndex::TEXTEVENT;
    else if (event->isMouseEvent())
      type = V8ClassIndex::MOUSEEVENT;
    else if (event->isWheelEvent())
      type = V8ClassIndex::WHEELEVENT;
#if ENABLE(SVG)
    else if (event->isSVGZoomEvent())
      type = V8ClassIndex::SVGZOOMEVENT;
#endif
    else
      type = V8ClassIndex::UIEVENT;
  } else if (event->isMutationEvent())
    type = V8ClassIndex::MUTATIONEVENT;
  else if (event->isOverflowEvent())
    type = V8ClassIndex::OVERFLOWEVENT;
  else if (event->isMessageEvent())
    type = V8ClassIndex::MESSAGEEVENT;
  else if (event->isProgressEvent()) {
    if (event->isXMLHttpRequestProgressEvent()) 
      type = V8ClassIndex::XMLHTTPREQUESTPROGRESSEVENT;
    else 
      type = V8ClassIndex::PROGRESSEVENT;
  } else if (event->isWebKitAnimationEvent()) 
    type = V8ClassIndex::WEBKITANIMATIONEVENT;
  else if (event->isWebKitTransitionEvent())
    type = V8ClassIndex::WEBKITTRANSITIONEVENT;


  v8::Handle<v8::Object> result =
      InstantiateV8Object(type, V8ClassIndex::EVENT, event);
  if (result.IsEmpty()) {
    // Instantiation failed. Avoid updating the DOM object map and
    // return null which is already handled by callers of this function
    // in case the event is NULL.
    return v8::Null();
  }

  event->ref();  // fast ref
  SetJSWrapperForDOMObject(event, v8::Persistent<v8::Object>::New(result));

  return result;
}


// Caller checks node is not null.
v8::Handle<v8::Value> V8Proxy::NodeToV8Object(Node* node)
{
  if (!node) return v8::Null();

  v8::Handle<v8::Object> wrapper = dom_node_map().get(node);
  if (!wrapper.IsEmpty())
    return wrapper;

  bool is_document = false;  // document type node has special handling
  V8ClassIndex::V8WrapperType type;

  switch (node->nodeType()) {
    case Node::ELEMENT_NODE:
      if (node->isHTMLElement())
        type = GetHTMLElementType(static_cast<HTMLElement*>(node));
#if ENABLE(SVG)
      else if (node->isSVGElement())
        type = GetSVGElementType(static_cast<SVGElement*>(node));
#endif
      else
        type = V8ClassIndex::ELEMENT;
      break;
    case Node::ATTRIBUTE_NODE:
      type = V8ClassIndex::ATTR;
      break;
    case Node::TEXT_NODE:
      type = V8ClassIndex::TEXT;
      break;
    case Node::CDATA_SECTION_NODE:
      type = V8ClassIndex::CDATASECTION;
      break;
    case Node::ENTITY_NODE:
      type = V8ClassIndex::ENTITY;
      break;
    case Node::PROCESSING_INSTRUCTION_NODE:
      type = V8ClassIndex::PROCESSINGINSTRUCTION;
      break;
    case Node::COMMENT_NODE:
      type = V8ClassIndex::COMMENT;
      break;
    case Node::DOCUMENT_NODE: {
      is_document = true;
      Document* doc = static_cast<Document*>(node);
      if (doc->isHTMLDocument())
        type = V8ClassIndex::HTMLDOCUMENT;
#if ENABLE(SVG)
      else if (doc->isSVGDocument())
        type = V8ClassIndex::SVGDOCUMENT;
#endif
      else
        type = V8ClassIndex::DOCUMENT;
      break;
    }
    case Node::DOCUMENT_TYPE_NODE:
      type = V8ClassIndex::DOCUMENTTYPE;
      break;
    case Node::NOTATION_NODE:
      type = V8ClassIndex::NOTATION;
      break;
    case Node::DOCUMENT_FRAGMENT_NODE:
      type = V8ClassIndex::DOCUMENTFRAGMENT;
      break;
    case Node::ENTITY_REFERENCE_NODE:
      type = V8ClassIndex::ENTITYREFERENCE;
      break;
    default:
      type = V8ClassIndex::NODE;
  }

  // Find the context to which the node belongs and create the wrapper
  // in that context.  If the node is not in a document, the current
  // context is used.
  v8::Local<v8::Context> context;
  Document* doc = node->document();
  if (doc) {
    context = V8Proxy::GetContext(doc->frame());
  }
  if (!context.IsEmpty()) {
    context->Enter();
  }

<<<<<<< HEAD
  // Set the peer object for future access.
  // InstantiateV8Object automatically casts node to Peerable*.
=======
>>>>>>> 12c75e7a
  v8::Local<v8::Object> result =
      InstantiateV8Object(type, V8ClassIndex::NODE, node);

  // Exit the node's context if it was entered.
  if (!context.IsEmpty()) {
    context->Exit();
  }

  if (result.IsEmpty()) {
    // If instantiation failed it's important not to add the result
    // to the DOM node map. Instead we return an empty handle, which
    // should already be handled by callers of this function in case
    // the node is NULL.
    return result;
  }

  node->ref();
  SetJSWrapperForDOMNode(node, v8::Persistent<v8::Object>::New(result));

  if (is_document) {
    Document* doc = static_cast<Document*>(node);
    V8Proxy* proxy = V8Proxy::retrieve(doc->frame());
    if (proxy)
        proxy->UpdateDocumentWrapper(result);

    if (type == V8ClassIndex::HTMLDOCUMENT) {
      // Create marker object and insert it in two internal fields.
      // This is used to implement temporary shadowing of
      // document.all.
      ASSERT(result->InternalFieldCount() ==
             V8Custom::kHTMLDocumentInternalFieldCount);
      v8::Local<v8::Object> marker = v8::Object::New();
      result->SetInternalField(V8Custom::kHTMLDocumentMarkerIndex, marker);
      result->SetInternalField(V8Custom::kHTMLDocumentShadowIndex, marker);
    }
  }

  return result;
}


// A JS object of type EventTarget can only be five possible types:
// 1) EventTargetNode; 2) XMLHttpRequest; 3) MessagePort; 4) SVGElementInstance;
// 5) XMLHttpRequestUpload
// check EventTarget.h for new type conversion methods
// also make sure to sync with V8EventListener::GetThisObject (v8_events.cpp)
v8::Handle<v8::Value> V8Proxy::EventTargetToV8Object(EventTarget* target)
{
  if (!target)
      return v8::Null();

#if ENABLE(SVG)
  SVGElementInstance* instance = target->toSVGElementInstance();
  if (instance)
      return ToV8Object(V8ClassIndex::SVGELEMENTINSTANCE, instance);
#endif

  Node* node = target->toNode();
  if (node)
      return NodeToV8Object(node);

  // XMLHttpRequest is created within its JS counterpart.
  XMLHttpRequest* xhr = target->toXMLHttpRequest();
  if (xhr) {
    v8::Handle<v8::Object> wrapper = active_dom_object_map().get(xhr);
    ASSERT(!wrapper.IsEmpty());
    return wrapper;
  }

  // MessagePort is created within its JS counterpart
  MessagePort* port = target->toMessagePort();
  if (port) {
    v8::Handle<v8::Object> wrapper = active_dom_object_map().get(port);
    ASSERT(!wrapper.IsEmpty());
    return wrapper;
  }

  XMLHttpRequestUpload* upload = target->toXMLHttpRequestUpload();
  if (upload) {
    v8::Handle<v8::Object> wrapper = dom_object_map().get(upload);
    ASSERT(!wrapper.IsEmpty());
    return wrapper;
  }

  ASSERT(0);
  return v8::Handle<v8::Value>();
}


v8::Handle<v8::Value> V8Proxy::EventListenerToV8Object(
    EventListener* listener)
{
  if (listener == 0) return v8::Null();

  // TODO(fqian): can a user take a lazy event listener and set to other places?
  V8AbstractEventListener* v8listener =
      static_cast<V8AbstractEventListener*>(listener);
  return v8listener->GetListenerObject();
}


v8::Handle<v8::Value> V8Proxy::DOMImplementationToV8Object(
    DOMImplementation* impl)
{
  v8::Handle<v8::Object> result =
    InstantiateV8Object(V8ClassIndex::DOMIMPLEMENTATION,
                        V8ClassIndex::DOMIMPLEMENTATION,
                        impl);
  if (result.IsEmpty()) {
    // If the instantiation failed, we ignore it and return null instead
    // of returning an empty handle.
    return v8::Null();
  }
  return result;
}


v8::Handle<v8::Value> V8Proxy::StyleSheetToV8Object(StyleSheet* sheet)
{
  if (!sheet) return v8::Null();

  v8::Handle<v8::Object> wrapper = dom_object_map().get(sheet);
  if (!wrapper.IsEmpty())
    return wrapper;

  V8ClassIndex::V8WrapperType type = V8ClassIndex::STYLESHEET;
  if (sheet->isCSSStyleSheet())
    type = V8ClassIndex::CSSSTYLESHEET;

  v8::Handle<v8::Object> result =
      InstantiateV8Object(type, V8ClassIndex::STYLESHEET, sheet);
  if (!result.IsEmpty()) {
    // Only update the DOM object map if the result is non-empty.
    sheet->ref();
    SetJSWrapperForDOMObject(sheet, v8::Persistent<v8::Object>::New(result));
  }

  // Add a hidden reference from stylesheet object to its owner node.
  Node* owner_node = sheet->ownerNode();
  if (owner_node) {
    v8::Handle<v8::Object> owner =
        v8::Handle<v8::Object>::Cast(NodeToV8Object(owner_node));
    result->SetInternalField(V8Custom::kStyleSheetOwnerNodeIndex, owner);
  }

  return result;
}


v8::Handle<v8::Value> V8Proxy::CSSValueToV8Object(CSSValue* value)
{
  if (!value) return v8::Null();

  v8::Handle<v8::Object> wrapper = dom_object_map().get(value);
  if (!wrapper.IsEmpty())
    return wrapper;

  V8ClassIndex::V8WrapperType type;

  if (value->isWebKitCSSTransformValue()) 
    type = V8ClassIndex::WEBKITCSSTRANSFORMVALUE;
  else if (value->isValueList())
    type = V8ClassIndex::CSSVALUELIST;
  else if (value->isPrimitiveValue())
    type = V8ClassIndex::CSSPRIMITIVEVALUE;
#if ENABLE(SVG)
  else if (value->isSVGPaint())
    type = V8ClassIndex::SVGPAINT;
  else if (value->isSVGColor())
    type = V8ClassIndex::SVGCOLOR;
#endif
  else
    type = V8ClassIndex::CSSVALUE;

  v8::Handle<v8::Object> result =
      InstantiateV8Object(type, V8ClassIndex::CSSVALUE, value);
  if (!result.IsEmpty()) {
    // Only update the DOM object map if the result is non-empty.
    value->ref();
    SetJSWrapperForDOMObject(value, v8::Persistent<v8::Object>::New(result));
  }

  return result;
}


v8::Handle<v8::Value> V8Proxy::CSSRuleToV8Object(CSSRule* rule)
{
    if (!rule) return v8::Null();

    v8::Handle<v8::Object> wrapper = dom_object_map().get(rule);
    if (!wrapper.IsEmpty())
        return wrapper;

    V8ClassIndex::V8WrapperType type;

    switch (rule->type()) {
        case CSSRule::STYLE_RULE:
            type = V8ClassIndex::CSSSTYLERULE;
            break;
        case CSSRule::CHARSET_RULE:
            type = V8ClassIndex::CSSCHARSETRULE;
            break;
        case CSSRule::IMPORT_RULE:
            type = V8ClassIndex::CSSIMPORTRULE;
            break;
        case CSSRule::MEDIA_RULE:
            type = V8ClassIndex::CSSMEDIARULE;
            break;
        case CSSRule::FONT_FACE_RULE:
            type = V8ClassIndex::CSSFONTFACERULE;
            break;
        case CSSRule::PAGE_RULE:
            type = V8ClassIndex::CSSPAGERULE;
            break;
        case CSSRule::VARIABLES_RULE:
            type = V8ClassIndex::CSSVARIABLESRULE;
            break;
        case CSSRule::WEBKIT_KEYFRAME_RULE:
            type = V8ClassIndex::WEBKITCSSKEYFRAMERULE;
            break;
        case CSSRule::WEBKIT_KEYFRAMES_RULE:
            type = V8ClassIndex::WEBKITCSSKEYFRAMESRULE;
            break;
        default:  // CSSRule::UNKNOWN_RULE
            type = V8ClassIndex::CSSRULE;
            break;
    }

    v8::Handle<v8::Object> result =
        InstantiateV8Object(type, V8ClassIndex::CSSRULE, rule);
    if (!result.IsEmpty()) {
        // Only update the DOM object map if the result is non-empty.
        rule->ref();
        SetJSWrapperForDOMObject(rule, v8::Persistent<v8::Object>::New(result));
    }
    return result;
}

v8::Handle<v8::Value> V8Proxy::WindowToV8Object(DOMWindow* window)
{
    if (!window) return v8::Null();
    // Initializes environment of a frame, and return the global object
    // of the frame.
    Frame* frame = window->frame();
    if (!frame)
        return v8::Handle<v8::Object>();

    v8::Handle<v8::Context> context = GetContext(frame);
    if (context.IsEmpty())
        return v8::Handle<v8::Object>();

    v8::Handle<v8::Object> global = context->Global();
    ASSERT(!global.IsEmpty());
    return global;
}

void V8Proxy::BindJSObjectToWindow(Frame* frame,
                                   const char* name,
                                   int type,
                                   v8::Handle<v8::FunctionTemplate> desc,
                                   void* imp)
{
    // Get environment.
    v8::Handle<v8::Context> context = V8Proxy::GetContext(frame);
    if (context.IsEmpty())
        return;  // JS not enabled.

    v8::Context::Scope scope(context);
    v8::Handle<v8::Object> instance = desc->GetFunction();
    SetDOMWrapper(instance, type, imp);

    v8::Handle<v8::Object> global = context->Global();
    global->Set(v8::String::New(name), instance);
}

void V8Proxy::ProcessConsoleMessages()
{
    ConsoleMessageManager::ProcessDelayedMessages();
}


// Create the utility context for holding JavaScript functions used internally
// which are not visible to JavaScript executing on the page.
void V8Proxy::CreateUtilityContext() {
    ASSERT(m_utilityContext.IsEmpty());

    v8::HandleScope scope;
    v8::Handle<v8::ObjectTemplate> global_template = v8::ObjectTemplate::New();
    m_utilityContext = v8::Context::New(NULL, global_template);
    v8::Context::Scope context_scope(m_utilityContext);

    // Compile JavaScript function for retrieving the source line of the top
    // JavaScript stack frame.
    static const char* frame_source_line_source =
        "function frame_source_line(exec_state) {"
        "  return exec_state.frame(0).sourceLine();"
        "}";
    v8::Script::Compile(v8::String::New(frame_source_line_source))->Run();

    // Compile JavaScript function for retrieving the source name of the top
    // JavaScript stack frame.
    static const char* frame_source_name_source =
        "function frame_source_name(exec_state) {"
        "  var frame = exec_state.frame(0);"
        "  if (frame.func().resolved() && "
        "      frame.func().script() && "
        "      frame.func().script().name()) {"
        "    return frame.func().script().name();"
        "  }"
        "}";
    v8::Script::Compile(v8::String::New(frame_source_name_source))->Run();
}


int V8Proxy::GetSourceLineNumber() {
    v8::HandleScope scope;
    v8::Handle<v8::Context> utility_context = V8Proxy::GetUtilityContext();
    if (utility_context.IsEmpty()) {
        return 0;
    }
    v8::Context::Scope context_scope(utility_context);
    v8::Handle<v8::Function> frame_source_line;
    frame_source_line = v8::Local<v8::Function>::Cast(
        utility_context->Global()->Get(v8::String::New("frame_source_line")));
    if (frame_source_line.IsEmpty()) {
        return 0;
    }
    return v8::Debug::Call(frame_source_line)->Int32Value();
}


String V8Proxy::GetSourceName() {
    v8::HandleScope scope;
    v8::Handle<v8::Context> utility_context = GetUtilityContext();
    if (utility_context.IsEmpty()) {
        return String();
    }
    v8::Context::Scope context_scope(utility_context);
    v8::Handle<v8::Function> frame_source_name;
    frame_source_name = v8::Local<v8::Function>::Cast(
        utility_context->Global()->Get(v8::String::New("frame_source_name")));
    if (frame_source_name.IsEmpty()) {
        return String();
    }
    return ToWebCoreString(v8::Debug::Call(frame_source_name));
}

}  // namespace WebCore<|MERGE_RESOLUTION|>--- conflicted
+++ resolved
@@ -43,10 +43,6 @@
 #include "v8_custom.h"
 #include "v8_collection.h"
 #include "v8_nodefilter.h"
-<<<<<<< HEAD
-#include "V8Bridge.h"
-=======
->>>>>>> 12c75e7a
 #include "V8DOMWindow.h"
 
 #include "ChromiumBridge.h"
@@ -1075,22 +1071,6 @@
     HandleFatalErrorInV8();
 }
 
-<<<<<<< HEAD
-
-static void HandleFatalErrorInV8() {
-  // TODO: We temporarily deal with V8 internal error situations
-  // such as out-of-memory by crashing the renderer.
-  CRASH();
-}
-
-
-static void ReportFatalErrorInV8(const char* location, const char* message) {
-  // V8 is shutdown, we cannot use V8 api.
-  // The only thing we can do is to disable JavaScript.
-  // TODO: clean up V8Proxy and disable JavaScript.
-  printf("V8 error: %s (%s)\n", message, location);
-  HandleFatalErrorInV8();
-=======
 V8Proxy::~V8Proxy()
 {
     clearForClose();
@@ -1106,7 +1086,6 @@
         m_global.Dispose();
         m_global.Clear();
     }
->>>>>>> 12c75e7a
 }
 
 
@@ -1827,16 +1806,6 @@
 }
 
 
-<<<<<<< HEAD
-bool V8Proxy::ContextInitialized() {
-  // m_context, m_global, m_object_prototype, and
-  // m_dom_constructor_cache should all be non-empty if m_context is
-  // non-empty.
-  ASSERT(m_context.IsEmpty() || !m_global.IsEmpty());
-  ASSERT(m_context.IsEmpty() || !m_object_prototype.IsEmpty());
-  ASSERT(m_context.IsEmpty() || !m_dom_constructor_cache.IsEmpty());
-  return !m_context.IsEmpty();
-=======
 bool V8Proxy::ContextInitialized()
 {
     // m_context, m_global, m_object_prototype, and
@@ -1846,7 +1815,6 @@
     ASSERT(m_context.IsEmpty() || !m_object_prototype.IsEmpty());
     ASSERT(m_context.IsEmpty() || !m_dom_constructor_cache.IsEmpty());
     return !m_context.IsEmpty();
->>>>>>> 12c75e7a
 }
 
 
@@ -1988,28 +1956,7 @@
         m_document.Clear();
     }
 }
-void V8Proxy::DisposeContextHandles() {
-    if (!m_context.IsEmpty()) {
-      m_context.Dispose();
-      m_context.Clear();
-    }
-
-    if (!m_dom_constructor_cache.IsEmpty()) {
-#ifndef NDEBUG
-      UnregisterGlobalHandle(this, m_dom_constructor_cache);
-#endif
-      m_dom_constructor_cache.Dispose();
-      m_dom_constructor_cache.Clear();
-    }
-
-    if (!m_object_prototype.IsEmpty()) {
-#ifndef NDEBUG
-      UnregisterGlobalHandle(this, m_object_prototype);
-#endif
-      m_object_prototype.Dispose();
-      m_object_prototype.Clear();
-    }
-}
+
 
 void V8Proxy::DisposeContextHandles() {
     if (!m_context.IsEmpty()) {
@@ -2051,14 +1998,7 @@
         v8::HandleScope handle;
         ClearDocumentWrapper();
 
-<<<<<<< HEAD
-    // Corresponds to the context creation in initContextIfNeeded().
-        DisposeContextHandles();
-  }
-}
-=======
         v8::Context::Scope context_scope(m_context);
->>>>>>> 12c75e7a
 
         // Turn on access check on the old DOMWindow wrapper.
         v8::Handle<v8::Object> wrapper =
@@ -2395,17 +2335,10 @@
   // shadow global object.
   v8::Handle<v8::Function> window_constructor =
       GetConstructor(V8ClassIndex::DOMWINDOW);
-<<<<<<< HEAD
-  v8::Local<v8::Object> window_peer =
-      SafeAllocation::NewInstance(window_constructor);
-  // Bail out if allocation failed.
-  if (window_peer.IsEmpty()) {
-=======
   v8::Local<v8::Object> js_window =
       SafeAllocation::NewInstance(window_constructor);
   // Bail out if allocation failed.
   if (js_window.IsEmpty()) {
->>>>>>> 12c75e7a
     DisposeContextHandles();
     return;
   }
@@ -2423,11 +2356,7 @@
 
   // Insert the window instance as the prototype of the shadow object.
   v8::Handle<v8::Object> v8_global = context->Global();
-<<<<<<< HEAD
-  v8_global->Set(implicit_proto_string, window_peer);
-=======
   v8_global->Set(implicit_proto_string, js_window);
->>>>>>> 12c75e7a
 
   SetSecurityToken();
 
@@ -2734,20 +2663,6 @@
   } else {
     function = GetTemplate(desc_type)->GetFunction();
   }
-<<<<<<< HEAD
-
-  v8::Local<v8::Function> function;
-  V8Proxy* proxy = V8Proxy::retrieve();
-  if (proxy) {
-    // Make sure that the context of the proxy has been initialized.
-    proxy->initContextIfNeeded();
-    // Constructor is configured.
-    function = proxy->GetConstructor(desc_type);
-  } else {
-    function = GetTemplate(desc_type)->GetFunction();
-  }
-=======
->>>>>>> 12c75e7a
   v8::Local<v8::Object> instance = SafeAllocation::NewInstance(function);
   if (!instance.IsEmpty()) {
     // Avoid setting the DOM wrapper for failed allocations.
@@ -3201,11 +3116,6 @@
     context->Enter();
   }
 
-<<<<<<< HEAD
-  // Set the peer object for future access.
-  // InstantiateV8Object automatically casts node to Peerable*.
-=======
->>>>>>> 12c75e7a
   v8::Local<v8::Object> result =
       InstantiateV8Object(type, V8ClassIndex::NODE, node);
 
