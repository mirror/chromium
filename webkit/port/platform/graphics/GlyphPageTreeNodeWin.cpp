--- conflicted
+++ resolved
@@ -136,31 +136,6 @@
         !(tm.tmPitchAndFamily & TMPF_TRUETYPE))
       invalid_glyph = 0x1F;
 
-<<<<<<< HEAD
-    WORD space_glyph = 0;  // Glyph for a space. Lazily filled, see below.
-
-    for (unsigned i = 0; i < GlyphPage::size; i++) {
-        // When this character should be a space, we ignore whatever the font
-        // says and use a space. Otherwise, if fonts don't map one of these
-        // space or zero width glyphs, we will get a box.
-        //
-        // TODO(brettw): we should have Font::treatAsZeroWidthSpace return true
-        // for zero width spaces (U+200B) just like Font::treatAsSpace will
-        // return true for spaces. Then the additional OR is not necessary.
-        if (buffer[i] > ' ' &&
-            (Font::treatAsSpace(buffer[i]) ||
-             Font::treatAsZeroWidthSpace(buffer[i]) ||
-             buffer[i] == 0x200B)) {
-            // Hard code the glyph indices for characters that should be treated
-            // like spaces.
-            if (!space_glyph) {
-                // Get the glyph index for space.
-                wchar_t space = ' ';
-                GetGlyphIndices(dc, &space, 1, &space_glyph, 0);
-            }
-            page->setGlyphDataForIndex(i, space_glyph, fontData);
-        } else if (localGlyphBuffer[i] == invalid_glyph) {
-=======
     Glyph space_glyph = 0;  // Glyph for a space. Lazily filled.
 
     for (unsigned i = 0; i < GlyphPage::size; i++) {
@@ -182,7 +157,6 @@
             glyph = InitSpaceGlyph(dc, &space_glyph);
             glyphFontData = fontData->zeroWidthFontData();
         } else if (glyph == invalid_glyph) {
->>>>>>> 4db48af7
             // WebKit expects both the glyph index and FontData
             // pointer to be NULL if the glyph is not present
             glyph = 0;
