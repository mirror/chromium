--- conflicted
+++ resolved
@@ -393,11 +393,7 @@
     };
 
     const static wchar_t* const commonFonts[] = {
-<<<<<<< HEAD
-        L"tahoma", 
-=======
         L"tahoma",
->>>>>>> 4db48af7
         L"arial unicode ms",
         L"microsoft sans serif",
         L"lucida sans unicode",
