# Copyright (C) 2006, 2007 Apple Inc. All rights reserved.
# Copyright (C) 2006 Samuel Weinig <sam.weinig@gmail.com> 
#
# Redistribution and use in source and binary forms, with or without
# modification, are permitted provided that the following conditions
# are met:
#
# 1.  Redistributions of source code must retain the above copyright
#     notice, this list of conditions and the following disclaimer. 
# 2.  Redistributions in binary form must reproduce the above copyright
#     notice, this list of conditions and the following disclaimer in the
#     documentation and/or other materials provided with the distribution. 
# 3.  Neither the name of Apple Computer, Inc. ("Apple") nor the names of
#     its contributors may be used to endorse or promote products derived
#     from this software without specific prior written permission. 
#
# THIS SOFTWARE IS PROVIDED BY APPLE AND ITS CONTRIBUTORS "AS IS" AND ANY
# EXPRESS OR IMPLIED WARRANTIES, INCLUDING, BUT NOT LIMITED TO, THE IMPLIED
# WARRANTIES OF MERCHANTABILITY AND FITNESS FOR A PARTICULAR PURPOSE ARE
# DISCLAIMED. IN NO EVENT SHALL APPLE OR ITS CONTRIBUTORS BE LIABLE FOR ANY
# DIRECT, INDIRECT, INCIDENTAL, SPECIAL, EXEMPLARY, OR CONSEQUENTIAL DAMAGES
# (INCLUDING, BUT NOT LIMITED TO, PROCUREMENT OF SUBSTITUTE GOODS OR SERVICES;
# LOSS OF USE, DATA, OR PROFITS; OR BUSINESS INTERRUPTION) HOWEVER CAUSED AND
# ON ANY THEORY OF LIABILITY, WHETHER IN CONTRACT, STRICT LIABILITY, OR TORT
# (INCLUDING NEGLIGENCE OR OTHERWISE) ARISING IN ANY WAY OUT OF THE USE OF
# THIS SOFTWARE, EVEN IF ADVISED OF THE POSSIBILITY OF SUCH DAMAGE.

VPATH = \
    $(PORTROOT)/../pending \
    $(PORTROOT)/css \
    $(PORTROOT)/dom \
    $(PORTROOT)/html \
    $(PORTROOT)/page \
    $(PORTROOT)/page/inspector \
    $(PORTROOT)/xml \
    $(PORTROOT)/ksvg2/svg \
    $(PORTROOT)/ksvg2/events \
    $(WebCore) \
    $(WebCore)/bindings/js \
    $(WebCore)/bindings/v8 \
    $(WebCore)/bindings/objc \
    $(WebCore)/css \
    $(WebCore)/dom \
    $(WebCore)/html \
    $(WebCore)/page \
    $(WebCore)/storage \
    $(WebCore)/xml \
    $(WebCore)/svg \
#

.PHONY : all

ifeq ($(OS),MACOS)
all : \
    CharsetData.cpp
endif

# Not needed because we don't want obj-c bindings generated    
#   DOMAbstractView.h\
    DOMAttr.h \
    DOMCDATASection.h \
    DOMCSSCharsetRule.h \
    DOMCSSFontFaceRule.h \
    DOMCSSImportRule.h \
    DOMCSSMediaRule.h \
    DOMCSSPageRule.h \
    DOMCSSPrimitiveValue.h \
    DOMCSSRule.h \
    DOMCSSRuleList.h \
    DOMCSSStyleDeclaration.h \
    DOMCSSStyleRule.h \
    DOMCSSStyleSheet.h \
    DOMCSSUnknownRule.h \
    DOMCSSValue.h \
    DOMCSSValueList.h \
    DOMCharacterData.h \
    DOMComment.h \
    DOMCounter.h \
    DOMDOMImplementation.h \
    DOMDocument.h \
    DOMDocumentFragment.h \
    DOMDocumentType.h \
    DOMElement.h \
    DOMEntity.h \
    DOMEntityReference.h \
    DOMEvent.h \
    DOMEventListener.h \
    DOMEventTarget.h \
    DOMHTMLAnchorElement.h \
    DOMHTMLAppletElement.h \
    DOMHTMLAreaElement.h \
    DOMHTMLBRElement.h \
    DOMHTMLBaseElement.h \
    DOMHTMLBaseFontElement.h \
    DOMHTMLBodyElement.h \
    DOMHTMLButtonElement.h \
    DOMHTMLCanvasElement.h \
    DOMHTMLCollection.h \
    DOMHTMLDListElement.h \
    DOMHTMLDirectoryElement.h \
    DOMHTMLDivElement.h \
    DOMHTMLDocument.h \
    DOMHTMLElement.h \
    DOMHTMLEmbedElement.h \
    DOMHTMLFieldSetElement.h \
    DOMHTMLFontElement.h \
    DOMHTMLFormElement.h \
    DOMHTMLFrameElement.h \
    DOMHTMLFrameSetElement.h \
    DOMHTMLHRElement.h \
    DOMHTMLHeadElement.h \
    DOMHTMLHeadingElement.h \
    DOMHTMLHtmlElement.h \
    DOMHTMLIFrameElement.h \
    DOMHTMLImageElement.h \
    DOMHTMLInputElement.h \
    DOMHTMLIsIndexElement.h \
    DOMHTMLLIElement.h \
    DOMHTMLLabelElement.h \
    DOMHTMLLegendElement.h \
    DOMHTMLLinkElement.h \
    DOMHTMLMapElement.h \
    DOMHTMLMarqueeElement.h \
    DOMHTMLMenuElement.h \
    DOMHTMLMetaElement.h \
    DOMHTMLModElement.h \
    DOMHTMLOListElement.h \
    DOMHTMLObjectElement.h \
    DOMHTMLOptGroupElement.h \
    DOMHTMLOptionElement.h \
    DOMHTMLOptionsCollection.h \
    DOMHTMLParagraphElement.h \
    DOMHTMLParamElement.h \
    DOMHTMLPreElement.h \
    DOMHTMLQuoteElement.h \
    DOMHTMLScriptElement.h \
    DOMHTMLSelectElement.h \
    DOMHTMLStyleElement.h \
    DOMHTMLTableCaptionElement.h \
    DOMHTMLTableCellElement.h \
    DOMHTMLTableColElement.h \
    DOMHTMLTableElement.h \
    DOMHTMLTableRowElement.h \
    DOMHTMLTableSectionElement.h \
    DOMHTMLTextAreaElement.h \
    DOMHTMLTitleElement.h \
    DOMHTMLUListElement.h \
    DOMKeyboardEvent.h \
    DOMMessageEvent.h \
    DOMMediaList.h \
    DOMMouseEvent.h \
    DOMMutationEvent.h \
    DOMNamedNodeMap.h \
    DOMNode.h \
    DOMNodeFilter.h \
    DOMNodeIterator.h \
    DOMNodeList.h \
    DOMNotation.h \
    DOMOverflowEvent.h \
    DOMProcessingInstruction.h \
    DOMRGBColor.h \
    DOMRange.h \
    DOMRect.h \
    DOMSVGAElement.h \
    DOMSVGAngle.h \
    DOMSVGAnimateColorElement.h \
    DOMSVGAnimateElement.h \
    DOMSVGAnimateTransformElement.h \
    DOMSVGAnimatedAngle.h \
    DOMSVGAnimatedBoolean.h \
    DOMSVGAnimatedEnumeration.h \
    DOMSVGAnimatedInteger.h \
    DOMSVGAnimatedLength.h \
    DOMSVGAnimatedLengthList.h \
    DOMSVGAnimatedNumber.h \
    DOMSVGAnimatedNumberList.h \
    DOMSVGAnimatedPathData.h \
    DOMSVGAnimatedPoints.h \
    DOMSVGAnimatedPreserveAspectRatio.h \
    DOMSVGAnimatedRect.h \
    DOMSVGAnimatedString.h \
    DOMSVGAnimatedTransformList.h \
    DOMSVGAnimationElement.h \
    DOMSVGCircleElement.h \
    DOMSVGClipPathElement.h \
    DOMSVGColor.h \
    DOMSVGComponentTransferFunctionElement.h \
    DOMSVGCursorElement.h \
    DOMSVGDefinitionSrcElement.h \
    DOMSVGDefsElement.h \
    DOMSVGDescElement.h \
    DOMSVGDocument.h \
    DOMSVGElement.h \
    DOMSVGElementInstance.h \
    DOMSVGElementInstanceList.h \
    DOMSVGEllipseElement.h \
    DOMSVGExternalResourcesRequired.h \
    DOMSVGFEBlendElement.h \
    DOMSVGFEColorMatrixElement.h \
    DOMSVGFEComponentTransferElement.h \
    DOMSVGFECompositeElement.h \
    DOMSVGFEDiffuseLightingElement.h \
    DOMSVGFEDisplacementMapElement.h \
    DOMSVGFEDistantLightElement.h \
    DOMSVGFEFloodElement.h \
    DOMSVGFEFuncAElement.h \
    DOMSVGFEFuncBElement.h \
    DOMSVGFEFuncGElement.h \
    DOMSVGFEFuncRElement.h \
    DOMSVGFEGaussianBlurElement.h \
    DOMSVGFEImageElement.h \
    DOMSVGFEMergeElement.h \
    DOMSVGFEMergeNodeElement.h \
    DOMSVGFEOffsetElement.h \
    DOMSVGFEPointLightElement.h \
    DOMSVGFESpecularLightingElement.h \
    DOMSVGFESpotLightElement.h \
    DOMSVGFETileElement.h \
    DOMSVGFETurbulenceElement.h \
    DOMSVGFontElement.h \
    DOMSVGFontFaceElement.h \
    DOMSVGFontFaceFormatElement.h \
    DOMSVGFontFaceNameElement.h \
    DOMSVGFontFaceSrcElement.h \
    DOMSVGFontFaceUriElement.h \
    DOMSVGFilterElement.h \
    DOMSVGFilterPrimitiveStandardAttributes.h \
    DOMSVGFitToViewBox.h \
    DOMSVGForeignObjectElement.h \
    DOMSVGGElement.h \
    DOMSVGGlyphElement.h \
    DOMSVGGradientElement.h \
    DOMSVGImageElement.h \
    DOMSVGLangSpace.h \
    DOMSVGLength.h \
    DOMSVGLengthList.h \
    DOMSVGLineElement.h \
    DOMSVGLinearGradientElement.h \
    DOMSVGLocatable.h \
    DOMSVGMarkerElement.h \
    DOMSVGMaskElement.h \
    DOMSVGMatrix.h \
    DOMSVGMetadataElement.h \
    DOMSVGMissingGlyphElement.h \
    DOMSVGNumber.h \
    DOMSVGNumberList.h \
    DOMSVGPaint.h \
    DOMSVGPathElement.h \
    DOMSVGPathSeg.h \
    DOMSVGPathSegArcAbs.h \
    DOMSVGPathSegArcRel.h \
    DOMSVGPathSegClosePath.h \
    DOMSVGPathSegCurvetoCubicAbs.h \
    DOMSVGPathSegCurvetoCubicRel.h \
    DOMSVGPathSegCurvetoCubicSmoothAbs.h \
    DOMSVGPathSegCurvetoCubicSmoothRel.h \
    DOMSVGPathSegCurvetoQuadraticAbs.h \
    DOMSVGPathSegCurvetoQuadraticRel.h \
    DOMSVGPathSegCurvetoQuadraticSmoothAbs.h \
    DOMSVGPathSegCurvetoQuadraticSmoothRel.h \
    DOMSVGPathSegLinetoAbs.h \
    DOMSVGPathSegLinetoHorizontalAbs.h \
    DOMSVGPathSegLinetoHorizontalRel.h \
    DOMSVGPathSegLinetoRel.h \
    DOMSVGPathSegLinetoVerticalAbs.h \
    DOMSVGPathSegLinetoVerticalRel.h \
    DOMSVGPathSegList.h \
    DOMSVGPathSegMovetoAbs.h \
    DOMSVGPathSegMovetoRel.h \
    DOMSVGPatternElement.h \
    DOMSVGPoint.h \
    DOMSVGPointList.h \
    DOMSVGPolygonElement.h \
    DOMSVGPolylineElement.h \
    DOMSVGPreserveAspectRatio.h \
    DOMSVGRadialGradientElement.h \
    DOMSVGRect.h \
    DOMSVGRectElement.h \
    DOMSVGRenderingIntent.h \
    DOMSVGSVGElement.h \
    DOMSVGScriptElement.h \
    DOMSVGSetElement.h \
    DOMSVGStopElement.h \
    DOMSVGStringList.h \
    DOMSVGStylable.h \
    DOMSVGStyleElement.h \
    DOMSVGSwitchElement.h \
    DOMSVGSymbolElement.h \
    DOMSVGTRefElement.h \
    DOMSVGTSpanElement.h \
    DOMSVGTests.h \
    DOMSVGTextContentElement.h \
    DOMSVGTextElement.h \
    DOMSVGTextPathElement.h \
    DOMSVGTextPositioningElement.h \
    DOMSVGTitleElement.h \
    DOMSVGTransform.h \
    DOMSVGTransformList.h \
    DOMSVGTransformable.h \
    DOMSVGURIReference.h \
    DOMSVGUnitTypes.h \
    DOMSVGUseElement.h \
    DOMSVGViewElement.h \
    DOMSVGZoomAndPan.h \
    DOMSVGZoomEvent.h \
    DOMStyleSheet.h \
    DOMStyleSheetList.h \
    DOMText.h \
    DOMTextEvent.h \
    DOMTreeWalker.h \
    DOMUIEvent.h \
    DOMWheelEvent.h \
    DOMXPathExpression.h \
    DOMXPathNSResolver.h \
    DOMXPathResult.h \
endif

# Not needed for V8\
all : \
    CSSGrammar.cpp \
    CSSPropertyNames.h \
    CSSValueKeywords.h \
    ColorData.c \
    DocTypeStrings.cpp \
    HTMLEntityNames.c \
    JSAttr.h \
    JSBarInfo.h \
    JSCDATASection.h \
    JSCSSCharsetRule.h \
    JSCSSFontFaceRule.h \
    JSCSSImportRule.h \
    JSCSSMediaRule.h \
    JSCSSPageRule.h \
    JSCSSPrimitiveValue.h \
    JSCSSRule.h \
    JSCSSRuleList.h \
    JSCSSStyleRule.h \
    JSCSSStyleSheet.h \
    JSCSSValue.h \
    JSCSSValueList.h \
    JSCanvasGradient.h \
    JSCanvasPattern.h \
    JSCanvasRenderingContext2D.h \
    JSCharacterData.h \
    JSComment.h \
    JSConsole.h \
    JSCounter.h \
    JSCSSStyleDeclaration.h \
    JSDOMCoreException.h \
    JSDOMImplementation.h \
    JSDOMParser.h \
    JSDOMSelection.h \
    JSDOMWindow.h \
    JSDatabase.h \
    JSDocument.h \
    JSDocumentFragment.h \
    JSDocumentType.h \
    JSElement.h \
    JSEntity.h \
    JSEntityReference.h \
    JSEvent.h \
    JSEventException.h \
    JSEventTargetBase.lut.h \
    JSHTMLAnchorElement.h \
    JSHTMLAppletElement.h \
    JSHTMLAreaElement.h \
    JSHTMLAudioElement.h \
    JSHTMLBaseElement.h \
    JSHTMLBaseFontElement.h \
    JSHTMLBlockquoteElement.h \
    JSHTMLBodyElement.h \
    JSHTMLBRElement.h \
    JSHTMLButtonElement.h \
    JSHTMLCanvasElement.h \
    JSHTMLCollection.h \
    JSHTMLDListElement.h \
    JSHTMLDirectoryElement.h \
    JSHTMLDivElement.h \
    JSHTMLDocument.h \
    JSHTMLElement.h \
    JSHTMLEmbedElement.h \
    JSHTMLFieldSetElement.h \
    JSHTMLFontElement.h \
    JSHTMLFormElement.h \
    JSHTMLFrameElement.h \
    JSHTMLFrameSetElement.h \
    JSHTMLHRElement.h \
    JSHTMLHeadElement.h \
    JSHTMLHeadingElement.h \
    JSHTMLHtmlElement.h \
    JSHTMLIFrameElement.h \
    JSHTMLImageElement.h \
    JSHTMLInputElement.h \
    JSHTMLInputElementBaseTable.cpp \
    JSHTMLIsIndexElement.h \
    JSHTMLLIElement.h \
    JSHTMLLabelElement.h \
    JSHTMLLegendElement.h \
    JSHTMLLinkElement.h \
    JSHTMLMapElement.h \
    JSHTMLMarqueeElement.h \
    JSHTMLMediaElement.h \
    JSHTMLMenuElement.h \
    JSHTMLMetaElement.h \
    JSHTMLModElement.h \
    JSHTMLOListElement.h \
    JSHTMLOptGroupElement.h \
    JSHTMLObjectElement.h \
    JSHTMLOptionElement.h \
    JSHTMLOptionsCollection.h \
    JSHTMLParagraphElement.h \
    JSHTMLParamElement.h \
    JSHTMLPreElement.h \
    JSHTMLQuoteElement.h \
    JSHTMLScriptElement.h \
    JSHTMLSelectElement.h \
    JSHTMLSourceElement.h \
    JSHTMLStyleElement.h \
    JSHTMLTableCaptionElement.h \
    JSHTMLTableCellElement.h \
    JSHTMLTableColElement.h \
    JSHTMLTableElement.h \
    JSHTMLTableRowElement.h \
    JSHTMLTableSectionElement.h \
    JSHTMLTextAreaElement.h \
    JSHTMLTitleElement.h \
    JSHTMLUListElement.h \
    JSHTMLVideoElement.h \
    JSHistory.h \
    JSKeyboardEvent.h \
    JSLocation.lut.h \
    JSMediaError.h \
    JSMediaList.h \
    JSMessageEvent.h \
    JSMouseEvent.h \
    JSMutationEvent.h \
    JSNamedNodeMap.h \
    JSNode.h \
    JSNodeFilter.h \
    JSNodeIterator.h \
    JSNodeList.h \
    JSNotation.h \
    JSOverflowEvent.h \
    JSProcessingInstruction.h \
    JSProgressEvent.h \
    JSRange.h \
    JSRangeException.h \
    JSRect.h \
    JSSQLError.h \
    JSSQLResultSet.h \
    JSSQLResultSetRowList.h \
    JSSQLTransaction.h \
    JSSVGAElement.h \
    JSSVGAngle.h \
    JSSVGAnimatedAngle.h \
    JSSVGAnimateColorElement.h \
    JSSVGAnimateElement.h \
    JSSVGAnimateTransformElement.h \
    JSSVGAnimatedBoolean.h \
    JSSVGAnimatedEnumeration.h \
    JSSVGAnimatedInteger.h \
    JSSVGAnimatedLength.h \
    JSSVGAnimatedLengthList.h \
    JSSVGAnimatedNumber.h \
    JSSVGAnimatedNumberList.h \
    JSSVGAnimatedPreserveAspectRatio.h \
    JSSVGAnimatedRect.h \
    JSSVGAnimatedString.h \
    JSSVGAnimatedTransformList.h \
    JSSVGAnimationElement.h \
    JSSVGColor.h \
    JSSVGCircleElement.h \
    JSSVGClipPathElement.h \
    JSSVGComponentTransferFunctionElement.h \
    JSSVGCursorElement.h \
    JSSVGDefsElement.h \
    JSSVGDefinitionSrcElement.h \
    JSSVGDescElement.h \
    JSSVGDocument.h \
    JSSVGException.h \
    JSSVGLength.h \
    JSSVGMatrix.h \
    JSSVGMetadataElement.h \
    JSSVGPathElement.h \
    JSSVGPathSeg.h \
    JSSVGPathSegArcAbs.h \
    JSSVGPathSegArcRel.h \
    JSSVGPathSegClosePath.h \
    JSSVGPathSegCurvetoCubicAbs.h \
    JSSVGPathSegCurvetoCubicRel.h \
    JSSVGPathSegCurvetoCubicSmoothAbs.h \
    JSSVGPathSegCurvetoCubicSmoothRel.h \
    JSSVGPathSegCurvetoQuadraticAbs.h \
    JSSVGPathSegCurvetoQuadraticRel.h \
    JSSVGPathSegCurvetoQuadraticSmoothAbs.h \
    JSSVGPathSegCurvetoQuadraticSmoothRel.h \
    JSSVGPathSegLinetoAbs.h \
    JSSVGPathSegLinetoHorizontalAbs.h \
    JSSVGPathSegLinetoHorizontalRel.h \
    JSSVGPathSegLinetoRel.h \
    JSSVGPathSegLinetoVerticalAbs.h \
    JSSVGPathSegLinetoVerticalRel.h \
    JSSVGPathSegMovetoAbs.h \
    JSSVGPathSegMovetoRel.h \
    JSSVGNumber.h \
    JSSVGNumberList.h \
    JSSVGPaint.h \
    JSSVGPathSegList.h \
    JSSVGPatternElement.h \
    JSSVGPoint.h \
    JSSVGPointList.h \
    JSSVGPolygonElement.h \
    JSSVGPolylineElement.h \
    JSSVGRadialGradientElement.h \
    JSSVGRect.h \
    JSSVGRectElement.h \
    JSSVGRenderingIntent.h \
    JSSVGSetElement.h \
    JSSVGScriptElement.h \
    JSSVGStyleElement.h \
    JSSVGSwitchElement.h \
    JSSVGStopElement.h \
    JSSVGStringList.h \
    JSSVGSymbolElement.h \
    JSSVGTRefElement.h \
    JSSVGTSpanElement.h \
    JSSVGTextElement.h \
    JSSVGTextContentElement.h \
    JSSVGTextPathElement.h \
    JSSVGTextPositioningElement.h \
    JSSVGTitleElement.h \
    JSSVGTransform.h \
    JSSVGTransformList.h \
    JSSVGUnitTypes.h \
    JSSVGUseElement.h \
    JSSVGViewElement.h \
    JSSVGPreserveAspectRatio.h \
    JSSVGElement.h \
    JSSVGElementInstance.h \
    JSSVGElementInstanceList.h \
    JSSVGSVGElement.h \
    JSSVGEllipseElement.h \
    JSSVGFEBlendElement.h \
    JSSVGFEColorMatrixElement.h \
    JSSVGFEComponentTransferElement.h \
    JSSVGFECompositeElement.h \
    JSSVGFEDiffuseLightingElement.h \
    JSSVGFEDisplacementMapElement.h \
    JSSVGFEDistantLightElement.h \
    JSSVGFEFloodElement.h \
    JSSVGFEFuncAElement.h \
    JSSVGFEFuncBElement.h \
    JSSVGFEFuncGElement.h \
    JSSVGFEFuncRElement.h \
    JSSVGFEGaussianBlurElement.h \
    JSSVGFEImageElement.h \
    JSSVGFEMergeElement.h \
    JSSVGFEMergeNodeElement.h \
    JSSVGFEOffsetElement.h \
    JSSVGFEPointLightElement.h \
    JSSVGFESpecularLightingElement.h \
    JSSVGFESpotLightElement.h \
    JSSVGFETileElement.h \
    JSSVGFETurbulenceElement.h \
    JSSVGFilterElement.h \
    JSSVGFontElement.h \
    JSSVGFontFaceElement.h \
    JSSVGFontFaceFormatElement.h \
    JSSVGFontFaceNameElement.h \
    JSSVGFontFaceSrcElement.h \
    JSSVGFontFaceUriElement.h \
    JSSVGForeignObjectElement.h \
    JSSVGGElement.h \
    JSSVGGlyphElement.h \
    JSSVGGradientElement.h \
    JSSVGImageElement.h \
    JSSVGLength.h \
    JSSVGLengthList.h \
    JSSVGLineElement.h \
    JSSVGLinearGradientElement.h \
    JSSVGMaskElement.h \
    JSSVGMarkerElement.h \
    JSSVGMissingGlyphElement.h \
    JSSVGTransform.h \
    JSSVGZoomEvent.h \
    JSScreen.h \
    JSStyleSheet.h \
    JSStyleSheetList.h \
    JSText.h \
    JSTextEvent.h \
    JSTimeRanges.h \
    JSTreeWalker.h \
    JSUIEvent.h \
    JSVoidCallback.h \
    JSWheelEvent.h \
    JSXMLHttpRequest.lut.h \
    JSXMLHttpRequestException.h \
    JSXMLSerializer.h \
    JSXPathEvaluator.h \
    JSXPathException.h \
    JSXPathExpression.h \
    JSXPathNSResolver.h \
    JSXPathResult.h \
    JSXSLTProcessor.lut.h \
    SVGElementFactory.cpp \
    SVGNames.cpp \
    HTMLNames.cpp \
    UserAgentStyleSheets.h \
    XLinkNames.cpp \
    XMLNames.cpp \
    XPathGrammar.cpp \
    kjs_css.lut.h \
    kjs_events.lut.h \
    kjs_navigator.lut.h \
    kjs_window.lut.h \
    tokenizer.cpp \
    WebCore.exp \
#

all : \
    CSSGrammar.cpp \
    CSSPropertyNames.h \
    CSSValueKeywords.h \
    ColorData.c \
    DocTypeStrings.cpp \
    HTMLEntityNames.c \
    HTMLEntityCodes.c \
    V8Attr.h \
    V8BarInfo.h \
    V8CDATASection.h \
    V8CSSCharsetRule.h \
    V8CSSFontFaceRule.h \
    V8CSSImportRule.h \
    V8CSSMediaRule.h \
    V8CSSPageRule.h \
    V8CSSPrimitiveValue.h \
    V8CSSRule.h \
    V8CSSRuleList.h \
    V8CSSStyleRule.h \
    V8CSSStyleSheet.h \
    V8CSSValue.h \
    V8CSSValueList.h \
    V8CanvasGradient.h \
    V8CanvasPattern.h \
    V8CanvasRenderingContext2D.h \
    V8CharacterData.h \
    V8Comment.h \
    V8Console.h \
    V8Counter.h \
    V8CSSStyleDeclaration.h \
    V8DOMCoreException.h \
    V8DOMImplementation.h \
    V8DOMParser.h \
    V8DOMSelection.h \
    V8DOMStringList.h \
    V8DOMWindow.h \
    V8Database.h \
    V8Document.h \
    V8DocumentFragment.h \
    V8DocumentType.h \
    V8Element.h \
    V8Entity.h \
    V8EntityReference.h \
    V8Event.h \
    V8EventException.h \
    V8EventTargetNode.h \
    V8HTMLAnchorElement.h \
    V8HTMLAppletElement.h \
    V8HTMLAreaElement.h \
    V8HTMLBaseElement.h \
    V8HTMLBaseFontElement.h \
    V8HTMLBlockquoteElement.h \
    V8HTMLBodyElement.h \
    V8HTMLBRElement.h \
    V8HTMLButtonElement.h \
    V8HTMLCanvasElement.h \
    V8HTMLCollection.h \
    V8HTMLDListElement.h \
    V8HTMLDirectoryElement.h \
    V8HTMLDivElement.h \
    V8HTMLDocument.h \
    V8HTMLElement.h \
    V8HTMLEmbedElement.h \
    V8HTMLFieldSetElement.h \
    V8HTMLFontElement.h \
    V8HTMLFormElement.h \
    V8HTMLFrameElement.h \
    V8HTMLFrameSetElement.h \
    V8HTMLHRElement.h \
    V8HTMLHeadElement.h \
    V8HTMLHeadingElement.h \
    V8HTMLHtmlElement.h \
    V8HTMLIFrameElement.h \
    V8HTMLImageElement.h \
    V8HTMLInputElement.h \
    V8HTMLIsIndexElement.h \
    V8HTMLLIElement.h \
    V8HTMLLabelElement.h \
    V8HTMLLegendElement.h \
    V8HTMLLinkElement.h \
    V8HTMLMapElement.h \
    V8HTMLMarqueeElement.h \
    V8HTMLMenuElement.h \
    V8HTMLMetaElement.h \
    V8HTMLModElement.h \
    V8HTMLOListElement.h \
    V8HTMLOptGroupElement.h \
    V8HTMLObjectElement.h \
    V8HTMLOptionElement.h \
    V8HTMLOptionsCollection.h \
    V8HTMLParagraphElement.h \
    V8HTMLParamElement.h \
    V8HTMLPreElement.h \
    V8HTMLQuoteElement.h \
    V8HTMLScriptElement.h \
    V8HTMLSelectElement.h \
    V8HTMLStyleElement.h \
    V8HTMLTableCaptionElement.h \
    V8HTMLTableCellElement.h \
    V8HTMLTableColElement.h \
    V8HTMLTableElement.h \
    V8HTMLTableRowElement.h \
    V8HTMLTableSectionElement.h \
    V8HTMLTextAreaElement.h \
    V8HTMLTitleElement.h \
    V8HTMLUListElement.h \
    V8History.h \
    V8KeyboardEvent.h \
    V8MediaList.h \
    V8MessageEvent.h \
    V8MouseEvent.h \
    V8MutationEvent.h \
    V8NamedNodeMap.h \
    V8Node.h \
    V8NodeFilter.h \
    V8NodeIterator.h \
    V8NodeList.h \
    V8Notation.h \
    V8OverflowEvent.h \
    V8ProcessingInstruction.h \
    V8ProgressEvent.h \
    V8Range.h \
    V8RangeException.h \
    V8Rect.h \
    V8SVGAElement.h \
    V8SVGAngle.h \
    V8SVGAnimatedAngle.h \
    V8SVGAnimateColorElement.h \
    V8SVGAnimateElement.h \
    V8SVGAnimateTransformElement.h \
    V8SVGAnimatedBoolean.h \
    V8SVGAnimatedEnumeration.h \
    V8SVGAnimatedInteger.h \
    V8SVGAnimatedLength.h \
    V8SVGAnimatedLengthList.h \
    V8SVGAnimatedNumber.h \
    V8SVGAnimatedNumberList.h \
    V8SVGAnimatedPreserveAspectRatio.h \
    V8SVGAnimatedRect.h \
    V8SVGAnimatedString.h \
    V8SVGAnimatedTransformList.h \
    V8SVGAnimationElement.h \
    V8SVGColor.h \
    V8SVGCircleElement.h \
    V8SVGClipPathElement.h \
    V8SVGComponentTransferFunctionElement.h \
    V8SVGCursorElement.h \
    V8SVGDefsElement.h \
    V8SVGDefinitionSrcElement.h \
    V8SVGDescElement.h \
    V8SVGDocument.h \
    V8SVGException.h \
    V8SVGLength.h \
    V8SVGMatrix.h \
    V8SVGMetadataElement.h \
    V8SVGPathElement.h \
    V8SVGPathSeg.h \
    V8SVGPathSegArcAbs.h \
    V8SVGPathSegArcRel.h \
    V8SVGPathSegClosePath.h \
    V8SVGPathSegCurvetoCubicAbs.h \
    V8SVGPathSegCurvetoCubicRel.h \
    V8SVGPathSegCurvetoCubicSmoothAbs.h \
    V8SVGPathSegCurvetoCubicSmoothRel.h \
    V8SVGPathSegCurvetoQuadraticAbs.h \
    V8SVGPathSegCurvetoQuadraticRel.h \
    V8SVGPathSegCurvetoQuadraticSmoothAbs.h \
    V8SVGPathSegCurvetoQuadraticSmoothRel.h \
    V8SVGPathSegLinetoAbs.h \
    V8SVGPathSegLinetoHorizontalAbs.h \
    V8SVGPathSegLinetoHorizontalRel.h \
    V8SVGPathSegLinetoRel.h \
    V8SVGPathSegLinetoVerticalAbs.h \
    V8SVGPathSegLinetoVerticalRel.h \
    V8SVGPathSegMovetoAbs.h \
    V8SVGPathSegMovetoRel.h \
    V8SVGNumber.h \
    V8SVGNumberList.h \
    V8SVGPaint.h \
    V8SVGPathSegList.h \
    V8SVGPatternElement.h \
    V8SVGPoint.h \
    V8SVGPointList.h \
    V8SVGPolygonElement.h \
    V8SVGPolylineElement.h \
    V8SVGRadialGradientElement.h \
    V8SVGRect.h \
    V8SVGRectElement.h \
    V8SVGRenderingIntent.h \
    V8SVGSetElement.h \
    V8SVGScriptElement.h \
    V8SVGStyleElement.h \
    V8SVGSwitchElement.h \
    V8SVGStopElement.h \
    V8SVGStringList.h \
    V8SVGSymbolElement.h \
    V8SVGTRefElement.h \
    V8SVGTSpanElement.h \
    V8SVGTextElement.h \
    V8SVGTextContentElement.h \
    V8SVGTextPathElement.h \
    V8SVGTextPositioningElement.h \
    V8SVGTitleElement.h \
    V8SVGTransform.h \
    V8SVGTransformList.h \
    V8SVGUnitTypes.h \
    V8SVGUseElement.h \
    V8SVGViewElement.h \
    V8SVGPreserveAspectRatio.h \
    V8SVGElement.h \
    V8SVGElementInstance.h \
    V8SVGElementInstanceList.h \
    V8SVGSVGElement.h \
    V8SVGEllipseElement.h \
    V8SVGFEBlendElement.h \
    V8SVGFEColorMatrixElement.h \
    V8SVGFEComponentTransferElement.h \
    V8SVGFECompositeElement.h \
    V8SVGFEDiffuseLightingElement.h \
    V8SVGFEDisplacementMapElement.h \
    V8SVGFEDistantLightElement.h \
    V8SVGFEFloodElement.h \
    V8SVGFEFuncAElement.h \
    V8SVGFEFuncBElement.h \
    V8SVGFEFuncGElement.h \
    V8SVGFEFuncRElement.h \
    V8SVGFEGaussianBlurElement.h \
    V8SVGFEImageElement.h \
    V8SVGFEMergeElement.h \
    V8SVGFEMergeNodeElement.h \
    V8SVGFEOffsetElement.h \
    V8SVGFEPointLightElement.h \
    V8SVGFESpecularLightingElement.h \
    V8SVGFESpotLightElement.h \
    V8SVGFETileElement.h \
    V8SVGFETurbulenceElement.h \
    V8SVGFilterElement.h \
    V8SVGFontElement.h \
    V8SVGFontFaceElement.h \
    V8SVGFontFaceFormatElement.h \
    V8SVGFontFaceNameElement.h \
    V8SVGFontFaceSrcElement.h \
    V8SVGFontFaceUriElement.h \
    V8SVGForeignObjectElement.h \
    V8SVGGElement.h \
    V8SVGGlyphElement.h \
    V8SVGGradientElement.h \
    V8SVGImageElement.h \
    V8SVGLength.h \
    V8SVGLengthList.h \
    V8SVGLineElement.h \
    V8SVGLinearGradientElement.h \
    V8SVGMaskElement.h \
    V8SVGMarkerElement.h \
    V8SVGMissingGlyphElement.h \
    V8SVGTransform.h \
    V8SVGZoomEvent.h \
    V8Screen.h \
    V8StyleSheet.h \
    V8StyleSheetList.h \
    V8Text.h \
    V8TextEvent.h \
    V8TreeWalker.h \
    V8UIEvent.h \
    V8VoidCallback.h \
    V8WheelEvent.h \
    V8XMLHttpRequest.h \
    V8XMLHttpRequestException.h \
    V8XMLSerializer.h \
    V8XPathEvaluator.h \
    V8XPathException.h \
    V8XPathExpression.h \
    V8XPathNSResolver.h \
    V8XPathResult.h \
    V8XSLTProcessor.h \
    SVGElementFactory.cpp \
    SVGNames.cpp \
    HTMLNames.cpp \
    UserAgentStyleSheets.h \
    XLinkNames.cpp \
    XMLNames.cpp \
    XPathGrammar.cpp \
    tokenizer.cpp \
    V8Clipboard.h \
    V8HTMLSelectionInputElement.h \
    V8InspectorController.h \
    V8Location.h \
    V8Navigator.h \
    V8RGBColor.h \
    V8SVGAnimatedPoints.h \
    V8SVGURIReference.h \
    V8UndetectableHTMLCollection.h \
#

# CSS property names and value keywords

<<<<<<< HEAD
ifeq ($(findstring ENABLE_SVG,$(FEATURE_DEFINES)), ENABLE_SVG)

CSSPropertyNames.h : css/CSSPropertyNames.in css/SVGCSSPropertyNames.in
	if sort $< $(WebCore)/css/SVGCSSPropertyNames.in | uniq -d | grep -E '^[^#]'; then echo 'Duplicate value!'; exit 1; fi
	cat $< $(WebCore)/css/SVGCSSPropertyNames.in > CSSPropertyNames.in
	perl "$(WebCore)/../../../webkit/pending/makeprop.pl"

CSSValueKeywords.h : css/CSSValueKeywords.in css/SVGCSSValueKeywords.in
	# Lower case all the values, as CSS values are case-insensitive
	perl -ne 'print lc' $(WebCore)/css/SVGCSSValueKeywords.in > SVGCSSValueKeywords.in
	if sort $< SVGCSSValueKeywords.in | uniq -d | grep -E '^[^#]'; then echo 'Duplicate value!'; exit 1; fi
	cat $< SVGCSSValueKeywords.in > CSSValueKeywords.in
	perl "$(WebCore)/../../../webkit/pending/makevalues.pl"
=======
WEBCORE_CSS_PROPERTY_NAMES := $(WebCore)/css/CSSPropertyNames.in
WEBCORE_CSS_VALUE_KEYWORDS := $(WebCore)/css/CSSValueKeywords.in

ifeq ($(findstring ENABLE_SVG,$(FEATURE_DEFINES)), ENABLE_SVG)
    WEBCORE_CSS_PROPERTY_NAMES := $(WEBCORE_CSS_PROPERTY_NAMES) $(WebCore)/css/SVGCSSPropertyNames.in
    WEBCORE_CSS_VALUE_KEYWORDS := $(WEBCORE_CSS_VALUE_KEYWORDS) $(WebCore)/css/SVGCSSValueKeywords.in
endif
>>>>>>> 5d99fccd

# Chromium does not support this.
#ifeq ($(ENABLE_DASHBOARD_SUPPORT), 1)
#    WEBCORE_CSS_PROPERTY_NAMES := $(WEBCORE_CSS_PROPERTY_NAMES) $(WebCore)/css/DashboardSupportCSSPropertyNames.in
#endif

<<<<<<< HEAD
CSSPropertyNames.h : css/CSSPropertyNames.in ../../../webkit/pending/makeprop.pl
	cp $< CSSPropertyNames.in
	perl "$(WebCore)/../../../webkit/pending/makeprop.pl"

CSSValueKeywords.h : css/CSSValueKeywords.in ../../../webkit/pending/makevalues.pl
	cp $< CSSValueKeywords.in
	perl "$(WebCore)/../../../pending/makevalues.pl"
=======
CSSPropertyNames.h : $(WEBCORE_CSS_PROPERTY_NAMES) css/makeprop.pl
	if sort $(WEBCORE_CSS_PROPERTY_NAMES) | uniq -d | grep -E '^[^#]'; then echo 'Duplicate value!'; exit 1; fi
	cat $(WEBCORE_CSS_PROPERTY_NAMES) > CSSPropertyNames.in
	perl "$(WebCore)/css/makeprop.pl"

CSSValueKeywords.h : $(WEBCORE_CSS_VALUE_KEYWORDS) css/makevalues.pl
	# Lower case all the values, as CSS values are case-insensitive
	perl -ne 'print lc' $(WEBCORE_CSS_VALUE_KEYWORDS) > CSSValueKeywords.in
	if sort CSSValueKeywords.in | uniq -d | grep -E '^[^#]'; then echo 'Duplicate value!'; exit 1; fi
	perl "$(WebCore)/css/makevalues.pl"
>>>>>>> 5d99fccd

# DOCTYPE strings

DocTypeStrings.cpp : html/DocTypeStrings.gperf
	gperf -CEot -L ANSI-C -k "*" -N findDoctypeEntry -F ,PubIDInfo::eAlmostStandards,PubIDInfo::eAlmostStandards $< > $@

# HTML entity names

HTMLEntityNames.c : html/HTMLEntityNames.gperf
	gperf -a -L ANSI-C -C -G -c -o -t -k '*' -N findEntity -D -s 2 $< > $@

HTMLEntityCodes.c : html/HTMLEntityNames.gperf
	perl $(WebCore)/../../../webkit/build/WebCore/generate_entitycodes.pl $< > $@

# color names

ColorData.c : platform/ColorData.gperf
	gperf -CDEot -L ANSI-C -k '*' -N findColor -D -s 2 $< > $@

# CSS tokenizer

tokenizer.cpp : css/tokenizer.flex css/maketokenizer
	flex -t $< | perl $(WebCore)/css/maketokenizer > $@

# CSS grammar
# NOTE: older versions of bison do not inject an inclusion guard, so we do it

CSSGrammar.cpp : css/CSSGrammar.y
	bison -d -p cssyy $< -o $@
	touch CSSGrammar.cpp.h
	touch CSSGrammar.hpp
	echo '#ifndef CSSGrammar_h' > CSSGrammar.h
	echo '#define CSSGrammar_h' >> CSSGrammar.h
	cat CSSGrammar.cpp.h CSSGrammar.hpp >> CSSGrammar.h
	echo '#endif' >> CSSGrammar.h
	rm -f CSSGrammar.cpp.h CSSGrammar.hpp

# XPath grammar
# NOTE: older versions of bison do not inject an inclusion guard, so we do it

XPathGrammar.cpp : xml/XPathGrammar.y $(PROJECT_FILE)
	bison -d -p xpathyy $< -o $@
	touch XPathGrammar.cpp.h
	touch XPathGrammar.hpp
	echo '#ifndef XPathGrammar_h' > XPathGrammar.h
	echo '#define XPathGrammar_h' >> XPathGrammar.h
	cat XPathGrammar.cpp.h XPathGrammar.hpp >> XPathGrammar.h
	echo '#endif' >> XPathGrammar.h
	rm -f XPathGrammar.cpp.h XPathGrammar.hpp

# user agent style sheets

USER_AGENT_STYLE_SHEETS = $(WebCore)/css/view-source.css $(WebCore)/css/svg.css 
UserAgentStyleSheets.h : css/make-css-file-arrays.pl $(USER_AGENT_STYLE_SHEETS) $(WebCore)/css/html4.css $(PORTROOT)/css/html4-overrides.css $(PORTROOT)/css/quirks-overrides.css
	cat $(WebCore)/css/html4.css $(PORTROOT)/css/html4-overrides.css > $(DerivedSourcesDir)/html4.css
	cat $(WebCore)/css/quirks.css $(PORTROOT)/css/quirks-overrides.css > $(DerivedSourcesDir)/quirks.css
	perl $< $@ UserAgentStyleSheetsData.cpp $(DerivedSourcesDir)/html4.css $(DerivedSourcesDir)/quirks.css $(USER_AGENT_STYLE_SHEETS)

# character set name table

CharsetData.cpp : platform/text/mac/make-charset-table.pl platform/text/mac/character-sets.txt $(ENCODINGS_FILE)
	perl $^ $(ENCODINGS_PREFIX) > $@

# lookup tables for old-style JavaScript bindings

%.lut.h: %.cpp $(CREATE_HASH_TABLE)
	$(CREATE_HASH_TABLE) $< > $@
%Table.cpp: %.cpp $(CREATE_HASH_TABLE)
	$(CREATE_HASH_TABLE) $< > $@

# HTML tag and attribute names

HTMLNames.cpp : dom/make_names.pl html/HTMLTagNames.in html/HTMLAttributeNames.in
	perl $< --tags $(WebCore)/html/HTMLTagNames.in --attrs $(WebCore)/html/HTMLAttributeNames.in \
            --namespace HTML --namespacePrefix xhtml --cppNamespace WebCore --namespaceURI "http://www.w3.org/1999/xhtml" --attrsNullNamespace --output .

XMLNames.cpp : dom/make_names.pl xml/xmlattrs.in
	perl $< --attrs $(WebCore)/xml/xmlattrs.in \
            --namespace XML --cppNamespace WebCore --namespaceURI "http://www.w3.org/XML/1998/namespace" --output .

ifeq ($(findstring ENABLE_SVG,$(FEATURE_DEFINES)), ENABLE_SVG)

ifeq ($(findstring ENABLE_SVG_USE,$(FEATURE_DEFINES)), ENABLE_SVG_USE)
  SVG_FLAGS := $(SVG_FLAGS) ENABLE_SVG_USE=1
endif

ifeq ($(findstring ENABLE_SVG_FONTS,$(FEATURE_DEFINES)), ENABLE_SVG_FONTS)
  SVG_FLAGS := $(SVG_FLAGS) ENABLE_SVG_FONTS=1
endif

ifeq ($(findstring ENABLE_SVG_FILTERS,$(FEATURE_DEFINES)), ENABLE_SVG_FILTERS)
  SVG_FLAGS := $(SVG_FLAGS) ENABLE_SVG_FILTERS=1
endif

ifeq ($(findstring ENABLE_SVG_AS_IMAGE,$(FEATURE_DEFINES)), ENABLE_SVG_AS_IMAGE)
  SVG_FLAGS := $(SVG_FLAGS) ENABLE_SVG_AS_IMAGE=1
endif
  
ifeq ($(findstring ENABLE_SVG_ANIMATION,$(FEATURE_DEFINES)), ENABLE_SVG_ANIMATION)
  SVG_FLAGS := $(SVG_FLAGS) ENABLE_SVG_ANIMATION=1
  endif

ifeq ($(findstring ENABLE_SVG_FOREIGN_OBJECT,$(FEATURE_DEFINES)), ENABLE_SVG_FOREIGN_OBJECT)
  SVG_FLAGS := $(SVG_FLAGS) ENABLE_SVG_FOREIGN_OBJECT=1
endif

# SVG tag and attribute names (need to pass an extra flag if svg experimental features are enabled)
ifdef SVG_FLAGS
SVGElementFactory.cpp SVGNames.cpp : dom/make_names.pl svg/svgtags.in svg/svgattrs.in
	perl $< --tags $(WebCore)/svg/svgtags.in --attrs $(WebCore)/svg/svgattrs.in --extraDefines "$(SVG_FLAGS)" \
            --namespace SVG --cppNamespace WebCore --namespaceURI "http://www.w3.org/2000/svg" --factory --attrsNullNamespace --output .
else
# SVG tag and attribute names
SVGElementFactory.cpp SVGNames.cpp : dom/make_names.pl svg/svgtags.in svg/svgattrs.in
	perl $< --tags $(WebCore)/svg/svgtags.in --attrs $(WebCore)/svg/svgattrs.in \
            --namespace SVG --cppNamespace WebCore --namespaceURI "http://www.w3.org/2000/svg" --factory --attrsNullNamespace --output .
endif

XLinkNames.cpp : dom/make_names.pl svg/xlinkattrs.in
	perl $< --attrs $(WebCore)/svg/xlinkattrs.in \
            --namespace XLink --cppNamespace WebCore --namespaceURI "http://www.w3.org/1999/xlink" --output .

# Add SVG Symbols to the WebCore exported symbols file

WebCore.exp : WebCore.base.exp WebCore.SVG.exp
	cat $^ > $@

else

SVGElementFactory.cpp :
	echo > $@

SVGNames.cpp :
	echo > $@

XLinkNames.cpp :
	echo > $@

WebCore.exp : WebCore.base.exp
	cat $^ > $@

endif

# new-style Objective-C bindings

OBJC_BINDINGS_SCRIPTS = \
    bindings/scripts/CodeGenerator.pm \
    bindings/scripts/CodeGeneratorObjC.pm \
    bindings/scripts/IDLParser.pm \
    bindings/scripts/IDLStructure.pm \
    bindings/scripts/generate-bindings.pl \
#

DOM%.h : %.idl $(OBJC_BINDINGS_SCRIPTS) $(PUBLICDOMINTERFACES)
	perl -I $(WebCore)/bindings/scripts $(WebCore)/bindings/scripts/generate-bindings.pl --defines "$(FEATURE_DEFINES) LANGUAGE_OBJECTIVE_C" --generator ObjC --include dom --include html --include css --include page --include xml --include svg --include bindings/js --outputdir . $<

# new-style JavaScript bindings

JS_BINDINGS_SCRIPTS = \
    bindings/scripts/CodeGenerator.pm \
    bindings/scripts/CodeGeneratorJS.pm \
    bindings/scripts/IDLParser.pm \
    bindings/scripts/IDLStructure.pm \
    bindings/scripts/generate-bindings.pl \
#

JS%.h : %.idl $(JS_BINDINGS_SCRIPTS)
	perl -I $(WebCore)/bindings/scripts $(WebCore)/bindings/scripts/generate-bindings.pl --defines "$(FEATURE_DEFINES) LANGUAGE_JAVASCRIPT" --generator JS --include dom --include html --include css --include page --include xml --include svg --include bindings/js --outputdir . $<

# new-style V8 bindings

V8_BINDINGS_SCRIPTS = \
    $(PORTROOT)/bindings/scripts/CodeGenerator.pm \
    $(PORTROOT)/bindings/scripts/CodeGeneratorV8.pm \
    $(PORTROOT)/bindings/scripts/IDLParser.pm \
    $(WebCore)/bindings/scripts/IDLStructure.pm \
    $(PORTROOT)/bindings/scripts/generate-bindings.pl \
#

# Sometimes script silently fails (Cygwin problem?), 
# use a bounded loop to retry if so, but not do so forever.
V8%.h : %.idl $(V8_BINDINGS_SCRIPTS)
	for i in 1 2 3 4 5 6 7 8 9 10; do \
	  if test -e $@; then break; fi; \
	  perl -w -I $(PORTROOT)/bindings/scripts -I $(WebCore)/bindings/scripts $(PORTROOT)/bindings/scripts/generate-bindings.pl --defines "$(FEATURE_DEFINES) LANGUAGE_JAVASCRIPT V8_BINDING" --generator V8 --include ../../../webkit/pending --include ../../../webkit/port/dom --include ../../../webkit/port/html --include ../../../webkit/port/page --include ../../../webkit/port/xml --include svg --include dom --include html --include css --include page --include xml --outputdir . $< ; \
	done<|MERGE_RESOLUTION|>--- conflicted
+++ resolved
@@ -26,15 +26,7 @@
 # THIS SOFTWARE, EVEN IF ADVISED OF THE POSSIBILITY OF SUCH DAMAGE.
 
 VPATH = \
-    $(PORTROOT)/../pending \
-    $(PORTROOT)/css \
-    $(PORTROOT)/dom \
-    $(PORTROOT)/html \
-    $(PORTROOT)/page \
-    $(PORTROOT)/page/inspector \
-    $(PORTROOT)/xml \
-    $(PORTROOT)/ksvg2/svg \
-    $(PORTROOT)/ksvg2/events \
+    $(PORTROOT)/bindings/v8 \
     $(WebCore) \
     $(WebCore)/bindings/js \
     $(WebCore)/bindings/v8 \
@@ -42,7 +34,9 @@
     $(WebCore)/css \
     $(WebCore)/dom \
     $(WebCore)/html \
+    $(WebCore)/inspector \
     $(WebCore)/page \
+    $(WebCore)/plugins \
     $(WebCore)/storage \
     $(WebCore)/xml \
     $(WebCore)/svg \
@@ -624,7 +618,6 @@
     ColorData.c \
     DocTypeStrings.cpp \
     HTMLEntityNames.c \
-    HTMLEntityCodes.c \
     V8Attr.h \
     V8BarInfo.h \
     V8CDATASection.h \
@@ -648,6 +641,8 @@
     V8Console.h \
     V8Counter.h \
     V8CSSStyleDeclaration.h \
+    V8CSSVariablesDeclaration.h \
+    V8CSSVariablesRule.h \
     V8DOMCoreException.h \
     V8DOMImplementation.h \
     V8DOMParser.h \
@@ -664,9 +659,12 @@
     V8Event.h \
     V8EventException.h \
     V8EventTargetNode.h \
+    V8File.h \
+    V8FileList.h \
     V8HTMLAnchorElement.h \
     V8HTMLAppletElement.h \
     V8HTMLAreaElement.h \
+    V8HTMLAudioElement.h \
     V8HTMLBaseElement.h \
     V8HTMLBaseFontElement.h \
     V8HTMLBlockquoteElement.h \
@@ -700,6 +698,7 @@
     V8HTMLLinkElement.h \
     V8HTMLMapElement.h \
     V8HTMLMarqueeElement.h \
+    V8HTMLMediaElement.h \
     V8HTMLMenuElement.h \
     V8HTMLMetaElement.h \
     V8HTMLModElement.h \
@@ -714,6 +713,7 @@
     V8HTMLQuoteElement.h \
     V8HTMLScriptElement.h \
     V8HTMLSelectElement.h \
+    V8HTMLSourceElement.h \
     V8HTMLStyleElement.h \
     V8HTMLTableCaptionElement.h \
     V8HTMLTableCellElement.h \
@@ -724,10 +724,15 @@
     V8HTMLTextAreaElement.h \
     V8HTMLTitleElement.h \
     V8HTMLUListElement.h \
+    V8HTMLVideoElement.h \
     V8History.h \
+    V8ImageData.h \
     V8KeyboardEvent.h \
+    V8MediaError.h \
     V8MediaList.h \
+    V8MessageChannel.h \
     V8MessageEvent.h \
+    V8MessagePort.h \
     V8MouseEvent.h \
     V8MutationEvent.h \
     V8NamedNodeMap.h \
@@ -743,6 +748,7 @@
     V8RangeException.h \
     V8Rect.h \
     V8SVGAElement.h \
+    V8SVGAltGlyphElement.h \
     V8SVGAngle.h \
     V8SVGAnimatedAngle.h \
     V8SVGAnimateColorElement.h \
@@ -879,13 +885,22 @@
     V8StyleSheet.h \
     V8StyleSheetList.h \
     V8Text.h \
+    V8TextMetrics.h \
     V8TextEvent.h \
+    V8TimeRanges.h \
     V8TreeWalker.h \
     V8UIEvent.h \
     V8VoidCallback.h \
+    V8WebKitAnimationEvent.h \
+    V8WebKitCSSKeyframeRule.h \
+    V8WebKitCSSKeyframesRule.h \
+    V8WebKitCSSTransformValue.h \
+    V8WebKitTransitionEvent.h \
     V8WheelEvent.h \
     V8XMLHttpRequest.h \
     V8XMLHttpRequestException.h \
+    V8XMLHttpRequestProgressEvent.h \
+    V8XMLHttpRequestUpload.h \
     V8XMLSerializer.h \
     V8XPathEvaluator.h \
     V8XPathException.h \
@@ -902,10 +917,13 @@
     XPathGrammar.cpp \
     tokenizer.cpp \
     V8Clipboard.h \
-    V8HTMLSelectionInputElement.h \
     V8InspectorController.h \
     V8Location.h \
     V8Navigator.h \
+    V8MimeType.h \
+    V8MimeTypeArray.h \
+    V8Plugin.h \
+    V8PluginArray.h \
     V8RGBColor.h \
     V8SVGAnimatedPoints.h \
     V8SVGURIReference.h \
@@ -914,21 +932,6 @@
 
 # CSS property names and value keywords
 
-<<<<<<< HEAD
-ifeq ($(findstring ENABLE_SVG,$(FEATURE_DEFINES)), ENABLE_SVG)
-
-CSSPropertyNames.h : css/CSSPropertyNames.in css/SVGCSSPropertyNames.in
-	if sort $< $(WebCore)/css/SVGCSSPropertyNames.in | uniq -d | grep -E '^[^#]'; then echo 'Duplicate value!'; exit 1; fi
-	cat $< $(WebCore)/css/SVGCSSPropertyNames.in > CSSPropertyNames.in
-	perl "$(WebCore)/../../../webkit/pending/makeprop.pl"
-
-CSSValueKeywords.h : css/CSSValueKeywords.in css/SVGCSSValueKeywords.in
-	# Lower case all the values, as CSS values are case-insensitive
-	perl -ne 'print lc' $(WebCore)/css/SVGCSSValueKeywords.in > SVGCSSValueKeywords.in
-	if sort $< SVGCSSValueKeywords.in | uniq -d | grep -E '^[^#]'; then echo 'Duplicate value!'; exit 1; fi
-	cat $< SVGCSSValueKeywords.in > CSSValueKeywords.in
-	perl "$(WebCore)/../../../webkit/pending/makevalues.pl"
-=======
 WEBCORE_CSS_PROPERTY_NAMES := $(WebCore)/css/CSSPropertyNames.in
 WEBCORE_CSS_VALUE_KEYWORDS := $(WebCore)/css/CSSValueKeywords.in
 
@@ -936,22 +939,12 @@
     WEBCORE_CSS_PROPERTY_NAMES := $(WEBCORE_CSS_PROPERTY_NAMES) $(WebCore)/css/SVGCSSPropertyNames.in
     WEBCORE_CSS_VALUE_KEYWORDS := $(WEBCORE_CSS_VALUE_KEYWORDS) $(WebCore)/css/SVGCSSValueKeywords.in
 endif
->>>>>>> 5d99fccd
 
 # Chromium does not support this.
 #ifeq ($(ENABLE_DASHBOARD_SUPPORT), 1)
 #    WEBCORE_CSS_PROPERTY_NAMES := $(WEBCORE_CSS_PROPERTY_NAMES) $(WebCore)/css/DashboardSupportCSSPropertyNames.in
 #endif
 
-<<<<<<< HEAD
-CSSPropertyNames.h : css/CSSPropertyNames.in ../../../webkit/pending/makeprop.pl
-	cp $< CSSPropertyNames.in
-	perl "$(WebCore)/../../../webkit/pending/makeprop.pl"
-
-CSSValueKeywords.h : css/CSSValueKeywords.in ../../../webkit/pending/makevalues.pl
-	cp $< CSSValueKeywords.in
-	perl "$(WebCore)/../../../pending/makevalues.pl"
-=======
 CSSPropertyNames.h : $(WEBCORE_CSS_PROPERTY_NAMES) css/makeprop.pl
 	if sort $(WEBCORE_CSS_PROPERTY_NAMES) | uniq -d | grep -E '^[^#]'; then echo 'Duplicate value!'; exit 1; fi
 	cat $(WEBCORE_CSS_PROPERTY_NAMES) > CSSPropertyNames.in
@@ -962,7 +955,6 @@
 	perl -ne 'print lc' $(WEBCORE_CSS_VALUE_KEYWORDS) > CSSValueKeywords.in
 	if sort CSSValueKeywords.in | uniq -d | grep -E '^[^#]'; then echo 'Duplicate value!'; exit 1; fi
 	perl "$(WebCore)/css/makevalues.pl"
->>>>>>> 5d99fccd
 
 # DOCTYPE strings
 
@@ -973,9 +965,6 @@
 
 HTMLEntityNames.c : html/HTMLEntityNames.gperf
 	gperf -a -L ANSI-C -C -G -c -o -t -k '*' -N findEntity -D -s 2 $< > $@
-
-HTMLEntityCodes.c : html/HTMLEntityNames.gperf
-	perl $(WebCore)/../../../webkit/build/WebCore/generate_entitycodes.pl $< > $@
 
 # color names
 
@@ -1015,11 +1004,22 @@
 
 # user agent style sheets
 
-USER_AGENT_STYLE_SHEETS = $(WebCore)/css/view-source.css $(WebCore)/css/svg.css 
-UserAgentStyleSheets.h : css/make-css-file-arrays.pl $(USER_AGENT_STYLE_SHEETS) $(WebCore)/css/html4.css $(PORTROOT)/css/html4-overrides.css $(PORTROOT)/css/quirks-overrides.css
-	cat $(WebCore)/css/html4.css $(PORTROOT)/css/html4-overrides.css > $(DerivedSourcesDir)/html4.css
-	cat $(WebCore)/css/quirks.css $(PORTROOT)/css/quirks-overrides.css > $(DerivedSourcesDir)/quirks.css
-	perl $< $@ UserAgentStyleSheetsData.cpp $(DerivedSourcesDir)/html4.css $(DerivedSourcesDir)/quirks.css $(USER_AGENT_STYLE_SHEETS)
+USER_AGENT_STYLE_SHEETS = $(WebCore)/css/html4.css $(WebCore)/css/quirks.css $(WebCore)/css/view-source.css $(WebCore)/css/themeWin.css $(WebCore)/css/themeWinQuirks.css 
+
+ifeq ($(findstring ENABLE_SVG,$(FEATURE_DEFINES)), ENABLE_SVG)
+    USER_AGENT_STYLE_SHEETS := $(USER_AGENT_STYLE_SHEETS) $(WebCore)/css/svg.css 
+endif
+
+ifeq ($(findstring ENABLE_WML,$(FEATURE_DEFINES)), ENABLE_WML)
+    USER_AGENT_STYLE_SHEETS := $(USER_AGENT_STYLE_SHEETS) $(WebCore)/css/wml.css
+endif
+
+ifeq ($(findstring ENABLE_VIDEO,$(FEATURE_DEFINES)), ENABLE_VIDEO)
+    USER_AGENT_STYLE_SHEETS := $(USER_AGENT_STYLE_SHEETS) $(WebCore)/css/mediaControls.css
+endif
+
+UserAgentStyleSheets.h : css/make-css-file-arrays.pl $(USER_AGENT_STYLE_SHEETS)
+	perl $< $@ UserAgentStyleSheetsData.cpp $(USER_AGENT_STYLE_SHEETS)
 
 # character set name table
 
@@ -1033,62 +1033,79 @@
 %Table.cpp: %.cpp $(CREATE_HASH_TABLE)
 	$(CREATE_HASH_TABLE) $< > $@
 
+# --------
+
 # HTML tag and attribute names
 
+ifeq ($(findstring ENABLE_VIDEO,$(FEATURE_DEFINES)), ENABLE_VIDEO)
+    HTML_FLAGS := $(HTML_FLAGS) ENABLE_VIDEO=1
+endif
+
+ifdef HTML_FLAGS
+
 HTMLNames.cpp : dom/make_names.pl html/HTMLTagNames.in html/HTMLAttributeNames.in
-	perl $< --tags $(WebCore)/html/HTMLTagNames.in --attrs $(WebCore)/html/HTMLAttributeNames.in \
-            --namespace HTML --namespacePrefix xhtml --cppNamespace WebCore --namespaceURI "http://www.w3.org/1999/xhtml" --attrsNullNamespace --output .
+	perl -I $(WebCore)/bindings/scripts $< --tags $(WebCore)/html/HTMLTagNames.in --attrs $(WebCore)/html/HTMLAttributeNames.in --wrapperFactory --extraDefines "$(HTML_FLAGS)"
+
+else
+
+HTMLNames.cpp : dom/make_names.pl html/HTMLTagNames.in html/HTMLAttributeNames.in
+	perl -I $(WebCore)/bindings/scripts $< --tags $(WebCore)/html/HTMLTagNames.in --attrs $(WebCore)/html/HTMLAttributeNames.in --wrapperFactory
+
+endif
 
 XMLNames.cpp : dom/make_names.pl xml/xmlattrs.in
-	perl $< --attrs $(WebCore)/xml/xmlattrs.in \
-            --namespace XML --cppNamespace WebCore --namespaceURI "http://www.w3.org/XML/1998/namespace" --output .
+	perl -I $(WebCore)/bindings/scripts $< --attrs $(WebCore)/xml/xmlattrs.in
+
+# --------
 
 ifeq ($(findstring ENABLE_SVG,$(FEATURE_DEFINES)), ENABLE_SVG)
 
+WEBCORE_EXPORT_DEPENDENCIES := $(WEBCORE_EXPORT_DEPENDENCIES) WebCore.SVG.exp
+
 ifeq ($(findstring ENABLE_SVG_USE,$(FEATURE_DEFINES)), ENABLE_SVG_USE)
-  SVG_FLAGS := $(SVG_FLAGS) ENABLE_SVG_USE=1
+    SVG_FLAGS := $(SVG_FLAGS) ENABLE_SVG_USE=1
 endif
 
 ifeq ($(findstring ENABLE_SVG_FONTS,$(FEATURE_DEFINES)), ENABLE_SVG_FONTS)
-  SVG_FLAGS := $(SVG_FLAGS) ENABLE_SVG_FONTS=1
+    SVG_FLAGS := $(SVG_FLAGS) ENABLE_SVG_FONTS=1
 endif
 
 ifeq ($(findstring ENABLE_SVG_FILTERS,$(FEATURE_DEFINES)), ENABLE_SVG_FILTERS)
-  SVG_FLAGS := $(SVG_FLAGS) ENABLE_SVG_FILTERS=1
+    SVG_FLAGS := $(SVG_FLAGS) ENABLE_SVG_FILTERS=1
+    WEBCORE_EXPORT_DEPENDENCIES := $(WEBCORE_EXPORT_DEPENDENCIES) WebCore.SVG.Filters.exp
 endif
 
 ifeq ($(findstring ENABLE_SVG_AS_IMAGE,$(FEATURE_DEFINES)), ENABLE_SVG_AS_IMAGE)
-  SVG_FLAGS := $(SVG_FLAGS) ENABLE_SVG_AS_IMAGE=1
-endif
-  
+    SVG_FLAGS := $(SVG_FLAGS) ENABLE_SVG_AS_IMAGE=1
+endif
+
 ifeq ($(findstring ENABLE_SVG_ANIMATION,$(FEATURE_DEFINES)), ENABLE_SVG_ANIMATION)
-  SVG_FLAGS := $(SVG_FLAGS) ENABLE_SVG_ANIMATION=1
-  endif
+    SVG_FLAGS := $(SVG_FLAGS) ENABLE_SVG_ANIMATION=1
+    WEBCORE_EXPORT_DEPENDENCIES := $(WEBCORE_EXPORT_DEPENDENCIES) WebCore.SVG.Animation.exp
+endif
 
 ifeq ($(findstring ENABLE_SVG_FOREIGN_OBJECT,$(FEATURE_DEFINES)), ENABLE_SVG_FOREIGN_OBJECT)
-  SVG_FLAGS := $(SVG_FLAGS) ENABLE_SVG_FOREIGN_OBJECT=1
+    SVG_FLAGS := $(SVG_FLAGS) ENABLE_SVG_FOREIGN_OBJECT=1
+    WEBCORE_EXPORT_DEPENDENCIES := $(WEBCORE_EXPORT_DEPENDENCIES) WebCore.SVG.ForeignObject.exp
 endif
 
 # SVG tag and attribute names (need to pass an extra flag if svg experimental features are enabled)
+
 ifdef SVG_FLAGS
+
 SVGElementFactory.cpp SVGNames.cpp : dom/make_names.pl svg/svgtags.in svg/svgattrs.in
-	perl $< --tags $(WebCore)/svg/svgtags.in --attrs $(WebCore)/svg/svgattrs.in --extraDefines "$(SVG_FLAGS)" \
-            --namespace SVG --cppNamespace WebCore --namespaceURI "http://www.w3.org/2000/svg" --factory --attrsNullNamespace --output .
+	perl -I $(WebCore)/bindings/scripts $< --tags $(WebCore)/svg/svgtags.in --attrs $(WebCore)/svg/svgattrs.in --extraDefines "$(SVG_FLAGS)" --factory --wrapperFactory
 else
-# SVG tag and attribute names
+
 SVGElementFactory.cpp SVGNames.cpp : dom/make_names.pl svg/svgtags.in svg/svgattrs.in
-	perl $< --tags $(WebCore)/svg/svgtags.in --attrs $(WebCore)/svg/svgattrs.in \
-            --namespace SVG --cppNamespace WebCore --namespaceURI "http://www.w3.org/2000/svg" --factory --attrsNullNamespace --output .
-endif
+	perl -I $(WebCore)/bindings/scripts $< --tags $(WebCore)/svg/svgtags.in --attrs $(WebCore)/svg/svgattrs.in --factory --wrapperFactory
+
+endif
+
+JSSVGElementWrapperFactory.cpp : SVGNames.cpp
 
 XLinkNames.cpp : dom/make_names.pl svg/xlinkattrs.in
-	perl $< --attrs $(WebCore)/svg/xlinkattrs.in \
-            --namespace XLink --cppNamespace WebCore --namespaceURI "http://www.w3.org/1999/xlink" --output .
-
-# Add SVG Symbols to the WebCore exported symbols file
-
-WebCore.exp : WebCore.base.exp WebCore.SVG.exp
-	cat $^ > $@
+	perl -I $(WebCore)/bindings/scripts $< --attrs $(WebCore)/svg/xlinkattrs.in
 
 else
 
@@ -1101,8 +1118,10 @@
 XLinkNames.cpp :
 	echo > $@
 
-WebCore.exp : WebCore.base.exp
-	cat $^ > $@
+# This file is autogenerated by make_names.pl when SVG is enabled.
+
+JSSVGElementWrapperFactory.cpp :
+	echo > $@
 
 endif
 
@@ -1117,7 +1136,7 @@
 #
 
 DOM%.h : %.idl $(OBJC_BINDINGS_SCRIPTS) $(PUBLICDOMINTERFACES)
-	perl -I $(WebCore)/bindings/scripts $(WebCore)/bindings/scripts/generate-bindings.pl --defines "$(FEATURE_DEFINES) LANGUAGE_OBJECTIVE_C" --generator ObjC --include dom --include html --include css --include page --include xml --include svg --include bindings/js --outputdir . $<
+	perl -I $(WebCore)/bindings/scripts $(WebCore)/bindings/scripts/generate-bindings.pl --defines "$(FEATURE_DEFINES) LANGUAGE_OBJECTIVE_C" --generator ObjC --include dom --include html --include css --include page --include xml --include svg --include bindings/js  --include plugins --outputdir . $<
 
 # new-style JavaScript bindings
 
@@ -1130,11 +1149,11 @@
 #
 
 JS%.h : %.idl $(JS_BINDINGS_SCRIPTS)
-	perl -I $(WebCore)/bindings/scripts $(WebCore)/bindings/scripts/generate-bindings.pl --defines "$(FEATURE_DEFINES) LANGUAGE_JAVASCRIPT" --generator JS --include dom --include html --include css --include page --include xml --include svg --include bindings/js --outputdir . $<
+	perl -I $(WebCore)/bindings/scripts $(WebCore)/bindings/scripts/generate-bindings.pl --defines "$(FEATURE_DEFINES) LANGUAGE_JAVASCRIPT" --generator JS --include dom --include html --include css --include page --include xml --include svg --include bindings/js --include plugins --outputdir . $<
 
 # new-style V8 bindings
 
-V8_BINDINGS_SCRIPTS = \
+V8_SCRIPTS = \
     $(PORTROOT)/bindings/scripts/CodeGenerator.pm \
     $(PORTROOT)/bindings/scripts/CodeGeneratorV8.pm \
     $(PORTROOT)/bindings/scripts/IDLParser.pm \
@@ -1144,8 +1163,9 @@
 
 # Sometimes script silently fails (Cygwin problem?), 
 # use a bounded loop to retry if so, but not do so forever.
-V8%.h : %.idl $(V8_BINDINGS_SCRIPTS)
+V8%.h : %.idl $(V8_SCRIPTS)
+	rm -f $@; \
 	for i in 1 2 3 4 5 6 7 8 9 10; do \
 	  if test -e $@; then break; fi; \
-	  perl -w -I $(PORTROOT)/bindings/scripts -I $(WebCore)/bindings/scripts $(PORTROOT)/bindings/scripts/generate-bindings.pl --defines "$(FEATURE_DEFINES) LANGUAGE_JAVASCRIPT V8_BINDING" --generator V8 --include ../../../webkit/pending --include ../../../webkit/port/dom --include ../../../webkit/port/html --include ../../../webkit/port/page --include ../../../webkit/port/xml --include svg --include dom --include html --include css --include page --include xml --outputdir . $< ; \
+	  perl -w -I $(PORTROOT)/bindings/scripts -I $(WebCore)/bindings/scripts $(PORTROOT)/bindings/scripts/generate-bindings.pl --defines "$(FEATURE_DEFINES) LANGUAGE_JAVASCRIPT V8_BINDING" --generator V8 --include svg --include dom --include html --include css --include page --include xml --include plugins --outputdir . $< ; \
 	done