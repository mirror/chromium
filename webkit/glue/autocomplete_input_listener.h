--- conflicted
+++ resolved
@@ -45,13 +45,9 @@
   virtual void OnFinishedAutocompleting();
 
  private:
-<<<<<<< HEAD
-  // The underlying DOM element we're wrapping. 
-=======
   // The underlying DOM element we're wrapping. We reference the
   // underlying HTMLInputElement for its lifetime to ensure it does not get
   // freed by WebCore while in use by the delegate instance.
->>>>>>> 12c75e7a
   WebCore::HTMLInputElement* element_;
 
   DISALLOW_COPY_AND_ASSIGN(HTMLInputDelegate);
@@ -77,34 +73,11 @@
       const std::wstring& user_input) = 0;
 };
 
-<<<<<<< HEAD
-// Implementation of AutocompleteEditDelegate which does nothing.
-class DummyAutocompleteEditDelegate : public AutocompleteEditDelegate {
- public:
-  virtual bool IsCaretAtEndOfText(size_t, size_t) const { return false; }
-  virtual void SetSelectionRange(size_t, size_t) { }
-  virtual void SetValue(const std::wstring&) { }
-  virtual std::wstring GetValue() const { return std::wstring(); }
-  virtual void OnFinishedAutocompleting() { }
-};
-
-// Factory class for creating AutoCompleteEditDelegates in response to
-// an event.
-class AutocompleteEditDelegateFactory {
- public:
-  virtual ~AutocompleteEditDelegateFactory() { }
-
-  // Caller owns the returned pointer, and is responsible for freeing it.
-  virtual AutocompleteEditDelegate* Create(WebCore::Event* event) = 0;
-};
-
-=======
 // The AutocompleteBodyListener class is a listener on the body element of a
 // page that is responsible for reporting blur (for tab/click-out) and input
 // events for form elements (registered by calling AddInputListener()).
 // This allows to have one global listener for a page, as opposed to registering
 // a listener for each form element, which impacts performances.
->>>>>>> 12c75e7a
 // Reasons for attaching to DOM directly rather than using EditorClient API:
 // 1. Since we don't need to stop listening until the DOM node is unloaded,
 //    it makes sense to use an object owned by the DOM node itself. Attaching
@@ -114,22 +87,6 @@
 //    in handling key events / selecting elements.
 class AutocompleteBodyListener : public WebCore::EventListener {
  public:
-<<<<<<< HEAD
-  // Construct a listener with access to an edit field (i.e an HTMLInputElement)
-  // through a delegate, so that it can obtain and set values needed for
-  // autocomplete. The delegate is constructed using edit_delegate_factory
-  // for each handled event. The use of edit delegates is explained in the
-  // note above. The additional indirection of a delegate factory, is to
-  // avoid holding references to the wrapped node -- instead the factory can
-  // infer the node given the event. This object takes ownership of 
-  // edit_delegate_factory.
-  AutocompleteInputListener(
-      const std::wstring& initial_edit_text,
-      AutocompleteEditDelegateFactory* edit_delegate_factory);
-
-  virtual ~AutocompleteInputListener() {
-  }
-=======
   // Constructs a listener for the specified frame.  It listens for blur and
   // input events for elements that are registered through the AddListener
   // method.
@@ -146,7 +103,6 @@
   // add the same listener for different elements.
   void AddInputListener(WebCore::HTMLInputElement* element,
                         AutocompleteInputListener* listener);
->>>>>>> 12c75e7a
 
   // EventListener implementation. Code that is common to inline autocomplete,
   // such as deciding whether or not it is safe to perform it, is refactored
@@ -154,25 +110,10 @@
   virtual void handleEvent(WebCore::Event* event, bool is_window_event);
 
  protected:
-<<<<<<< HEAD
-  // Access and modify the edit field only via the AutocompleteEditDelegate API.
-  // This accessor lazily creates a new edit delegate for the current event.
-  AutocompleteEditDelegate* CurEditDelegate();
-
-  // Called before we handle the event.
-  virtual void WillHandleEvent(WebCore::Event* event);
-
-  // Called after we have handled the event.
-  virtual void DidHandleEvent(WebCore::Event* event);
-
-  // Returns the current event that is being handled (or NULL if none).
-  WebCore::Event* current_event() const { return current_event_; }
-=======
   // Protected for mocking purposes.
   virtual bool IsCaretAtEndOfText(WebCore::HTMLInputElement* element,
                                   size_t input_length,
                                   size_t previous_length) const;
->>>>>>> 12c75e7a
 
  private:
   // Determines, based on current state (previous_text_) and user input,
@@ -228,23 +169,6 @@
   // 4. The caret is at the end of the textbox.
   // TODO(timsteele): Examine autocomplete_edit.cc in the browser/ code and
   // make sure to capture all common exclusion cases here.
-<<<<<<< HEAD
-  bool ShouldInlineAutocomplete(const std::wstring& user_input);
-
-  WebCore::Event* current_event_;
-
-  // For testability, the AutocompleteEditDelegate API is used to decouple
-  // AutocompleteInputListeners from underlying HTMLInputElements. This
-  // allows testcases to mock delegates and test the autocomplete code without
-  // a real underlying DOM.
-  scoped_ptr<AutocompleteEditDelegateFactory> edit_delegate_factory_;
-  scoped_ptr<AutocompleteEditDelegate> current_edit_delegate_;
-
-  // Stores the text across input events during inline autocomplete.
-  std::wstring previous_text_;
-
-  DISALLOW_EVIL_CONSTRUCTORS(AutocompleteInputListener);
-=======
   bool ShouldInlineAutocomplete(WebCore::HTMLInputElement* input,
                                 const std::wstring& old_text,
                                 const std::wstring& new_text);
@@ -268,7 +192,6 @@
   InputElementInfoMap elements_info_;
 
   DISALLOW_COPY_AND_ASSIGN(AutocompleteBodyListener);
->>>>>>> 12c75e7a
 };
 
 }  // webkit_glue
