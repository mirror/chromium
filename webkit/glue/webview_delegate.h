--- conflicted
+++ resolved
@@ -30,23 +30,30 @@
 #include <vector>
 
 #include "base/basictypes.h"
+#include "base/logging.h"
 #include "googleurl/src/gurl.h"
 #include "webkit/glue/context_node_types.h"
 #include "webkit/glue/webwidget_delegate.h"
 #include "webkit/glue/window_open_disposition.h"
 
 namespace gfx {
-  class Point;
-  class Rect;
+class Point;
+class Rect;
+}
+
+namespace webkit_glue {
+class WebMediaPlayerDelegate;
 }
 
 struct PasswordForm;
 struct WebDropData;
 struct WebPreferences;
+class AutofillForm;
 class SkBitmap;
 class WebError;
 class WebFrame;
 class WebHistoryItem;
+class WebMediaPlayerDelegate;
 class WebPluginDelegate;
 class WebRequest;
 class WebResponse;
@@ -107,11 +114,7 @@
 
   // This method is called to create a new WebWidget to act as a popup
   // (like a drop-down menu).
-<<<<<<< HEAD
-  virtual WebWidget* CreatePopupWidget(WebView* webview) {
-=======
   virtual WebWidget* CreatePopupWidget(WebView* webview, bool activatable) {
->>>>>>> 5d99fccd
     return NULL;
   }
 
@@ -129,6 +132,11 @@
     return NULL;
   }
 
+  // Called when a WebMediaPlayerDelegate is needed.
+  virtual webkit_glue::WebMediaPlayerDelegate* CreateMediaPlayerDelegate() {
+    return NULL;
+  }
+
   // This method is called when default plugin has been correctly created and
   // initialized, and found that the missing plugin is available to install or
   // user has started installation.
@@ -450,8 +458,24 @@
                                    const std::vector<PasswordForm>& forms) {
   }
 
-  //
-  virtual void OnUnloadListenerChanged(WebView* webview, WebFrame* webframe) {
+  // Notification of the submission of a form so that its contents can be
+  // recorded for future autofilling.
+  virtual void OnAutofillFormSubmitted(WebView* webview,
+                                       const AutofillForm& form) {
+  }
+
+  virtual void EnableSuddenTermination() {
+  }
+
+  virtual void DisableSuddenTermination() {
+  }
+
+  // Queries the browser for suggestions to be shown for the form text field
+  // named |field_name|.  |text| is the text entered by the user so far and
+  // |node_id| is the id of the node of the input field.
+  virtual void QueryFormFieldAutofill(const std::wstring& field_name,
+                                      const std::wstring& text,
+                                      int64 node_id) {
   }
 
   // UIDelegate --------------------------------------------------------------
@@ -617,10 +641,31 @@
   }
 
   virtual bool SmartInsertDeleteEnabled() {
+    return true;
+  }
+
+  virtual void SetSmartInsertDeleteEnabled(bool enabled) {
+    // This method is only used in test shell, which overrides this
+    // method.
+    NOTREACHED();
+  }
+
+  virtual bool IsSelectTrailingWhitespaceEnabled() {
+#if defined(OS_WIN)
+    return true;
+#else
     return false;
-  }
+#endif
+  }
+
+  virtual void SetSelectTrailingWhitespaceEnabled(bool enabled) {
+    // This method is only used in test shell, which overrides this
+    // method.
+    NOTREACHED();
+  }
+
   virtual void DidBeginEditing() { }
-  virtual void DidChangeSelection() { }
+  virtual void DidChangeSelection(bool is_empty_selection) { }
   virtual void DidChangeContents() { }
   virtual void DidEndEditing() { }
 
@@ -665,10 +710,6 @@
     return NULL;
   }
 
-  // Asynchronously navigates to the history entry at the given offset.
-  virtual void GoToEntryAtOffsetAsync(int offset) {
-  }
-
   // Returns how many entries are in the back and forward lists, respectively.
   virtual int GetHistoryBackListCount() {
     return 0;
