// Copyright (c) 2006-2008 The Chromium Authors. All rights reserved.
// Use of this source code is governed by a BSD-style license that can be
// found in the LICENSE file.

#ifndef WEBKIT_GLUE_WEBVIEW_IMPL_H__
#define WEBKIT_GLUE_WEBVIEW_IMPL_H__

#include <set>

#include "base/basictypes.h"
#include "base/compiler_specific.h"
#include "base/gfx/point.h"
#include "base/gfx/size.h"
#include "skia/ext/platform_canvas.h"
#include "webkit/glue/back_forward_list_client_impl.h"
#include "webkit/glue/webdropdata.h"
#include "webkit/glue/webframe_impl.h"
#include "webkit/glue/webpreferences.h"
#include "webkit/glue/webview.h"

MSVC_PUSH_WARNING_LEVEL(0);
#include "Page.h"
MSVC_POP_WARNING();

namespace WebCore {
class ChromiumDataObject;
class Frame;
class HistoryItem;
class KeyboardEvent;
class Page;
class PlatformKeyboardEvent;
class PopupContainer;
class Range;
class Widget;
}

class AutocompletePopupMenuClient;
class ImageResourceFetcher;
class SearchableFormData;
struct WebDropData;
class WebHistoryItemImpl;
class WebKeyboardEvent;
class WebMouseEvent;
class WebMouseWheelEvent;
class WebViewDelegate;

class WebViewImpl : public WebView {
 public:
  // WebView
  virtual bool ShouldClose();
  virtual void Close();
  virtual WebViewDelegate* GetDelegate();
  virtual void SetUseEditorDelegate(bool value);
  virtual void SetTabKeyCyclesThroughElements(bool value);
  virtual WebFrame* GetMainFrame();
  virtual WebFrame* GetFocusedFrame();
  virtual void SetFocusedFrame(WebFrame* frame);
  virtual WebFrame* GetFrameWithName(const std::wstring& name);
  virtual WebFrame* GetPreviousFrameBefore(WebFrame* frame, bool wrap);
  virtual WebFrame* GetNextFrameAfter(WebFrame* frame, bool wrap);
  virtual void Resize(const gfx::Size& new_size);
  virtual gfx::Size GetSize() { return size(); }
  virtual void Layout();
  virtual void Paint(skia::PlatformCanvas* canvas, const gfx::Rect& rect);
  virtual bool HandleInputEvent(const WebInputEvent* input_event);
  virtual void MouseCaptureLost();
  virtual void SetFocus(bool enable);
  virtual void StoreFocusForFrame(WebFrame* frame);
  virtual bool ImeSetComposition(int string_type,
                                 int cursor_position,
                                 int target_start,
                                 int target_end,
                                 const std::wstring& ime_string);
  virtual bool ImeUpdateStatus(bool* enable_ime,
                               const void** node,
                               gfx::Rect* caret_rect);
  virtual void StopLoading();
  virtual void SetBackForwardListSize(int size);
  virtual void RestoreFocus();
  virtual void SetInitialFocus(bool reverse);
  virtual bool DownloadImage(int id, const GURL& image_url, int image_size);
  virtual void SetPreferences(const WebPreferences& preferences);
  virtual const WebPreferences& GetPreferences();
  virtual void SetPageEncoding(const std::wstring& encoding_name);
  virtual std::wstring GetMainFrameEncodingName();
  virtual void ZoomIn(bool text_only);
  virtual void ZoomOut(bool text_only);
  virtual void ResetZoom();
  virtual void CopyImageAt(int x, int y);
  virtual void InspectElement(int x, int y);
  virtual void ShowJavaScriptConsole();
  virtual void DragSourceEndedAt(
      int client_x, int client_y, int screen_x, int screen_y);
  virtual void DragSourceMovedTo(
      int client_x, int client_y, int screen_x, int screen_y);
  virtual void DragSourceSystemDragEnded();
  virtual bool DragTargetDragEnter(const WebDropData& drop_data,
      int client_x, int client_y, int screen_x, int screen_y);
  virtual bool DragTargetDragOver(
      int client_x, int client_y, int screen_x, int screen_y);
  virtual void DragTargetDragLeave();
  virtual void DragTargetDrop(
      int client_x, int client_y, int screen_x, int screen_y);
  virtual void AutofillSuggestionsForNode(
      int64 node_id,
      const std::vector<std::wstring>& suggestions,
      int default_suggestion_index);

  // WebViewImpl

  const gfx::Size& size() const { return size_; }

  const gfx::Point& last_mouse_down_point() const {
      return last_mouse_down_point_;
  }

  WebCore::Frame* GetFocusedWebCoreFrame();

  static WebViewImpl* FromPage(WebCore::Page* page);

  WebViewDelegate* delegate() {
    return delegate_.get();
  }

  // Returns the page object associated with this view.  This may be NULL when
  // the page is shutting down, but will be valid at all other times.
  WebCore::Page* page() const {
    return page_.get();
  }

  // Returns the main frame associated with this view.  This may be NULL when
  // the page is shutting down, but will be valid at all other times.
  WebFrameImpl* main_frame() {
    return page_.get() ? WebFrameImpl::FromFrame(page_->mainFrame()) : NULL;
  }

  // History related methods:
  void SetCurrentHistoryItem(WebCore::HistoryItem* item);
  WebCore::HistoryItem* GetPreviousHistoryItem();
  void ObserveNewNavigation();

  // Event related methods:
  void MouseMove(const WebMouseEvent& mouse_event);
  void MouseLeave(const WebMouseEvent& mouse_event);
  void MouseDown(const WebMouseEvent& mouse_event);
  void MouseUp(const WebMouseEvent& mouse_event);
  void MouseContextMenu(const WebMouseEvent& mouse_event);
  void MouseDoubleClick(const WebMouseEvent& mouse_event);
  void MouseWheel(const WebMouseWheelEvent& wheel_event);
  bool KeyEvent(const WebKeyboardEvent& key_event);
  bool CharEvent(const WebKeyboardEvent& key_event);

  // Handles context menu events orignated via the the keyboard. These
  // include the VK_APPS virtual key and the Shift+F10 combine.
  // Code is based on the Webkit function
  // bool WebView::handleContextMenuEvent(WPARAM wParam, LPARAM lParam) in
  // webkit\webkit\win\WebView.cpp. The only significant change in this
  // function is the code to convert from a Keyboard event to the Right
  // Mouse button down event.
  bool SendContextMenuEvent(const WebKeyboardEvent& event);

  // Releases references used to restore focus.
  void ReleaseFocusReferences();

  // Notifies the WebView that a load has been committed.
  // is_new_navigation will be true if a new session history item should be
  // created for that load.
  void DidCommitLoad(bool* is_new_navigation);

  bool context_menu_allowed() const {
    return context_menu_allowed_;
  }

  // Set the disposition for how this webview is to be initially shown.
  void set_window_open_disposition(WindowOpenDisposition disp) {
    window_open_disposition_ = disp;
  }
  WindowOpenDisposition window_open_disposition() const {
    return window_open_disposition_;
  }

  // Start a system drag and drop operation.
  void StartDragging(const WebDropData& drop_data);

  virtual const WebCore::Node* getInspectedNode(WebCore::Frame* frame);

  // ImageResourceFetcher callback.
  void ImageResourceDownloadDone(ImageResourceFetcher* fetcher,
                                 bool errored,
                                 const SkBitmap& image);

  // Hides the autocomplete popup if it is showing.
  void HideAutoCompletePopup();

 protected:
  friend class WebView;  // So WebView::Create can call our constructor

  WebViewImpl();
  ~WebViewImpl();

  void ModifySelection(uint32 message,
                       WebCore::Frame* frame,
                       const WebCore::PlatformKeyboardEvent& e);

  // TODO(darin): Figure out what happens to these methods.
#if 0
  // WebCore::WidgetClientWin
  virtual const SkBitmap* getPreloadedResourceBitmap(int resource_id);
  virtual void onScrollPositionChanged(WebCore::Widget* widget);
<<<<<<< HEAD
  virtual const WTF::Vector<RefPtr<WebCore::Range> >* getTickmarks(
      WebCore::Frame* frame);
  virtual size_t getActiveTickmarkIndex(WebCore::Frame* frame);
  virtual bool isHidden();

  // WebCore::BackForwardListClient
  virtual void didAddHistoryItem(WebCore::HistoryItem* item);
  virtual void willGoToHistoryItem(WebCore::HistoryItem* item);
  virtual WebCore::HistoryItem* itemAtIndex(int index);
  virtual void goToItemAtIndexAsync(int index);
  virtual int backListCount();
  virtual int forwardListCount();
=======
  virtual bool isHidden();
#endif
>>>>>>> 12c75e7a

  // Creates and returns a new SearchableFormData for the focused node.
  // It's up to the caller to free the returned SearchableFormData.
  // This returns NULL if the focused node is NULL, or not in a valid form.
  SearchableFormData* CreateSearchableFormDataForFocusedNode();

  scoped_refptr<WebViewDelegate> delegate_;
  gfx::Size size_;

  gfx::Point last_mouse_position_;
  // Reference to the Frame that last had focus. This is set once when
  // we lose focus, and used when focus is gained to reinstall focus to
  // the correct element.
  RefPtr<WebCore::Frame> last_focused_frame_;
  // Reference to the node that last had focus.
  RefPtr<WebCore::Node> last_focused_node_;
  scoped_ptr<WebCore::Page> page_;

  webkit_glue::BackForwardListClientImpl back_forward_list_client_impl_;

  // This flag is set when a new navigation is detected.  It is used to satisfy
  // the corresponding argument to WebViewDelegate::DidCommitLoadForFrame.
  bool observed_new_navigation_;
#ifndef NDEBUG
  // Used to assert that the new navigation we observed is the same navigation
  // when we make use of observed_new_navigation_.
  const WebCore::DocumentLoader* new_navigation_loader_;
#endif

  // A copy of the WebPreferences object we receive from the browser.
  WebPreferences webprefs_;

  // A copy of the web drop data object we received from the browser.
  RefPtr<WebCore::ChromiumDataObject> current_drop_data_;

 private:
  // Returns true if the event was actually processed.
  bool KeyEventDefault(const WebKeyboardEvent& event);

  // Returns true if the view was scrolled.
  bool ScrollViewWithKeyboard(int key_code);

  // Removes fetcher from the set of pending image fetchers and deletes it.
  // This is invoked after the download is completed (or fails).
  void DeleteImageResourceFetcher(ImageResourceFetcher* fetcher);

  // Returns the currently focused Node or NULL if no node has focus.
  WebCore::Node* GetFocusedNode();

  // ImageResourceFetchers schedule via DownloadImage.
  std::set<ImageResourceFetcher*> image_fetchers_;

  // The point relative to the client area where the mouse was last pressed
  // down. This is used by the drag client to determine what was under the
  // mouse when the drag was initiated. We need to track this here in
  // WebViewImpl since DragClient::startDrag does not pass the position the
  // mouse was at when the drag was initiated, only the current point, which
  // can be misleading as it is usually not over the element the user actually
  // dragged by the time a drag is initiated.
  gfx::Point last_mouse_down_point_;

  // Keeps track of the current text zoom level.  0 means no zoom, positive
  // values mean larger text, negative numbers mean smaller.
  int zoom_level_;

  bool context_menu_allowed_;

  bool doing_drag_and_drop_;

  // Webkit expects keyPress events to be suppressed if the associated keyDown
  // event was handled. Safari implements this behavior by peeking out the
  // associated WM_CHAR event if the keydown was handled. We emulate
  // this behavior by setting this flag if the keyDown was handled.
  bool suppress_next_keypress_event_;

  // The disposition for how this webview is to be initially shown.
  WindowOpenDisposition window_open_disposition_;

  // Represents whether or not this object should process incoming IME events.
  bool ime_accept_events_;

  // The currently shown autocomplete popup.
  RefPtr<WebCore::PopupContainer> autocomplete_popup_;

  // The popup client of the currently shown autocomplete popup.  Necessary for
  // managing the life of the client.
  RefPtr<AutocompletePopupMenuClient> autocomplete_popup_client_;

  // HACK: current_input_event is for ChromeClientImpl::show(), until we can fix
  // WebKit to pass enough information up into ChromeClient::show() so we can
  // decide if the window.open event was caused by a middle-mouse click
public:
  static const WebInputEvent* current_input_event() {
    return g_current_input_event;
  }
private:
  static const WebInputEvent* g_current_input_event;

  DISALLOW_EVIL_CONSTRUCTORS(WebViewImpl);
};

#endif  // WEBKIT_GLUE_WEBVIEW_IMPL_H__
<|MERGE_RESOLUTION|>--- conflicted
+++ resolved
@@ -207,23 +207,8 @@
   // WebCore::WidgetClientWin
   virtual const SkBitmap* getPreloadedResourceBitmap(int resource_id);
   virtual void onScrollPositionChanged(WebCore::Widget* widget);
-<<<<<<< HEAD
-  virtual const WTF::Vector<RefPtr<WebCore::Range> >* getTickmarks(
-      WebCore::Frame* frame);
-  virtual size_t getActiveTickmarkIndex(WebCore::Frame* frame);
-  virtual bool isHidden();
-
-  // WebCore::BackForwardListClient
-  virtual void didAddHistoryItem(WebCore::HistoryItem* item);
-  virtual void willGoToHistoryItem(WebCore::HistoryItem* item);
-  virtual WebCore::HistoryItem* itemAtIndex(int index);
-  virtual void goToItemAtIndexAsync(int index);
-  virtual int backListCount();
-  virtual int forwardListCount();
-=======
   virtual bool isHidden();
 #endif
->>>>>>> 12c75e7a
 
   // Creates and returns a new SearchableFormData for the focused node.
   // It's up to the caller to free the returned SearchableFormData.
