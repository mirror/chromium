--- conflicted
+++ resolved
@@ -1147,11 +1147,7 @@
   const FrameView* view = node->document()->view();
   if (!view)
     return false;
-<<<<<<< HEAD
-  const IntRect rect(view->contentsToWindow(controller->caretRect()));
-=======
   const IntRect rect(view->contentsToWindow(controller->localCaretRect()));
->>>>>>> 12c75e7a
   caret_rect->SetRect(rect.x(), rect.y(), rect.width(), rect.height());
   return true;
 }
@@ -1199,33 +1195,6 @@
   }
 }
 
-<<<<<<< HEAD
-bool WebViewImpl::FocusedFrameNeedsSpellchecking() {
-  const WebCore::Frame* frame = GetFocusedWebCoreFrame();
-  if (!frame)
-    return false;
-  const WebCore::Editor* editor = frame->editor();
-  if (!editor)
-    return false;
-  const WebCore::Document* document = frame->document();
-  if (!document)
-    return false;
-  const WebCore::Node* node = document->focusedNode();
-  if (!node)
-    return false;
-  const WebCore::RenderObject* renderer = node->renderer();
-  if (!renderer)
-    return false;
-  // We should also retrieve the contenteditable attribute of this element to
-  // determine if this element needs spell-checking.
-  const WebCore::EUserModify user_modify = renderer->style()->userModify();
-  return (renderer->isTextArea() && editor->canEdit()) ||
-         user_modify == WebCore::READ_WRITE ||
-         user_modify == WebCore::READ_WRITE_PLAINTEXT_ONLY;
-}
-
-=======
->>>>>>> 12c75e7a
 // Releases references used to restore focus.
 void WebViewImpl::ReleaseFocusReferences() {
   if (last_focused_frame_.get()) {
@@ -1635,28 +1604,15 @@
   back_forward_list_client_impl_.SetCurrentHistoryItem(item);
 }
 
-<<<<<<< HEAD
-bool WebViewImpl::isHidden() {
-  if (!delegate_)
-    return true;
-
-  return delegate_->IsHidden();
-}
-
-//-----------------------------------------------------------------------------
-// WebCore::BackForwardListClient
-=======
 WebCore::HistoryItem* WebViewImpl::GetPreviousHistoryItem() {
   return back_forward_list_client_impl_.GetPreviousHistoryItem();
 }
->>>>>>> 12c75e7a
 
 void WebViewImpl::ObserveNewNavigation() {
   observed_new_navigation_ = true;
 #ifndef NDEBUG
   new_navigation_loader_ = page_->mainFrame()->loader()->documentLoader();
 #endif
-  delegate_->DidAddHistoryItem();
 }
 
 void WebViewImpl::DeleteImageResourceFetcher(ImageResourceFetcher* fetcher) {
