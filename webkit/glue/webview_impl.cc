/*
* Copyright 2007 Google Inc. All Rights Reserved.
*
* Portions Copyright (C) 2006 Apple Computer, Inc.  All rights reserved.
*
* ***** BEGIN LICENSE BLOCK *****
*
* Redistribution and use in source and binary forms, with or without
* modification, are permitted provided that the following conditions
* are met:
* 1. Redistributions of source code must retain the above copyright
*    notice, this list of conditions and the following disclaimer.
* 2. Redistributions in binary form must reproduce the above copyright
*    notice, this list of conditions and the following disclaimer in the
*    documentation and/or other materials provided with the distribution.
*
* THIS SOFTWARE IS PROVIDED BY APPLE COMPUTER, INC. ``AS IS'' AND ANY
* EXPRESS OR IMPLIED WARRANTIES, INCLUDING, BUT NOT LIMITED TO, THE
* IMPLIED WARRANTIES OF MERCHANTABILITY AND FITNESS FOR A PARTICULAR
* PURPOSE ARE DISCLAIMED.  IN NO EVENT SHALL APPLE COMPUTER, INC. OR
* CONTRIBUTORS BE LIABLE FOR ANY DIRECT, INDIRECT, INCIDENTAL, SPECIAL,
* EXEMPLARY, OR CONSEQUENTIAL DAMAGES (INCLUDING, BUT NOT LIMITED TO,
* PROCUREMENT OF SUBSTITUTE GOODS OR SERVICES; LOSS OF USE, DATA, OR
* PROFITS; OR BUSINESS INTERRUPTION) HOWEVER CAUSED AND ON ANY THEORY
* OF LIABILITY, WHETHER IN CONTRACT, STRICT LIABILITY, OR TORT
* (INCLUDING NEGLIGENCE OR OTHERWISE) ARISING IN ANY WAY OUT OF THE USE
* OF THIS SOFTWARE, EVEN IF ADVISED OF THE POSSIBILITY OF SUCH DAMAGE.
*
* ***** END LICENSE BLOCK *****
*
*/

#include "config.h"
#include "build/build_config.h"

#include "base/compiler_specific.h"
MSVC_PUSH_WARNING_LEVEL(0);
#include "CSSStyleSelector.h"
#if defined(OS_WIN)
#include "Cursor.h"
#endif
#include "Document.h"
#include "DocumentLoader.h"
#include "DragController.h"
#include "DragData.h"
#include "Editor.h"
#include "EventHandler.h"
#include "FocusController.h"
#include "FontDescription.h"
#include "FrameLoader.h"
#include "FrameTree.h"
#include "FrameView.h"
#include "GraphicsContext.h"
#include "HTMLNames.h"
#include "HTMLInputElement.h"
#include "HitTestResult.h"
#include "Image.h"
#include "InspectorController.h"
#include "IntRect.h"
#include "KeyboardEvent.h"
#include "MIMETypeRegistry.h"
#include "NodeRenderStyle.h"
#include "Page.h"
#include "PlatformKeyboardEvent.h"
#include "PlatformMouseEvent.h"
#include "PlatformWheelEvent.h"
#include "PluginInfoStore.h"
#include "PopupMenuClient.h"
#if defined(OS_WIN)
#include "RenderThemeWin.h"
#endif
#include "RenderView.h"
#include "ResourceHandle.h"
#include "SelectionController.h"
#include "Settings.h"
#include "TypingCommand.h"
#include "event_conversion.h"
MSVC_POP_WARNING();
#undef LOG

#include "base/gfx/rect.h"
#include "base/logging.h"
#include "base/message_loop.h"
#include "base/string_util.h"
#include "webkit/glue/chrome_client_impl.h"
#include "webkit/glue/context_menu_client_impl.h"
#include "webkit/glue/dragclient_impl.h"
#include "webkit/glue/editor_client_impl.h"
#include "webkit/glue/event_conversion.h"
#include "webkit/glue/glue_serialize.h"
#include "webkit/glue/glue_util.h"
#include "webkit/glue/image_resource_fetcher.h"
#include "webkit/glue/inspector_client_impl.h"
#include "webkit/glue/searchable_form_data.h"
#include "webkit/glue/webdropdata.h"
#include "webkit/glue/webhistoryitem_impl.h"
#include "webkit/glue/webinputevent.h"
#include "webkit/glue/webkit_glue.h"
#include "webkit/glue/webpreferences.h"
#include "webkit/glue/webview_delegate.h"
#include "webkit/glue/webview_impl.h"
#include "webkit/glue/webwidget_impl.h"
#include "webkit/port/platform/chromium/PopupMenuChromium.h"
#include "webkit/port/platform/graphics/PlatformContextSkia.h"

// Get rid of WTF's pow define so we can use std::pow.
#undef pow
#include <cmath> // for std::pow

using namespace WebCore;

// Change the text zoom level by kTextSizeMultiplierRatio each time the user
// zooms text in or out (ie., change by 20%).  The min and max values limit
// text zoom to half and 3x the original text size.  These three values match
// those in Apple's port in WebKit/WebKit/WebView/WebView.mm
static const double kTextSizeMultiplierRatio = 1.2;
static const double kMinTextSizeMultiplier = 0.5;
static const double kMaxTextSizeMultiplier = 3.0;

// The webcore drag operation type when something is trying to be dropped on
// the webview.  These values are taken from Apple's windows port.
static const WebCore::DragOperation kDropTargetOperation =
    static_cast<WebCore::DragOperation>(DragOperationCopy | DragOperationLink);

// AutocompletePopupMenuClient
class AutocompletePopupMenuClient
    : public RefCounted<AutocompletePopupMenuClient>,
      public WebCore::PopupMenuClient {
 public:
  AutocompletePopupMenuClient(WebViewImpl* webview,
                              WebCore::HTMLInputElement* text_field,
                              const std::vector<std::wstring>& suggestions,
                              int default_suggestion_index)
      : text_field_(text_field),
        selected_index_(default_suggestion_index),
        webview_(webview) {
    for (std::vector<std::wstring>::const_iterator iter = suggestions.begin();
         iter != suggestions.end(); ++iter) {
      suggestions_.push_back(webkit_glue::StdWStringToString(*iter));
    }
  }
  virtual ~AutocompletePopupMenuClient() {
  }

  virtual void valueChanged(unsigned listIndex, bool fireEvents = true) {
    text_field_->setValue(suggestions_[listIndex]);
  }  

  virtual WebCore::String itemText(unsigned list_index) const {
    return suggestions_[list_index];
  }
  
  virtual bool itemIsEnabled(unsigned listIndex) const {
    return true;
  }

  virtual PopupMenuStyle itemStyle(unsigned listIndex) const {
    return menuStyle();
  }

  virtual PopupMenuStyle menuStyle() const {
    RenderStyle* style = text_field_->renderStyle() ?
                            text_field_->renderStyle() :
                            text_field_->computedStyle();
    return PopupMenuStyle(style->color(), Color::white, style->font(),
                          style->visibility() == VISIBLE);
  }

  virtual int clientInsetLeft() const {
    return 0;
  }
  virtual int clientInsetRight() const {
    return 0;
  }
  virtual int clientPaddingLeft() const {
#if defined(OS_WIN)
    return theme()->popupInternalPaddingLeft(text_field_->computedStyle());
#else
    NOTIMPLEMENTED();
    return 0;
#endif
  }
  virtual int clientPaddingRight() const {
#if defined(OS_WIN)
    return theme()->popupInternalPaddingRight(text_field_->computedStyle());
#else
    NOTIMPLEMENTED();
    return 0;
#endif
  }
  virtual int listSize() const {
    return suggestions_.size();
  }
  virtual int selectedIndex() const {
    return selected_index_;
  }
  virtual void hidePopup() {
    webview_->HideAutoCompletePopup();
  }
  virtual bool itemIsSeparator(unsigned listIndex) const {
    return false;
  }
  virtual bool itemIsLabel(unsigned listIndex) const {
    return false;
  }
  virtual bool itemIsSelected(unsigned listIndex) const {
    return false;
  }
  virtual bool shouldPopOver() const {
    return false;
  }
  virtual bool valueShouldChangeOnHotTrack() const {
    return false;
  }

  virtual FontSelector* fontSelector() const {
    return text_field_->document()->styleSelector()->fontSelector();
  }

  virtual void setTextFromItem(unsigned listIndex) {
    text_field_->setValue(suggestions_[listIndex]);
  }

  virtual HostWindow* hostWindow() const {
    return text_field_->document()->view()->hostWindow();
  }

  virtual PassRefPtr<Scrollbar> createScrollbar(
      ScrollbarClient* client,
      ScrollbarOrientation orientation,
      ScrollbarControlSize size) {
    RefPtr<Scrollbar> widget = Scrollbar::createNativeScrollbar(client, 
                                                                orientation,
                                                                size);
    return widget.release();
  }

 private:
  RefPtr<WebCore::HTMLInputElement> text_field_;
  std::vector<WebCore::String> suggestions_;
  int selected_index_;
  WebViewImpl* webview_;
};

// WebView ----------------------------------------------------------------

/*static*/
WebView* WebView::Create(WebViewDelegate* delegate,
                         const WebPreferences& prefs) {
  WebViewImpl* instance = new WebViewImpl();
  instance->AddRef();
  instance->SetPreferences(prefs);

  // Here, we construct a new WebFrameImpl with a reference count of 0.  That
  // is bumped up to 1 by InitMainFrame.  The reference count is decremented
  // when the corresponding WebCore::Frame object is destroyed.
  WebFrameImpl* main_frame = new WebFrameImpl();
  main_frame->InitMainFrame(instance);

  // Set the delegate after initializing the main frame, to avoid trying to
  // respond to notifications before we're fully initialized.
  instance->delegate_ = delegate;
  // Restrict the access to the local file system
  // (see WebView.mm WebView::_commonInitializationWithFrameName).
  FrameLoader::setLocalLoadPolicy(
      FrameLoader::AllowLocalLoadsForLocalOnly);
  return instance;
}

WebViewImpl::WebViewImpl()
    : observed_new_navigation_(false),
#ifndef NDEBUG
      new_navigation_loader_(NULL),
#endif
      zoom_level_(0),
      context_menu_allowed_(false),
      doing_drag_and_drop_(false),
      suppress_next_keypress_event_(false),
      window_open_disposition_(IGNORE_ACTION),
      ime_accept_events_(true) {
  // WebKit/win/WebView.cpp does the same thing, except they call the
  // KJS specific wrapper around this method. We need to have threading
  // initialized because CollatorICU requires it.
  WTF::initializeThreading();

  // set to impossible point so we always get the first mouse pos
  last_mouse_position_.SetPoint(-1, -1);

  // the page will take ownership of the various clients
  page_.reset(new Page(new ChromeClientImpl(this),
                       new ContextMenuClientImpl(this),
                       new EditorClientImpl(this),
                       new DragClientImpl(this),
                       new WebInspectorClient(this)));

  page_->backForwardList()->setClient(this);

  // The group name identifies a namespace of pages.  I'm not sure how it's
  // intended to be used, but keeping all pages in the same group works for us.
  page_->setGroupName("default");
}

WebViewImpl::~WebViewImpl() {
  DCHECK(page_ == NULL);
  ReleaseFocusReferences();
  for (std::set<ImageResourceFetcher*>::iterator i = image_fetchers_.begin();
       i != image_fetchers_.end(); ++i) {
    delete *i;
  }
}

void WebViewImpl::SetUseEditorDelegate(bool value) {
  ASSERT(page_ != 0);  // The macro doesn't like (!page_) with a scoped_ptr.
  ASSERT(page_->editorClient());
  EditorClientImpl* editor_client =
      static_cast<EditorClientImpl*>(page_->editorClient());
  editor_client->SetUseEditorDelegate(value);
}

void WebViewImpl::SetTabKeyCyclesThroughElements(bool value) {
  if (page_ != NULL) {
    page_->setTabKeyCyclesThroughElements(value);
  }
}

void WebViewImpl::MouseMove(const WebMouseEvent& event) {
  if (!main_frame() || !main_frame()->frameview())
    return;

  last_mouse_position_.SetPoint(event.x, event.y);

  // We call mouseMoved here instead of handleMouseMovedEvent because we need
  // our ChromeClientImpl to receive changes to the mouse position and
  // tooltip text, and mouseMoved handles all of that.
  main_frame()->frame()->eventHandler()->mouseMoved(
      MakePlatformMouseEvent(main_frame()->frameview(), event));
}

void WebViewImpl::MouseLeave(const WebMouseEvent& event) {
  // This event gets sent as the main frame is closing.  In that case, just
  // ignore it.
  if (!main_frame() || !main_frame()->frameview())
    return;

  delegate_->UpdateTargetURL(this, GURL());

  main_frame()->frame()->eventHandler()->handleMouseMoveEvent(
      MakePlatformMouseEvent(main_frame()->frameview(), event));
}

void WebViewImpl::MouseDown(const WebMouseEvent& event) {
  if (!main_frame() || !main_frame()->frameview())
    return;

  last_mouse_down_point_ = gfx::Point(event.x, event.y);
  main_frame()->frame()->eventHandler()->handleMousePressEvent(
      MakePlatformMouseEvent(main_frame()->frameview(), event));
}

void WebViewImpl::MouseContextMenu(const WebMouseEvent& event) {
  if (!main_frame() || !main_frame()->frameview())
    return;

  page_->contextMenuController()->clearContextMenu();

  MakePlatformMouseEvent pme(main_frame()->frameview(), event);

  // Find the right target frame. See issue 1186900.
  IntPoint doc_point(
      page_->mainFrame()->view()->windowToContents(pme.pos()));
  HitTestResult result =
      page_->mainFrame()->eventHandler()->hitTestResultAtPoint(
          doc_point, false);
  Frame* target_frame;
  if (result.innerNonSharedNode())
    target_frame = result.innerNonSharedNode()->document()->frame();
  else
    target_frame = page_->focusController()->focusedOrMainFrame();

#if defined(OS_WIN)
  target_frame->view()->setCursor(pointerCursor());
#endif

  context_menu_allowed_ = true;
  target_frame->eventHandler()->sendContextMenuEvent(pme);
  context_menu_allowed_ = false;
  // Actually showing the context menu is handled by the ContextMenuClient
  // implementation...
}

void WebViewImpl::MouseUp(const WebMouseEvent& event) {
  if (!main_frame() || !main_frame()->frameview())
    return;

  MouseCaptureLost();
  main_frame()->frame()->eventHandler()->handleMouseReleaseEvent(
      MakePlatformMouseEvent(main_frame()->frameview(), event));

  // Dispatch the contextmenu event regardless of if the click was swallowed.
  if (event.button == WebMouseEvent::BUTTON_RIGHT)
    MouseContextMenu(event);
}

void WebViewImpl::MouseWheel(const WebMouseWheelEvent& event) {
  MakePlatformWheelEvent platform_event(main_frame()->frameview(), event);
  main_frame()->frame()->eventHandler()->handleWheelEvent(platform_event);
}

bool WebViewImpl::KeyEvent(const WebKeyboardEvent& event) {
  DCHECK((event.type == WebInputEvent::KEY_DOWN) ||
         (event.type == WebInputEvent::KEY_UP));

  // Please refer to the comments explaining the suppress_next_keypress_event_
  // member.
  // The suppress_next_keypress_event_ is set if the KeyDown is handled by
  // Webkit. A keyDown event is typically associated with a keyPress(char)
  // event and a keyUp event. We reset this flag here as this is a new keyDown
  // event.
  suppress_next_keypress_event_ = false;

  // Give autocomplete a chance to consume the key events it is interested in.
  if (autocomplete_popup_ &&
      autocomplete_popup_->isInterestedInEventForKey(event.key_code)) {
    if (autocomplete_popup_->handleKeyEvent(MakePlatformKeyboardEvent(event)))
      return true;
    return false;
  }

  // A new key being pressed should hide the popup.
  if (event.type == WebInputEvent::KEY_DOWN)
    HideAutoCompletePopup();

  Frame* frame = GetFocusedWebCoreFrame();
  if (!frame)
    return false;

  EventHandler* handler = frame->eventHandler();
  if (!handler)
    return KeyEventDefault(event);

#if defined(OS_WIN)
  // TODO(pinkerton): figure out these keycodes on non-windows
  if (((event.modifiers == 0) && (event.key_code == VK_APPS)) ||
      ((event.modifiers == WebInputEvent::SHIFT_KEY) &&
       (event.key_code == VK_F10))) {
    SendContextMenuEvent(event);
    return true;
  }
#endif

  MakePlatformKeyboardEvent evt(event);

#if !defined(OS_MACOSX)
  if (WebInputEvent::KEY_DOWN == event.type) {
    MakePlatformKeyboardEvent evt_rawkeydown = evt;
    evt_rawkeydown.SetKeyType(WebCore::PlatformKeyboardEvent::RawKeyDown);
    if (handler->keyEvent(evt_rawkeydown) && !evt_rawkeydown.isSystemKey()) {
      suppress_next_keypress_event_ = true;
      return true;
    }
  } else {
    if (handler->keyEvent(evt)) {
      return true;
    }
  }
#else
  // Windows and Cocoa handle events in rather different ways. On Windows,
  // you get two events: WM_KEYDOWN/WM_KEYUP and WM_CHAR. In
  // PlatformKeyboardEvent, RawKeyDown represents the raw messages. When
  // processing them, we don't process text editing events, since we'll be
  // getting the data soon enough. In Cocoa, we get one event with both the
  // raw and processed data. Therefore we need to keep the type as KeyDown, so
  // that we'll know that this is the only time we'll have the event and that
  // we need to do our thing.
  if (handler->keyEvent(evt)) {
    return true;
  }
#endif

  return KeyEventDefault(event);
}

bool WebViewImpl::CharEvent(const WebKeyboardEvent& event) {
  DCHECK(event.type == WebInputEvent::CHAR);

  // Please refer to the comments explaining the suppress_next_keypress_event_
  // member.
  // The suppress_next_keypress_event_ is set if the KeyDown is handled by
  // Webkit. A keyDown event is typically associated with a keyPress(char)
  // event and a keyUp event. We reset this flag here as it only applies
  // to the current keyPress event.
  if (suppress_next_keypress_event_) {
    suppress_next_keypress_event_ = false;
    return true;
  }

  Frame* frame = GetFocusedWebCoreFrame();
  if (!frame)
    return false;

  EventHandler* handler = frame->eventHandler();
  if (!handler)
    return KeyEventDefault(event);

  MakePlatformKeyboardEvent evt(event);
  if (!evt.IsCharacterKey())
    return true;

#if defined(OS_WIN)
  // Safari 3.1 does not pass off WM_SYSCHAR messages to the
  // eventHandler::keyEvent. We mimic this behavior.
  if (evt.isSystemKey())
    return handler->handleAccessKey(evt);
#endif

  if (!handler->keyEvent(evt))
    return KeyEventDefault(event);

  return true;
}

/*
* The WebViewImpl::SendContextMenuEvent function is based on the Webkit
* function
* bool WebView::handleContextMenuEvent(WPARAM wParam, LPARAM lParam) in
* webkit\webkit\win\WebView.cpp. The only significant change in this
* function is the code to convert from a Keyboard event to the Right
* Mouse button up event.
* 
* This function is an ugly copy/paste and should be cleaned up when the
* WebKitWin version is cleaned: https://bugs.webkit.org/show_bug.cgi?id=20438
*/
#if defined(OS_WIN)
// TODO(pinkerton): implement on non-windows
bool WebViewImpl::SendContextMenuEvent(const WebKeyboardEvent& event) {
  static const int kContextMenuMargin = 1;
  Frame* main_frame = page()->mainFrame();
  FrameView* view = main_frame->view();
  if (!view)
    return false;

  IntPoint coords(-1, -1);
  int right_aligned = ::GetSystemMetrics(SM_MENUDROPALIGNMENT);
  IntPoint location;

  // The context menu event was generated from the keyboard, so show the
  // context menu by the current selection.
  Position start = main_frame->selection()->selection().start();
  Position end = main_frame->selection()->selection().end();

  if (!start.node() || !end.node()) {
    location =
        IntPoint(right_aligned ? view->contentsWidth() - kContextMenuMargin
                     : kContextMenuMargin, kContextMenuMargin);
  } else {
    RenderObject* renderer = start.node()->renderer();
    if (!renderer)
      return false;

    RefPtr<Range> selection = main_frame->selection()->toRange();
    IntRect first_rect = main_frame->firstRectForRange(selection.get());

    int x = right_aligned ? first_rect.right() : first_rect.x();
    location = IntPoint(x, first_rect.bottom());
  }

  location = view->contentsToWindow(location);
  // FIXME: The IntSize(0, -1) is a hack to get the hit-testing to result in
  // the selected element. Ideally we'd have the position of a context menu
  // event be separate from its target node.
  coords = location + IntSize(0, -1);

  // The contextMenuController() holds onto the last context menu that was
  // popped up on the page until a new one is created. We need to clear
  // this menu before propagating the event through the DOM so that we can
  // detect if we create a new menu for this event, since we won't create
  // a new menu if the DOM swallows the event and the defaultEventHandler does
  // not run.
  page()->contextMenuController()->clearContextMenu();

  Frame* focused_frame = page()->focusController()->focusedOrMainFrame();
  focused_frame->view()->setCursor(pointerCursor());
  WebMouseEvent mouse_event;
  mouse_event.button = WebMouseEvent::BUTTON_RIGHT;
  mouse_event.x = coords.x();
  mouse_event.y = coords.y();
  mouse_event.type = WebInputEvent::MOUSE_UP;

  MakePlatformMouseEvent platform_event(view, mouse_event);

  context_menu_allowed_ = true;
  bool handled =
      focused_frame->eventHandler()->sendContextMenuEvent(platform_event);
  context_menu_allowed_ = false;
  return handled;
}
#endif

bool WebViewImpl::KeyEventDefault(const WebKeyboardEvent& event) {
  Frame* frame = GetFocusedWebCoreFrame();
  if (!frame)
    return false;

  switch (event.type) {
    case WebInputEvent::CHAR: {
#if defined(OS_WIN)
      // TODO(pinkerton): hook this up for non-win32
      if (event.key_code == VK_SPACE) {
        int key_code = ((event.modifiers & WebInputEvent::SHIFT_KEY) ?
                         VK_PRIOR : VK_NEXT);
        return ScrollViewWithKeyboard(key_code);
      }
#endif
      break;
    }

    case WebInputEvent::KEY_DOWN: {
      if (event.modifiers == WebInputEvent::CTRL_KEY) {
        switch (event.key_code) {
          case 'A':
            GetFocusedFrame()->SelectAll();
            return true;
#if defined(OS_WIN)
          case VK_INSERT:
#endif
          case 'C':
            GetFocusedFrame()->Copy();
            return true;
          // Match FF behavior in the sense that Ctrl+home/end are the only Ctrl
          // key combinations which affect scrolling. Safari is buggy in the
          // sense that it scrolls the page for all Ctrl+scrolling key
          // combinations. For e.g. Ctrl+pgup/pgdn/up/down, etc.
#if defined(OS_WIN)
          case VK_HOME:
          case VK_END:
#endif
            break;
          default:
            return false;
        }
      }
#if defined(OS_WIN)
      if (!event.system_key) {
        return ScrollViewWithKeyboard(event.key_code);
      }
#endif
      break;
    }

    default:
      break;
  }
  return false;
}

bool WebViewImpl::ScrollViewWithKeyboard(int key_code) {
  Frame* frame = GetFocusedWebCoreFrame();
  if (!frame)
    return false;

  ScrollDirection scroll_direction;
  ScrollGranularity scroll_granularity;

#if defined(OS_WIN)
  switch (key_code) {
    case VK_LEFT:
      scroll_direction = ScrollLeft;
      scroll_granularity = ScrollByLine;
      break;
    case VK_RIGHT:
      scroll_direction = ScrollRight;
      scroll_granularity = ScrollByLine;
      break;
    case VK_UP:
      scroll_direction = ScrollUp;
      scroll_granularity = ScrollByLine;
      break;
    case VK_DOWN:
      scroll_direction = ScrollDown;
      scroll_granularity = ScrollByLine;
      break;
    case VK_HOME:
      scroll_direction = ScrollUp;
      scroll_granularity = ScrollByDocument;
      break;
    case VK_END:
      scroll_direction = ScrollDown;
      scroll_granularity = ScrollByDocument;
      break;
    case VK_PRIOR:  // page up
      scroll_direction = ScrollUp;
      scroll_granularity = ScrollByPage;
      break;
    case VK_NEXT:  // page down
      scroll_direction = ScrollDown;
      scroll_granularity = ScrollByPage;
      break;
    default:
      return false;
  }
#elif defined(OS_MACOSX) || defined(OS_LINUX)
  scroll_direction = ScrollDown;
  scroll_granularity = ScrollByLine;
#endif

  bool scroll_handled =
      frame->eventHandler()->scrollOverflow(scroll_direction,
                                            scroll_granularity);
  Frame* current_frame = frame;
  while (!scroll_handled && current_frame) {
    scroll_handled = current_frame->view()->scroll(scroll_direction,
                                                   scroll_granularity);
    current_frame = current_frame->tree()->parent();
  }
  return scroll_handled;
}

Frame* WebViewImpl::GetFocusedWebCoreFrame() {
  return page_.get() ? page_->focusController()->focusedOrMainFrame() : NULL;
}

// static
WebViewImpl* WebViewImpl::FromPage(WebCore::Page* page) {
  return WebFrameImpl::FromFrame(page->mainFrame())->webview_impl();
}

// WebView --------------------------------------------------------------------

bool WebViewImpl::ShouldClose() {
  // TODO(creis): This should really cause a recursive depth-first walk of all
  // frames in the tree, calling each frame's onbeforeunload.  At the moment,
  // we're consistent with Safari 3.1, not IE/FF.
  Frame* frame = page_->focusController()->focusedOrMainFrame();
  if (!frame)
    return true;

  return frame->shouldClose();
}

void WebViewImpl::Close() {
  // Do this first to prevent reentrant notifications from being sent to the
  // initiator of the close.
  delegate_ = NULL;

  if (page_.get()) {
    // Initiate shutdown for the entire frameset.  This will cause a lot of
    // notifications to be sent.
    if (page_->mainFrame())
      page_->mainFrame()->loader()->frameDetached();
    page_.reset();
  }
}

WebViewDelegate* WebViewImpl::GetDelegate() {
  return delegate_;
}

WebFrame* WebViewImpl::GetMainFrame() {
  return main_frame();
}

WebFrame* WebViewImpl::GetFocusedFrame() {
  Frame* frame = GetFocusedWebCoreFrame();
  return frame ? WebFrameImpl::FromFrame(frame) : NULL;
}

void WebViewImpl::SetFocusedFrame(WebFrame* frame) {
  if (!frame) {
    // Clears the focused frame if any.
    Frame* frame = GetFocusedWebCoreFrame();
    if (frame)
      frame->selection()->setFocused(false);
    return;
  }
  WebFrameImpl* frame_impl = static_cast<WebFrameImpl*>(frame);
  WebCore::Frame* webcore_frame = frame_impl->frame();
  webcore_frame->page()->focusController()->setFocusedFrame(webcore_frame);
}

WebFrame* WebViewImpl::GetFrameWithName(const std::wstring& name) {
  String name_str = webkit_glue::StdWStringToString(name);
  Frame* frame = page_->mainFrame()->tree()->find(name_str);
  return frame ? WebFrameImpl::FromFrame(frame) : NULL;
}

WebFrame* WebViewImpl::GetPreviousFrameBefore(WebFrame* frame, bool wrap) {
  WebFrameImpl* frame_impl = static_cast<WebFrameImpl*>(frame);
  WebCore::Frame* previous =
      frame_impl->frame()->tree()->traversePreviousWithWrap(wrap);
  return previous ? WebFrameImpl::FromFrame(previous) : NULL;
}

WebFrame* WebViewImpl::GetNextFrameAfter(WebFrame* frame, bool wrap) {
  WebFrameImpl* frame_impl = static_cast<WebFrameImpl*>(frame);
  WebCore::Frame* next =
      frame_impl->frame()->tree()->traverseNextWithWrap(wrap);
  return next ? WebFrameImpl::FromFrame(next) : NULL;
}

void WebViewImpl::Resize(const gfx::Size& new_size) {
  if (size_ == new_size)
    return;
  size_ = new_size;

  if (main_frame()->frameview()) {
    main_frame()->frameview()->resize(size_.width(), size_.height());
    main_frame()->frame()->sendResizeEvent();
  }

  if (delegate_) {
    gfx::Rect damaged_rect(0, 0, size_.width(), size_.height());
    delegate_->DidInvalidateRect(this, damaged_rect);
  }
}

void WebViewImpl::Layout() {
  WebFrameImpl* webframe = main_frame();
  if (webframe) {
    // In order for our child HWNDs (NativeWindowWidgets) to update properly,
    // they need to be told that we are updating the screen.  The problem is
    // that the native widgets need to recalculate their clip region and not
    // overlap any of our non-native widgets.  To force the resizing, call
    // setFrameRect().  This will be a quick operation for most frames, but
    // the NativeWindowWidgets will update a proper clipping region.
    FrameView* view = webframe->frameview();
    if (view)
      view->setFrameRect(view->frameRect());

    // setFrameRect may have the side-effect of causing existing page
    // layout to be invalidated, so layout needs to be called last.

    webframe->Layout();
  }
}

void WebViewImpl::Paint(gfx::PlatformCanvas* canvas, const gfx::Rect& rect) {
  WebFrameImpl* webframe = main_frame();
  if (webframe)
    webframe->Paint(canvas, rect);
}

// TODO(eseidel): g_current_input_event should be removed once
// ChromeClient:show() can get the current-event information from WebCore.
/* static */
const WebInputEvent* WebViewImpl::g_current_input_event = NULL;

bool WebViewImpl::HandleInputEvent(const WebInputEvent* input_event) {
  // If we've started a drag and drop operation, ignore input events until
  // we're done.
  if (doing_drag_and_drop_)
    return true;
  // TODO(eseidel): Remove g_current_input_event.
  // This only exists to allow ChromeClient::show() to know which mouse button
  // triggered a window.open event.
  // Safari must perform a similar hack, ours is in our WebKit glue layer
  // theirs is in the application.  This should go when WebCore can be fixed
  // to pass more event information to ChromeClient::show()
  g_current_input_event = input_event;

  bool handled = true;

  // TODO(jcampan): WebKit seems to always return false on mouse events
  // processing methods. For now we'll assume it has processed them (as we are
  // only interested in whether keyboard events are processed).
  switch (input_event->type) {
    case WebInputEvent::MOUSE_MOVE:
      MouseMove(*static_cast<const WebMouseEvent*>(input_event));
      break;

    case WebInputEvent::MOUSE_LEAVE:
      MouseLeave(*static_cast<const WebMouseEvent*>(input_event));
      break;

    case WebInputEvent::MOUSE_WHEEL:
      MouseWheel(*static_cast<const WebMouseWheelEvent*>(input_event));
      break;

    case WebInputEvent::MOUSE_DOWN:
    case WebInputEvent::MOUSE_DOUBLE_CLICK:
      MouseDown(*static_cast<const WebMouseEvent*>(input_event));
      break;

    case WebInputEvent::MOUSE_UP:
      MouseUp(*static_cast<const WebMouseEvent*>(input_event));
      break;

    case WebInputEvent::KEY_DOWN:
    case WebInputEvent::KEY_UP:
      handled = KeyEvent(*static_cast<const WebKeyboardEvent*>(input_event));
      break;

    case WebInputEvent::CHAR:
      handled = CharEvent(*static_cast<const WebKeyboardEvent*>(input_event));
      break;
    default:
      handled = false;
  }

  g_current_input_event = NULL;

  return handled;
}

void WebViewImpl::MouseCaptureLost() {
}

// TODO(darin): these navigation methods should be killed

void WebViewImpl::StopLoading() {
  main_frame()->StopLoading();
}

void WebViewImpl::SetBackForwardListSize(int size) {
  page_->backForwardList()->setCapacity(size);
}

void WebViewImpl::SetFocus(bool enable) {
  if (enable) {
    // Hide the popup menu if any.
    // TODO(jcampan): bug #3844: we should do that when we lose focus.  The
    // reason we are not doing it is because when clicking on the autofill
    // popup, the page first loses focus before the mouse click is sent to the
    // popup.  So if we close when the focus is lost, the mouse click does not
    // do anything.
    HideAutoCompletePopup();

    // Getting the focused frame will have the side-effect of setting the main
    // frame as the focused frame if it is not already focused.  Otherwise, if
    // there is already a focused frame, then this does nothing.
    GetFocusedFrame();
    if (page_.get() && page_->mainFrame()) {
      Frame* frame = page_->mainFrame();
      if (!frame->selection()->isFocusedAndActive()) {
        // No one has focus yet, try to restore focus.
        RestoreFocus();
        page_->focusController()->setActive(true);
      }
      Frame* focused_frame = page_->focusController()->focusedOrMainFrame();
      frame->selection()->setFocused(frame == focused_frame);
    }
    ime_accept_events_ = true;
  } else {
    // Clear out who last had focus. If someone has focus, the refs will be
    // updated below.
    ReleaseFocusReferences();

<<<<<<< HEAD
    // Clear focus on the currently focused frame if any.
    if (!page_.get())
=======
    if (!main_frame_)
>>>>>>> b6be588e
      return;

    Frame* frame = page_->mainFrame();
    if (!frame)
      return;

    RefPtr<Frame> focused = page_->focusController()->focusedFrame();
    if (focused.get()) {
      // Update the focus refs, this way we can give focus back appropriately.
      // It's entirely possible to have a focused document, but not a focused
      // node.
      RefPtr<Document> document = focused->document();
      last_focused_frame_ = focused;
      if (document.get()) {
        RefPtr<Node> focused_node = document->focusedNode();
        if (focused_node.get()) {
          // To workaround bug #792423, we do not blur the focused node.  This
          // should be reenabled when we merge a WebKit that has the fix for
          // http://bugs.webkit.org/show_bug.cgi?id=16928.
          // last_focused_node_ = focused_node;
          // document->setFocusedNode(NULL);
        }
      }
      page_->focusController()->setFocusedFrame(0);

      // Finish an ongoing composition to delete the composition node.
      Editor* editor = focused->editor();
      if (editor && editor->hasComposition())
        editor->confirmComposition();
      ime_accept_events_ = false;
    }
    // Make sure the main frame doesn't think it has focus.
    if (frame != focused.get())
      frame->selection()->setFocused(false);
  }
}

// TODO(jcampan): http://b/issue?id=1157486 this is needed to work-around
// issues caused by the fix for bug #792423 and should be removed when that
// bug is fixed.
void WebViewImpl::StoreFocusForFrame(WebFrame* frame) {
  DCHECK(frame);

  // We only want to store focus info if we are the focused frame and if we have
  // not stored it already.
  WebCore::Frame* webcore_frame = static_cast<WebFrameImpl*>(frame)->frame();
  if (last_focused_frame_.get() != webcore_frame || last_focused_node_.get())
    return;

  // Clear out who last had focus. If someone has focus, the refs will be
  // updated below.
  ReleaseFocusReferences();

  last_focused_frame_ = webcore_frame;
  RefPtr<Document> document = last_focused_frame_->document();
  if (document.get()) {
    RefPtr<Node> focused_node = document->focusedNode();
    if (focused_node.get()) {
      last_focused_node_ = focused_node;
      document->setFocusedNode(NULL);
    }
  }
}

bool WebViewImpl::ImeSetComposition(int string_type,
                                    int cursor_position,
                                    int target_start,
                                    int target_end,
                                    const std::wstring& ime_string) {
  Frame* focused = GetFocusedWebCoreFrame();
  if (!focused || !ime_accept_events_) {
    return false;
  }
  Editor* editor = focused->editor();
  if (!editor)
    return false;
  if (!editor->canEdit()) {
    // The input focus has been moved to another WebWidget object.
    // We should use this |editor| object only to complete the ongoing
    // composition.
    if (!editor->hasComposition())
      return false;
  }

  if (string_type == 0) {
    // A browser process sent an IPC message which does not contain a valid
    // string, which means an ongoing composition has been canceled.
    // If the ongoing composition has been canceled, replace the ongoing
    // composition string with an empty string and complete it.
    // TODO(hbono): Need to add a new function to cancel the ongoing
    // composition to WebCore::Editor?
    WebCore::String empty_string;
    editor->confirmComposition(empty_string);
  } else {
    // A browser process sent an IPC message which contains a string to be
    // displayed in this Editor object.
    // To display the given string, set the given string to the
    // m_compositionNode member of this Editor object and display it.
    // NOTE: An empty string (often sent by Chinese IMEs and Korean IMEs)
    // causes a panic in Editor::setComposition(), which deactivates the
    // m_frame.m_sel member of this Editor object, i.e. we can never display
    // composition strings in the m_compositionNode member.
    // (I have not been able to find good methods for re-activating it.)
    // Therefore, I have to prevent from calling Editor::setComposition()
    // with its first argument an empty string.
    if (ime_string.length() > 0) {
      if (target_start < 0) target_start = 0;
      if (target_end < 0) target_end = static_cast<int>(ime_string.length());
      WebCore::String composition_string(
          webkit_glue::StdWStringToString(ime_string));
      // Create custom underlines.
      // To emphasize the selection, the selected region uses a solid black
      // for its underline while other regions uses a pale gray for theirs.
      WTF::Vector<WebCore::CompositionUnderline> underlines(3);
      underlines[0].startOffset = 0;
      underlines[0].endOffset = target_start;
      underlines[0].thick = true;
      underlines[0].color.setRGB(0xd3, 0xd3, 0xd3);
      underlines[1].startOffset = target_start;
      underlines[1].endOffset = target_end;
      underlines[1].thick = true;
      underlines[1].color.setRGB(0x00, 0x00, 0x00);
      underlines[2].startOffset = target_end;
      underlines[2].endOffset = static_cast<int>(ime_string.length());
      underlines[2].thick = true;
      underlines[2].color.setRGB(0xd3, 0xd3, 0xd3);
      // When we use custom underlines, WebKit ("InlineTextBox.cpp" Line 282)
      // prevents from writing a text in between 'selectionStart' and
      // 'selectionEnd' somehow.
      // Therefore, we use the 'cursor_position' for these arguments so that
      // there are not any characters in the above region.
      editor->setComposition(composition_string, underlines,
                             cursor_position, cursor_position);
    }
#if defined(OS_WIN)
    // The given string is a result string, which means the ongoing
    // composition has been completed. I have to call the
    // Editor::confirmCompletion() and complete this composition.
    if (string_type == GCS_RESULTSTR) {
      editor->confirmComposition();
    }
#endif
  }

  return editor->hasComposition();
}

bool WebViewImpl::ImeUpdateStatus(bool* enable_ime,
                                  const void** new_node,
                                  gfx::Rect* caret_rect) {
  // Store whether the selected node needs IME and the caret rectangle.
  // This process consists of the following four steps:
  //  1. Retrieve the selection controller of the focused frame;
  //  2. Retrieve the caret rectangle from the controller;
  //  3. Convert the rectangle, which is relative to the parent view, to the
  //     one relative to the client window, and;
  //  4. Store the converted rectangle.
  const Frame* focused = GetFocusedWebCoreFrame();
  if (!focused)
    return false;
  const Editor* editor = focused->editor();
  if (!editor || !editor->canEdit())
    return false;
  const SelectionController* controller = focused->selection();
  if (!controller)
    return false;
  const Node* node = controller->start().node();
  if (!node)
    return false;
  *enable_ime = node->shouldUseInputMethod() &&
      !controller->isInPasswordField();
  const FrameView* view = node->document()->view();
  if (!view)
    return false;
  const IntRect rect(view->contentsToWindow(controller->caretRect()));
  caret_rect->SetRect(rect.x(), rect.y(), rect.width(), rect.height());
  return true;
}

void WebViewImpl::RestoreFocus() {
  if (last_focused_frame_.get()) {
    if (last_focused_frame_->page()) {
      // last_focused_frame_ can be detached from the frame tree, thus,
      // its page can be null.
      last_focused_frame_->page()->focusController()->setFocusedFrame(
        last_focused_frame_.get());
    }
    if (last_focused_node_.get()) {
      // last_focused_node_ may be null, make sure it's valid before trying to
      // focus it.
      static_cast<Element*>(last_focused_node_.get())->focus();
    }
    // And clear out the refs.
    ReleaseFocusReferences();
  }
}

void WebViewImpl::SetInitialFocus(bool reverse) {
  if (page_.get()) {
    // So RestoreFocus does not focus anything when it is called.
    ReleaseFocusReferences();

    // Since we don't have a keyboard event, we'll create one.
    WebKeyboardEvent keyboard_event;
    keyboard_event.type = WebInputEvent::KEY_DOWN;
    if (reverse)
      keyboard_event.modifiers = WebInputEvent::SHIFT_KEY;
    // VK_TAB which is only defined on Windows.
    keyboard_event.key_code = 0x09;
    MakePlatformKeyboardEvent platform_event(keyboard_event);
    // We have to set the key type explicitly to avoid an assert in the
    // KeyboardEvent constructor.
    platform_event.SetKeyType(PlatformKeyboardEvent::RawKeyDown);
    RefPtr<KeyboardEvent> webkit_event = KeyboardEvent::create(platform_event,
                                                               NULL);
    page()->focusController()->setInitialFocus(
        reverse ? WebCore::FocusDirectionBackward :
                  WebCore::FocusDirectionForward,
        webkit_event.get());
  }
}

bool WebViewImpl::FocusedFrameNeedsSpellchecking() {
  const WebCore::Frame* frame = GetFocusedWebCoreFrame();
  if (!frame)
    return false;
  const WebCore::Editor* editor = frame->editor();
  if (!editor)
    return false;
  const WebCore::Document* document = frame->document();
  if (!document)
    return false;
  const WebCore::Node* node = document->focusedNode();
  if (!node)
    return false;
  const WebCore::RenderObject* renderer = node->renderer();
  if (!renderer)
    return false;
  // We should also retrieve the contenteditable attribute of this element to
  // determine if this element needs spell-checking.
  const WebCore::EUserModify user_modify = renderer->style()->userModify();
  return (renderer->isTextArea() && editor->canEdit()) ||
         user_modify == WebCore::READ_WRITE ||
         user_modify == WebCore::READ_WRITE_PLAINTEXT_ONLY;
}

// Releases references used to restore focus.
void WebViewImpl::ReleaseFocusReferences() {
  if (last_focused_frame_.get()) {
    last_focused_frame_.release();
    last_focused_node_.release();
  }
}

bool WebViewImpl::DownloadImage(int id, const GURL& image_url, int image_size) {
  if (!page_.get())
    return false;
  image_fetchers_.insert(
      new ImageResourceFetcher(this, id, image_url, image_size));
  return true;
}

void WebViewImpl::SetPreferences(const WebPreferences& preferences) {
  if (!page_.get())
    return;

  // Keep a local copy of the preferences struct for GetPreferences.
  webprefs_ = preferences;

  Settings* settings = page_->settings();

  settings->setStandardFontFamily(webkit_glue::StdWStringToString(
    preferences.standard_font_family));
  settings->setFixedFontFamily(webkit_glue::StdWStringToString(
    preferences.fixed_font_family));
  settings->setSerifFontFamily(webkit_glue::StdWStringToString(
    preferences.serif_font_family));
  settings->setSansSerifFontFamily(webkit_glue::StdWStringToString(
    preferences.sans_serif_font_family));
  settings->setCursiveFontFamily(webkit_glue::StdWStringToString(
    preferences.cursive_font_family));
  settings->setFantasyFontFamily(webkit_glue::StdWStringToString(
    preferences.fantasy_font_family));
  settings->setDefaultFontSize(preferences.default_font_size);
  settings->setDefaultFixedFontSize(preferences.default_fixed_font_size);
  settings->setMinimumFontSize(preferences.minimum_font_size);
  settings->setMinimumLogicalFontSize(preferences.minimum_logical_font_size);
  settings->setDefaultTextEncodingName(webkit_glue::StdWStringToString(
    preferences.default_encoding));
  settings->setJavaScriptEnabled(preferences.javascript_enabled);
  settings->setJavaScriptCanOpenWindowsAutomatically(
    preferences.javascript_can_open_windows_automatically);
  settings->setLoadsImagesAutomatically(
    preferences.loads_images_automatically);
  settings->setPluginsEnabled(preferences.plugins_enabled);
  settings->setDOMPasteAllowed(preferences.dom_paste_enabled);
  settings->setDeveloperExtrasEnabled(preferences.developer_extras_enabled);
  settings->setShrinksStandaloneImagesToFit(
    preferences.shrinks_standalone_images_to_fit);
  settings->setUsesUniversalDetector(preferences.uses_universal_detector);
  settings->setTextAreasAreResizable(preferences.text_areas_are_resizable);
  settings->setAllowScriptsToCloseWindows(
    preferences.allow_scripts_to_close_windows);
  if (preferences.user_style_sheet_enabled) {
    settings->setUserStyleSheetLocation(webkit_glue::GURLToKURL(
      preferences.user_style_sheet_location));
  } else {
    settings->setUserStyleSheetLocation(KURL());
  }
  settings->setUsesPageCache(preferences.uses_page_cache);

  // This setting affects the behavior of links in an editable region:
  // clicking the link should select it rather than navigate to it.
  // Safari uses the same default. It is unlikley an embedder would want to
  // change this, since it would break existing rich text editors.
  settings->setEditableLinkBehavior(WebCore::EditableLinkNeverLive);

  settings->setFontRenderingMode(NormalRenderingMode);
  settings->setJavaEnabled(preferences.java_enabled);

  // Turn this on to cause WebCore to paint the resize corner for us.
  settings->setShouldPaintCustomScrollbars(true);

#if defined(OS_WIN)
  // RenderTheme is a singleton that needs to know the default font size to
  // draw some form controls.  We let it know each time the size changes.
  WebCore::RenderThemeWin::setDefaultFontSize(preferences.default_font_size);
#endif
}

const WebPreferences& WebViewImpl::GetPreferences() {
  return webprefs_;
}

// Set the encoding of the current main frame to the one selected by
// a user in the encoding menu.
void WebViewImpl::SetPageEncoding(const std::wstring& encoding_name) {
  if (!page_.get())
    return;

  if (!encoding_name.empty()) {
    // only change override encoding, don't change default encoding
    // TODO(brettw) use std::string for encoding names.
    String new_encoding_name(webkit_glue::StdWStringToString(encoding_name));
    page_->mainFrame()->loader()->reloadAllowingStaleData(new_encoding_name);
  }
}

// Return the canonical encoding name of current main webframe in webview.
std::wstring WebViewImpl::GetMainFrameEncodingName() {
  if (!page_.get())
    return std::wstring();

  String encoding_name = page_->mainFrame()->loader()->encoding();
  return webkit_glue::StringToStdWString(encoding_name);
}

void WebViewImpl::ZoomIn(bool text_only) {
  Frame* frame = main_frame()->frame();
  double multiplier = std::min(std::pow(kTextSizeMultiplierRatio,
                                        zoom_level_ + 1),
                               kMaxTextSizeMultiplier);
  float zoom_factor = static_cast<float>(multiplier);
  if (zoom_factor != frame->zoomFactor()) {
    ++zoom_level_;
    frame->setZoomFactor(zoom_factor, text_only);
  }
}

void WebViewImpl::ZoomOut(bool text_only) {
  Frame* frame = main_frame()->frame();
  double multiplier = std::max(std::pow(kTextSizeMultiplierRatio,
                                        zoom_level_ - 1),
                               kMinTextSizeMultiplier);
  float zoom_factor = static_cast<float>(multiplier);
  if (zoom_factor != frame->zoomFactor()) {
    --zoom_level_;
    frame->setZoomFactor(zoom_factor, text_only);
  }
}

void WebViewImpl::ResetZoom() {
  // We don't change the zoom mode (text only vs. full page) here. We just want
  // to reset whatever is already set.
  zoom_level_ = 0;
  main_frame()->frame()->setZoomFactor(
      1.0f,
      main_frame()->frame()->isZoomFactorTextOnly());
}

void WebViewImpl::CopyImageAt(int x, int y) {
  if (!page_.get())
    return;

  IntPoint point = IntPoint(x, y);

  Frame* frame = page_->mainFrame();

  HitTestResult result =
      frame->eventHandler()->hitTestResultAtPoint(point, false);

  if (result.absoluteImageURL().isEmpty()) {
    // There isn't actually an image at these coordinates.  Might be because
    // the window scrolled while the context menu was open or because the page
    // changed itself between when we thought there was an image here and when
    // we actually tried to retreive the image.
    //
    // TODO: implement a cache of the most recent HitTestResult to avoid having
    //       to do two hit tests.
    return;
  }

  frame->editor()->copyImage(result);
}

void WebViewImpl::InspectElement(int x, int y) {
  if (!page_.get())
    return;

  if (x == -1 || y == -1) {
    page_->inspectorController()->inspect(NULL);
  } else {
    IntPoint point = IntPoint(x, y);
    HitTestResult result(point);

    result = page_->mainFrame()->eventHandler()->hitTestResultAtPoint(point, false);

    if (!result.innerNonSharedNode())
      return;

    page_->inspectorController()->inspect(result.innerNonSharedNode());
  }
}

void WebViewImpl::ShowJavaScriptConsole() {
  page_->inspectorController()->showPanel(InspectorController::ConsolePanel);
}

void WebViewImpl::DragSourceEndedAt(
    int client_x, int client_y, int screen_x, int screen_y) {
  PlatformMouseEvent pme(IntPoint(client_x, client_y),
                         IntPoint(screen_x, screen_y),
                         NoButton, MouseEventMoved, 0, false, false, false,
                         false, 0);
  page_->mainFrame()->eventHandler()->dragSourceEndedAt(pme, DragOperationCopy);
}

void WebViewImpl::DragSourceMovedTo(
    int client_x, int client_y, int screen_x, int screen_y) {
  PlatformMouseEvent pme(IntPoint(client_x, client_y),
                         IntPoint(screen_x, screen_y),
                         LeftButton, MouseEventMoved, 0, false, false, false,
                         false, 0);
  page_->mainFrame()->eventHandler()->dragSourceMovedTo(pme);
}

void WebViewImpl::DragSourceSystemDragEnded() {
  page_->dragController()->dragEnded();
  DCHECK(doing_drag_and_drop_);
  doing_drag_and_drop_ = false;
}

bool WebViewImpl::DragTargetDragEnter(const WebDropData& drop_data,
    int client_x, int client_y, int screen_x, int screen_y) {
  DCHECK(!current_drop_data_.get());

  // Copy drop_data into current_drop_data_.
  WebDropData* drop_data_copy = new WebDropData;
  *drop_data_copy = drop_data;
  current_drop_data_.reset(drop_data_copy);

  DragData drag_data(reinterpret_cast<DragDataRef>(current_drop_data_.get()),
      IntPoint(client_x, client_y), IntPoint(screen_x, screen_y),
      kDropTargetOperation);
  DragOperation effect = page_->dragController()->dragEntered(&drag_data);
  return effect != DragOperationNone;
}

bool WebViewImpl::DragTargetDragOver(
    int client_x, int client_y, int screen_x, int screen_y) {
  DCHECK(current_drop_data_.get());
  DragData drag_data(reinterpret_cast<DragDataRef>(current_drop_data_.get()),
      IntPoint(client_x, client_y), IntPoint(screen_x, screen_y),
      kDropTargetOperation);
  DragOperation effect = page_->dragController()->dragUpdated(&drag_data);
  return effect != DragOperationNone;
}

void WebViewImpl::DragTargetDragLeave() {
  DCHECK(current_drop_data_.get());
  DragData drag_data(reinterpret_cast<DragDataRef>(current_drop_data_.get()),
      IntPoint(), IntPoint(), DragOperationNone);
  page_->dragController()->dragExited(&drag_data);
  current_drop_data_.reset(NULL);
}

void WebViewImpl::DragTargetDrop(
    int client_x, int client_y, int screen_x, int screen_y) {
  DCHECK(current_drop_data_.get());
  DragData drag_data(reinterpret_cast<DragDataRef>(current_drop_data_.get()),
      IntPoint(client_x, client_y), IntPoint(screen_x, screen_y),
      kDropTargetOperation);
  page_->dragController()->performDrag(&drag_data);
  current_drop_data_.reset(NULL);
}

SearchableFormData* WebViewImpl::CreateSearchableFormDataForFocusedNode() {
  if (!page_.get())
    return NULL;

  if (RefPtr<Frame> focused = page_->focusController()->focusedFrame()) {
    RefPtr<Document> document = focused->document();
    if (document.get()) {
      RefPtr<Node> focused_node = document->focusedNode();
      if (focused_node.get() &&
          focused_node->nodeType() == Node::ELEMENT_NODE) {
        return SearchableFormData::Create(
          static_cast<Element*>(focused_node.get()));
      }
    }
  }
  return NULL;
}

void WebViewImpl::AutofillSuggestionsForNode(
      int64 node_id,
      const std::vector<std::wstring>& suggestions,
      int default_suggestion_index) {
  if (!main_frame_ || suggestions.empty())
    return;

  DCHECK(default_suggestion_index < static_cast<int>(suggestions.size()));

  Frame* frame = main_frame_->frame();
  if (!frame)
    return;

  if (RefPtr<Frame> focused =
      frame->page()->focusController()->focusedFrame()) {
    RefPtr<Document> document = focused->document();
    if (!document.get())
      return;

    RefPtr<Node> focused_node = document->focusedNode();
    // If the node for which we queried the autofill suggestions is not the
    // focused node, then we have nothing to do.
    // TODO(jcampan): also check the carret is at the end and that the text has
    // not changed.
    if (!focused_node.get() ||
        reinterpret_cast<int64>(focused_node.get()) != node_id)
      return;

    if (!focused_node->hasTagName(WebCore::HTMLNames::inputTag)) {
      NOTREACHED();
      return;
    }

    WebCore::HTMLInputElement* input_elem =
        static_cast<WebCore::HTMLInputElement*>(focused_node.get());
    // Hide any current autocomplete popup.
    HideAutoCompletePopup();

    if (suggestions.size() > 0) {
      autocomplete_popup_client_ =
          adoptRef(new AutocompletePopupMenuClient(this, input_elem,
                                                   suggestions,
                                                   default_suggestion_index));
      // Autocomplete popup does not get focused.  We need the page to still
      // have focus so the user can keep typing when the popup is showing.
      autocomplete_popup_ =
          WebCore::PopupContainer::create(autocomplete_popup_client_.get(),
                                          false);
      autocomplete_popup_->show(focused_node->getRect(), frame->view(), 0);
    }
  }
}

void WebViewImpl::DidCommitLoad(bool* is_new_navigation) {
  if (is_new_navigation)
    *is_new_navigation = observed_new_navigation_;

#ifndef NDEBUG
  DCHECK(!observed_new_navigation_ ||
    page_->mainFrame()->loader()->documentLoader() == new_navigation_loader_);
  new_navigation_loader_ = NULL;
#endif
  observed_new_navigation_ = false;
}

void WebViewImpl::StartDragging(const WebDropData& drop_data) {
  if (delegate_) {
    DCHECK(!doing_drag_and_drop_);
    doing_drag_and_drop_ = true;
    delegate_->StartDragging(this, drop_data);
  }
}

const WebCore::Node* WebViewImpl::getInspectedNode(WebCore::Frame* frame) {
  DCHECK(frame);
  WebFrameImpl* webframe_impl = WebFrameImpl::FromFrame(frame);
  if (!webframe_impl)
    return NULL;

  return webframe_impl->inspected_node();
}

void WebViewImpl::ImageResourceDownloadDone(ImageResourceFetcher* fetcher,
                                            bool errored,
                                            const SkBitmap& image) {
  if (delegate_) {
    delegate_->DidDownloadImage(fetcher->id(), fetcher->image_url(), errored,
                                image);
  }
  DeleteImageResourceFetcher(fetcher);
}

//-----------------------------------------------------------------------------
// WebCore::WidgetClientWin

// TODO(darin): Figure out what to do with these methods.
#if 0
const SkBitmap* WebViewImpl::getPreloadedResourceBitmap(int resource_id) {
  if (!delegate_)
    return NULL;

  return delegate_->GetPreloadedResourceBitmap(resource_id);
}

void WebViewImpl::onScrollPositionChanged(WebCore::Widget* widget) {
  // Scroll position changes should be reflected in the session history.
  if (delegate_)
    delegate_->OnNavStateChanged(this);
}

const WTF::Vector<RefPtr<WebCore::Range> >* WebViewImpl::getTickmarks(
    WebCore::Frame* frame) {
  DCHECK(frame);
  WebFrameImpl* webframe_impl = WebFrameImpl::FromFrame(frame);
  if (!webframe_impl)
    return NULL;

  return &webframe_impl->tickmarks();
}

size_t WebViewImpl::getActiveTickmarkIndex(WebCore::Frame* frame) {
  DCHECK(frame);
  WebFrameImpl* webframe_impl = WebFrameImpl::FromFrame(frame);
  if (!webframe_impl)
    return kNoTickmark;

  // The mainframe can tell us if we are the frame with the active tick-mark.
  if (webframe_impl != main_frame_->active_tickmark_frame())
    return kNoTickmark;

  return webframe_impl->active_tickmark_index();
}

bool WebViewImpl::isHidden() {
  if (!delegate_)
    return true;

  return delegate_->IsHidden();
}
#endif

//-----------------------------------------------------------------------------
// WebCore::BackForwardListClient

void WebViewImpl::didAddHistoryItem(WebCore::HistoryItem* item) {
  // If WebCore adds a new HistoryItem, it means this is a new navigation
  // (ie, not a reload or back/forward).
  observed_new_navigation_ = true;
#ifndef NDEBUG
  new_navigation_loader_ = page_->mainFrame()->loader()->documentLoader();
#endif
  delegate_->DidAddHistoryItem();
}

void WebViewImpl::willGoToHistoryItem(WebCore::HistoryItem* item) {
  if (pending_history_item_) {
    if (item == pending_history_item_->GetHistoryItem()) {
      // Let the main frame know this HistoryItem is loading, so it can cache
      // any ExtraData when the DataSource is created.
      main_frame()->set_currently_loading_history_item(pending_history_item_);
      pending_history_item_ = 0;
    }
  }
}

WebCore::HistoryItem* WebViewImpl::itemAtIndex(int index) {
  if (!delegate_)
    return NULL;

  WebHistoryItem* item = delegate_->GetHistoryEntryAtOffset(index);
  if (!item)
    return NULL;

  // If someone has asked for a history item, we probably want to navigate to
  // it soon.  Keep track of it until willGoToHistoryItem is called.
  pending_history_item_ = static_cast<WebHistoryItemImpl*>(item);
  return pending_history_item_->GetHistoryItem();
}

int WebViewImpl::backListCount() {
  if (!delegate_)
    return 0;

  return delegate_->GetHistoryBackListCount();
}

int WebViewImpl::forwardListCount() {
  if (!delegate_)
    return 0;

  return delegate_->GetHistoryForwardListCount();
}

void WebViewImpl::DeleteImageResourceFetcher(ImageResourceFetcher* fetcher) {
  DCHECK(image_fetchers_.find(fetcher) != image_fetchers_.end());
  image_fetchers_.erase(fetcher);

  // We're in the callback from the ImageResourceFetcher, best to delay
  // deletion.
  MessageLoop::current()->DeleteSoon(FROM_HERE, fetcher);
}

void WebViewImpl::HideAutoCompletePopup() {
  if (autocomplete_popup_) {
    autocomplete_popup_->hidePopup();
    autocomplete_popup_.clear();
    autocomplete_popup_client_.clear();
  }
}<|MERGE_RESOLUTION|>--- conflicted
+++ resolved
@@ -944,12 +944,8 @@
     // updated below.
     ReleaseFocusReferences();
 
-<<<<<<< HEAD
     // Clear focus on the currently focused frame if any.
     if (!page_.get())
-=======
-    if (!main_frame_)
->>>>>>> b6be588e
       return;
 
     Frame* frame = page_->mainFrame();
@@ -1478,17 +1474,12 @@
       int64 node_id,
       const std::vector<std::wstring>& suggestions,
       int default_suggestion_index) {
-  if (!main_frame_ || suggestions.empty())
+  if (!page_.get() || suggestions.empty())
     return;
 
   DCHECK(default_suggestion_index < static_cast<int>(suggestions.size()));
 
-  Frame* frame = main_frame_->frame();
-  if (!frame)
-    return;
-
-  if (RefPtr<Frame> focused =
-      frame->page()->focusController()->focusedFrame()) {
+  if (RefPtr<Frame> focused = page_->focusController()->focusedFrame()) {
     RefPtr<Document> document = focused->document();
     if (!document.get())
       return;
@@ -1522,7 +1513,8 @@
       autocomplete_popup_ =
           WebCore::PopupContainer::create(autocomplete_popup_client_.get(),
                                           false);
-      autocomplete_popup_->show(focused_node->getRect(), frame->view(), 0);
+      autocomplete_popup_->show(focused_node->getRect(), 
+                                page_->mainFrame()->view(), 0);
     }
   }
 }
