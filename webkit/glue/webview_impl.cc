/*
* Copyright 2007 Google Inc. All Rights Reserved.
*
* Portions Copyright (C) 2006 Apple Computer, Inc.  All rights reserved.
*
* ***** BEGIN LICENSE BLOCK *****
*
* Redistribution and use in source and binary forms, with or without
* modification, are permitted provided that the following conditions
* are met:
* 1. Redistributions of source code must retain the above copyright
*    notice, this list of conditions and the following disclaimer.
* 2. Redistributions in binary form must reproduce the above copyright
*    notice, this list of conditions and the following disclaimer in the
*    documentation and/or other materials provided with the distribution.
*
* THIS SOFTWARE IS PROVIDED BY APPLE COMPUTER, INC. ``AS IS'' AND ANY
* EXPRESS OR IMPLIED WARRANTIES, INCLUDING, BUT NOT LIMITED TO, THE
* IMPLIED WARRANTIES OF MERCHANTABILITY AND FITNESS FOR A PARTICULAR
* PURPOSE ARE DISCLAIMED.  IN NO EVENT SHALL APPLE COMPUTER, INC. OR
* CONTRIBUTORS BE LIABLE FOR ANY DIRECT, INDIRECT, INCIDENTAL, SPECIAL,
* EXEMPLARY, OR CONSEQUENTIAL DAMAGES (INCLUDING, BUT NOT LIMITED TO,
* PROCUREMENT OF SUBSTITUTE GOODS OR SERVICES; LOSS OF USE, DATA, OR
* PROFITS; OR BUSINESS INTERRUPTION) HOWEVER CAUSED AND ON ANY THEORY
* OF LIABILITY, WHETHER IN CONTRACT, STRICT LIABILITY, OR TORT
* (INCLUDING NEGLIGENCE OR OTHERWISE) ARISING IN ANY WAY OUT OF THE USE
* OF THIS SOFTWARE, EVEN IF ADVISED OF THE POSSIBILITY OF SUCH DAMAGE.
*
* ***** END LICENSE BLOCK *****
*
*/

#include "config.h"

#pragma warning(push, 0)
#include "Cursor.h"
#include "Document.h"
#include "DocumentLoader.h"
#include "DragController.h"
#include "DragData.h"
#include "Editor.h"
#include "EventHandler.h"
#include "FocusController.h"
#include "FontDescription.h"
#include "FrameLoader.h"
#include "FrameTree.h"
#include "FrameView.h"
#include "GraphicsContext.h"
#include "HitTestResult.h"
#include "Image.h"
#include "InspectorController.h"
#include "IntRect.h"
#include "KeyboardEvent.h"
#include "MIMETypeRegistry.h"
#include "Page.h"
#include "Pasteboard.h"
#include "PlatformKeyboardEvent.h"
#include "PlatformMouseEvent.h"
#include "PlatformWheelEvent.h"
#include "PluginInfoStore.h"
#include "RenderThemeWin.h"
#include "ResourceHandle.h"
#include "SelectionController.h"
#include "Settings.h"
#include "TypingCommand.h"
#include "event_conversion.h"
#pragma warning(pop)
#undef LOG

#include "base/gfx/rect.h"
#include "base/logging.h"
#include "base/message_loop.h"
#include "base/string_util.h"
#include "webkit/glue/chrome_client_impl.h"
#include "webkit/glue/context_menu_client_impl.h"
#include "webkit/glue/dragclient_impl.h"
#include "webkit/glue/editor_client_impl.h"
#include "webkit/glue/event_conversion.h"
#include "webkit/glue/glue_serialize.h"
#include "webkit/glue/glue_util.h"
#include "webkit/glue/image_resource_fetcher.h"
#include "webkit/glue/inspector_client_impl.h"
#include "webkit/glue/searchable_form_data.h"
#include "webkit/glue/webdropdata.h"
#include "webkit/glue/webhistoryitem_impl.h"
#include "webkit/glue/webinputevent.h"
#include "webkit/glue/webkit_glue.h"
#include "webkit/glue/webpreferences.h"
#include "webkit/glue/webview_delegate.h"
#include "webkit/glue/webview_impl.h"
#include "webkit/glue/webwidget_impl.h"
#include "webkit/port/platform/graphics/PlatformContextSkia.h"

// Get rid of WTF's pow define so we can use std::pow.
#undef pow

using namespace WebCore;

// Change the text zoom level by kTextSizeMultiplierRatio each time the user
// zooms text in or out (ie., change by 20%).  The min and max values limit
// text zoom to half and 3x the original text size.  These three values match
// those in Apple's port in WebKit/WebKit/WebView/WebView.mm
static const double kTextSizeMultiplierRatio = 1.2;
static const double kMinTextSizeMultiplier = 0.5;
static const double kMaxTextSizeMultiplier = 3.0;

// The webcore drag operation type when something is trying to be dropped on
// the webview.  These values are taken from Apple's windows port.
static const WebCore::DragOperation kDropTargetOperation =
    static_cast<WebCore::DragOperation>(DragOperationCopy | DragOperationLink);

// WebView ----------------------------------------------------------------

/*static*/
WebView* WebView::Create(WebViewDelegate* delegate,
                         const WebPreferences& prefs) {
  WebViewImpl* instance = new WebViewImpl();
  instance->AddRef();
  instance->SetPreferences(prefs);
  instance->main_frame_->InitMainFrame(instance);
  // Set the delegate after initializing the main frame, to avoid trying to
  // respond to notifications before we're fully initialized.
  instance->delegate_ = delegate;
  // Restrict the access to the local file system
  // (see WebView.mm WebView::_commonInitializationWithFrameName).
  FrameLoader::setRestrictAccessToLocal(true);
  return instance;
}

WebViewImpl::WebViewImpl()
    : delegate_(NULL),
      pending_history_item_(NULL),
#ifndef NDEBUG
      new_navigation_loader_(NULL),
#endif
      observed_new_navigation_(false),
      text_zoom_level_(0),
      context_menu_allowed_(false),
      doing_drag_and_drop_(false),
      suppress_next_keypress_event_(false),
      window_open_disposition_(IGNORE_ACTION),
      ime_accept_events_(true) {
  // set to impossible point so we always get the first mouse pos
  last_mouse_position_.SetPoint(-1, -1);

  // the page will take ownership of the various clients
  page_.reset(new Page(new ChromeClientImpl(this),
                       new ContextMenuClientImpl(this),
                       new EditorClientImpl(this),
                       new DragClientImpl(this),
                       new WebInspectorClient(this)));

  page_->backForwardList()->setClient(this);

  // The group name identifies a namespace of pages.  I'm not sure how it's
  // intended to be used, but keeping all pages in the same group works for us.
  page_->setGroupName("default");

  // This is created with a refcount of 1, and we assign it to a RefPtr,
  // giving a refcount of 2. The ref is done on behalf of
  // FrameWin/FrameLoaderWin which references the WebFrame via the
  // FrameWinClient/FrameLoaderClient interfaces. See the comment at the
  // top of webframe_impl.cc
  main_frame_ = new WebFrameImpl();
}

WebViewImpl::~WebViewImpl() {
  DCHECK(main_frame_ == NULL);
  DCHECK(page_ == NULL);
  ReleaseFocusReferences();
  for (std::set<ImageResourceFetcher*>::iterator i = image_fetchers_.begin();
       i != image_fetchers_.end(); ++i) {
    delete *i;
  }
}

void WebViewImpl::SetUseEditorDelegate(bool value) {
  ASSERT(page_ != 0);  // The macro doesn't like (!page_) with a scoped_ptr.
  ASSERT(page_->editorClient());
  EditorClientImpl* editor_client =
      static_cast<EditorClientImpl*>(page_->editorClient());
  editor_client->SetUseEditorDelegate(value);
}

void WebViewImpl::SetTabKeyCyclesThroughElements(bool value) {
  if (page_ != NULL) {
    page_->setTabKeyCyclesThroughElements(value);
  }
}

void WebViewImpl::MouseMove(const WebMouseEvent& event) {
  if (!main_frame_->frameview())
    return;

  last_mouse_position_.SetPoint(event.x, event.y);

  // We call mouseMoved here instead of handleMouseMovedEvent because we need
  // our ChromeClientImpl to receive changes to the mouse position and
  // tooltip text, and mouseMoved handles all of that.
  main_frame_->frameview()->frame()->eventHandler()->mouseMoved(
      MakePlatformMouseEvent(main_frame_->frameview(), event));
}

void WebViewImpl::MouseLeave(const WebMouseEvent& event) {
  // This event gets sent as the main frame is closing.  In that case, just
  // ignore it.
  if (!main_frame_ || !main_frame_->frameview())
    return;

  delegate_->UpdateTargetURL(this, GURL());

  main_frame_->frameview()->frame()->eventHandler()->handleMouseMoveEvent(
      MakePlatformMouseEvent(main_frame_->frameview(), event));
}

void WebViewImpl::MouseDown(const WebMouseEvent& event) {
  if (!main_frame_->frameview())
    return;

  last_mouse_down_point_ = gfx::Point(event.x, event.y);
  main_frame_->frame()->eventHandler()->handleMousePressEvent(
      MakePlatformMouseEvent(main_frame_->frameview(), event));
}

void WebViewImpl::MouseContextMenu(const WebMouseEvent& event) {
  page_->contextMenuController()->clearContextMenu();

  MakePlatformMouseEvent pme(main_frame_->frameview(), event);

  // Find the right target frame. See issue 1186900.
  IntPoint doc_point(
      main_frame_->frame()->view()->windowToContents(pme.pos()));
  HitTestResult result =
      main_frame_->frame()->eventHandler()->hitTestResultAtPoint(doc_point,
                                                                 false);
  Frame* target_frame;
  if (result.innerNonSharedNode())
      target_frame = result.innerNonSharedNode()->document()->frame();
  else
      target_frame = page_->focusController()->focusedOrMainFrame();

  target_frame->view()->setCursor(pointerCursor());

  context_menu_allowed_ = true;
  target_frame->eventHandler()->sendContextMenuEvent(pme);
  context_menu_allowed_ = false;
  // Actually showing the context menu is handled by the ContextMenuClient
  // implementation...
}

void WebViewImpl::MouseUp(const WebMouseEvent& event) {
  if (!main_frame_->frameview())
    return;

  MouseCaptureLost();
  main_frame_->frameview()->frame()->eventHandler()->handleMouseReleaseEvent(
      MakePlatformMouseEvent(main_frame_->frameview(), event));

  // Dispatch the contextmenu event regardless of if the click was swallowed.
  if (event.button == WebMouseEvent::BUTTON_RIGHT)
    MouseContextMenu(event);
}

void WebViewImpl::MouseWheel(const WebMouseWheelEvent& event) {
  main_frame_->frame()->eventHandler()->handleWheelEvent(
      MakePlatformWheelEvent(main_frame_->frameview(), event));
}

bool WebViewImpl::KeyEvent(const WebKeyboardEvent& event) {
  DCHECK((event.type == WebInputEvent::KEY_DOWN) ||
         (event.type == WebInputEvent::KEY_UP));

  // Please refer to the comments explaining the suppress_next_keypress_event_
  // member.
  // The suppress_next_keypress_event_ is set if the KeyDown is handled by
  // Webkit. A keyDown event is typically associated with a keyPress(char)
  // event and a keyUp event. We reset this flag here as this is a new keyDown
  // event.
  suppress_next_keypress_event_ = false;

  Frame* frame = GetFocusedWebCoreFrame();
  if (!frame)
    return false;

  EventHandler* handler = frame->eventHandler();
  if (!handler)
    return KeyEventDefault(event);

  if (((event.modifiers == 0) && (event.key_code == VK_APPS)) ||
      ((event.modifiers == WebInputEvent::SHIFT_KEY) &&
       (event.key_code == VK_F10))) {
    SendContextMenuEvent(event);
    return true;
  }

  MakePlatformKeyboardEvent evt(event);

  if (WebInputEvent::KEY_DOWN == event.type) {
    MakePlatformKeyboardEvent evt_rawkeydown = evt;
    evt_rawkeydown.SetKeyType(WebCore::PlatformKeyboardEvent::RawKeyDown);
    if (handler->keyEvent(evt_rawkeydown) && !evt_rawkeydown.isSystemKey()) {
      suppress_next_keypress_event_ = true;
      return true;
    }
  } else {
    if (handler->keyEvent(evt)) {
      return true;
    }
  }

  return KeyEventDefault(event);
}

bool WebViewImpl::CharEvent(const WebKeyboardEvent& event) {
  DCHECK(event.type == WebInputEvent::CHAR);

  // Please refer to the comments explaining the suppress_next_keypress_event_
  // member.
  // The suppress_next_keypress_event_ is set if the KeyDown is handled by
  // Webkit. A keyDown event is typically associated with a keyPress(char)
  // event and a keyUp event. We reset this flag here as it only applies
  // to the current keyPress event.
  if (suppress_next_keypress_event_) {
    suppress_next_keypress_event_ = false;
    return true;
  }

  Frame* frame = GetFocusedWebCoreFrame();
  if (!frame)
    return false;

  EventHandler* handler = frame->eventHandler();
  if (!handler)
    return KeyEventDefault(event);

  MakePlatformKeyboardEvent evt(event);
  if (!evt.IsCharacterKey())
    return true;

  // Safari 3.1 does not pass off WM_SYSCHAR messages to the
  // eventHandler::keyEvent. We mimic this behavior.
  if (evt.isSystemKey())
    return handler->handleAccessKey(evt);

  if (!handler->keyEvent(evt))
    return KeyEventDefault(event);

  return true;
}

/*
* The WebViewImpl::SendContextMenuEvent function is based on the Webkit
* function
* bool WebView::handleContextMenuEvent(WPARAM wParam, LPARAM lParam) in
* webkit\webkit\win\WebView.cpp. The only significant change in this
* function is the code to convert from a Keyboard event to the Right
* Mouse button up event.
*/
bool WebViewImpl::SendContextMenuEvent(const WebKeyboardEvent& event) {
  static const int kContextMenuMargin = 1;
  FrameView* view = page()->mainFrame()->view();
  if (!view)
    return false;

  POINT coords = {-1, -1};
  int right_aligned = ::GetSystemMetrics(SM_MENUDROPALIGNMENT);
  IntPoint location;

  // The context menu event was generated from the keyboard, so show the
  // context menu by the current selection.
  Position start =
      page()->mainFrame()->selectionController()->selection().start();
  Position end = page()->mainFrame()->selectionController()->selection().end();

  if (!start.node() || !end.node()) {
    location =
        IntPoint(right_aligned ? view->contentsWidth() - kContextMenuMargin
                     : kContextMenuMargin, kContextMenuMargin);
  } else {
    RenderObject* renderer = start.node()->renderer();
    if (!renderer)
      return false;
    // Calculate the rect of the first line of the selection (cribbed from
    // -[WebCoreFrameBridge firstRectForDOMRange:]).
    int extra_width_to_EOL = 0;
    IntRect start_caret_rect = renderer->caretRect(start.offset(), DOWNSTREAM,
                                                   &extra_width_to_EOL);
    IntRect end_caret_rect = renderer->caretRect(end.offset(), UPSTREAM);
    IntRect first_rect;
    if (start_caret_rect.y() == end_caret_rect.y()) {
      first_rect = IntRect(std::min(start_caret_rect.x(), end_caret_rect.x()),
                           start_caret_rect.y(),
                           abs(end_caret_rect.x() - start_caret_rect.x()),
                           max(start_caret_rect.height(),
                               end_caret_rect.height()));
    } else {
      first_rect = IntRect(start_caret_rect.x(), start_caret_rect.y(),
                           start_caret_rect.width() + extra_width_to_EOL,
                           start_caret_rect.height());
    }
    location = IntPoint(right_aligned ? first_rect.right() :
                            first_rect.x(), first_rect.bottom());
  }

  location = view->contentsToWindow(location);
  // FIXME: The IntSize(0, -1) is a hack to get the hit-testing to result in
  // the selected element. Ideally we'd have the position of a context menu
  // event be separate from its target node.
  coords = location + IntSize(0, -1);

  // The contextMenuController() holds onto the last context menu that was
  // popped up on the page until a new one is created. We need to clear
  // this menu before propagating the event through the DOM so that we can
  // detect if we create a new menu for this event, since we won't create
  // a new menu if the DOM swallows the event and the defaultEventHandler does
  // not run.
  page()->contextMenuController()->clearContextMenu();

  Frame* focused_frame = page()->focusController()->focusedOrMainFrame();
  focused_frame->view()->setCursor(pointerCursor());
  WebMouseEvent mouse_event;
  mouse_event.button = WebMouseEvent::BUTTON_RIGHT;
  mouse_event.x = coords.x;
  mouse_event.y = coords.y;
  mouse_event.type = WebInputEvent::MOUSE_UP;

  MakePlatformMouseEvent platform_event(view, mouse_event);

  context_menu_allowed_ = true;
  bool handled =
      focused_frame->eventHandler()->sendContextMenuEvent(platform_event);
  context_menu_allowed_ = false;
  return handled;
}

bool WebViewImpl::KeyEventDefault(const WebKeyboardEvent& event) {
  Frame* frame = GetFocusedWebCoreFrame();
  if (!frame)
    return false;

  switch (event.type) {
    case WebInputEvent::CHAR: {
      if (event.key_code == VK_SPACE) {
        int key_code = ((event.modifiers & WebInputEvent::SHIFT_KEY) ?
                         VK_PRIOR : VK_NEXT);
        return ScrollViewWithKeyboard(key_code);
      }
      break;
    }

    case WebInputEvent::KEY_DOWN: {
      if (event.modifiers == WebInputEvent::CTRL_KEY) {
        switch (event.key_code) {
          case 'A':
            GetFocusedFrame()->SelectAll();
            return true;
          case VK_INSERT:
          case 'C':
            GetFocusedFrame()->Copy();
            return true;
          // Match FF behavior in the sense that Ctrl+home/end are the only Ctrl
          // key combinations which affect scrolling. Safari is buggy in the
          // sense that it scrolls the page for all Ctrl+scrolling key
          // combinations. For e.g. Ctrl+pgup/pgdn/up/down, etc.
          case VK_HOME:
          case VK_END:
            break;
          default:
            return false;
        }
      }
      if (!event.system_key) {
        return ScrollViewWithKeyboard(event.key_code);
      }
      break;
    }

    default:
      break;
  }
  return false;
}

bool WebViewImpl::ScrollViewWithKeyboard(int key_code) {
  Frame* frame = GetFocusedWebCoreFrame();
  if (!frame)
    return false;

  ScrollDirection scroll_direction;
  ScrollGranularity scroll_granularity;

  switch (key_code) {
    case VK_LEFT:
      scroll_direction = ScrollLeft;
      scroll_granularity = ScrollByLine;
      break;
    case VK_RIGHT:
      scroll_direction = ScrollRight;
      scroll_granularity = ScrollByLine;
      break;
    case VK_UP:
      scroll_direction = ScrollUp;
      scroll_granularity = ScrollByLine;
      break;
    case VK_DOWN:
      scroll_direction = ScrollDown;
      scroll_granularity = ScrollByLine;
      break;
    case VK_HOME:
      scroll_direction = ScrollUp;
      scroll_granularity = ScrollByDocument;
      break;
    case VK_END:
      scroll_direction = ScrollDown;
      scroll_granularity = ScrollByDocument;
      break;
    case VK_PRIOR:  // page up
      scroll_direction = ScrollUp;
      scroll_granularity = ScrollByPage;
      break;
    case VK_NEXT:  // page down
      scroll_direction = ScrollDown;
      scroll_granularity = ScrollByPage;
      break;
    default:
      return false;
  }

  bool scroll_handled =
      frame->eventHandler()->scrollOverflow(scroll_direction,
                                            scroll_granularity);
  Frame* current_frame = frame;
  while (!scroll_handled && current_frame) {
    scroll_handled = current_frame->view()->scroll(scroll_direction,
                                                   scroll_granularity);
    current_frame = current_frame->tree()->parent();
  }
  return scroll_handled;
}

Frame* WebViewImpl::GetFocusedWebCoreFrame() {
  if (!main_frame_ || !main_frame_->frame())
    return NULL;

  return
    main_frame_->frame()->page()->focusController()->focusedOrMainFrame();
}

// static
WebViewImpl* WebViewImpl::FromPage(WebCore::Page* page) {
  return WebFrameImpl::FromFrame(page->mainFrame())->webview_impl();
}

// WebView --------------------------------------------------------------------

bool WebViewImpl::ShouldClose() {
  // TODO(creis): This should really cause a recursive depth-first walk of all
  // frames in the tree, calling each frame's onbeforeunload.  At the moment,
  // we're consistent with Safari 3.1, not IE/FF.
  Frame* frame = page_->focusController()->focusedOrMainFrame();
  if (!frame)
    return true;

  return frame->shouldClose();
}

void WebViewImpl::Close() {
  // Do this first to prevent reentrant notifications from being sent to the
  // initiator of the close.
  delegate_ = NULL;

  // Initiate shutdown for the entire frameset.
  if (main_frame_) {
    // This will cause a lot of notifications to be sent.
    main_frame_->frame()->loader()->frameDetached();
    main_frame_ = NULL;
  }

  page_.reset();
}

WebViewDelegate* WebViewImpl::GetDelegate() {
  return delegate_;
}

WebFrame* WebViewImpl::GetMainFrame() {
  return main_frame_.get();
}

WebFrame* WebViewImpl::GetFocusedFrame() {
  Frame* frame = GetFocusedWebCoreFrame();
  return frame ? WebFrameImpl::FromFrame(frame) : NULL;
}

void WebViewImpl::SetFocusedFrame(WebFrame* frame) {
  if (!frame) {
    // Clears the focused frame if any.
    Frame* frame = GetFocusedWebCoreFrame();
    if (frame)
      frame->selectionController()->setFocused(false);
    return;
  }
  WebFrameImpl* frame_impl = static_cast<WebFrameImpl*>(frame);
  WebCore::Frame* webcore_frame = frame_impl->frame();
  webcore_frame->page()->focusController()->setFocusedFrame(webcore_frame);
}

WebFrame* WebViewImpl::GetFrameWithName(const std::wstring& name) {
  String name_str = webkit_glue::StdWStringToString(name);
  Frame* frame = main_frame_->frame()->tree()->find(name_str);
  return frame ? WebFrameImpl::FromFrame(frame) : NULL;
}

WebFrame* WebViewImpl::GetPreviousFrameBefore(WebFrame* frame, bool wrap) {
  WebFrameImpl* frame_impl = static_cast<WebFrameImpl*>(frame);
  WebCore::Frame* previous =
      frame_impl->frame()->tree()->traversePreviousWithWrap(wrap);
  return previous ? WebFrameImpl::FromFrame(previous) : NULL;
}

WebFrame* WebViewImpl::GetNextFrameAfter(WebFrame* frame, bool wrap) {
  WebFrameImpl* frame_impl = static_cast<WebFrameImpl*>(frame);
  WebCore::Frame* next =
      frame_impl->frame()->tree()->traverseNextWithWrap(wrap);
  return next ? WebFrameImpl::FromFrame(next) : NULL;
}

void WebViewImpl::Resize(const gfx::Size& new_size) {
  if (size_ == new_size)
    return;
  size_ = new_size;

  if (main_frame_->frameview()) {
    main_frame_->frameview()->resize(size_.width(), size_.height());
    main_frame_->frame()->sendResizeEvent();
  }

  if (delegate_) {
    gfx::Rect damaged_rect(0, 0, size_.width(), size_.height());
    delegate_->DidInvalidateRect(this, damaged_rect);
  }
}

void WebViewImpl::Layout() {
  if (main_frame_) {
    // In order for our child HWNDs (NativeWindowWidgets) to update properly,
    // they need to be told that we are updating the screen.  The problem is
    // that the native widgets need to recalculate their clip region and not
    // overlap any of our non-native widgets.  To force the resizing, call
    // setFrameGeometry().  This will be a quick operation for most frames, but
    // the NativeWindowWidgets will update a proper clipping region.
    FrameView* frameview = main_frame_->frameview();
    if (frameview)
      frameview->setFrameGeometry(frameview->frameGeometry());

    // setFrameGeometry may have the side-effect of causing existing page
    // layout to be invalidated, so layout needs to be called last.

    main_frame_->Layout();
  }
}

void WebViewImpl::Paint(gfx::PlatformCanvas* canvas, const gfx::Rect& rect) {
  if (main_frame_)
    main_frame_->Paint(canvas, rect);
}

// TODO(eseidel): g_current_input_event should be removed once
// ChromeClient:show() can get the current-event information from WebCore.
/* static */
const WebInputEvent* WebViewImpl::g_current_input_event = NULL;

bool WebViewImpl::HandleInputEvent(const WebInputEvent* input_event) {
  // If we've started a drag and drop operation, ignore input events until
  // we're done.
  if (doing_drag_and_drop_)
    return true;

  // TODO(eseidel): Remove g_current_input_event.
  // This only exists to allow ChromeClient::show() to know which mouse button
  // triggered a window.open event.
  // Safari must perform a similar hack, ours is in our WebKit glue layer
  // theirs is in the application.  This should go when WebCore can be fixed
  // to pass more event information to ChromeClient::show()
  g_current_input_event = input_event;

  bool handled = true;

  // TODO(jcampan): WebKit seems to always return false on mouse events
  // processing methods. For now we'll assume it has processed them (as we are
  // only interested in whether keyboard events are processed).
  switch (input_event->type) {
    case WebInputEvent::MOUSE_MOVE:
      MouseMove(*static_cast<const WebMouseEvent*>(input_event));
      break;

    case WebInputEvent::MOUSE_LEAVE:
      MouseLeave(*static_cast<const WebMouseEvent*>(input_event));
      break;

    case WebInputEvent::MOUSE_WHEEL:
      MouseWheel(*static_cast<const WebMouseWheelEvent*>(input_event));
      break;

    case WebInputEvent::MOUSE_DOWN:
    case WebInputEvent::MOUSE_DOUBLE_CLICK:
      MouseDown(*static_cast<const WebMouseEvent*>(input_event));
      break;

    case WebInputEvent::MOUSE_UP:
      MouseUp(*static_cast<const WebMouseEvent*>(input_event));
      break;

    case WebInputEvent::KEY_DOWN:
    case WebInputEvent::KEY_UP:
      handled = KeyEvent(*static_cast<const WebKeyboardEvent*>(input_event));
      break;

    case WebInputEvent::CHAR:
      handled = CharEvent(*static_cast<const WebKeyboardEvent*>(input_event));
      break;
    default:
      handled = false;
  }

  g_current_input_event = NULL;

  return handled;
}

void WebViewImpl::MouseCaptureLost() {
}

// TODO(darin): these navigation methods should be killed

void WebViewImpl::StopLoading() {
  main_frame_->StopLoading();
}

void WebViewImpl::SetBackForwardListSize(int size) {
  page_->backForwardList()->setCapacity(size);
}

void WebViewImpl::SetFocus(bool enable) {
  if (enable) {
    // Getting the focused frame will have the side-effect of setting the main
    // frame as the focused frame if it is not already focused.  Otherwise, if
    // there is already a focused frame, then this does nothing.
    GetFocusedFrame();
    if (main_frame_ && main_frame_->frame()) {
      Frame* frame = main_frame_->frame();
      if (!frame->selectionController()->isFocusedAndActive()) {
        // No one has focus yet, try to restore focus.
        RestoreFocus();
        frame->page()->focusController()->setActive(true);
      }
      Frame* focused_frame =
          frame->page()->focusController()->focusedOrMainFrame();
      frame->selectionController()->setFocused(frame == focused_frame);
    }
    ime_accept_events_ = true;
  } else {
    // Clear out who last had focus. If someone has focus, the refs will be
    // updated below.
    ReleaseFocusReferences();

    // Clear focus on the currently focused frame if any.

    if (!main_frame_)
      return;

    Frame* frame = main_frame_->frame();
    if (!frame)
      return;

    RefPtr<Frame> focused = frame->page()->focusController()->focusedFrame();
    if (focused.get()) {
      // Update the focus refs, this way we can give focus back appropriately.
      // It's entirely possible to have a focused document, but not a focused
      // node.
      RefPtr<Document> document = focused->document();
      last_focused_frame_ = focused;
      if (document.get()) {
        RefPtr<Node> focused_node = document->focusedNode();
        if (focused_node.get()) {
          // To workaround bug #792423, we do not blur the focused node.  This
          // should be reenabled when we merge a WebKit that has the fix for
          // http://bugs.webkit.org/show_bug.cgi?id=16928.
          // last_focused_node_ = focused_node;
          // document->setFocusedNode(NULL);
        }
      }
      frame->page()->focusController()->setFocusedFrame(0);
      // Finish an ongoing composition to delete the composition node.
      Editor* editor = focused->editor();
      if (editor && editor->hasComposition())
        editor->confirmComposition();
      ime_accept_events_ = false;
    }
    // Make sure the main frame doesn't think it has focus.
    if (frame != focused.get())
      frame->selectionController()->setFocused(false);
  }
}

// TODO(jcampan): http://b/issue?id=1157486 this is needed to work-around
// issues caused by the fix for bug #792423 and should be removed when that
// bug is fixed.
void WebViewImpl::StoreFocusForFrame(WebFrame* frame) {
  DCHECK(frame);

  // We only want to store focus info if we are the focused frame and if we have
  // not stored it already.
  WebCore::Frame* webcore_frame = static_cast<WebFrameImpl*>(frame)->frame();
  if (last_focused_frame_.get() != webcore_frame || last_focused_node_.get())
    return;

  // Clear out who last had focus. If someone has focus, the refs will be
  // updated below.
  ReleaseFocusReferences();

  last_focused_frame_ = webcore_frame;
  RefPtr<Document> document = last_focused_frame_->document();
  if (document.get()) {
    RefPtr<Node> focused_node = document->focusedNode();
    if (focused_node.get()) {
      last_focused_node_ = focused_node;
      document->setFocusedNode(NULL);
    }
  }
}

void WebViewImpl::ImeSetComposition(int string_type, int cursor_position,
                                    int target_start, int target_end,
                                    int string_length,
                                    const wchar_t *string_data) {
  Frame* focused = GetFocusedWebCoreFrame();
  if (!focused || !ime_accept_events_) {
    return;
  }
  Editor* editor = focused->editor();
  if (!editor)
    return;
  if (!editor->canEdit()) {
    // The input focus has been moved to another WebWidget object.
    // We should use this |editor| object only to complete the ongoing
    // composition.
    if (!editor->hasComposition())
      return;
  }

  if (string_type == 0) {
    // A browser process sent an IPC message which does not contain a valid
    // string, which means an ongoing composition has been canceled.
    // If the ongoing composition has been canceled, replace the ongoing
    // composition string with an empty string and complete it.
    // TODO(hbono): Need to add a new function to cancel the ongoing
    // composition to WebCore::Editor?
    WebCore::String empty_string;
    editor->confirmComposition(empty_string);
  } else {
    // A browser process sent an IPC message which contains a string to be
    // displayed in this Editor object.
    // To display the given string, set the given string to the
    // m_compositionNode member of this Editor object and display it.
    // NOTE: An empty string (often sent by Chinese IMEs and Korean IMEs)
    // causes a panic in Editor::setComposition(), which deactivates the
    // m_frame.m_sel member of this Editor object, i.e. we can never display
    // composition strings in the m_compositionNode member.
    // (I have not been able to find good methods for re-activating it.)
    // Therefore, I have to prevent from calling Editor::setComposition()
    // with its first argument an empty string.
    if (string_length > 0) {
      if (target_start < 0) target_start = 0;
      if (target_end < 0) target_end = string_length;
      WebCore::String composition_string(string_data, string_length);
      // Create custom underlines.
      // To emphasize the selection, the selected region uses a solid black
      // for its underline while other regions uses a pale gray for theirs.
      WTF::Vector<WebCore::CompositionUnderline> underlines(3);
      underlines[0].startOffset = 0;
      underlines[0].endOffset = target_start;
      underlines[0].thick = true;
      underlines[0].color.setRGB(0xd3, 0xd3, 0xd3);
      underlines[1].startOffset = target_start;
      underlines[1].endOffset = target_end;
      underlines[1].thick = true;
      underlines[1].color.setRGB(0x00, 0x00, 0x00);
      underlines[2].startOffset = target_end;
      underlines[2].endOffset = string_length;
      underlines[2].thick = true;
      underlines[2].color.setRGB(0xd3, 0xd3, 0xd3);
      // When we use custom underlines, WebKit ("InlineTextBox.cpp" Line 282)
      // prevents from writing a text in between 'selectionStart' and
      // 'selectionEnd' somehow.
      // Therefore, we use the 'cursor_position' for these arguments so that
      // there are not any characters in the above region.
      editor->setComposition(composition_string, underlines,
                             cursor_position, cursor_position);
    }
    // The given string is a result string, which means the ongoing
    // composition has been completed. I have to call the
    // Editor::confirmCompletion() and complete this composition.
    if (string_type == GCS_RESULTSTR) {
      editor->confirmComposition();
    }
  }
}

bool WebViewImpl::ImeUpdateStatus(bool* enable_ime, const void **id,
                                  int* x, int* y) {
  // Initialize the return values so that we can disable the IME attached
  // to a browser process when an error occurs while retrieving information
  // of the focused edit control.
  *enable_ime = false;
  *id = NULL;
  *x = -1;
  *y = -1;
  // Store the position of the bottom-left corner of the caret.
  // This process consists of the following four steps:
  //  1. Retrieve the selection controller of the focused frame;
  //  2. Retrieve the caret rectangle from the controller;
  //  3. Convert the rectangle, which is relative to the parent view, to the
  //     one relative to the client window, and;
  //  4. Store the position of its bottom-left corner.
  const Frame* focused = GetFocusedWebCoreFrame();
  if (!focused)
    return false;
  const Editor* editor = focused->editor();
  if (!editor || !editor->canEdit())
    return false;
  const SelectionController* controller = focused->selectionController();
  if (!controller)
    return false;
  const Node* node = controller->start().node();
  if (!node)
    return false;
  const FrameView* view = node->document()->view();
  if (!view)
    return false;
  IntRect rect = view->contentsToWindow(controller->caretRect());
  *x = rect.x();
  *y = rect.bottom();
  return true;
}

void WebViewImpl::RestoreFocus() {
  if (last_focused_frame_.get()) {
    if (last_focused_frame_->page()) {
      // last_focused_frame_ can be detached from the frame tree, thus,
      // its page can be null.
      last_focused_frame_->page()->focusController()->setFocusedFrame(
        last_focused_frame_.get());
    }
    if (last_focused_node_.get()) {
      // last_focused_node_ may be null, make sure it's valid before trying to
      // focus it.
      static_cast<Element*>(last_focused_node_.get())->focus();
    }
    // And clear out the refs.
    ReleaseFocusReferences();
  }
}

void WebViewImpl::SetInitialFocus(bool reverse) {
  if (page_.get()) {
    // So RestoreFocus does not focus anything when it is called.
    ReleaseFocusReferences();

    // Since we don't have a keyboard event, we'll create one.
    WebKeyboardEvent keyboard_event;
    keyboard_event.type = WebInputEvent::KEY_DOWN;
    if (reverse)
      keyboard_event.modifiers = WebInputEvent::SHIFT_KEY;
    keyboard_event.key_code = VK_TAB;
    keyboard_event.key_data = L'\t';
    MakePlatformKeyboardEvent platform_event(keyboard_event);
    // We have to set the key type explicitly to avoid an assert in the
    // KeyboardEvent constructor.
    platform_event.SetKeyType(PlatformKeyboardEvent::RawKeyDown);
    KeyboardEvent webkit_event(platform_event, NULL);
    page()->focusController()->setInitialFocus(
        reverse ? WebCore::FocusDirectionBackward :
                  WebCore::FocusDirectionForward,
        &webkit_event);
  }
}

bool WebViewImpl::FocusedFrameNeedsSpellchecking() {
  const WebCore::Frame* frame = GetFocusedWebCoreFrame();
  if (!frame)
    return false;
  const WebCore::Document* document = frame->document();
  if (!document)
    return false;
  const WebCore::Node* node = document->focusedNode();
  if (!node)
    return false;
  const WebCore::RenderObject* renderer = node->renderer();
  if (!renderer)
    return false;
  // We should also retrieve the contenteditable attribute of this element to
  // determine if this element needs spell-checking.
  const WebCore::EUserModify user_modify = renderer->style()->userModify();
  return renderer->isTextArea() ||
         user_modify == WebCore::READ_WRITE ||
         user_modify == WebCore::READ_WRITE_PLAINTEXT_ONLY;
}

// Releases references used to restore focus.
void WebViewImpl::ReleaseFocusReferences() {
  if (last_focused_frame_.get()) {
    last_focused_frame_.release();
    last_focused_node_.release();
  }
}

bool WebViewImpl::DownloadImage(int id, const GURL& image_url, int image_size) {
  if (!main_frame_ || !main_frame_->frame())
    return false;
  image_fetchers_.insert(
      new ImageResourceFetcher(this, id, image_url, image_size));
  return true;
}

void WebViewImpl::SetPreferences(const WebPreferences& preferences) {
  if (!page_.get())
    return;

  // Keep a local copy of the preferences struct for GetPreferences.
  webprefs_ = preferences;

  Settings* settings = page_->settings();

  settings->setStandardFontFamily(webkit_glue::StdWStringToString(
    preferences.standard_font_family));
  settings->setFixedFontFamily(webkit_glue::StdWStringToString(
    preferences.fixed_font_family));
  settings->setSerifFontFamily(webkit_glue::StdWStringToString(
    preferences.serif_font_family));
  settings->setSansSerifFontFamily(webkit_glue::StdWStringToString(
    preferences.sans_serif_font_family));
  settings->setCursiveFontFamily(webkit_glue::StdWStringToString(
    preferences.cursive_font_family));
  settings->setFantasyFontFamily(webkit_glue::StdWStringToString(
    preferences.fantasy_font_family));
  settings->setDefaultFontSize(preferences.default_font_size);
  settings->setDefaultFixedFontSize(preferences.default_fixed_font_size);
  settings->setMinimumFontSize(preferences.minimum_font_size);
  settings->setMinimumLogicalFontSize(preferences.minimum_logical_font_size);
  settings->setDefaultTextEncodingName(webkit_glue::StdWStringToString(
    preferences.default_encoding));
  settings->setJavaScriptEnabled(preferences.javascript_enabled);
  settings->setJavaScriptCanOpenWindowsAutomatically(
    preferences.javascript_can_open_windows_automatically);
  settings->setLoadsImagesAutomatically(
    preferences.loads_images_automatically);
  settings->setPluginsEnabled(preferences.plugins_enabled);
  settings->setDOMPasteAllowed(preferences.dom_paste_enabled);
  settings->setDeveloperExtrasEnabled(preferences.developer_extras_enabled);
  settings->setShrinksStandaloneImagesToFit(
    preferences.shrinks_standalone_images_to_fit);
  settings->setUsesUniversalDetector(preferences.uses_universal_detector);
  settings->setTextAreasAreResizable(preferences.text_areas_are_resizable);
  settings->setAllowScriptsToCloseWindows(
    preferences.allow_scripts_to_close_windows);
  if (preferences.user_style_sheet_enabled) {
    settings->setUserStyleSheetLocation(webkit_glue::GURLToKURL(
      preferences.user_style_sheet_location));
  } else {
    settings->setUserStyleSheetLocation(KURL());
  }

  // This setting affects the behavior of links in an editable region:
  // clicking the link should select it rather than navigate to it.
  // Safari uses the same default. It is unlikley an embedder would want to
  // change this, since it would break existing rich text editors.
  settings->setEditableLinkBehavior(WebCore::EditableLinkNeverLive);

  settings->setUsesDashboardBackwardCompatibilityMode(
      preferences.dashboard_compatibility_mode);
  settings->setFontRenderingMode(NormalRenderingMode);
  settings->setJavaEnabled(preferences.java_enabled);

  // RenderTheme is a singleton that needs to know the default font size to
  // draw some form controls.  We let it know each time the size changes.
  WebCore::RenderThemeWin::setDefaultFontSize(preferences.default_font_size);

  // Used to make sure if the frameview needs layout, layout is triggered
  // during Document::updateLayout().  TODO(tc): See bug 1199269 for more
  // details.
  FrameView* frameview = main_frame()->frameview();
  if (frameview && frameview->needsLayout())
    frameview->setNeedsLayout();
}

const WebPreferences& WebViewImpl::GetPreferences() {
  return webprefs_;
}

// Set the encoding of the current main frame to the one selected by
// a user in the encoding menu.
void WebViewImpl::SetPageEncoding(const std::wstring& encoding_name) {
  if (!main_frame_)
    return;

  if (!encoding_name.empty()) {
    // only change override encoding, don't change default encoding
    // TODO(brettw) use std::string for encoding names.
    String new_encoding_name(webkit_glue::StdWStringToString(encoding_name));
    main_frame_->frame()->loader()->reloadAllowingStaleData(new_encoding_name);
  }
}

// Return the canonical encoding name of current main webframe in webview.
std::wstring WebViewImpl::GetMainFrameEncodingName() {
  if (!main_frame_)
    return std::wstring(L"");

  String encoding_name = main_frame_->frame()->loader()->encoding();
<<<<<<< HEAD
  return std::wstring(encoding_name.charactersWithNullTermination());
=======
  return webkit_glue::StringToStdWString(encoding_name);
>>>>>>> b8afeda4
}

void WebViewImpl::MakeTextLarger() {
  Frame* frame = main_frame()->frame();
  double multiplier = std::min(std::pow(kTextSizeMultiplierRatio,
                                        text_zoom_level_ + 1),
                               kMaxTextSizeMultiplier);
  int zoom_factor = static_cast<int>(100.0 * multiplier);
  if (zoom_factor != frame->zoomFactor()) {
    ++text_zoom_level_;
    frame->setZoomFactor(zoom_factor);
  }
}

void WebViewImpl::MakeTextSmaller() {
  Frame* frame = main_frame()->frame();
  double multiplier = std::max(std::pow(kTextSizeMultiplierRatio,
                                        text_zoom_level_ - 1),
                               kMinTextSizeMultiplier);
  int zoom_factor = static_cast<int>(100.0 * multiplier);
  if (zoom_factor != frame->zoomFactor()) {
    --text_zoom_level_;
    frame->setZoomFactor(zoom_factor);
  }
}

void WebViewImpl::MakeTextStandardSize() {
  text_zoom_level_ = 0;
  main_frame()->frame()->setZoomFactor(100);
}

void WebViewImpl::CopyImageAt(int x, int y) {
  IntPoint point = IntPoint(x, y);

  Frame* frame = main_frame_->frame();
  if (!frame)
    return;

  HitTestResult result =
      frame->eventHandler()->hitTestResultAtPoint(point, false);

  if (result.absoluteImageURL().isEmpty()) {
    // There isn't actually an image at these coordinates.  Might be because
    // the window scrolled while the context menu was open or because the page
    // changed itself between when we thought there was an image here and when
    // we actually tried to retreive the image.
    //
    // TODO: implement a cache of the most recent HitTestResult to avoid having
    //       to do two hit tests.
    return;
  }

  frame->editor()->copyImage(result);
}

void WebViewImpl::InspectElement(int x, int y) {
  if (x == -1 || y == -1) {
    page_->inspectorController()->inspect(NULL);
  } else {
    IntPoint point = IntPoint(x, y);
    HitTestResult result(point);

    if (Frame* frame = main_frame_->frame())
      result = frame->eventHandler()->hitTestResultAtPoint(point, false);

    if (!result.innerNonSharedNode())
      return;

    page_->inspectorController()->inspect(result.innerNonSharedNode());
  }
}

void WebViewImpl::ShowJavaScriptConsole() {
  page_->inspectorController()->showConsole();
}

void WebViewImpl::DragSourceEndedAt(
    int client_x, int client_y, int screen_x, int screen_y) {
  PlatformMouseEvent pme(IntPoint(client_x, client_y),
                         IntPoint(screen_x, screen_y),
                         NoButton, MouseEventMoved, 0, false, false, false,
                         false, 0);
  main_frame_->frame()->eventHandler()->dragSourceEndedAt(pme,
      DragOperationCopy);
}

void WebViewImpl::DragSourceMovedTo(
    int client_x, int client_y, int screen_x, int screen_y) {
  PlatformMouseEvent pme(IntPoint(client_x, client_y),
                         IntPoint(screen_x, screen_y),
                         LeftButton, MouseEventMoved, 0, false, false, false,
                         false, 0);
  main_frame_->frame()->eventHandler()->dragSourceMovedTo(pme);
}

void WebViewImpl::DragSourceSystemDragEnded() {
  page_->dragController()->dragEnded();
  DCHECK(doing_drag_and_drop_);
  doing_drag_and_drop_ = false;
}

bool WebViewImpl::DragTargetDragEnter(const WebDropData& drop_data,
    int client_x, int client_y, int screen_x, int screen_y) {
  DCHECK(!current_drop_data_.get());

  // Copy drop_data into current_drop_data_.
  WebDropData* drop_data_copy = new WebDropData;
  *drop_data_copy = drop_data;
  current_drop_data_.reset(drop_data_copy);

  DragData drag_data(reinterpret_cast<DragDataRef>(current_drop_data_.get()),
      IntPoint(client_x, client_y), IntPoint(screen_x, screen_y),
      kDropTargetOperation);
  DragOperation effect = page_->dragController()->dragEntered(&drag_data);
  return effect != DragOperationNone;
}

bool WebViewImpl::DragTargetDragOver(
    int client_x, int client_y, int screen_x, int screen_y) {
  DCHECK(current_drop_data_.get());
  DragData drag_data(reinterpret_cast<DragDataRef>(current_drop_data_.get()),
      IntPoint(client_x, client_y), IntPoint(screen_x, screen_y),
      kDropTargetOperation);
  DragOperation effect = page_->dragController()->dragUpdated(&drag_data);
  return effect != DragOperationNone;
}

void WebViewImpl::DragTargetDragLeave() {
  DCHECK(current_drop_data_.get());
  DragData drag_data(reinterpret_cast<DragDataRef>(current_drop_data_.get()),
      IntPoint(), IntPoint(), DragOperationNone);
  page_->dragController()->dragExited(&drag_data);
  current_drop_data_.reset(NULL);
}

void WebViewImpl::DragTargetDrop(
    int client_x, int client_y, int screen_x, int screen_y) {
  DCHECK(current_drop_data_.get());
  DragData drag_data(reinterpret_cast<DragDataRef>(current_drop_data_.get()),
      IntPoint(client_x, client_y), IntPoint(screen_x, screen_y),
      kDropTargetOperation);
  page_->dragController()->performDrag(&drag_data);
  current_drop_data_.reset(NULL);
}

SearchableFormData* WebViewImpl::CreateSearchableFormDataForFocusedNode() {
  if (!main_frame_)
    return NULL;

  Frame* frame = main_frame_->frame();
  if (!frame)
    return NULL;

  if (RefPtr<Frame> focused =
      frame->page()->focusController()->focusedFrame()) {
    RefPtr<Document> document = focused->document();
    if (document.get()) {
      RefPtr<Node> focused_node = document->focusedNode();
      if (focused_node.get() &&
          focused_node->nodeType() == Node::ELEMENT_NODE) {
        return SearchableFormData::Create(
          static_cast<Element*>(focused_node.get()));
      }
    }
  }
  return NULL;
}

void WebViewImpl::DidCommitLoad(bool* is_new_navigation) {
  if (is_new_navigation)
    *is_new_navigation = observed_new_navigation_;

#ifndef NDEBUG
  DCHECK(!observed_new_navigation_ ||
    main_frame_->frame()->loader()->documentLoader() == new_navigation_loader_);
  new_navigation_loader_ = NULL;
#endif
  observed_new_navigation_ = false;
}

void WebViewImpl::StartDragging(const WebDropData& drop_data) {
  if (delegate_) {
    DCHECK(!doing_drag_and_drop_);
    doing_drag_and_drop_ = true;
    delegate_->StartDragging(this, drop_data);
  }
}

const WebCore::Node* WebViewImpl::getInspectedNode(WebCore::Frame* frame) {
  DCHECK(frame);
  WebFrameImpl* webframe_impl = WebFrameImpl::FromFrame(frame);
  if (!webframe_impl)
    return NULL;

  return webframe_impl->inspected_node();
}

void WebViewImpl::ImageResourceDownloadDone(ImageResourceFetcher* fetcher,
                                            bool errored,
                                            const SkBitmap& image) {
  if (delegate_) {
    delegate_->DidDownloadImage(fetcher->id(), fetcher->image_url(), errored,
                                image);
  }
  DeleteImageResourceFetcher(fetcher);
}

//-----------------------------------------------------------------------------
// WebCore::WidgetClientWin

HWND WebViewImpl::containingWindow() {
  return delegate_ ? delegate_->GetContainingWindow(this) : NULL;
}

void WebViewImpl::invalidateRect(const IntRect& damaged_rect) {
  if (delegate_)
    delegate_->DidInvalidateRect(this, gfx::Rect(damaged_rect.x(),
                                                 damaged_rect.y(),
                                                 damaged_rect.width(),
                                                 damaged_rect.height()));
}

void WebViewImpl::scrollRect(int dx, int dy, const IntRect& clip_rect) {
  if (delegate_)
    delegate_->DidScrollRect(this, dx, dy, gfx::Rect(clip_rect.x(),
                                                     clip_rect.y(),
                                                     clip_rect.width(),
                                                     clip_rect.height()));
}

void WebViewImpl::popupOpened(WebCore::Widget* widget,
                              const WebCore::IntRect& bounds) {
  if (!delegate_)
    return;

  WebWidgetImpl* webwidget =
      static_cast<WebWidgetImpl*>(delegate_->CreatePopupWidget(this));
  webwidget->Init(widget, gfx::Rect(bounds.x(), bounds.y(),
                                    bounds.width(), bounds.height()));
}

void WebViewImpl::popupClosed(WebCore::Widget* widget) {
  NOTREACHED() << "popupClosed called on a non-popup";
}

void WebViewImpl::setCursor(const WebCore::Cursor& cursor) {
  if (delegate_)
    delegate_->SetCursor(this, cursor.impl());
}

void WebViewImpl::setFocus() {
  if (delegate_)
    delegate_->Focus(this);
}

const SkBitmap* WebViewImpl::getPreloadedResourceBitmap(int resource_id) {
  if (!delegate_)
    return NULL;

  return delegate_->GetPreloadedResourceBitmap(resource_id);
}

void WebViewImpl::onScrollPositionChanged(WebCore::Widget* widget) {
  // Scroll position changes should be reflected in the session history.
  if (delegate_)
    delegate_->OnNavStateChanged(this);
}

const WTF::Vector<RefPtr<WebCore::Range> >* WebViewImpl::getTickmarks(
    WebCore::Frame* frame) {
  DCHECK(frame);
  WebFrameImpl* webframe_impl = WebFrameImpl::FromFrame(frame);
  if (!webframe_impl)
    return NULL;

  return &webframe_impl->tickmarks();
}

size_t WebViewImpl::getActiveTickmarkIndex(WebCore::Frame* frame) {
  DCHECK(frame);
  WebFrameImpl* webframe_impl = WebFrameImpl::FromFrame(frame);
  if (!webframe_impl)
    return kNoTickmark;

  // The mainframe can tell us if we are the frame with the active tick-mark.
  if (webframe_impl != main_frame_->active_tickmark_frame())
    return kNoTickmark;

  return webframe_impl->active_tickmark_index();
}

//-----------------------------------------------------------------------------
// WebCore::BackForwardListClient

void WebViewImpl::didAddHistoryItem(WebCore::HistoryItem* item) {
  // If WebCore adds a new HistoryItem, it means this is a new navigation
  // (ie, not a reload or back/forward).
  observed_new_navigation_ = true;
#ifndef NDEBUG
  new_navigation_loader_ = main_frame_->frame()->loader()->documentLoader();
#endif
}

void WebViewImpl::willGoToHistoryItem(WebCore::HistoryItem* item) {
  if (pending_history_item_) {
    if (item == pending_history_item_->GetHistoryItem()) {
      // Let the main frame know this HistoryItem is loading, so it can cache
      // any ExtraData when the DataSource is created.
      main_frame_->set_currently_loading_history_item(pending_history_item_);
      pending_history_item_ = 0;
    }
  }
}

WebCore::HistoryItem* WebViewImpl::itemAtIndex(int index) {
  if (!delegate_)
    return NULL;

  WebHistoryItem* item = delegate_->GetHistoryEntryAtOffset(index);
  if (!item)
    return NULL;

  // If someone has asked for a history item, we probably want to navigate to
  // it soon.  Keep track of it until willGoToHistoryItem is called.
  pending_history_item_ = static_cast<WebHistoryItemImpl*>(item);
  return pending_history_item_->GetHistoryItem();
}

void WebViewImpl::goToItemAtIndexAsync(int index) {
  if (delegate_)
    delegate_->GoToEntryAtOffsetAsync(index);
}

int WebViewImpl::backListCount() {
  if (!delegate_)
    return 0;

  return delegate_->GetHistoryBackListCount();
}

int WebViewImpl::forwardListCount() {
  if (!delegate_)
    return 0;

  return delegate_->GetHistoryForwardListCount();
}

void WebViewImpl::DeleteImageResourceFetcher(ImageResourceFetcher* fetcher) {
  DCHECK(image_fetchers_.find(fetcher) != image_fetchers_.end());
  image_fetchers_.erase(fetcher);

  // We're in the callback from the ImageResourceFetcher, best to delay
  // deletion.
  MessageLoop::current()->DeleteSoon(FROM_HERE, fetcher);
}<|MERGE_RESOLUTION|>--- conflicted
+++ resolved
@@ -58,7 +58,9 @@
 #include "PlatformMouseEvent.h"
 #include "PlatformWheelEvent.h"
 #include "PluginInfoStore.h"
+#if defined(OS_WIN)
 #include "RenderThemeWin.h"
+#endif
 #include "ResourceHandle.h"
 #include "SelectionController.h"
 #include "Settings.h"
@@ -93,6 +95,7 @@
 
 // Get rid of WTF's pow define so we can use std::pow.
 #undef pow
+#include <cmath> // for std::pow
 
 using namespace WebCore;
 
@@ -262,8 +265,8 @@
 }
 
 void WebViewImpl::MouseWheel(const WebMouseWheelEvent& event) {
-  main_frame_->frame()->eventHandler()->handleWheelEvent(
-      MakePlatformWheelEvent(main_frame_->frameview(), event));
+  MakePlatformWheelEvent platform_event(main_frame_->frameview(), event);
+  main_frame_->frame()->eventHandler()->handleWheelEvent(platform_event);
 }
 
 bool WebViewImpl::KeyEvent(const WebKeyboardEvent& event) {
@@ -286,15 +289,19 @@
   if (!handler)
     return KeyEventDefault(event);
 
+#if defined(OS_WIN)
+  // TODO(pinkerton): figure out these keycodes on non-windows
   if (((event.modifiers == 0) && (event.key_code == VK_APPS)) ||
       ((event.modifiers == WebInputEvent::SHIFT_KEY) &&
        (event.key_code == VK_F10))) {
     SendContextMenuEvent(event);
     return true;
   }
+#endif
 
   MakePlatformKeyboardEvent evt(event);
 
+#if defined(OS_WIN)
   if (WebInputEvent::KEY_DOWN == event.type) {
     MakePlatformKeyboardEvent evt_rawkeydown = evt;
     evt_rawkeydown.SetKeyType(WebCore::PlatformKeyboardEvent::RawKeyDown);
@@ -307,6 +314,19 @@
       return true;
     }
   }
+#elif defined(OS_MACOSX)
+  // Windows and Cocoa handle events in rather different ways. On Windows,
+  // you get two events: WM_KEYDOWN/WM_KEYUP and WM_CHAR. In
+  // PlatformKeyboardEvent, RawKeyDown represents the raw messages. When
+  // processing them, we don't process text editing events, since we'll be
+  // getting the data soon enough. In Cocoa, we get one event with both the
+  // raw and processed data. Therefore we need to keep the type as KeyDown, so
+  // that we'll know that this is the only time we'll have the event and that
+  // we need to do our thing.
+  if (handler->keyEvent(evt)) {
+    return true;
+  }
+#endif
 
   return KeyEventDefault(event);
 }
@@ -337,10 +357,12 @@
   if (!evt.IsCharacterKey())
     return true;
 
+#if defined(OS_WIN)
   // Safari 3.1 does not pass off WM_SYSCHAR messages to the
   // eventHandler::keyEvent. We mimic this behavior.
   if (evt.isSystemKey())
     return handler->handleAccessKey(evt);
+#endif
 
   if (!handler->keyEvent(evt))
     return KeyEventDefault(event);
@@ -356,6 +378,8 @@
 * function is the code to convert from a Keyboard event to the Right
 * Mouse button up event.
 */
+#if defined(OS_WIN)
+// TODO(pinkerton): implement on non-windows
 bool WebViewImpl::SendContextMenuEvent(const WebKeyboardEvent& event) {
   static const int kContextMenuMargin = 1;
   FrameView* view = page()->mainFrame()->view();
@@ -432,6 +456,7 @@
   context_menu_allowed_ = false;
   return handled;
 }
+#endif
 
 bool WebViewImpl::KeyEventDefault(const WebKeyboardEvent& event) {
   Frame* frame = GetFocusedWebCoreFrame();
@@ -440,11 +465,14 @@
 
   switch (event.type) {
     case WebInputEvent::CHAR: {
+#if defined(OS_WIN)
+      // TODO(pinkerton): hook this up for non-win32
       if (event.key_code == VK_SPACE) {
         int key_code = ((event.modifiers & WebInputEvent::SHIFT_KEY) ?
                          VK_PRIOR : VK_NEXT);
         return ScrollViewWithKeyboard(key_code);
       }
+#endif
       break;
     }
 
@@ -454,7 +482,9 @@
           case 'A':
             GetFocusedFrame()->SelectAll();
             return true;
+#if defined(OS_WIN)
           case VK_INSERT:
+#endif
           case 'C':
             GetFocusedFrame()->Copy();
             return true;
@@ -462,16 +492,20 @@
           // key combinations which affect scrolling. Safari is buggy in the
           // sense that it scrolls the page for all Ctrl+scrolling key
           // combinations. For e.g. Ctrl+pgup/pgdn/up/down, etc.
+#if defined(OS_WIN)
           case VK_HOME:
           case VK_END:
+#endif
             break;
           default:
             return false;
         }
       }
+#if defined(OS_WIN)
       if (!event.system_key) {
         return ScrollViewWithKeyboard(event.key_code);
       }
+#endif
       break;
     }
 
@@ -489,6 +523,7 @@
   ScrollDirection scroll_direction;
   ScrollGranularity scroll_granularity;
 
+#if defined(OS_WIN)
   switch (key_code) {
     case VK_LEFT:
       scroll_direction = ScrollLeft;
@@ -525,6 +560,10 @@
     default:
       return false;
   }
+#elif defined(OS_MACOSX) || defined(OS_LINUX)
+  scroll_direction = ScrollDown;
+  scroll_granularity = ScrollByLine;
+#endif
 
   bool scroll_handled =
       frame->eventHandler()->scrollOverflow(scroll_direction,
@@ -873,7 +912,8 @@
     if (string_length > 0) {
       if (target_start < 0) target_start = 0;
       if (target_end < 0) target_end = string_length;
-      WebCore::String composition_string(string_data, string_length);
+      std::wstring temp(string_data, string_length);
+      WebCore::String composition_string(webkit_glue::StdWStringToString(temp));
       // Create custom underlines.
       // To emphasize the selection, the selected region uses a solid black
       // for its underline while other regions uses a pale gray for theirs.
@@ -898,12 +938,14 @@
       editor->setComposition(composition_string, underlines,
                              cursor_position, cursor_position);
     }
+#if defined(OS_WIN)
     // The given string is a result string, which means the ongoing
     // composition has been completed. I have to call the
     // Editor::confirmCompletion() and complete this composition.
     if (string_type == GCS_RESULTSTR) {
       editor->confirmComposition();
     }
+#endif
   }
 }
 
@@ -972,7 +1014,9 @@
     keyboard_event.type = WebInputEvent::KEY_DOWN;
     if (reverse)
       keyboard_event.modifiers = WebInputEvent::SHIFT_KEY;
+#if defined(OS_WIN)
     keyboard_event.key_code = VK_TAB;
+#endif
     keyboard_event.key_data = L'\t';
     MakePlatformKeyboardEvent platform_event(keyboard_event);
     // We have to set the key type explicitly to avoid an assert in the
@@ -1082,9 +1126,11 @@
   settings->setFontRenderingMode(NormalRenderingMode);
   settings->setJavaEnabled(preferences.java_enabled);
 
+#if defined(OS_WIN)
   // RenderTheme is a singleton that needs to know the default font size to
   // draw some form controls.  We let it know each time the size changes.
   WebCore::RenderThemeWin::setDefaultFontSize(preferences.default_font_size);
+#endif
 
   // Used to make sure if the frameview needs layout, layout is triggered
   // during Document::updateLayout().  TODO(tc): See bug 1199269 for more
@@ -1118,11 +1164,7 @@
     return std::wstring(L"");
 
   String encoding_name = main_frame_->frame()->loader()->encoding();
-<<<<<<< HEAD
-  return std::wstring(encoding_name.charactersWithNullTermination());
-=======
   return webkit_glue::StringToStdWString(encoding_name);
->>>>>>> b8afeda4
 }
 
 void WebViewImpl::MakeTextLarger() {
@@ -1233,9 +1275,15 @@
   *drop_data_copy = drop_data;
   current_drop_data_.reset(drop_data_copy);
 
+#if defined(OS_WIN)
   DragData drag_data(reinterpret_cast<DragDataRef>(current_drop_data_.get()),
       IntPoint(client_x, client_y), IntPoint(screen_x, screen_y),
       kDropTargetOperation);
+#elif defined(OS_MACOSX)
+  DragData drag_data(reinterpret_cast<DragDataRef>(current_drop_data_.get()),
+      IntPoint(client_x, client_y), IntPoint(screen_x, screen_y),
+      kDropTargetOperation, nil);
+#endif
   DragOperation effect = page_->dragController()->dragEntered(&drag_data);
   return effect != DragOperationNone;
 }
@@ -1243,17 +1291,28 @@
 bool WebViewImpl::DragTargetDragOver(
     int client_x, int client_y, int screen_x, int screen_y) {
   DCHECK(current_drop_data_.get());
+#if defined(OS_WIN)
   DragData drag_data(reinterpret_cast<DragDataRef>(current_drop_data_.get()),
       IntPoint(client_x, client_y), IntPoint(screen_x, screen_y),
       kDropTargetOperation);
+#elif defined(OS_MACOSX)
+  DragData drag_data(reinterpret_cast<DragDataRef>(current_drop_data_.get()),
+      IntPoint(client_x, client_y), IntPoint(screen_x, screen_y),
+      kDropTargetOperation, nil);
+#endif
   DragOperation effect = page_->dragController()->dragUpdated(&drag_data);
   return effect != DragOperationNone;
 }
 
 void WebViewImpl::DragTargetDragLeave() {
   DCHECK(current_drop_data_.get());
+#if defined(OS_WIN)
   DragData drag_data(reinterpret_cast<DragDataRef>(current_drop_data_.get()),
       IntPoint(), IntPoint(), DragOperationNone);
+#elif defined(OS_MACOSX)
+  DragData drag_data(reinterpret_cast<DragDataRef>(current_drop_data_.get()),
+      IntPoint(), IntPoint(), DragOperationNone, nil);
+#endif
   page_->dragController()->dragExited(&drag_data);
   current_drop_data_.reset(NULL);
 }
@@ -1261,9 +1320,15 @@
 void WebViewImpl::DragTargetDrop(
     int client_x, int client_y, int screen_x, int screen_y) {
   DCHECK(current_drop_data_.get());
+#if defined(OS_WIN)
   DragData drag_data(reinterpret_cast<DragDataRef>(current_drop_data_.get()),
       IntPoint(client_x, client_y), IntPoint(screen_x, screen_y),
       kDropTargetOperation);
+#elif defined(OS_MACOSX)
+  DragData drag_data(reinterpret_cast<DragDataRef>(current_drop_data_.get()),
+      IntPoint(client_x, client_y), IntPoint(screen_x, screen_y),
+      kDropTargetOperation, nil);
+#endif
   page_->dragController()->performDrag(&drag_data);
   current_drop_data_.reset(NULL);
 }
@@ -1333,7 +1398,7 @@
 //-----------------------------------------------------------------------------
 // WebCore::WidgetClientWin
 
-HWND WebViewImpl::containingWindow() {
+gfx::ViewHandle WebViewImpl::containingWindow() {
   return delegate_ ? delegate_->GetContainingWindow(this) : NULL;
 }
 
@@ -1369,8 +1434,11 @@
 }
 
 void WebViewImpl::setCursor(const WebCore::Cursor& cursor) {
+#if defined(OS_WIN)
+  // TODO(pinkerton): figure out the cursor delegate methods
   if (delegate_)
     delegate_->SetCursor(this, cursor.impl());
+#endif
 }
 
 void WebViewImpl::setFocus() {
