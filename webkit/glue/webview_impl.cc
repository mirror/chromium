/*
* Copyright 2007 Google Inc. All Rights Reserved.
*
* Portions Copyright (C) 2006 Apple Computer, Inc.  All rights reserved.
*
* ***** BEGIN LICENSE BLOCK *****
*
* Redistribution and use in source and binary forms, with or without
* modification, are permitted provided that the following conditions
* are met:
* 1. Redistributions of source code must retain the above copyright
*    notice, this list of conditions and the following disclaimer.
* 2. Redistributions in binary form must reproduce the above copyright
*    notice, this list of conditions and the following disclaimer in the
*    documentation and/or other materials provided with the distribution.
*
* THIS SOFTWARE IS PROVIDED BY APPLE COMPUTER, INC. ``AS IS'' AND ANY
* EXPRESS OR IMPLIED WARRANTIES, INCLUDING, BUT NOT LIMITED TO, THE
* IMPLIED WARRANTIES OF MERCHANTABILITY AND FITNESS FOR A PARTICULAR
* PURPOSE ARE DISCLAIMED.  IN NO EVENT SHALL APPLE COMPUTER, INC. OR
* CONTRIBUTORS BE LIABLE FOR ANY DIRECT, INDIRECT, INCIDENTAL, SPECIAL,
* EXEMPLARY, OR CONSEQUENTIAL DAMAGES (INCLUDING, BUT NOT LIMITED TO,
* PROCUREMENT OF SUBSTITUTE GOODS OR SERVICES; LOSS OF USE, DATA, OR
* PROFITS; OR BUSINESS INTERRUPTION) HOWEVER CAUSED AND ON ANY THEORY
* OF LIABILITY, WHETHER IN CONTRACT, STRICT LIABILITY, OR TORT
* (INCLUDING NEGLIGENCE OR OTHERWISE) ARISING IN ANY WAY OUT OF THE USE
* OF THIS SOFTWARE, EVEN IF ADVISED OF THE POSSIBILITY OF SUCH DAMAGE.
*
* ***** END LICENSE BLOCK *****
*
*/

#include "config.h"
#include "build/build_config.h"

#include "base/compiler_specific.h"
MSVC_PUSH_WARNING_LEVEL(0);
#include "CSSStyleSelector.h"
#if defined(OS_WIN)
#include "Cursor.h"
#endif
#include "Document.h"
#include "DocumentLoader.h"
#include "DragController.h"
#include "DragData.h"
#include "Editor.h"
#include "EventHandler.h"
#include "FocusController.h"
#include "FontDescription.h"
#include "FrameLoader.h"
#include "FrameTree.h"
#include "FrameView.h"
#include "GraphicsContext.h"
#include "HTMLNames.h"
#include "HTMLInputElement.h"
#include "HitTestResult.h"
#include "Image.h"
#include "InspectorController.h"
#include "IntRect.h"
#include "KeyboardEvent.h"
#include "MIMETypeRegistry.h"
#include "NodeRenderStyle.h"
#include "Page.h"
#include "PlatformKeyboardEvent.h"
#include "PlatformMouseEvent.h"
#include "PlatformWheelEvent.h"
#include "PluginInfoStore.h"
#include "PopupMenuClient.h"
#if defined(OS_WIN)
#include "RenderThemeWin.h"
#endif
#include "RenderView.h"
#include "ResourceHandle.h"
#include "SelectionController.h"
#include "Settings.h"
#include "TypingCommand.h"
#include "event_conversion.h"
MSVC_POP_WARNING();
#undef LOG

#include "base/gfx/rect.h"
#include "base/logging.h"
#include "base/message_loop.h"
#include "base/string_util.h"
#include "webkit/glue/chrome_client_impl.h"
#include "webkit/glue/clipboard_conversion.h"
#include "webkit/glue/context_menu_client_impl.h"
#include "webkit/glue/dragclient_impl.h"
#include "webkit/glue/editor_client_impl.h"
#include "webkit/glue/event_conversion.h"
#include "webkit/glue/glue_serialize.h"
#include "webkit/glue/glue_util.h"
#include "webkit/glue/image_resource_fetcher.h"
#include "webkit/glue/inspector_client_impl.h"
#include "webkit/glue/searchable_form_data.h"
#include "webkit/glue/webdropdata.h"
#include "webkit/glue/webhistoryitem_impl.h"
#include "webkit/glue/webinputevent.h"
#include "webkit/glue/webkit_glue.h"
#include "webkit/glue/webpreferences.h"
#include "webkit/glue/webview_delegate.h"
#include "webkit/glue/webview_impl.h"
#include "webkit/glue/webwidget_impl.h"
#include "webkit/port/platform/chromium/PopupMenuChromium.h"
#include "webkit/port/platform/graphics/PlatformContextSkia.h"

// Get rid of WTF's pow define so we can use std::pow.
#undef pow
#include <cmath> // for std::pow

using namespace WebCore;

// Change the text zoom level by kTextSizeMultiplierRatio each time the user
// zooms text in or out (ie., change by 20%).  The min and max values limit
// text zoom to half and 3x the original text size.  These three values match
// those in Apple's port in WebKit/WebKit/WebView/WebView.mm
static const double kTextSizeMultiplierRatio = 1.2;
static const double kMinTextSizeMultiplier = 0.5;
static const double kMaxTextSizeMultiplier = 3.0;

// The webcore drag operation type when something is trying to be dropped on
// the webview.  These values are taken from Apple's windows port.
static const WebCore::DragOperation kDropTargetOperation =
    static_cast<WebCore::DragOperation>(DragOperationCopy | DragOperationLink);

// AutocompletePopupMenuClient
class AutocompletePopupMenuClient
    : public RefCounted<AutocompletePopupMenuClient>,
      public WebCore::PopupMenuClient {
 public:
  AutocompletePopupMenuClient(WebViewImpl* webview,
                              WebCore::HTMLInputElement* text_field,
                              const std::vector<std::wstring>& suggestions,
                              int default_suggestion_index)
      : text_field_(text_field),
        selected_index_(default_suggestion_index),
        webview_(webview) {
    for (std::vector<std::wstring>::const_iterator iter = suggestions.begin();
         iter != suggestions.end(); ++iter) {
      suggestions_.push_back(webkit_glue::StdWStringToString(*iter));
    }
  }
  virtual ~AutocompletePopupMenuClient() {
  }

  virtual void valueChanged(unsigned listIndex, bool fireEvents = true) {
    text_field_->setValue(suggestions_[listIndex]);
  }  

  virtual WebCore::String itemText(unsigned list_index) const {
    return suggestions_[list_index];
  }
  
  virtual bool itemIsEnabled(unsigned listIndex) const {
    return true;
  }

  virtual PopupMenuStyle itemStyle(unsigned listIndex) const {
    return menuStyle();
  }

  virtual PopupMenuStyle menuStyle() const {
    RenderStyle* style = text_field_->renderStyle() ?
                            text_field_->renderStyle() :
                            text_field_->computedStyle();
    return PopupMenuStyle(style->color(), Color::white, style->font(),
                          style->visibility() == VISIBLE);
  }

  virtual int clientInsetLeft() const {
    return 0;
  }
  virtual int clientInsetRight() const {
    return 0;
  }
  virtual int clientPaddingLeft() const {
#if defined(OS_WIN)
    return theme()->popupInternalPaddingLeft(text_field_->computedStyle());
#else
    NOTIMPLEMENTED();
    return 0;
#endif
  }
  virtual int clientPaddingRight() const {
#if defined(OS_WIN)
    return theme()->popupInternalPaddingRight(text_field_->computedStyle());
#else
    NOTIMPLEMENTED();
    return 0;
#endif
  }
  virtual int listSize() const {
    return suggestions_.size();
  }
  virtual int selectedIndex() const {
    return selected_index_;
  }
  virtual void hidePopup() {
    webview_->HideAutoCompletePopup();
  }
  virtual bool itemIsSeparator(unsigned listIndex) const {
    return false;
  }
  virtual bool itemIsLabel(unsigned listIndex) const {
    return false;
  }
  virtual bool itemIsSelected(unsigned listIndex) const {
    return false;
  }
  virtual bool shouldPopOver() const {
    return false;
  }
  virtual bool valueShouldChangeOnHotTrack() const {
    return false;
  }

  virtual FontSelector* fontSelector() const {
    return text_field_->document()->styleSelector()->fontSelector();
  }

  virtual void setTextFromItem(unsigned listIndex) {
    text_field_->setValue(suggestions_[listIndex]);
  }

  virtual HostWindow* hostWindow() const {
    return text_field_->document()->view()->hostWindow();
  }

  virtual PassRefPtr<Scrollbar> createScrollbar(
      ScrollbarClient* client,
      ScrollbarOrientation orientation,
      ScrollbarControlSize size) {
    RefPtr<Scrollbar> widget = Scrollbar::createNativeScrollbar(client, 
                                                                orientation,
                                                                size);
    return widget.release();
  }

 private:
  RefPtr<WebCore::HTMLInputElement> text_field_;
  std::vector<WebCore::String> suggestions_;
  int selected_index_;
  WebViewImpl* webview_;
};

// WebView ----------------------------------------------------------------

/*static*/
WebView* WebView::Create(WebViewDelegate* delegate,
                         const WebPreferences& prefs) {
  WebViewImpl* instance = new WebViewImpl();
  instance->AddRef();
  instance->SetPreferences(prefs);

  // Here, we construct a new WebFrameImpl with a reference count of 0.  That
  // is bumped up to 1 by InitMainFrame.  The reference count is decremented
  // when the corresponding WebCore::Frame object is destroyed.
  WebFrameImpl* main_frame = new WebFrameImpl();
  main_frame->InitMainFrame(instance);

  // Set the delegate after initializing the main frame, to avoid trying to
  // respond to notifications before we're fully initialized.
  instance->delegate_ = delegate;
  // Restrict the access to the local file system
  // (see WebView.mm WebView::_commonInitializationWithFrameName).
  FrameLoader::setLocalLoadPolicy(
      FrameLoader::AllowLocalLoadsForLocalOnly);
  return instance;
}

WebViewImpl::WebViewImpl()
    : observed_new_navigation_(false),
#ifndef NDEBUG
      new_navigation_loader_(NULL),
#endif
      zoom_level_(0),
      context_menu_allowed_(false),
      doing_drag_and_drop_(false),
      suppress_next_keypress_event_(false),
      window_open_disposition_(IGNORE_ACTION),
      ime_accept_events_(true) {
  // WebKit/win/WebView.cpp does the same thing, except they call the
  // KJS specific wrapper around this method. We need to have threading
  // initialized because CollatorICU requires it.
  WTF::initializeThreading();

  // set to impossible point so we always get the first mouse pos
  last_mouse_position_.SetPoint(-1, -1);

  // the page will take ownership of the various clients
  page_.reset(new Page(new ChromeClientImpl(this),
                       new ContextMenuClientImpl(this),
                       new EditorClientImpl(this),
                       new DragClientImpl(this),
                       new WebInspectorClient(this)));

  page_->backForwardList()->setClient(this);

  // The group name identifies a namespace of pages.  I'm not sure how it's
  // intended to be used, but keeping all pages in the same group works for us.
  page_->setGroupName("default");
}

WebViewImpl::~WebViewImpl() {
  DCHECK(page_ == NULL);
  ReleaseFocusReferences();
  for (std::set<ImageResourceFetcher*>::iterator i = image_fetchers_.begin();
       i != image_fetchers_.end(); ++i) {
    delete *i;
  }
}

void WebViewImpl::SetUseEditorDelegate(bool value) {
  ASSERT(page_ != 0);  // The macro doesn't like (!page_) with a scoped_ptr.
  ASSERT(page_->editorClient());
  EditorClientImpl* editor_client =
      static_cast<EditorClientImpl*>(page_->editorClient());
  editor_client->SetUseEditorDelegate(value);
}

void WebViewImpl::SetTabKeyCyclesThroughElements(bool value) {
  if (page_ != NULL) {
    page_->setTabKeyCyclesThroughElements(value);
  }
}

void WebViewImpl::MouseMove(const WebMouseEvent& event) {
  if (!main_frame() || !main_frame()->frameview())
    return;

  last_mouse_position_.SetPoint(event.x, event.y);

  // We call mouseMoved here instead of handleMouseMovedEvent because we need
  // our ChromeClientImpl to receive changes to the mouse position and
  // tooltip text, and mouseMoved handles all of that.
  main_frame()->frame()->eventHandler()->mouseMoved(
      MakePlatformMouseEvent(main_frame()->frameview(), event));
}

void WebViewImpl::MouseLeave(const WebMouseEvent& event) {
  // This event gets sent as the main frame is closing.  In that case, just
  // ignore it.
  if (!main_frame() || !main_frame()->frameview())
    return;

  delegate_->UpdateTargetURL(this, GURL());

  main_frame()->frame()->eventHandler()->handleMouseMoveEvent(
      MakePlatformMouseEvent(main_frame()->frameview(), event));
}

void WebViewImpl::MouseDown(const WebMouseEvent& event) {
  if (!main_frame() || !main_frame()->frameview())
    return;

  last_mouse_down_point_ = gfx::Point(event.x, event.y);
  main_frame()->frame()->eventHandler()->handleMousePressEvent(
      MakePlatformMouseEvent(main_frame()->frameview(), event));
}

void WebViewImpl::MouseContextMenu(const WebMouseEvent& event) {
  if (!main_frame() || !main_frame()->frameview())
    return;

  page_->contextMenuController()->clearContextMenu();

  MakePlatformMouseEvent pme(main_frame()->frameview(), event);

  // Find the right target frame. See issue 1186900.
  IntPoint doc_point(
      page_->mainFrame()->view()->windowToContents(pme.pos()));
  HitTestResult result =
      page_->mainFrame()->eventHandler()->hitTestResultAtPoint(
          doc_point, false);
  Frame* target_frame;
  if (result.innerNonSharedNode())
    target_frame = result.innerNonSharedNode()->document()->frame();
  else
    target_frame = page_->focusController()->focusedOrMainFrame();

#if defined(OS_WIN)
  target_frame->view()->setCursor(pointerCursor());
#endif

  context_menu_allowed_ = true;
  target_frame->eventHandler()->sendContextMenuEvent(pme);
  context_menu_allowed_ = false;
  // Actually showing the context menu is handled by the ContextMenuClient
  // implementation...
}

void WebViewImpl::MouseUp(const WebMouseEvent& event) {
  if (!main_frame() || !main_frame()->frameview())
    return;

  MouseCaptureLost();
  main_frame()->frame()->eventHandler()->handleMouseReleaseEvent(
      MakePlatformMouseEvent(main_frame()->frameview(), event));

  // Dispatch the contextmenu event regardless of if the click was swallowed.
  if (event.button == WebMouseEvent::BUTTON_RIGHT)
    MouseContextMenu(event);
}

void WebViewImpl::MouseWheel(const WebMouseWheelEvent& event) {
  MakePlatformWheelEvent platform_event(main_frame()->frameview(), event);
  main_frame()->frame()->eventHandler()->handleWheelEvent(platform_event);
}

bool WebViewImpl::KeyEvent(const WebKeyboardEvent& event) {
  DCHECK((event.type == WebInputEvent::KEY_DOWN) ||
         (event.type == WebInputEvent::KEY_UP));

  // Please refer to the comments explaining the suppress_next_keypress_event_
  // member.
  // The suppress_next_keypress_event_ is set if the KeyDown is handled by
  // Webkit. A keyDown event is typically associated with a keyPress(char)
  // event and a keyUp event. We reset this flag here as this is a new keyDown
  // event.
  suppress_next_keypress_event_ = false;

  // Give autocomplete a chance to consume the key events it is interested in.
  if (autocomplete_popup_ &&
      autocomplete_popup_->isInterestedInEventForKey(event.key_code)) {
    if (autocomplete_popup_->handleKeyEvent(MakePlatformKeyboardEvent(event))) {
#if defined(OS_WIN)
      // We need to ignore the next CHAR event after this otherwise pressing
      // enter when selecting an item in the menu will go to the page.
      if (WebInputEvent::KEY_DOWN == event.type)
        suppress_next_keypress_event_ = true;
#endif
      return true;
    }
    return false;
  }

  // A new key being pressed should hide the popup.
  if (event.type == WebInputEvent::KEY_DOWN)
    HideAutoCompletePopup();

  Frame* frame = GetFocusedWebCoreFrame();
  if (!frame)
    return false;

  EventHandler* handler = frame->eventHandler();
  if (!handler)
    return KeyEventDefault(event);

#if defined(OS_WIN)
  // TODO(pinkerton): figure out these keycodes on non-windows
  if (((event.modifiers == 0) && (event.key_code == VK_APPS)) ||
      ((event.modifiers == WebInputEvent::SHIFT_KEY) &&
       (event.key_code == VK_F10))) {
    SendContextMenuEvent(event);
    return true;
  }
#endif

  MakePlatformKeyboardEvent evt(event);

#if !defined(OS_MACOSX)
  if (WebInputEvent::KEY_DOWN == event.type) {
    MakePlatformKeyboardEvent evt_rawkeydown = evt;
    evt_rawkeydown.SetKeyType(WebCore::PlatformKeyboardEvent::RawKeyDown);
    if (handler->keyEvent(evt_rawkeydown) && !evt_rawkeydown.isSystemKey()) {
      suppress_next_keypress_event_ = true;
      return true;
    }
  } else {
    if (handler->keyEvent(evt)) {
      return true;
    }
  }
#else
  // Windows and Cocoa handle events in rather different ways. On Windows,
  // you get two events: WM_KEYDOWN/WM_KEYUP and WM_CHAR. In
  // PlatformKeyboardEvent, RawKeyDown represents the raw messages. When
  // processing them, we don't process text editing events, since we'll be
  // getting the data soon enough. In Cocoa, we get one event with both the
  // raw and processed data. Therefore we need to keep the type as KeyDown, so
  // that we'll know that this is the only time we'll have the event and that
  // we need to do our thing.
  if (handler->keyEvent(evt)) {
    return true;
  }
#endif

  return KeyEventDefault(event);
}

bool WebViewImpl::CharEvent(const WebKeyboardEvent& event) {
  DCHECK(event.type == WebInputEvent::CHAR);

  // Please refer to the comments explaining the suppress_next_keypress_event_
  // member.
  // The suppress_next_keypress_event_ is set if the KeyDown is handled by
  // Webkit. A keyDown event is typically associated with a keyPress(char)
  // event and a keyUp event. We reset this flag here as it only applies
  // to the current keyPress event.
  if (suppress_next_keypress_event_) {
    suppress_next_keypress_event_ = false;
    return true;
  }

  Frame* frame = GetFocusedWebCoreFrame();
  if (!frame)
    return false;

  EventHandler* handler = frame->eventHandler();
  if (!handler)
    return KeyEventDefault(event);

  MakePlatformKeyboardEvent evt(event);
  if (!evt.IsCharacterKey())
    return true;

#if defined(OS_WIN)
  // Safari 3.1 does not pass off WM_SYSCHAR messages to the
  // eventHandler::keyEvent. We mimic this behavior.
  if (evt.isSystemKey())
    return handler->handleAccessKey(evt);
#endif

  if (!handler->keyEvent(evt))
    return KeyEventDefault(event);

  return true;
}

/*
* The WebViewImpl::SendContextMenuEvent function is based on the Webkit
* function
* bool WebView::handleContextMenuEvent(WPARAM wParam, LPARAM lParam) in
* webkit\webkit\win\WebView.cpp. The only significant change in this
* function is the code to convert from a Keyboard event to the Right
* Mouse button up event.
* 
* This function is an ugly copy/paste and should be cleaned up when the
* WebKitWin version is cleaned: https://bugs.webkit.org/show_bug.cgi?id=20438
*/
#if defined(OS_WIN)
// TODO(pinkerton): implement on non-windows
bool WebViewImpl::SendContextMenuEvent(const WebKeyboardEvent& event) {
  static const int kContextMenuMargin = 1;
  Frame* main_frame = page()->mainFrame();
  FrameView* view = main_frame->view();
  if (!view)
    return false;

  IntPoint coords(-1, -1);
  int right_aligned = ::GetSystemMetrics(SM_MENUDROPALIGNMENT);
  IntPoint location;

  // The context menu event was generated from the keyboard, so show the
  // context menu by the current selection.
  Position start = main_frame->selection()->selection().start();
  Position end = main_frame->selection()->selection().end();

  if (!start.node() || !end.node()) {
    location =
        IntPoint(right_aligned ? view->contentsWidth() - kContextMenuMargin
                     : kContextMenuMargin, kContextMenuMargin);
  } else {
    RenderObject* renderer = start.node()->renderer();
    if (!renderer)
      return false;

    RefPtr<Range> selection = main_frame->selection()->toRange();
    IntRect first_rect = main_frame->firstRectForRange(selection.get());

    int x = right_aligned ? first_rect.right() : first_rect.x();
    location = IntPoint(x, first_rect.bottom());
  }

  location = view->contentsToWindow(location);
  // FIXME: The IntSize(0, -1) is a hack to get the hit-testing to result in
  // the selected element. Ideally we'd have the position of a context menu
  // event be separate from its target node.
  coords = location + IntSize(0, -1);

  // The contextMenuController() holds onto the last context menu that was
  // popped up on the page until a new one is created. We need to clear
  // this menu before propagating the event through the DOM so that we can
  // detect if we create a new menu for this event, since we won't create
  // a new menu if the DOM swallows the event and the defaultEventHandler does
  // not run.
  page()->contextMenuController()->clearContextMenu();

  Frame* focused_frame = page()->focusController()->focusedOrMainFrame();
  focused_frame->view()->setCursor(pointerCursor());
  WebMouseEvent mouse_event;
  mouse_event.button = WebMouseEvent::BUTTON_RIGHT;
  mouse_event.x = coords.x();
  mouse_event.y = coords.y();
  mouse_event.type = WebInputEvent::MOUSE_UP;

  MakePlatformMouseEvent platform_event(view, mouse_event);

  context_menu_allowed_ = true;
  bool handled =
      focused_frame->eventHandler()->sendContextMenuEvent(platform_event);
  context_menu_allowed_ = false;
  return handled;
}
#endif

bool WebViewImpl::KeyEventDefault(const WebKeyboardEvent& event) {
  Frame* frame = GetFocusedWebCoreFrame();
  if (!frame)
    return false;

  switch (event.type) {
    case WebInputEvent::CHAR: {
#if defined(OS_WIN)
      // TODO(pinkerton): hook this up for non-win32
      if (event.key_code == VK_SPACE) {
        int key_code = ((event.modifiers & WebInputEvent::SHIFT_KEY) ?
                         VK_PRIOR : VK_NEXT);
        return ScrollViewWithKeyboard(key_code);
      }
#endif
      break;
    }

    case WebInputEvent::KEY_DOWN: {
      if (event.modifiers == WebInputEvent::CTRL_KEY) {
        switch (event.key_code) {
          case 'A':
            GetFocusedFrame()->SelectAll();
            return true;
#if defined(OS_WIN)
          case VK_INSERT:
#endif
          case 'C':
            GetFocusedFrame()->Copy();
            return true;
          // Match FF behavior in the sense that Ctrl+home/end are the only Ctrl
          // key combinations which affect scrolling. Safari is buggy in the
          // sense that it scrolls the page for all Ctrl+scrolling key
          // combinations. For e.g. Ctrl+pgup/pgdn/up/down, etc.
#if defined(OS_WIN)
          case VK_HOME:
          case VK_END:
#endif
            break;
          default:
            return false;
        }
      }
#if defined(OS_WIN)
      if (!event.system_key) {
        return ScrollViewWithKeyboard(event.key_code);
      }
#endif
      break;
    }

    default:
      break;
  }
  return false;
}

bool WebViewImpl::ScrollViewWithKeyboard(int key_code) {
  Frame* frame = GetFocusedWebCoreFrame();
  if (!frame)
    return false;

  ScrollDirection scroll_direction;
  ScrollGranularity scroll_granularity;

#if defined(OS_WIN)
  switch (key_code) {
    case VK_LEFT:
      scroll_direction = ScrollLeft;
      scroll_granularity = ScrollByLine;
      break;
    case VK_RIGHT:
      scroll_direction = ScrollRight;
      scroll_granularity = ScrollByLine;
      break;
    case VK_UP:
      scroll_direction = ScrollUp;
      scroll_granularity = ScrollByLine;
      break;
    case VK_DOWN:
      scroll_direction = ScrollDown;
      scroll_granularity = ScrollByLine;
      break;
    case VK_HOME:
      scroll_direction = ScrollUp;
      scroll_granularity = ScrollByDocument;
      break;
    case VK_END:
      scroll_direction = ScrollDown;
      scroll_granularity = ScrollByDocument;
      break;
    case VK_PRIOR:  // page up
      scroll_direction = ScrollUp;
      scroll_granularity = ScrollByPage;
      break;
    case VK_NEXT:  // page down
      scroll_direction = ScrollDown;
      scroll_granularity = ScrollByPage;
      break;
    default:
      return false;
  }
#elif defined(OS_MACOSX) || defined(OS_LINUX)
  scroll_direction = ScrollDown;
  scroll_granularity = ScrollByLine;
#endif

  bool scroll_handled =
      frame->eventHandler()->scrollOverflow(scroll_direction,
                                            scroll_granularity);
  Frame* current_frame = frame;
  while (!scroll_handled && current_frame) {
    scroll_handled = current_frame->view()->scroll(scroll_direction,
                                                   scroll_granularity);
    current_frame = current_frame->tree()->parent();
  }
  return scroll_handled;
}

Frame* WebViewImpl::GetFocusedWebCoreFrame() {
  return page_.get() ? page_->focusController()->focusedOrMainFrame() : NULL;
}

// static
WebViewImpl* WebViewImpl::FromPage(WebCore::Page* page) {
  return WebFrameImpl::FromFrame(page->mainFrame())->webview_impl();
}

// WebView --------------------------------------------------------------------

bool WebViewImpl::ShouldClose() {
  // TODO(creis): This should really cause a recursive depth-first walk of all
  // frames in the tree, calling each frame's onbeforeunload.  At the moment,
  // we're consistent with Safari 3.1, not IE/FF.
  Frame* frame = page_->focusController()->focusedOrMainFrame();
  if (!frame)
    return true;

  return frame->shouldClose();
}

void WebViewImpl::Close() {
  // Do this first to prevent reentrant notifications from being sent to the
  // initiator of the close.
  delegate_ = NULL;

  if (page_.get()) {
    // Initiate shutdown for the entire frameset.  This will cause a lot of
    // notifications to be sent.
    if (page_->mainFrame())
      page_->mainFrame()->loader()->frameDetached();
    page_.reset();
  }
}

WebViewDelegate* WebViewImpl::GetDelegate() {
  return delegate_;
}

WebFrame* WebViewImpl::GetMainFrame() {
  return main_frame();
}

WebFrame* WebViewImpl::GetFocusedFrame() {
  Frame* frame = GetFocusedWebCoreFrame();
  return frame ? WebFrameImpl::FromFrame(frame) : NULL;
}

void WebViewImpl::SetFocusedFrame(WebFrame* frame) {
  if (!frame) {
    // Clears the focused frame if any.
    Frame* frame = GetFocusedWebCoreFrame();
    if (frame)
      frame->selection()->setFocused(false);
    return;
  }
  WebFrameImpl* frame_impl = static_cast<WebFrameImpl*>(frame);
  WebCore::Frame* webcore_frame = frame_impl->frame();
  webcore_frame->page()->focusController()->setFocusedFrame(webcore_frame);
}

WebFrame* WebViewImpl::GetFrameWithName(const std::wstring& name) {
  String name_str = webkit_glue::StdWStringToString(name);
  Frame* frame = page_->mainFrame()->tree()->find(name_str);
  return frame ? WebFrameImpl::FromFrame(frame) : NULL;
}

WebFrame* WebViewImpl::GetPreviousFrameBefore(WebFrame* frame, bool wrap) {
  WebFrameImpl* frame_impl = static_cast<WebFrameImpl*>(frame);
  WebCore::Frame* previous =
      frame_impl->frame()->tree()->traversePreviousWithWrap(wrap);
  return previous ? WebFrameImpl::FromFrame(previous) : NULL;
}

WebFrame* WebViewImpl::GetNextFrameAfter(WebFrame* frame, bool wrap) {
  WebFrameImpl* frame_impl = static_cast<WebFrameImpl*>(frame);
  WebCore::Frame* next =
      frame_impl->frame()->tree()->traverseNextWithWrap(wrap);
  return next ? WebFrameImpl::FromFrame(next) : NULL;
}

void WebViewImpl::Resize(const gfx::Size& new_size) {
  if (size_ == new_size)
    return;
  size_ = new_size;

  if (main_frame()->frameview()) {
    main_frame()->frameview()->resize(size_.width(), size_.height());
    main_frame()->frame()->sendResizeEvent();
  }

  if (delegate_) {
    gfx::Rect damaged_rect(0, 0, size_.width(), size_.height());
    delegate_->DidInvalidateRect(this, damaged_rect);
  }
}

void WebViewImpl::Layout() {
  WebFrameImpl* webframe = main_frame();
  if (webframe) {
    // In order for our child HWNDs (NativeWindowWidgets) to update properly,
    // they need to be told that we are updating the screen.  The problem is
    // that the native widgets need to recalculate their clip region and not
    // overlap any of our non-native widgets.  To force the resizing, call
    // setFrameRect().  This will be a quick operation for most frames, but
    // the NativeWindowWidgets will update a proper clipping region.
    FrameView* view = webframe->frameview();
    if (view)
      view->setFrameRect(view->frameRect());

    // setFrameRect may have the side-effect of causing existing page
    // layout to be invalidated, so layout needs to be called last.

    webframe->Layout();
  }
}

void WebViewImpl::Paint(gfx::PlatformCanvas* canvas, const gfx::Rect& rect) {
  WebFrameImpl* webframe = main_frame();
  if (webframe)
    webframe->Paint(canvas, rect);
}

// TODO(eseidel): g_current_input_event should be removed once
// ChromeClient:show() can get the current-event information from WebCore.
/* static */
const WebInputEvent* WebViewImpl::g_current_input_event = NULL;

bool WebViewImpl::HandleInputEvent(const WebInputEvent* input_event) {
  // If we've started a drag and drop operation, ignore input events until
  // we're done.
  if (doing_drag_and_drop_)
    return true;
  // TODO(eseidel): Remove g_current_input_event.
  // This only exists to allow ChromeClient::show() to know which mouse button
  // triggered a window.open event.
  // Safari must perform a similar hack, ours is in our WebKit glue layer
  // theirs is in the application.  This should go when WebCore can be fixed
  // to pass more event information to ChromeClient::show()
  g_current_input_event = input_event;

  bool handled = true;

  // TODO(jcampan): WebKit seems to always return false on mouse events
  // processing methods. For now we'll assume it has processed them (as we are
  // only interested in whether keyboard events are processed).
  switch (input_event->type) {
    case WebInputEvent::MOUSE_MOVE:
      MouseMove(*static_cast<const WebMouseEvent*>(input_event));
      break;

    case WebInputEvent::MOUSE_LEAVE:
      MouseLeave(*static_cast<const WebMouseEvent*>(input_event));
      break;

    case WebInputEvent::MOUSE_WHEEL:
      MouseWheel(*static_cast<const WebMouseWheelEvent*>(input_event));
      break;

    case WebInputEvent::MOUSE_DOWN:
    case WebInputEvent::MOUSE_DOUBLE_CLICK:
      MouseDown(*static_cast<const WebMouseEvent*>(input_event));
      break;

    case WebInputEvent::MOUSE_UP:
      MouseUp(*static_cast<const WebMouseEvent*>(input_event));
      break;

    case WebInputEvent::KEY_DOWN:
    case WebInputEvent::KEY_UP:
      handled = KeyEvent(*static_cast<const WebKeyboardEvent*>(input_event));
      break;

    case WebInputEvent::CHAR:
      handled = CharEvent(*static_cast<const WebKeyboardEvent*>(input_event));
      break;
    default:
      handled = false;
  }

  g_current_input_event = NULL;

  return handled;
}

void WebViewImpl::MouseCaptureLost() {
}

// TODO(darin): these navigation methods should be killed

void WebViewImpl::StopLoading() {
  main_frame()->StopLoading();
}

void WebViewImpl::SetBackForwardListSize(int size) {
  page_->backForwardList()->setCapacity(size);
}

void WebViewImpl::SetFocus(bool enable) {
  if (enable) {
    // Hide the popup menu if any.
    // TODO(jcampan): bug #3844: we should do that when we lose focus.  The
    // reason we are not doing it is because when clicking on the autofill
    // popup, the page first loses focus before the mouse click is sent to the
    // popup.  So if we close when the focus is lost, the mouse click does not
    // do anything.
    HideAutoCompletePopup();

    // Getting the focused frame will have the side-effect of setting the main
    // frame as the focused frame if it is not already focused.  Otherwise, if
    // there is already a focused frame, then this does nothing.
    GetFocusedFrame();
    if (page_.get() && page_->mainFrame()) {
      Frame* frame = page_->mainFrame();
      if (!frame->selection()->isFocusedAndActive()) {
        // No one has focus yet, try to restore focus.
        RestoreFocus();
        page_->focusController()->setActive(true);
      }
      Frame* focused_frame = page_->focusController()->focusedOrMainFrame();
      frame->selection()->setFocused(frame == focused_frame);
    }
    ime_accept_events_ = true;
  } else {
    // Clear out who last had focus. If someone has focus, the refs will be
    // updated below.
    ReleaseFocusReferences();

    // Clear focus on the currently focused frame if any.
    if (!page_.get())
      return;

    Frame* frame = page_->mainFrame();
    if (!frame)
      return;

    RefPtr<Frame> focused = page_->focusController()->focusedFrame();
    if (focused.get()) {
      // Update the focus refs, this way we can give focus back appropriately.
      // It's entirely possible to have a focused document, but not a focused
      // node.
      RefPtr<Document> document = focused->document();
      last_focused_frame_ = focused;
      if (document.get()) {
        RefPtr<Node> focused_node = document->focusedNode();
        if (focused_node.get()) {
          // To workaround bug #792423, we do not blur the focused node.  This
          // should be reenabled when we merge a WebKit that has the fix for
          // http://bugs.webkit.org/show_bug.cgi?id=16928.
          // last_focused_node_ = focused_node;
          // document->setFocusedNode(NULL);
        }
      }
      page_->focusController()->setFocusedFrame(0);

      // Finish an ongoing composition to delete the composition node.
      Editor* editor = focused->editor();
      if (editor && editor->hasComposition())
        editor->confirmComposition();
      ime_accept_events_ = false;
    }
    // Make sure the main frame doesn't think it has focus.
    if (frame != focused.get())
      frame->selection()->setFocused(false);
  }
}

// TODO(jcampan): http://b/issue?id=1157486 this is needed to work-around
// issues caused by the fix for bug #792423 and should be removed when that
// bug is fixed.
void WebViewImpl::StoreFocusForFrame(WebFrame* frame) {
  DCHECK(frame);

  // We only want to store focus info if we are the focused frame and if we have
  // not stored it already.
  WebCore::Frame* webcore_frame = static_cast<WebFrameImpl*>(frame)->frame();
  if (last_focused_frame_.get() != webcore_frame || last_focused_node_.get())
    return;

  // Clear out who last had focus. If someone has focus, the refs will be
  // updated below.
  ReleaseFocusReferences();

  last_focused_frame_ = webcore_frame;
  RefPtr<Document> document = last_focused_frame_->document();
  if (document.get()) {
    RefPtr<Node> focused_node = document->focusedNode();
    if (focused_node.get()) {
      last_focused_node_ = focused_node;
      document->setFocusedNode(NULL);
    }
  }
}

bool WebViewImpl::ImeSetComposition(int string_type,
                                    int cursor_position,
                                    int target_start,
                                    int target_end,
                                    const std::wstring& ime_string) {
  Frame* focused = GetFocusedWebCoreFrame();
  if (!focused || !ime_accept_events_) {
    return false;
  }
  Editor* editor = focused->editor();
  if (!editor)
    return false;
  if (!editor->canEdit()) {
    // The input focus has been moved to another WebWidget object.
    // We should use this |editor| object only to complete the ongoing
    // composition.
    if (!editor->hasComposition())
      return false;
  }

  if (string_type == 0) {
    // A browser process sent an IPC message which does not contain a valid
    // string, which means an ongoing composition has been canceled.
    // If the ongoing composition has been canceled, replace the ongoing
    // composition string with an empty string and complete it.
    // TODO(hbono): Need to add a new function to cancel the ongoing
    // composition to WebCore::Editor?
    WebCore::String empty_string;
    editor->confirmComposition(empty_string);
  } else {
    // A browser process sent an IPC message which contains a string to be
    // displayed in this Editor object.
    // To display the given string, set the given string to the
    // m_compositionNode member of this Editor object and display it.
    // NOTE: An empty string (often sent by Chinese IMEs and Korean IMEs)
    // causes a panic in Editor::setComposition(), which deactivates the
    // m_frame.m_sel member of this Editor object, i.e. we can never display
    // composition strings in the m_compositionNode member.
    // (I have not been able to find good methods for re-activating it.)
    // Therefore, I have to prevent from calling Editor::setComposition()
    // with its first argument an empty string.
    if (ime_string.length() > 0) {
      if (target_start < 0) target_start = 0;
      if (target_end < 0) target_end = static_cast<int>(ime_string.length());
      WebCore::String composition_string(
          webkit_glue::StdWStringToString(ime_string));
      // Create custom underlines.
      // To emphasize the selection, the selected region uses a solid black
      // for its underline while other regions uses a pale gray for theirs.
      WTF::Vector<WebCore::CompositionUnderline> underlines(3);
      underlines[0].startOffset = 0;
      underlines[0].endOffset = target_start;
      underlines[0].thick = true;
      underlines[0].color.setRGB(0xd3, 0xd3, 0xd3);
      underlines[1].startOffset = target_start;
      underlines[1].endOffset = target_end;
      underlines[1].thick = true;
      underlines[1].color.setRGB(0x00, 0x00, 0x00);
      underlines[2].startOffset = target_end;
      underlines[2].endOffset = static_cast<int>(ime_string.length());
      underlines[2].thick = true;
      underlines[2].color.setRGB(0xd3, 0xd3, 0xd3);
      // When we use custom underlines, WebKit ("InlineTextBox.cpp" Line 282)
      // prevents from writing a text in between 'selectionStart' and
      // 'selectionEnd' somehow.
      // Therefore, we use the 'cursor_position' for these arguments so that
      // there are not any characters in the above region.
      editor->setComposition(composition_string, underlines,
                             cursor_position, cursor_position);
    }
#if defined(OS_WIN)
    // The given string is a result string, which means the ongoing
    // composition has been completed. I have to call the
    // Editor::confirmCompletion() and complete this composition.
    if (string_type == GCS_RESULTSTR) {
      editor->confirmComposition();
    }
#endif
  }

  return editor->hasComposition();
}

bool WebViewImpl::ImeUpdateStatus(bool* enable_ime,
                                  const void** new_node,
                                  gfx::Rect* caret_rect) {
  // Store whether the selected node needs IME and the caret rectangle.
  // This process consists of the following four steps:
  //  1. Retrieve the selection controller of the focused frame;
  //  2. Retrieve the caret rectangle from the controller;
  //  3. Convert the rectangle, which is relative to the parent view, to the
  //     one relative to the client window, and;
  //  4. Store the converted rectangle.
  const Frame* focused = GetFocusedWebCoreFrame();
  if (!focused)
    return false;
  const Editor* editor = focused->editor();
  if (!editor || !editor->canEdit())
    return false;
  const SelectionController* controller = focused->selection();
  if (!controller)
    return false;
  const Node* node = controller->start().node();
  if (!node)
    return false;
  *enable_ime = node->shouldUseInputMethod() &&
      !controller->isInPasswordField();
  const FrameView* view = node->document()->view();
  if (!view)
    return false;
  const IntRect rect(view->contentsToWindow(controller->caretRect()));
  caret_rect->SetRect(rect.x(), rect.y(), rect.width(), rect.height());
  return true;
}

void WebViewImpl::RestoreFocus() {
  if (last_focused_frame_.get()) {
    if (last_focused_frame_->page()) {
      // last_focused_frame_ can be detached from the frame tree, thus,
      // its page can be null.
      last_focused_frame_->page()->focusController()->setFocusedFrame(
        last_focused_frame_.get());
    }
    if (last_focused_node_.get()) {
      // last_focused_node_ may be null, make sure it's valid before trying to
      // focus it.
      static_cast<Element*>(last_focused_node_.get())->focus();
    }
    // And clear out the refs.
    ReleaseFocusReferences();
  }
}

void WebViewImpl::SetInitialFocus(bool reverse) {
  if (page_.get()) {
    // So RestoreFocus does not focus anything when it is called.
    ReleaseFocusReferences();

    // Since we don't have a keyboard event, we'll create one.
    WebKeyboardEvent keyboard_event;
    keyboard_event.type = WebInputEvent::KEY_DOWN;
    if (reverse)
      keyboard_event.modifiers = WebInputEvent::SHIFT_KEY;
    // VK_TAB which is only defined on Windows.
    keyboard_event.key_code = 0x09;
    MakePlatformKeyboardEvent platform_event(keyboard_event);
    // We have to set the key type explicitly to avoid an assert in the
    // KeyboardEvent constructor.
    platform_event.SetKeyType(PlatformKeyboardEvent::RawKeyDown);
    RefPtr<KeyboardEvent> webkit_event = KeyboardEvent::create(platform_event,
                                                               NULL);
    page()->focusController()->setInitialFocus(
        reverse ? WebCore::FocusDirectionBackward :
                  WebCore::FocusDirectionForward,
        webkit_event.get());
  }
}

bool WebViewImpl::FocusedFrameNeedsSpellchecking() {
  const WebCore::Frame* frame = GetFocusedWebCoreFrame();
  if (!frame)
    return false;
  const WebCore::Editor* editor = frame->editor();
  if (!editor)
    return false;
  const WebCore::Document* document = frame->document();
  if (!document)
    return false;
  const WebCore::Node* node = document->focusedNode();
  if (!node)
    return false;
  const WebCore::RenderObject* renderer = node->renderer();
  if (!renderer)
    return false;
  // We should also retrieve the contenteditable attribute of this element to
  // determine if this element needs spell-checking.
  const WebCore::EUserModify user_modify = renderer->style()->userModify();
  return (renderer->isTextArea() && editor->canEdit()) ||
         user_modify == WebCore::READ_WRITE ||
         user_modify == WebCore::READ_WRITE_PLAINTEXT_ONLY;
}

// Releases references used to restore focus.
void WebViewImpl::ReleaseFocusReferences() {
  if (last_focused_frame_.get()) {
    last_focused_frame_.release();
    last_focused_node_.release();
  }
}

bool WebViewImpl::DownloadImage(int id, const GURL& image_url, int image_size) {
  if (!page_.get())
    return false;
  image_fetchers_.insert(
      new ImageResourceFetcher(this, id, image_url, image_size));
  return true;
}

void WebViewImpl::SetPreferences(const WebPreferences& preferences) {
  if (!page_.get())
    return;

  // Keep a local copy of the preferences struct for GetPreferences.
  webprefs_ = preferences;

  Settings* settings = page_->settings();

  settings->setStandardFontFamily(webkit_glue::StdWStringToString(
    preferences.standard_font_family));
  settings->setFixedFontFamily(webkit_glue::StdWStringToString(
    preferences.fixed_font_family));
  settings->setSerifFontFamily(webkit_glue::StdWStringToString(
    preferences.serif_font_family));
  settings->setSansSerifFontFamily(webkit_glue::StdWStringToString(
    preferences.sans_serif_font_family));
  settings->setCursiveFontFamily(webkit_glue::StdWStringToString(
    preferences.cursive_font_family));
  settings->setFantasyFontFamily(webkit_glue::StdWStringToString(
    preferences.fantasy_font_family));
  settings->setDefaultFontSize(preferences.default_font_size);
  settings->setDefaultFixedFontSize(preferences.default_fixed_font_size);
  settings->setMinimumFontSize(preferences.minimum_font_size);
  settings->setMinimumLogicalFontSize(preferences.minimum_logical_font_size);
  settings->setDefaultTextEncodingName(webkit_glue::StdWStringToString(
    preferences.default_encoding));
  settings->setJavaScriptEnabled(preferences.javascript_enabled);
  settings->setJavaScriptCanOpenWindowsAutomatically(
    preferences.javascript_can_open_windows_automatically);
  settings->setLoadsImagesAutomatically(
    preferences.loads_images_automatically);
  settings->setPluginsEnabled(preferences.plugins_enabled);
  settings->setDOMPasteAllowed(preferences.dom_paste_enabled);
  settings->setDeveloperExtrasEnabled(preferences.developer_extras_enabled);
  settings->setShrinksStandaloneImagesToFit(
    preferences.shrinks_standalone_images_to_fit);
  settings->setUsesUniversalDetector(preferences.uses_universal_detector);
  settings->setTextAreasAreResizable(preferences.text_areas_are_resizable);
  settings->setAllowScriptsToCloseWindows(
    preferences.allow_scripts_to_close_windows);
  if (preferences.user_style_sheet_enabled) {
    settings->setUserStyleSheetLocation(webkit_glue::GURLToKURL(
      preferences.user_style_sheet_location));
  } else {
    settings->setUserStyleSheetLocation(KURL());
  }
  settings->setUsesPageCache(preferences.uses_page_cache);

  // This setting affects the behavior of links in an editable region:
  // clicking the link should select it rather than navigate to it.
  // Safari uses the same default. It is unlikley an embedder would want to
  // change this, since it would break existing rich text editors.
  settings->setEditableLinkBehavior(WebCore::EditableLinkNeverLive);

  settings->setFontRenderingMode(NormalRenderingMode);
  settings->setJavaEnabled(preferences.java_enabled);

  // Turn this on to cause WebCore to paint the resize corner for us.
  settings->setShouldPaintCustomScrollbars(true);

#if defined(OS_WIN)
  // RenderTheme is a singleton that needs to know the default font size to
  // draw some form controls.  We let it know each time the size changes.
  WebCore::RenderThemeWin::setDefaultFontSize(preferences.default_font_size);
#endif
}

const WebPreferences& WebViewImpl::GetPreferences() {
  return webprefs_;
}

// Set the encoding of the current main frame to the one selected by
// a user in the encoding menu.
void WebViewImpl::SetPageEncoding(const std::wstring& encoding_name) {
  if (!page_.get())
    return;

  if (!encoding_name.empty()) {
    // only change override encoding, don't change default encoding
    // TODO(brettw) use std::string for encoding names.
    String new_encoding_name(webkit_glue::StdWStringToString(encoding_name));
    page_->mainFrame()->loader()->reloadAllowingStaleData(new_encoding_name);
  }
}

// Return the canonical encoding name of current main webframe in webview.
std::wstring WebViewImpl::GetMainFrameEncodingName() {
  if (!page_.get())
    return std::wstring();

  String encoding_name = page_->mainFrame()->loader()->encoding();
  return webkit_glue::StringToStdWString(encoding_name);
}

void WebViewImpl::ZoomIn(bool text_only) {
  Frame* frame = main_frame()->frame();
  double multiplier = std::min(std::pow(kTextSizeMultiplierRatio,
                                        zoom_level_ + 1),
                               kMaxTextSizeMultiplier);
  float zoom_factor = static_cast<float>(multiplier);
  if (zoom_factor != frame->zoomFactor()) {
    ++zoom_level_;
    frame->setZoomFactor(zoom_factor, text_only);
  }
}

void WebViewImpl::ZoomOut(bool text_only) {
  Frame* frame = main_frame()->frame();
  double multiplier = std::max(std::pow(kTextSizeMultiplierRatio,
                                        zoom_level_ - 1),
                               kMinTextSizeMultiplier);
  float zoom_factor = static_cast<float>(multiplier);
  if (zoom_factor != frame->zoomFactor()) {
    --zoom_level_;
    frame->setZoomFactor(zoom_factor, text_only);
  }
}

void WebViewImpl::ResetZoom() {
  // We don't change the zoom mode (text only vs. full page) here. We just want
  // to reset whatever is already set.
  zoom_level_ = 0;
  main_frame()->frame()->setZoomFactor(
      1.0f,
      main_frame()->frame()->isZoomFactorTextOnly());
}

void WebViewImpl::CopyImageAt(int x, int y) {
  if (!page_.get())
    return;

  IntPoint point = IntPoint(x, y);

  Frame* frame = page_->mainFrame();

  HitTestResult result =
      frame->eventHandler()->hitTestResultAtPoint(point, false);

  if (result.absoluteImageURL().isEmpty()) {
    // There isn't actually an image at these coordinates.  Might be because
    // the window scrolled while the context menu was open or because the page
    // changed itself between when we thought there was an image here and when
    // we actually tried to retreive the image.
    //
    // TODO: implement a cache of the most recent HitTestResult to avoid having
    //       to do two hit tests.
    return;
  }

  frame->editor()->copyImage(result);
}

void WebViewImpl::InspectElement(int x, int y) {
  if (!page_.get())
    return;

  if (x == -1 || y == -1) {
    page_->inspectorController()->inspect(NULL);
  } else {
    IntPoint point = IntPoint(x, y);
    HitTestResult result(point);

    result = page_->mainFrame()->eventHandler()->hitTestResultAtPoint(point, false);

    if (!result.innerNonSharedNode())
      return;

    page_->inspectorController()->inspect(result.innerNonSharedNode());
  }
}

void WebViewImpl::ShowJavaScriptConsole() {
  page_->inspectorController()->showPanel(InspectorController::ConsolePanel);
}

void WebViewImpl::DragSourceEndedAt(
    int client_x, int client_y, int screen_x, int screen_y) {
  PlatformMouseEvent pme(IntPoint(client_x, client_y),
                         IntPoint(screen_x, screen_y),
                         NoButton, MouseEventMoved, 0, false, false, false,
                         false, 0);
  page_->mainFrame()->eventHandler()->dragSourceEndedAt(pme, DragOperationCopy);
}

void WebViewImpl::DragSourceMovedTo(
    int client_x, int client_y, int screen_x, int screen_y) {
  PlatformMouseEvent pme(IntPoint(client_x, client_y),
                         IntPoint(screen_x, screen_y),
                         LeftButton, MouseEventMoved, 0, false, false, false,
                         false, 0);
  page_->mainFrame()->eventHandler()->dragSourceMovedTo(pme);
}

void WebViewImpl::DragSourceSystemDragEnded() {
  page_->dragController()->dragEnded();
  DCHECK(doing_drag_and_drop_);
  doing_drag_and_drop_ = false;
}

bool WebViewImpl::DragTargetDragEnter(const WebDropData& drop_data,
    int client_x, int client_y, int screen_x, int screen_y) {
  DCHECK(!current_drop_data_.get());

  current_drop_data_ = webkit_glue::WebDropDataToChromiumDataObject(drop_data);

  DragData drag_data(current_drop_data_.get(), IntPoint(client_x, client_y),
      IntPoint(screen_x, screen_y), kDropTargetOperation);
  DragOperation effect = page_->dragController()->dragEntered(&drag_data);
  return effect != DragOperationNone;
}

bool WebViewImpl::DragTargetDragOver(
    int client_x, int client_y, int screen_x, int screen_y) {
  DCHECK(current_drop_data_.get());
  DragData drag_data(current_drop_data_.get(), IntPoint(client_x, client_y),
      IntPoint(screen_x, screen_y), kDropTargetOperation);
  DragOperation effect = page_->dragController()->dragUpdated(&drag_data);
  return effect != DragOperationNone;
}

void WebViewImpl::DragTargetDragLeave() {
  DCHECK(current_drop_data_.get());
  DragData drag_data(current_drop_data_.get(), IntPoint(), IntPoint(),
                     DragOperationNone);
  page_->dragController()->dragExited(&drag_data);
  current_drop_data_ = NULL;
}

void WebViewImpl::DragTargetDrop(
    int client_x, int client_y, int screen_x, int screen_y) {
  DCHECK(current_drop_data_.get());
  DragData drag_data(current_drop_data_.get(), IntPoint(client_x, client_y),
      IntPoint(screen_x, screen_y), kDropTargetOperation);
  page_->dragController()->performDrag(&drag_data);
  current_drop_data_ = NULL;
}

SearchableFormData* WebViewImpl::CreateSearchableFormDataForFocusedNode() {
  if (!page_.get())
    return NULL;

  if (RefPtr<Frame> focused = page_->focusController()->focusedFrame()) {
    RefPtr<Document> document = focused->document();
    if (document.get()) {
      RefPtr<Node> focused_node = document->focusedNode();
      if (focused_node.get() &&
          focused_node->nodeType() == Node::ELEMENT_NODE) {
        return SearchableFormData::Create(
          static_cast<Element*>(focused_node.get()));
      }
    }
  }
  return NULL;
}

void WebViewImpl::AutofillSuggestionsForNode(
      int64 node_id,
      const std::vector<std::wstring>& suggestions,
      int default_suggestion_index) {
  if (!page_.get() || suggestions.empty())
    return;

  DCHECK(default_suggestion_index < static_cast<int>(suggestions.size()));

  if (RefPtr<Frame> focused = page_->focusController()->focusedFrame()) {
    RefPtr<Document> document = focused->document();
    if (!document.get())
      return;

    RefPtr<Node> focused_node = document->focusedNode();
    // If the node for which we queried the autofill suggestions is not the
    // focused node, then we have nothing to do.
    // TODO(jcampan): also check the carret is at the end and that the text has
    // not changed.
    if (!focused_node.get() ||
        reinterpret_cast<int64>(focused_node.get()) != node_id)
      return;

    if (!focused_node->hasTagName(WebCore::HTMLNames::inputTag)) {
      NOTREACHED();
      return;
    }

    WebCore::HTMLInputElement* input_elem =
        static_cast<WebCore::HTMLInputElement*>(focused_node.get());
    // Hide any current autocomplete popup.
    HideAutoCompletePopup();

    if (suggestions.size() > 0) {
      autocomplete_popup_client_ =
          adoptRef(new AutocompletePopupMenuClient(this, input_elem,
                                                   suggestions,
                                                   default_suggestion_index));
      // Autocomplete popup does not get focused.  We need the page to still
      // have focus so the user can keep typing when the popup is showing.
      autocomplete_popup_ =
          WebCore::PopupContainer::create(autocomplete_popup_client_.get(),
                                          false);
<<<<<<< HEAD
=======
      autocomplete_popup_->setTextOnIndexChange(false);
>>>>>>> 4d2b744b
      autocomplete_popup_->show(focused_node->getRect(), 
                                page_->mainFrame()->view(), 0);
    }
  }
}

void WebViewImpl::DidCommitLoad(bool* is_new_navigation) {
  if (is_new_navigation)
    *is_new_navigation = observed_new_navigation_;

#ifndef NDEBUG
  DCHECK(!observed_new_navigation_ ||
    page_->mainFrame()->loader()->documentLoader() == new_navigation_loader_);
  new_navigation_loader_ = NULL;
#endif
  observed_new_navigation_ = false;
}

void WebViewImpl::StartDragging(const WebDropData& drop_data) {
  if (delegate_) {
    DCHECK(!doing_drag_and_drop_);
    doing_drag_and_drop_ = true;
    delegate_->StartDragging(this, drop_data);
  }
}

const WebCore::Node* WebViewImpl::getInspectedNode(WebCore::Frame* frame) {
  DCHECK(frame);
  WebFrameImpl* webframe_impl = WebFrameImpl::FromFrame(frame);
  if (!webframe_impl)
    return NULL;

  return webframe_impl->inspected_node();
}

void WebViewImpl::ImageResourceDownloadDone(ImageResourceFetcher* fetcher,
                                            bool errored,
                                            const SkBitmap& image) {
  if (delegate_) {
    delegate_->DidDownloadImage(fetcher->id(), fetcher->image_url(), errored,
                                image);
  }
  DeleteImageResourceFetcher(fetcher);
}

//-----------------------------------------------------------------------------
// WebCore::WidgetClientWin

// TODO(darin): Figure out what to do with these methods.
#if 0
const SkBitmap* WebViewImpl::getPreloadedResourceBitmap(int resource_id) {
  if (!delegate_)
    return NULL;

  return delegate_->GetPreloadedResourceBitmap(resource_id);
}

void WebViewImpl::onScrollPositionChanged(WebCore::Widget* widget) {
  // Scroll position changes should be reflected in the session history.
  if (delegate_)
    delegate_->OnNavStateChanged(this);
}

const WTF::Vector<RefPtr<WebCore::Range> >* WebViewImpl::getTickmarks(
    WebCore::Frame* frame) {
  DCHECK(frame);
  WebFrameImpl* webframe_impl = WebFrameImpl::FromFrame(frame);
  if (!webframe_impl)
    return NULL;

  return &webframe_impl->tickmarks();
}

size_t WebViewImpl::getActiveTickmarkIndex(WebCore::Frame* frame) {
  DCHECK(frame);
  WebFrameImpl* webframe_impl = WebFrameImpl::FromFrame(frame);
  if (!webframe_impl)
    return kNoTickmark;

  // The mainframe can tell us if we are the frame with the active tick-mark.
  if (webframe_impl != main_frame_->active_tickmark_frame())
    return kNoTickmark;

  return webframe_impl->active_tickmark_index();
}

bool WebViewImpl::isHidden() {
  if (!delegate_)
    return true;

  return delegate_->IsHidden();
}
#endif

//-----------------------------------------------------------------------------
// WebCore::BackForwardListClient

void WebViewImpl::didAddHistoryItem(WebCore::HistoryItem* item) {
  // If WebCore adds a new HistoryItem, it means this is a new navigation
  // (ie, not a reload or back/forward).
  observed_new_navigation_ = true;
#ifndef NDEBUG
  new_navigation_loader_ = page_->mainFrame()->loader()->documentLoader();
#endif
  delegate_->DidAddHistoryItem();
}

void WebViewImpl::willGoToHistoryItem(WebCore::HistoryItem* item) {
  if (pending_history_item_) {
    if (item == pending_history_item_->GetHistoryItem()) {
      // Let the main frame know this HistoryItem is loading, so it can cache
      // any ExtraData when the DataSource is created.
      main_frame()->set_currently_loading_history_item(pending_history_item_);
      pending_history_item_ = 0;
    }
  }
}

WebCore::HistoryItem* WebViewImpl::itemAtIndex(int index) {
  if (!delegate_)
    return NULL;

  WebHistoryItem* item = delegate_->GetHistoryEntryAtOffset(index);
  if (!item)
    return NULL;

  // If someone has asked for a history item, we probably want to navigate to
  // it soon.  Keep track of it until willGoToHistoryItem is called.
  pending_history_item_ = static_cast<WebHistoryItemImpl*>(item);
  return pending_history_item_->GetHistoryItem();
}

int WebViewImpl::backListCount() {
  if (!delegate_)
    return 0;

  return delegate_->GetHistoryBackListCount();
}

int WebViewImpl::forwardListCount() {
  if (!delegate_)
    return 0;

  return delegate_->GetHistoryForwardListCount();
}

void WebViewImpl::DeleteImageResourceFetcher(ImageResourceFetcher* fetcher) {
  DCHECK(image_fetchers_.find(fetcher) != image_fetchers_.end());
  image_fetchers_.erase(fetcher);

  // We're in the callback from the ImageResourceFetcher, best to delay
  // deletion.
  MessageLoop::current()->DeleteSoon(FROM_HERE, fetcher);
}

void WebViewImpl::HideAutoCompletePopup() {
  if (autocomplete_popup_) {
    autocomplete_popup_->hidePopup();
    autocomplete_popup_.clear();
    autocomplete_popup_client_.clear();
  }
}<|MERGE_RESOLUTION|>--- conflicted
+++ resolved
@@ -1515,10 +1515,7 @@
       autocomplete_popup_ =
           WebCore::PopupContainer::create(autocomplete_popup_client_.get(),
                                           false);
-<<<<<<< HEAD
-=======
       autocomplete_popup_->setTextOnIndexChange(false);
->>>>>>> 4d2b744b
       autocomplete_popup_->show(focused_node->getRect(), 
                                 page_->mainFrame()->view(), 0);
     }
