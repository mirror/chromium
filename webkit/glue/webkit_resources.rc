// Resources used by webkit/*.
//
// Paths in this file are relative to SolutionDir.

#ifdef APSTUDIO_INVOKED
  #error // Don't open in the Visual Studio resource editor!
#endif //APSTUDIO_INVOKED

#include <winuser.h>
#include "webkit\\glue\\webkit_resources.h"

/////////////////////////////////////////////////////////////////////////////
//
// data resources
//

IDR_BROKENIMAGE            BINDATA "webkit\\glue\\resources\\broken-image.gif"
IDR_TICKMARK_DASH          BINDATA "webkit\\glue\\resources\\dash.png"

IDR_FEED_PREVIEW           BINDATA "webkit\\glue\\resources\\feed.html"

/////////////////////////////////////////////////////////////////////////////
//
// Cursor
//
IDC_ALIAS               CURSOR    "webkit\\glue\\resources\\aliasb.cur"
IDC_CELL                CURSOR    "webkit\\glue\\resources\\cell.cur"
IDC_COLRESIZE           CURSOR    "webkit\\glue\\resources\\col_resize.cur"
IDC_COPYCUR             CURSOR    "webkit\\glue\\resources\\copy.cur"
IDC_ROWRESIZE           CURSOR    "webkit\\glue\\resources\\row_resize.cur"
IDC_VERTICALTEXT        CURSOR    "webkit\\glue\\resources\\vertical_text.cur"
IDC_ZOOMIN              CURSOR    "webkit\\glue\\resources\\zoom_in.cur"
IDC_ZOOMOUT             CURSOR    "webkit\\glue\\resources\\zoom_out.cur"
<<<<<<< HEAD

/////////////////////////////////////////////////////////////////////////////
//
// Dialog template for the plugin installation dialog.
//
IDD_DEFAULT_PLUGIN_INSTALL_DIALOG DIALOGEX 0, 0, 240, 130
STYLE DS_SETFONT | DS_MODALFRAME | DS_FIXEDSYS | WS_POPUP | WS_CAPTION | WS_SYSMENU
CAPTION "Plug-in Needed"
FONT 8, "MS Shell Dlg", 400, 0, 0x1
BEGIN
    DEFPUSHBUTTON   "",IDB_GET_THE_PLUGIN,32,100,81,14
    PUSHBUTTON      "",IDCANCEL,133,100,74,14
    LTEXT           "",IDC_PLUGIN_INSTALL_CONFIRMATION_LABEL,17,50,204,27
END


/////////////////////////////////////////////////////////////////////////////
//
// Icon used by the default plugin window.
//
IDI_DEFAULT_PLUGIN_ICON            ICON             "webkit\\default_plugin\\default_plugin.ico"
=======
IDC_PAN_MIDDLE          CURSOR    "webkit\\glue\\resources\\pan_middle.cur"
IDC_PAN_NORTH           CURSOR    "webkit\\glue\\resources\\pan_north.cur"
IDC_PAN_NORTH_EAST      CURSOR    "webkit\\glue\\resources\\pan_north_east.cur"
IDC_PAN_EAST            CURSOR    "webkit\\glue\\resources\\pan_east.cur"
IDC_PAN_SOUTH_EAST      CURSOR    "webkit\\glue\\resources\\pan_south_east.cur"
IDC_PAN_SOUTH           CURSOR    "webkit\\glue\\resources\\pan_south.cur"
IDC_PAN_SOUTH_WEST      CURSOR    "webkit\\glue\\resources\\pan_south_west.cur"
IDC_PAN_WEST            CURSOR    "webkit\\glue\\resources\\pan_west.cur"
IDC_PAN_NORTH_WEST      CURSOR    "webkit\\glue\\resources\\pan_north_west.cur"
>>>>>>> 5d99fccd
<|MERGE_RESOLUTION|>--- conflicted
+++ resolved
@@ -16,8 +16,9 @@
 
 IDR_BROKENIMAGE            BINDATA "webkit\\glue\\resources\\broken-image.gif"
 IDR_TICKMARK_DASH          BINDATA "webkit\\glue\\resources\\dash.png"
-
 IDR_FEED_PREVIEW           BINDATA "webkit\\glue\\resources\\feed.html"
+IDR_PAN_SCROLL_ICON        BINDATA "webkit\\glue\\resources\\pan_icon.png"
+IDR_TEXTAREA_RESIZER       BINDATA "webkit\\glue\\resources\\textarea_resize_corner.png"
 
 /////////////////////////////////////////////////////////////////////////////
 //
@@ -31,29 +32,6 @@
 IDC_VERTICALTEXT        CURSOR    "webkit\\glue\\resources\\vertical_text.cur"
 IDC_ZOOMIN              CURSOR    "webkit\\glue\\resources\\zoom_in.cur"
 IDC_ZOOMOUT             CURSOR    "webkit\\glue\\resources\\zoom_out.cur"
-<<<<<<< HEAD
-
-/////////////////////////////////////////////////////////////////////////////
-//
-// Dialog template for the plugin installation dialog.
-//
-IDD_DEFAULT_PLUGIN_INSTALL_DIALOG DIALOGEX 0, 0, 240, 130
-STYLE DS_SETFONT | DS_MODALFRAME | DS_FIXEDSYS | WS_POPUP | WS_CAPTION | WS_SYSMENU
-CAPTION "Plug-in Needed"
-FONT 8, "MS Shell Dlg", 400, 0, 0x1
-BEGIN
-    DEFPUSHBUTTON   "",IDB_GET_THE_PLUGIN,32,100,81,14
-    PUSHBUTTON      "",IDCANCEL,133,100,74,14
-    LTEXT           "",IDC_PLUGIN_INSTALL_CONFIRMATION_LABEL,17,50,204,27
-END
-
-
-/////////////////////////////////////////////////////////////////////////////
-//
-// Icon used by the default plugin window.
-//
-IDI_DEFAULT_PLUGIN_ICON            ICON             "webkit\\default_plugin\\default_plugin.ico"
-=======
 IDC_PAN_MIDDLE          CURSOR    "webkit\\glue\\resources\\pan_middle.cur"
 IDC_PAN_NORTH           CURSOR    "webkit\\glue\\resources\\pan_north.cur"
 IDC_PAN_NORTH_EAST      CURSOR    "webkit\\glue\\resources\\pan_north_east.cur"
@@ -62,5 +40,4 @@
 IDC_PAN_SOUTH           CURSOR    "webkit\\glue\\resources\\pan_south.cur"
 IDC_PAN_SOUTH_WEST      CURSOR    "webkit\\glue\\resources\\pan_south_west.cur"
 IDC_PAN_WEST            CURSOR    "webkit\\glue\\resources\\pan_west.cur"
-IDC_PAN_NORTH_WEST      CURSOR    "webkit\\glue\\resources\\pan_north_west.cur"
->>>>>>> 5d99fccd
+IDC_PAN_NORTH_WEST      CURSOR    "webkit\\glue\\resources\\pan_north_west.cur"