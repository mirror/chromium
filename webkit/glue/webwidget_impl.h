--- conflicted
+++ resolved
@@ -93,15 +93,8 @@
   // WebCore::WidgetClientWin
   virtual const SkBitmap* getPreloadedResourceBitmap(int resource_id);
   virtual void onScrollPositionChanged(WebCore::Widget* widget);
-<<<<<<< HEAD
-  virtual const WTF::Vector<RefPtr<WebCore::Range> >* getTickmarks(
-      WebCore::Frame* frame);
-  virtual size_t getActiveTickmarkIndex(WebCore::Frame* frame);
-  virtual bool isHidden();
-=======
   virtual bool isHidden();
 #endif
->>>>>>> 12c75e7a
 
   WebWidgetDelegate* delegate_;
   gfx::Size size_;
