// Copyright (c) 2006-2008 The Chromium Authors. All rights reserved.
// Use of this source code is governed by a BSD-style license that can be
// found in the LICENSE file.

#ifndef WEBKIT_GLUE_WEBWIDGET_IMPL_H__
#define WEBKIT_GLUE_WEBWIDGET_IMPL_H__

#include "base/basictypes.h"
#include "base/gfx/native_widget_types.h"
#include "base/gfx/point.h"
#include "base/gfx/size.h"
#include "webkit/glue/webwidget.h"

#pragma warning(push, 0)
#include "WidgetClientWin.h"
#pragma warning(pop)

namespace WebCore {
  class Frame;
  class FramelessScrollView;
  class KeyboardEvent;
  class Page;
  class PlatformKeyboardEvent;
  class Range;
  class Widget;
}

class WebKeyboardEvent;
class WebMouseEvent;
class WebMouseWheelEvent;
class WebWidgetDelegate;

class WebWidgetImpl : public WebWidget, public WebCore::WidgetClientWin {
 public:
  // WebWidget
  virtual void Close();
  virtual void Resize(const gfx::Size& new_size);
  virtual gfx::Size GetSize() { return size(); }
  virtual void Layout();
  virtual void Paint(gfx::PlatformCanvas* canvas, const gfx::Rect& rect);
  virtual bool HandleInputEvent(const WebInputEvent* input_event);
  virtual void MouseCaptureLost();
  virtual void SetFocus(bool enable);
  virtual bool ImeSetComposition(int string_type,
                                 int cursor_position,
                                 int target_start,
                                 int target_end,
                                 const std::wstring& ime_string);
  virtual bool ImeUpdateStatus(bool* enable_ime,
                               const void** node,
                               gfx::Rect* caret_rect);

  // WebWidgetImpl
  void Init(WebCore::Widget* widget, const gfx::Rect& bounds);

  const gfx::Size& size() const { return size_; }

  WebWidgetDelegate* delegate() {
    return delegate_;
  }

  void MouseMove(const WebMouseEvent& mouse_event);
  void MouseLeave(const WebMouseEvent& mouse_event);
  void MouseDown(const WebMouseEvent& mouse_event);
  void MouseUp(const WebMouseEvent& mouse_event);
  void MouseDoubleClick(const WebMouseEvent& mouse_event);
  void MouseWheel(const WebMouseWheelEvent& wheel_event);
  bool KeyEvent(const WebKeyboardEvent& key_event);

 protected:
  friend class WebWidget;  // So WebWidget::Create can call our constructor

  WebWidgetImpl(WebWidgetDelegate* delegate);
  ~WebWidgetImpl();

<<<<<<< HEAD
=======
  // WebCore::HostWindow methods:
  virtual void repaint(const WebCore::IntRect&,
                       bool content_changed,
                       bool immediate = false,
                       bool repaint_content_only = false);
  virtual void scroll(const WebCore::IntSize& scroll_delta,
                      const WebCore::IntRect& scroll_rect,
                      const WebCore::IntRect& clip_rect);
  virtual WebCore::IntPoint screenToWindow(const WebCore::IntPoint&) const;
  virtual WebCore::IntRect windowToScreen(const WebCore::IntRect&) const;
  virtual PlatformWidget platformWindow() const;
  virtual void scrollRectIntoView(const WebCore::IntRect&,
                                  const WebCore::ScrollView*) const;

  // WebCore::FramelessScrollViewClient methods:
  virtual void popupClosed(WebCore::FramelessScrollView* popup_view);

  // TODO(darin): Figure out what happens to these methods.
#if 0
>>>>>>> 5d99fccd
  // WebCore::WidgetClientWin
  virtual gfx::ViewHandle containingWindow();
  virtual void invalidateRect(const WebCore::IntRect& damaged_rect);
  virtual void scrollRect(int dx, int dy, const WebCore::IntRect& clip_rect);
  virtual void popupOpened(WebCore::Widget* widget,
                           const WebCore::IntRect& bounds);
  virtual void popupClosed(WebCore::Widget* widget);
  virtual void setCursor(const WebCore::Cursor& cursor);
  virtual void setFocus();
  virtual const SkBitmap* getPreloadedResourceBitmap(int resource_id);
  virtual void onScrollPositionChanged(WebCore::Widget* widget);
  virtual const WTF::Vector<RefPtr<WebCore::Range> >* getTickmarks(
      WebCore::Frame* frame);
  virtual size_t getActiveTickmarkIndex(WebCore::Frame* frame);
  virtual bool isHidden();

  WebWidgetDelegate* delegate_;
  gfx::Size size_;

  gfx::Point last_mouse_position_;

  // This is a non-owning ref.  The popup will notify us via popupClosed()
  // before it is destroyed.
  WebCore::FramelessScrollView* widget_;

 private:
  DISALLOW_EVIL_CONSTRUCTORS(WebWidgetImpl);
};

#endif  // WEBKIT_GLUE_WEBWIDGET_IMPL_H__
<|MERGE_RESOLUTION|>--- conflicted
+++ resolved
@@ -6,14 +6,13 @@
 #define WEBKIT_GLUE_WEBWIDGET_IMPL_H__
 
 #include "base/basictypes.h"
+#include "base/compiler_specific.h"
 #include "base/gfx/native_widget_types.h"
 #include "base/gfx/point.h"
 #include "base/gfx/size.h"
 #include "webkit/glue/webwidget.h"
 
-#pragma warning(push, 0)
-#include "WidgetClientWin.h"
-#pragma warning(pop)
+#include "FramelessScrollViewClient.h"
 
 namespace WebCore {
   class Frame;
@@ -30,14 +29,15 @@
 class WebMouseWheelEvent;
 class WebWidgetDelegate;
 
-class WebWidgetImpl : public WebWidget, public WebCore::WidgetClientWin {
+class WebWidgetImpl : public WebWidget,
+                      public WebCore::FramelessScrollViewClient {
  public:
   // WebWidget
   virtual void Close();
   virtual void Resize(const gfx::Size& new_size);
   virtual gfx::Size GetSize() { return size(); }
   virtual void Layout();
-  virtual void Paint(gfx::PlatformCanvas* canvas, const gfx::Rect& rect);
+  virtual void Paint(skia::PlatformCanvas* canvas, const gfx::Rect& rect);
   virtual bool HandleInputEvent(const WebInputEvent* input_event);
   virtual void MouseCaptureLost();
   virtual void SetFocus(bool enable);
@@ -51,7 +51,7 @@
                                gfx::Rect* caret_rect);
 
   // WebWidgetImpl
-  void Init(WebCore::Widget* widget, const gfx::Rect& bounds);
+  void Init(WebCore::FramelessScrollView* widget, const gfx::Rect& bounds);
 
   const gfx::Size& size() const { return size_; }
 
@@ -73,8 +73,6 @@
   WebWidgetImpl(WebWidgetDelegate* delegate);
   ~WebWidgetImpl();
 
-<<<<<<< HEAD
-=======
   // WebCore::HostWindow methods:
   virtual void repaint(const WebCore::IntRect&,
                        bool content_changed,
@@ -94,22 +92,11 @@
 
   // TODO(darin): Figure out what happens to these methods.
 #if 0
->>>>>>> 5d99fccd
   // WebCore::WidgetClientWin
-  virtual gfx::ViewHandle containingWindow();
-  virtual void invalidateRect(const WebCore::IntRect& damaged_rect);
-  virtual void scrollRect(int dx, int dy, const WebCore::IntRect& clip_rect);
-  virtual void popupOpened(WebCore::Widget* widget,
-                           const WebCore::IntRect& bounds);
-  virtual void popupClosed(WebCore::Widget* widget);
-  virtual void setCursor(const WebCore::Cursor& cursor);
-  virtual void setFocus();
   virtual const SkBitmap* getPreloadedResourceBitmap(int resource_id);
   virtual void onScrollPositionChanged(WebCore::Widget* widget);
-  virtual const WTF::Vector<RefPtr<WebCore::Range> >* getTickmarks(
-      WebCore::Frame* frame);
-  virtual size_t getActiveTickmarkIndex(WebCore::Frame* frame);
   virtual bool isHidden();
+#endif
 
   WebWidgetDelegate* delegate_;
   gfx::Size size_;
