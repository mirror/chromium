--- conflicted
+++ resolved
@@ -32,19 +32,11 @@
   virtual GURL GetMainDocumentURL() const;
   virtual WebRequestCachePolicy GetCachePolicy() const;
   virtual void SetCachePolicy(WebRequestCachePolicy policy);
-<<<<<<< HEAD
-  virtual std::wstring GetHttpMethod() const;
-  virtual void SetHttpMethod(const std::wstring& method);
-  virtual std::wstring GetHttpHeaderValue(const std::wstring& field) const;
-  virtual void SetHttpHeaderValue(const std::wstring& field,
-      const std::wstring& value);
-=======
   virtual std::string GetHttpMethod() const;
   virtual void SetHttpMethod(const std::string& method);
   virtual std::string GetHttpHeaderValue(const std::string& field) const;
   virtual void SetHttpHeaderValue(const std::string& field,
       const std::string& value);
->>>>>>> 12c75e7a
   virtual void GetHttpHeaders(HeaderMap* headers) const;
   virtual void SetHttpHeaders(const HeaderMap& headers);
   virtual std::wstring GetHttpReferrer() const;
