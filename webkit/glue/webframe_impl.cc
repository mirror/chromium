/*
 * Copyright (C) 2006 Samuel Weinig (sam.weinig@gmail.com)
 * Copyright (C) 2006 Apple Computer, Inc.  All rights reserved.
 *
 * Redistribution and use in source and binary forms, with or without
 * modification, are permitted provided that the following conditions
 * are met:
 * 1. Redistributions of source code must retain the above copyright
 *    notice, this list of conditions and the following disclaimer.
 * 2. Redistributions in binary form must reproduce the above copyright
 *    notice, this list of conditions and the following disclaimer in the
 *    documentation and/or other materials provided with the distribution.
 *
 * THIS SOFTWARE IS PROVIDED BY APPLE COMPUTER, INC. ``AS IS'' AND ANY
 * EXPRESS OR IMPLIED WARRANTIES, INCLUDING, BUT NOT LIMITED TO, THE
 * IMPLIED WARRANTIES OF MERCHANTABILITY AND FITNESS FOR A PARTICULAR
 * PURPOSE ARE DISCLAIMED.  IN NO EVENT SHALL APPLE COMPUTER, INC. OR
 * CONTRIBUTORS BE LIABLE FOR ANY DIRECT, INDIRECT, INCIDENTAL, SPECIAL,
 * EXEMPLARY, OR CONSEQUENTIAL DAMAGES (INCLUDING, BUT NOT LIMITED TO,
 * PROCUREMENT OF SUBSTITUTE GOODS OR SERVICES; LOSS OF USE, DATA, OR
 * PROFITS; OR BUSINESS INTERRUPTION) HOWEVER CAUSED AND ON ANY THEORY
 * OF LIABILITY, WHETHER IN CONTRACT, STRICT LIABILITY, OR TORT
 * (INCLUDING NEGLIGENCE OR OTHERWISE) ARISING IN ANY WAY OUT OF THE USE
 * OF THIS SOFTWARE, EVEN IF ADVISED OF THE POSSIBILITY OF SUCH DAMAGE.
 */

// How ownership works
// -------------------
//
// Big oh represents a refcounted relationship: owner O--- ownee
//
// WebView (for the toplevel frame only)
//    O
//    |
//    O
// WebFrame <-------------------------- FrameLoader
//        O  (via WebFrameLoaderClient)     ||
//        |                                 ||
//        +------------------------------+  ||
//                                       |  ||
// FrameView O-------------------------O Frame
//
// FrameLoader and Frame are formerly one object that was split apart because
// it got too big. They basically have the same lifetime, hence the double line.
//
// WebFrame is refcounted and has one ref on behalf of the FrameLoader/Frame
// and, in the case of the toplevel frame, one more for the WebView. This is
// not a normal reference counted pointer because that would require changing
// WebKit code that we don't control. Instead, it is created with this ref
// initially and it is removed when the FrameLoader is getting destroyed.
//
// WebFrames are created in two places, first in WebViewImpl when the root
// frame is created, and second in WebFrame::CreateChildFrame when sub-frames
// are created. WebKit will hook up this object to the FrameLoader/Frame
// and the refcount will be correct.
//
// How frames are destroyed
// ------------------------
//
// The main frame is never destroyed and is re-used. The FrameLoader is
// re-used and a reference is also kept by the WebView, so the root frame will
// generally have a refcount of 2.
//
// When frame content is replaced, all subframes are destroyed. This happens
// in FrameLoader::detachFromParent for each suframe. Here, we first clear
// the view in the Frame, breaking the circular cycle between Frame and
// FrameView. Then it calls detachedFromParent4 on the FrameLoaderClient.
//
// The FrameLoaderClient is implemented by WebFrameLoaderClient, which is
// an object owned by WebFrame. It calls WebFrame::Closing which causes
// WebFrame to release its references to Frame, generally releasing it.
//
// Frame going away causes the FrameLoader to get deleted. In FrameLoader's
// destructor it notifies its client with frameLoaderDestroyed. This derefs
// WebView and will cause it to be deleted (unless an external someone is also
// holding a reference).

#include "config.h"

#include "build/build_config.h"

#include <algorithm>
#include <string>

#pragma warning(push, 0)
#include "HTMLFormElement.h"  // need this before Document.h
#include "Chrome.h"
#include "Document.h"
#include "DocumentFragment.h"  // Only needed for ReplaceSelectionCommand.h :(
#include "DocumentLoader.h"
#include "Editor.h"
#include "Frame.h"
#include "FrameLoader.h"
#include "FrameLoadRequest.h"
#include "FrameTree.h"
#include "FrameView.h"
#include "FrameWin.h"
#include "graphics/SkiaUtils.h"
#include "GraphicsContext.h"
#include "HTMLHeadElement.h"
#include "HTMLLinkElement.h"
#include "HTMLNames.h"
#include "HistoryItem.h"
#include "markup.h"
#include "Page.h"
#include "PlatformScrollBar.h"
#include "RenderFrame.h"
#include "RenderWidget.h"
#include "ReplaceSelectionCommand.h"
#include "ResourceHandle.h"
#if defined(OS_WIN)
#include "ResourceHandleWin.h"
#endif
#include "ResourceRequest.h"
#include "SelectionController.h"
#include "Settings.h"
#include "SubstituteData.h"
#include "TextIterator.h"
#include "TextAffinity.h"
#include "xml/XPathResult.h"

#pragma warning(pop)

#undef LOG
#include "base/gfx/bitmap_platform_device.h"
<<<<<<< HEAD
#include "base/gfx/rect.h"
#include "base/gfx/platform_canvas.h"
=======
#include "base/gfx/platform_canvas.h"
#include "base/gfx/rect.h"
>>>>>>> fcfaa4e7
#include "base/logging.h"
#include "base/message_loop.h"
#include "base/stats_counters.h"
#include "base/string_util.h"
#include "base/time.h"
#include "net/base/net_errors.h"
#include "webkit/glue/dom_operations.h"
#include "webkit/glue/glue_serialize.h"
#include "webkit/glue/alt_error_page_resource_fetcher.h"
#include "webkit/glue/webdocumentloader_impl.h"
#include "webkit/glue/weberror_impl.h"
#include "webkit/glue/webframe_impl.h"
#include "webkit/glue/webhistoryitem_impl.h"
#include "webkit/glue/webtextinput_impl.h"
#include "webkit/glue/webview_impl.h"
#include "webkit/port/page/ChromeClientWin.h"
#include "webkit/port/platform/WidgetClientWin.h"

using WebCore::ChromeClientWin;
using WebCore::Color;
using WebCore::DeprecatedString;
using WebCore::Document;
using WebCore::DocumentLoader;
using WebCore::ExceptionCode;
using WebCore::GraphicsContext;
using WebCore::HTMLFrameOwnerElement;
using WebCore::Frame;
using WebCore::FrameLoader;
using WebCore::FrameLoadRequest;
using WebCore::FrameLoadType;
using WebCore::FrameTree;
using WebCore::FrameView;
using WebCore::HistoryItem;
using WebCore::HTMLFrameElementBase;
using WebCore::IntRect;
using WebCore::KURL;
using WebCore::Node;
using WebCore::PlatformScrollbar;
using WebCore::Range;
using WebCore::ReloadIgnoringCacheData;
using WebCore::RenderObject;
using WebCore::ResourceError;
using WebCore::ResourceHandle;
using WebCore::ResourceRequest;
using WebCore::Selection;
using WebCore::SharedBuffer;
using WebCore::String;
using WebCore::SubstituteData;
using WebCore::TextIterator;
using WebCore::VisiblePosition;
using WebCore::WidgetClientWin;
using WebCore::XPathResult;

static const wchar_t* const kWebFrameActiveCount = L"WebFrameActiveCount";

static const char* const kOSDType = "application/opensearchdescription+xml";
static const char* const kOSDRel = "search";

// The separator between frames when the frames are converted to plain text.
static const wchar_t kFrameSeparator[] = L"\n\n";
static const int kFrameSeparatorLen = arraysize(kFrameSeparator) - 1;

// Backend for GetContentAsPlainText, this is a recursive function that gets
// the text for the current frame and all of its subframes. It will append
// the text of each frame in turn to the |output| up to |max_chars| length.
//
// The |frame| must be non-NULL.
static void FrameContentAsPlainText(int max_chars, Frame* frame,
                                    std::wstring* output) {
  Document* doc = frame->document();
  if (!doc)
    return;

  // Select the document body.
  RefPtr<Range> range(doc->createRange());
  ExceptionCode exception = 0;
  range->selectNodeContents(doc->body(), exception);

  if (exception == 0) {
    // The text iterator will walk nodes giving us text. This is similar to
    // the plainText() function in TextIterator.h, but we implement the maximum
    // size and also copy the results directly into a wstring, avoiding the
    // string conversion.
    for (TextIterator it(range.get()); !it.atEnd(); it.advance()) {
      const wchar_t* chars = reinterpret_cast<const wchar_t*>(it.characters());
      if (!chars) {
        if (it.length() != 0) {
          // It appears from crash reports that an iterator can get into a state
          // where the character count is nonempty but the character pointer is
          // NULL. advance()ing it will then just add that many to the NULL
          // pointer which won't be caught in a NULL check but will crash.
          //
          // A NULL pointer and 0 length is common for some nodes.
          //
          // IF YOU CATCH THIS IN A DEBUGGER please let brettw know. We don't
          // currently understand the conditions for this to occur. Ideally, the
          // iterators would never get into the condition so we should fix them
          // if we can.
          NOTREACHED();
          break;
        }

        // Just got a NULL node, we can forge ahead!
        continue;
      }
      int to_append = std::min(it.length(),
                               max_chars - static_cast<int>(output->size()));
      output->append(chars, to_append);
      if (output->size() >= static_cast<size_t>(max_chars))
        return;  // Filled up the buffer.
    }
  }

  // Recursively walk the children.
  FrameTree* frame_tree = frame->tree();
  Frame* cur_child = frame_tree->firstChild();
  for (Frame* cur_child = frame_tree->firstChild(); cur_child;
       cur_child = cur_child->tree()->nextSibling()) {
    // Make sure the frame separator won't fill up the buffer, and give up if
    // it will. The danger is if the separator will make the buffer longer than
    // max_chars. This will cause the computation above:
    //   max_chars - output->size()
    // to be a negative number which will crash when the subframe is added.
    if (static_cast<int>(output->size()) >= max_chars - kFrameSeparatorLen)
      return;

    output->append(kFrameSeparator, kFrameSeparatorLen);
    FrameContentAsPlainText(max_chars, cur_child, output);
    if (output->size() >= static_cast<size_t>(max_chars))
      return;  // Filled up the buffer.
  }
}

// WebFrameImpl ----------------------------------------------------------------

int WebFrameImpl::live_object_count_ = 0;

WebFrameImpl::WebFrameImpl()
// Don't complain about using "this" in initializer list.
#pragma warning(disable: 4355)
  : frame_loader_client_(this),
    scope_matches_factory_(this),
#pragma warning(default: 4355)
    currently_loading_request_(NULL),
    plugin_delegate_(NULL),
    allows_scrolling_(true),
    margin_width_(-1),
    margin_height_(-1),
    last_match_count_(-1),
    total_matchcount_(-1),
    inspected_node_(NULL),
    active_tickmark_frame_(NULL),
    active_tickmark_(WidgetClientWin::kNoTickmark),
    last_active_range_(NULL),
    frames_scoping_count_(-1),
    scoping_complete_(false),
    next_invalidate_after_(0),
    printing_(false) {
  StatsCounter(kWebFrameActiveCount).Increment();
  live_object_count_++;
}

WebFrameImpl::~WebFrameImpl() {
  StatsCounter(kWebFrameActiveCount).Decrement();
  live_object_count_--;

  CancelPendingScopingEffort();
}

// WebFrame -------------------------------------------------------------------

void WebFrameImpl::InitMainFrame(WebViewImpl* webview_impl) {
  webview_impl_ = webview_impl;  // owning ref

  Frame* frame = new Frame(webview_impl_->page(), 0, &frame_loader_client_);

  // Add reference on behalf of FrameLoader.  See comments in
  // WebFrameLoaderClient::frameLoaderDestroyed for more info.
  AddRef();

  frame_ = frame;

  // We must call init() after frame_ is assigned because it is referenced
  // during init().
  frame_->init();
}

void WebFrameImpl::LoadRequest(WebRequest* request) {
  SubstituteData data;
  InternalLoadRequest(request, data, false);
}

void WebFrameImpl::InternalLoadRequest(const WebRequest* request,
                                       const SubstituteData& data,
                                       bool replace) {
  const WebRequestImpl* request_impl =
      static_cast<const WebRequestImpl*>(request);

  const ResourceRequest& resource_request =
      request_impl->frame_load_request().resourceRequest();

  // Special-case javascript URLs.  Do not interrupt the existing load when
  // asked to load a javascript URL unless the script generates a result.
  // We can't just use FrameLoader::executeIfJavaScriptURL because it doesn't
  // handle redirects properly.
  const KURL& kurl = resource_request.url();
  if (!data.isValid() && kurl.protocol() == "javascript") {
    // Don't attempt to reload javascript URLs.
    if (resource_request.cachePolicy() == ReloadIgnoringCacheData)
      return;

    // We can't load a javascript: URL if there is no Document!
    if (!frame_->document())
      return;

    // TODO(darin): Is this the best API to use here?  It works and seems good,
    // but will it change out from under us?
    DeprecatedString script =
        KURL::decode_string(kurl.deprecatedString().mid(sizeof("javascript:")-1));
    bool succ = false;
    WebCore::String value =
        frame_->loader()->executeScript(script, &succ, true);
    if (succ && !frame_->loader()->isScheduledLocationChangePending()) {
      // TODO(darin): We need to figure out how to represent this in session
      // history.  Hint: don't re-eval script when the user or script navigates
      // back-n-forth (instead store the script result somewhere).
      LoadDocumentData(kurl, value, String("text/html"), String());
    }
    return;
  }

  StopLoading();  // make sure existing activity stops

  // Keep track of the request temporarily.  This is effectively a way of
  // passing the request to callbacks that may need it.  See
  // WebFrameLoaderClient::createDocumentLoader.
  currently_loading_request_ = request;

  // If we have a current datasource, save the request info on it immediately.
  // This is because WebCore may not actually initiate a load on the toplevel
  // frame for some subframe navigations, so we want to update its request.
  WebDataSourceImpl* datasource = GetDataSourceImpl();
  if (datasource)
    CacheCurrentRequestInfo(datasource);

  if (data.isValid()) {
    frame_->loader()->load(resource_request, data);
    if (replace) {
      // Do this to force WebKit to treat the load as replacing the currently
      // loaded page.
      frame_->loader()->setReplacing();
    }
  } else if (request_impl->history_item()) {
    // Use the history item if we have one, otherwise fall back to standard
    // load.
    RefPtr<HistoryItem> current_item = frame_->loader()->currentHistoryItem();

    // If there is no current_item, which happens when we are navigating in
    // session history after a crash, we need to manufacture one otherwise
    // WebKit hoarks. This is probably the wrong thing to do, but it seems to
    // work.
    if (!current_item) {
      current_item = new HistoryItem(KURL("about:blank"), "");
      frame_->loader()->setCurrentHistoryItem(current_item);
      frame_->page()->backForwardList()->setCurrentItem(current_item.get());

      // Mark the item as fake, so that we don't attempt to save its state and
      // end up with about:blank in the navigation history.
      frame_->page()->backForwardList()->setCurrentItemFake(true);
    }

    frame_->loader()->goToItem(request_impl->history_item().get(),
                               WebCore::FrameLoadTypeIndexedBackForward);
  } else if (resource_request.cachePolicy() == ReloadIgnoringCacheData) {
    frame_->loader()->reload();
  } else {
    frame_->loader()->load(resource_request);
  }

  currently_loading_request_ = NULL;
}

void WebFrameImpl::LoadHTMLString(const std::string& html_text,
                                  const GURL& base_url) {
  WebRequestImpl request(base_url);
  LoadAlternateHTMLString(&request, html_text, GURL(), false);
}

void WebFrameImpl::LoadAlternateHTMLString(const WebRequest* request,
                                           const std::string& html_text,
                                           const GURL& display_url,
                                           bool replace) {
  int len = static_cast<int>(html_text.size());
  RefPtr<SharedBuffer> buf(new SharedBuffer(html_text.data(), len));

  SubstituteData subst_data(
      buf, String("text/html"), String("UTF-8"),
      webkit_glue::GURLToKURL(display_url));
  DCHECK(subst_data.isValid());

  InternalLoadRequest(request, subst_data, replace);
}

GURL WebFrameImpl::GetURL() const {
  const WebDataSource* ds = GetDataSource();
  if (!ds)
    return GURL();
  return ds->GetRequest().GetURL();
}

GURL WebFrameImpl::GetFavIconURL() const {
  WebCore::FrameLoader* frame_loader = frame_->loader();
  // The URL to the favicon may be in the header. As such, only
  // ask the loader for the favicon if it's finished loading.
  if (frame_loader->state() == WebCore::FrameStateComplete) {
    const KURL& url = frame_loader->iconURL();
    if (!url.isEmpty()) {
      return webkit_glue::KURLToGURL(url);
    }
  }
  return GURL();
}

GURL WebFrameImpl::GetOSDDURL() const {
  WebCore::FrameLoader* frame_loader = frame_->loader();
  if (frame_loader->state() == WebCore::FrameStateComplete &&
      frame_->document() && frame_->document()->head() &&
      !frame_->tree()->parent()) {
    WebCore::HTMLHeadElement* head = frame_->document()->head();
    if (head) {
      RefPtr<WebCore::HTMLCollection> children = head->children();
      for (Node* child = children->firstItem(); child != NULL;
           child = children->nextItem()) {
        WebCore::HTMLLinkElement* link_element =
            webkit_glue::CastHTMLElement<WebCore::HTMLLinkElement>(
                child, WebCore::HTMLNames::linkTag);
        if (link_element && link_element->type() == kOSDType &&
            link_element->rel() == kOSDRel && !link_element->href().isEmpty()) {
          return GURL(link_element->href().charactersWithNullTermination());
        }
      }
    }
  }
  return GURL();
}

bool WebFrameImpl::GetPreviousState(GURL* url, std::wstring* title,
                                    std::string* history_state) const {
  // We use the previous item here because documentState (filled-out forms)
  // only get saved to history when it becomes the previous item.  The caller
  // is expected to query the history state after a navigation occurs, after
  // the desired history item has become the previous entry.
  if (frame_->page()->backForwardList()->isPreviousItemFake())
    return false;

  RefPtr<HistoryItem> item = frame_->page()->backForwardList()->previousItem();
  if (!item)
    return false;

  static StatsCounterTimer history_timer(L"GetHistoryTimer");
  StatsScope<StatsCounterTimer> history_scope(history_timer);

  webkit_glue::HistoryItemToString(item, history_state);
  *url = webkit_glue::KURLToGURL(item->url());
  *title = webkit_glue::StringToStdWString(item->title());

  return true;
}

bool WebFrameImpl::GetCurrentState(GURL* url, std::wstring* title,
                                   std::string* state) const {
  if (frame_->loader())
    frame_->loader()->saveDocumentAndScrollState();
  RefPtr<HistoryItem> item = frame_->page()->backForwardList()->currentItem();
  if (!item)
    return false;

  webkit_glue::HistoryItemToString(item, state);
  *url = webkit_glue::KURLToGURL(item->url());
  *title = webkit_glue::StringToStdWString(item->title());

  return true;
}

bool WebFrameImpl::HasCurrentState() const {
  return frame_->page()->backForwardList()->currentItem() != NULL;
}

void WebFrameImpl::LoadDocumentData(const KURL& base_url,
                                    const String& data,
                                    const String& mime_type,
                                    const String& charset) {
  // TODO(darin): This is wrong.  We need to re-cast this in terms of a call to
  // one of the FrameLoader::load(...) methods.  Else, WebCore will be angry!!

  // Requiring a base_url here seems like a good idea for security reasons.
  ASSERT(!base_url.isEmpty());
  ASSERT(!mime_type.isEmpty());

  StopLoading();

  // Reset any pre-existing scroll offset
  frameview()->setContentsPos(0, 0);

  // Make sure the correct document type is constructed.
  frame_->loader()->setResponseMIMEType(mime_type);

  // TODO(darin): Inform the FrameLoader of the charset somehow.

  frame_->loader()->begin(base_url);
  frame_->loader()->write(data);
  frame_->loader()->end();
}

void WebFrameImpl::set_currently_loading_history_item(
    WebHistoryItemImpl* item) {
  currently_loading_history_item_ = item;
}


static WebDataSource* DataSourceForDocLoader(DocumentLoader* loader) {
  return (loader ?
          static_cast<WebDocumentLoaderImpl*>(loader)->GetDataSource() : NULL);
}

WebDataSource* WebFrameImpl::GetDataSource() const {
  if (!frame_->loader())
    return NULL;
  return DataSourceForDocLoader(frame_->loader()->documentLoader());
}

WebDataSourceImpl* WebFrameImpl::GetDataSourceImpl() const {
  return static_cast<WebDataSourceImpl*>(GetDataSource());
}

WebDataSource* WebFrameImpl::GetProvisionalDataSource() const {
  FrameLoader* frame_loader = frame_->loader();
  if (!frame_loader)
    return NULL;

  // We regard the policy document loader as still provisional.
  DocumentLoader* doc_loader = frame_loader->provisionalDocumentLoader();
  if (!doc_loader)
    doc_loader = frame_loader->policyDocumentLoader();

  return DataSourceForDocLoader(doc_loader);
}

WebDataSourceImpl* WebFrameImpl::GetProvisionalDataSourceImpl() const {
  return static_cast<WebDataSourceImpl*>(GetProvisionalDataSource());
}

void WebFrameImpl::CacheCurrentRequestInfo(WebDataSourceImpl* datasource) {
  // Cache our current request info on the data source.  It contains its
  // own requests, so the extra data needs to be transferred.
  scoped_refptr<WebRequest::ExtraData> extra;

  // Our extra data may come from a request issued via LoadRequest, or a
  // history navigation from WebCore.
  if (currently_loading_request_) {
    extra = currently_loading_request_->GetExtraData();
  } else if (currently_loading_history_item_) {
    extra = currently_loading_history_item_->GetExtraData();
    currently_loading_history_item_ = 0;
  }

  // We must only update this if it is valid, or the valid state will be lost.
  if (extra)
    datasource->SetExtraData(extra);
}

void WebFrameImpl::StopLoading() {
  if (!frame_)
    return;

  // TODO(darin): Figure out what we should really do here.  It seems like a
  // bug that FrameLoader::stopLoading doesn't call stopAllLoaders.
  frame_->loader()->stopAllLoaders();
  frame_->loader()->stopLoading(false);
}

WebFrame* WebFrameImpl::GetOpener() const {
  if (frame_) {
    Frame* opener = frame_->loader()->opener();
    if (opener)
      return FromFrame(opener);
  }
  return NULL;
}

WebFrame* WebFrameImpl::GetParent() const {
  if (frame_) {
    Frame *parent = frame_->tree()->parent();
    if (parent)
      return FromFrame(parent);
  }
  return NULL;
}

WebFrame* WebFrameImpl::GetChildFrame(const std::wstring& xpath) const {
  // xpath string can represent a frame deep down the tree (across multiple
  // frame DOMs).
  // Example, /html/body/table/tbody/tr/td/iframe\n/frameset/frame[0]
  // should break into 2 xpaths
  // /html/body/table/tbody/tr/td/iframe & /frameset/frame[0]

  if (xpath.empty())
    return NULL;

  std::wstring secondary;
  String xpath_str;

  std::wstring::size_type delim_pos = xpath.find_first_of(L'\n');
  if (delim_pos != std::wstring::npos) {
    std::wstring primary = xpath.substr(0, delim_pos);
    secondary = xpath.substr(delim_pos + 1);
    xpath_str = webkit_glue::StdWStringToString(primary);
  } else {
    xpath_str = webkit_glue::StdWStringToString(xpath);
  }

  Document* document = frame_->document();

  ExceptionCode ec = 0;
  PassRefPtr<XPathResult> xpath_result =
    document->evaluate(xpath_str,
    document,
    NULL, /* namespace */
    XPathResult::ORDERED_NODE_ITERATOR_TYPE,
    NULL, /* XPathResult object */
    ec);

  if (!xpath_result.get())
    return NULL;

  Node* node = xpath_result->iterateNext(ec);

  if (!node || !node->isFrameOwnerElement())
    return NULL;
  HTMLFrameOwnerElement* frame_element =
    static_cast<HTMLFrameOwnerElement*>(node);
  WebFrame* web_frame = FromFrame(frame_element->contentFrame());

  if (secondary.empty())
    return web_frame;
  else
    return web_frame->GetChildFrame(secondary);
}

void WebFrameImpl::SetInViewSourceMode(bool enable) {
  if (frame_)
    frame_->setInViewSourceMode(enable);
}

bool WebFrameImpl::GetInViewSourceMode() const {
  if (frame_)
    return frame_->inViewSourceMode();

  return false;
}

WebView* WebFrameImpl::GetView() const {
  return webview_impl_;
}

void WebFrameImpl::BindToWindowObject(const std::wstring& name,
                                      NPObject* object) {
    assert(frame_);
    if (!frame_ || !frame_->scriptBridge()->isEnabled())
      return;

    String key = webkit_glue::StdWStringToString(name);
    frame_->scriptBridge()->BindToWindowObject(frame_.get(), key, object);
}


// Call JavaScript garbage collection.
void WebFrameImpl::CallJSGC() {
    if (!frame_) return;
    if (!frame_->settings()->isJavaScriptEnabled()) return;
    frame_->scriptBridge()->CollectGarbage();
}


void WebFrameImpl::GetContentAsPlainText(int max_chars,
                                         std::wstring* text) const {
  text->clear();
  if (!frame_)
    return;

  FrameContentAsPlainText(max_chars, frame_.get(), text);
}

void WebFrameImpl::InvalidateArea(AreaToInvalidate area) {
  ASSERT(frame() && frame()->view());
  FrameView* view = frame()->view();

#if defined(OS_WIN)
  // TODO(pinkerton): Fix Mac invalidation to be more like Win ScrollView
  if ((area & INVALIDATE_ALL) == INVALIDATE_ALL) {
    view->addToDirtyRegion(view->frameGeometry());
  } else {
    if ((area & INVALIDATE_CONTENT_AREA) == INVALIDATE_CONTENT_AREA) {
      IntRect content_area(view->x(),
                           view->y(),
                           view->visibleWidth(),
                           view->visibleHeight());
      view->addToDirtyRegion(content_area);
    }

    if ((area & INVALIDATE_SCROLLBAR) == INVALIDATE_SCROLLBAR) {
      // Invalidate the vertical scroll bar region for the view.
      IntRect scroll_bar_vert(view->x() + view->visibleWidth(),
                              view->y(),
                              PlatformScrollbar::verticalScrollbarWidth(),
                              view->visibleHeight());
      view->addToDirtyRegion(scroll_bar_vert);
    }
  }
#endif
}

void WebFrameImpl::InvalidateTickmark(RefPtr<WebCore::Range> tickmark) {
  ASSERT(frame() && frame()->view());
  FrameView* view = frame()->view();

#if defined(OS_WIN)
  // TODO(pinkerton): Fix Mac invalidation to be more like Win ScrollView
  IntRect pos = tickmark->boundingBox();
  pos.move(-view->contentsX(), -view->contentsY());
  view->addToDirtyRegion(pos);
#endif
}

void WebFrameImpl::IncreaseMatchCount(int count, int request_id) {
  total_matchcount_ += count;

  // Update the UI with the latest findings.
  WebViewDelegate* webview_delegate = GetView()->GetDelegate();
  DCHECK(webview_delegate);
  if (webview_delegate)
    webview_delegate->ReportFindInPageMatchCount(total_matchcount_, request_id,
                                                 frames_scoping_count_ == 0);
}

void WebFrameImpl::ReportFindInPageSelection(const gfx::Rect& selection_rect,
                                             int active_match_ordinal,
                                             int request_id) {
  // Update the UI with the latest selection rect.
  WebViewDelegate* webview_delegate = GetView()->GetDelegate();
  DCHECK(webview_delegate);
  if (webview_delegate) {
    webview_delegate->ReportFindInPageSelection(
        request_id,
        OrdinalOfFirstMatchForFrame(this) + active_match_ordinal,
        selection_rect);
  }
}

void WebFrameImpl::ResetMatchCount() {
  total_matchcount_ = 0;
  frames_scoping_count_ = 0;
}

bool WebFrameImpl::Find(const FindInPageRequest& request,
                        bool wrap_within_frame,
                        gfx::Rect* selection_rect) {
  WebCore::String webcore_string =
      webkit_glue::StdWStringToString(request.search_string);

  // Starts the search from the current selection.
  bool start_in_selection = true;  // Policy. Can it be made configurable?

  // If the user has selected something since the last Find operation we want
  // to start from there. Otherwise, we start searching from where the last Find
  // operation left off (either a Find or a FindNext operation).
  Selection selection(frame()->selectionController()->selection());
  if (selection.isNone() && last_active_range_) {
    selection = Selection(last_active_range_.get());
    frame()->selectionController()->setSelection(selection);
  }

  DCHECK(frame() && frame()->view());
  bool found = frame()->findString(webcore_string, request.forward,
                                   request.match_case, wrap_within_frame,
                                   start_in_selection);
  if (found) {
    // We found something, so we can now query the selection for its position.
    Selection new_selection(frame()->selectionController()->selection());

    // If we thought we found something, but it couldn't be selected (perhaps
    // because it was marked -webkit-user-select: none), call it not-found so
    // we don't crash. See http://b/1169294.  This matches Safari's behavior,
    // including some oddities when selectable and un-selectable text are mixed
    // on a page: see http://b/1180007.
    if (new_selection.isNone()) {
      // Fall through to clean up selection and tickmarks.
      found = false;
    } else {
      last_active_range_ = new_selection.toRange();
      active_selection_rect_ = new_selection.toRange()->boundingBox();
      ClearSelection();  // We'll draw our own highlight for the active item.

#if defined(OS_WIN)
      // TODO(pinkerton): Fix Mac scrolling to be more like Win ScrollView
      if (selection_rect) {
        gfx::Rect rect(
            frame()->view()->convertToContainingWindow(active_selection_rect_));
        rect.Offset(-frameview()->scrollOffset().width(),
                    -frameview()->scrollOffset().height());
        *selection_rect = rect;
      }
#endif
    }
  }

  if (!found) {
    active_selection_rect_ = IntRect();
    last_active_range_ = NULL;

    if (!tickmarks_.isEmpty()) {
      // Let the frame know that we found no matches.
      tickmarks_.clear();
      // Erase all previous tickmarks and highlighting.
      InvalidateArea(INVALIDATE_ALL);
    }
  }

  return found;
}

bool WebFrameImpl::FindNext(const FindInPageRequest& request,
                            bool wrap_within_frame) {
  if (tickmarks_.isEmpty())
    return false;

  // Save the old tickmark (if any). We will use this to invalidate the area
  // of the tickmark that becomes unselected.
  WebFrameImpl* const main_frame_impl =
    static_cast<WebFrameImpl*>(GetView()->GetMainFrame());
  WebFrameImpl* const active_frame = main_frame_impl->active_tickmark_frame_;
  RefPtr<WebCore::Range> old_tickmark = NULL;
  if (active_frame &&
      (active_frame->active_tickmark_ != WidgetClientWin::kNoTickmark)) {
    // When we get a reference to |old_tickmark| we can be in a state where
    // the |active_tickmark_| points outside the tickmark vector, possibly
    // during teardown of the frame. This doesn't reproduce normally, so if you
    // hit this during debugging, update issue http://b/1277569 with
    // reproduction steps - or contact the assignee. In release, we can ignore
    // this and continue on (and let |old_tickmark| be null).
    if (active_frame->active_tickmark_ >= active_frame->tickmarks_.size())
      NOTREACHED() << L"Active tickmark points outside the tickmark vector!";
    else
      old_tickmark = active_frame->tickmarks_[active_frame->active_tickmark_];
  }

  // See if we have another match to select, and select it.
  if (request.forward) {
    const bool at_end = (active_tickmark_ == (tickmarks_.size() - 1));
    if ((active_tickmark_ == WidgetClientWin::kNoTickmark) ||
        (at_end && wrap_within_frame)) {
      // Wrapping within a frame is only done for single frame pages. So when we
      // reach the end we go back to the beginning (or back to the end if
      // searching backwards).
      active_tickmark_ = 0;
    } else if (at_end) {
      return false;
    } else {
      ++active_tickmark_;
      DCHECK(active_tickmark_ < tickmarks_.size());
    }
  } else {
    const bool at_end = (active_tickmark_ == 0);
    if ((active_tickmark_ == WidgetClientWin::kNoTickmark) ||
        (at_end && wrap_within_frame)) {
      // Wrapping within a frame is not done for multi-frame pages, but if no
      // tickmark is active we still need to set the index to the end so that
      // we don't skip the frame during FindNext when searching backwards.
      active_tickmark_ = tickmarks_.size() - 1;
    } else if (at_end) {
      return false;
    } else {
      --active_tickmark_;
      DCHECK(active_tickmark_ < tickmarks_.size());
    }
  }

  if (active_frame != this) {
    // If we are jumping between frames, reset the active tickmark in the old
    // frame and invalidate the area.
    active_frame->active_tickmark_ = WidgetClientWin::kNoTickmark;
    active_frame->InvalidateArea(INVALIDATE_CONTENT_AREA);
    main_frame_impl->active_tickmark_frame_ = this;
  } else {
    // Invalidate the old tickmark.
    if (old_tickmark)
      active_frame->InvalidateTickmark(old_tickmark);
  }

  Selection selection(tickmarks_[active_tickmark_].get());
  frame()->selectionController()->setSelection(selection);
  frame()->revealSelection();  // Scroll the selection into view if necessary.
  // Make sure we save where the selection was after the operation so that
  // we can set the selection to it for the next Find operation (if needed).
  last_active_range_ = tickmarks_[active_tickmark_];
  ClearSelection();  // We will draw our own highlighting.

#if defined(OS_WIN)
  // TODO(pinkerton): Fix Mac invalidation to be more like Win ScrollView
  // Notify browser of new location for the selected rectangle.
  IntRect pos = tickmarks_[active_tickmark_]->boundingBox();
  pos.move(-frameview()->scrollOffset().width(),
           -frameview()->scrollOffset().height());
  ReportFindInPageSelection(
      gfx::Rect(frame()->view()->convertToContainingWindow(pos)),
      active_tickmark_ + 1,
      request.request_id);
#endif

  return true;  // Found a match.
}

int WebFrameImpl::OrdinalOfFirstMatchForFrame(WebFrameImpl* frame) const {
  int ordinal = 0;
  WebFrameImpl* const main_frame_impl =
    static_cast<WebFrameImpl*>(GetView()->GetMainFrame());
  // Iterate from the main frame up to (but not including) this frame and
  // add up the number of tickmarks.
  for (WebFrameImpl* frame = main_frame_impl;
       frame != this;
       frame = static_cast<WebFrameImpl*>(
           webview_impl_->GetNextFrameAfter(frame, true))) {
    ordinal += frame->tickmarks().size();
  }

  return ordinal;
}

bool WebFrameImpl::ShouldScopeMatches(FindInPageRequest request) {
  // Don't scope if we can't find a frame or if the frame is not visible.
  // The user may have closed the tab/application, so abort.
  if (!frame() || !Visible())
    return false;

  DCHECK(frame()->document() && frame()->view());

  // If the frame completed the scoping operation and found 0 matches the last
  // time it was searched, then we don't have to search it again if the user is
  // just adding to the search string or sending the same search string again.
  if (scoping_complete_ &&
      last_search_string_ != std::wstring(L"") && last_match_count_ == 0) {
    // Check to see if the search string prefixes match.
    std::wstring previous_search_prefix =
        request.search_string.substr(0, last_search_string_.length());

    if (previous_search_prefix == last_search_string_) {
      return false;  // Don't search this frame, it will be fruitless.
    }
  }

  return true;
}

void WebFrameImpl::InvalidateIfNecessary() {
  if (last_match_count_ > next_invalidate_after_) {
    // TODO(finnur): (http://b/1088165) Optimize the drawing of the
    // tickmarks and remove this. This calculation sets a milestone for when
    // next to invalidate the scrollbar and the content area. We do this so that
    // we don't spend too much time drawing the scrollbar over and over again.
    // Basically, up until the first 500 matches there is no throttle. After the
    // first 500 matches, we set set the milestone further and further out (750,
    // 1125, 1688, 2K, 3K).
    static const int start_slowing_down_after = 500;
    static const int slowdown = 750;
    int i = (last_match_count_ / start_slowing_down_after);
    next_invalidate_after_ += i * slowdown;

    // Invalidating content area draws both highlighting and in-page
    // tickmarks, but not the scrollbar.
    // TODO(finnur): (http://b/1088165) invalidate content area only if
    // match found on-screen.
    InvalidateArea(INVALIDATE_CONTENT_AREA);
    InvalidateArea(INVALIDATE_SCROLLBAR);
  }
}

// static
bool WebFrameImpl::RangeShouldBeHighlighted(Range* range) {
  ExceptionCode exception = 0;
  Node* common_ancestor_container = range->commonAncestorContainer(exception);

  if (exception)
    return false;

  RenderObject* renderer = common_ancestor_container->renderer();

  if (!renderer)
    return false;

  IntRect overflow_clip_rect = renderer->absoluteClippedOverflowRect();
  return range->boundingBox().intersects(overflow_clip_rect);
}

void WebFrameImpl::selectNodeFromInspector(WebCore::Node* node) {
  inspected_node_ = node;
}

void WebFrameImpl::ScopeStringMatches(FindInPageRequest request,
                                      bool reset) {
  if (!ShouldScopeMatches(request))
    return;

  WebFrameImpl* main_frame_impl =
    static_cast<WebFrameImpl*>(GetView()->GetMainFrame());

  if (reset) {
    // This is a brand new search, so we need to reset everything.
    // Scoping is just about to begin.
    scoping_complete_ = false;
    // First of all, all previous tickmarks need to be erased.
    tickmarks_.clear();
    // Clear the counters from last operation.
    last_match_count_ = 0;
    next_invalidate_after_ = 0;

    main_frame_impl->frames_scoping_count_++;

    // Now, defer scoping until later to allow find operation to finish quickly.
    MessageLoop::current()->PostTask(FROM_HERE,
        scope_matches_factory_.NewRunnableMethod(
            &WebFrameImpl::ScopeStringMatches,
            request,
            false));  // false=we just reset, so don't do it again.
    return;
  }

  WebCore::String webcore_string =
      webkit_glue::StdWStringToString(request.search_string);

  RefPtr<Range> searchRange(rangeOfContents(frame()->document()));

  ExceptionCode ec = 0, ec2 = 0;
  if (!reset && !tickmarks_.isEmpty()) {
    // This is a continuation of a scoping operation that timed out and didn't
    // complete last time around, so we should start from where we left off.
    RefPtr<Range> start_range = tickmarks_.last();
    searchRange->setStart(start_range->startNode(),
                          start_range->startOffset(ec2) + 1, ec);
    if (ec != 0 || ec2 != 0) {
      NOTREACHED();
      return;
    }
  }

  // This timeout controls how long we scope (in ms) before releasing control.
  // This value does not prevent us from running for longer than this, but it
  // is periodically checked to see if we have exceeded our allocated time.
  static const int kTimeout = 100;  // ms

  int matchCount = 0;
  bool timeout = false;
  Time start_time = Time::Now();
  do {
    // Find next occurrence of the search string.
    // TODO(finnur): (http://b/1088245) This WebKit operation may run
    // for longer than the timeout value, and is not interruptible as it is
    // currently written. We may need to rewrite it with interruptibility in
    // mind, or find an alternative.
    RefPtr<Range> resultRange(findPlainText(searchRange.get(),
                                            webcore_string,
                                            true,
                                            request.match_case));
    if (resultRange->collapsed(ec))
      break;  // no further matches.

    // A non-collapsed result range can in some funky whitespace cases still not
    // advance the range's start position (4509328). Break to avoid infinite
    // loop. (This function is based on the implementation of Frame::FindString,
    // which is where this safeguard comes from).
    VisiblePosition newStart =
        endVisiblePosition(resultRange.get(), WebCore::DOWNSTREAM);
    if (newStart ==
        startVisiblePosition(searchRange.get(), WebCore::DOWNSTREAM))
      break;

    ++matchCount;

    // Add the location we just found to the tickmarks collection.
    tickmarks_.append(resultRange);

    setStart(searchRange.get(), newStart);

    // If the Find function found a match it will have stored where the
    // match was found in active_selection_rect_ on the current frame. If we
    // find this rect during scoping it means we have found the active
    // tickmark.
    if (!active_selection_rect_.isEmpty() &&
        active_selection_rect_ == resultRange->boundingBox()) {
      // We have found the active tickmark frame.
      main_frame_impl->active_tickmark_frame_ = this;
      // We also know which tickmark is active now.
      active_tickmark_ = tickmarks_.size() - 1;
      // To stop looking for the active tickmark, we clear this rectangle.
      active_selection_rect_ = IntRect();

#if defined(OS_WIN)
      // TODO(pinkerton): Fix Mac invalidation to be more like Win ScrollView
      // Notify browser of new location for the selected rectangle.
      IntRect pos = tickmarks_[active_tickmark_]->boundingBox();
      pos.move(-frameview()->scrollOffset().width(),
        -frameview()->scrollOffset().height());
      ReportFindInPageSelection(
          gfx::Rect(frame()->view()->convertToContainingWindow(pos)),
          active_tickmark_ + 1,
          request.request_id);
#endif
    }

    timeout = (Time::Now() - start_time).InMilliseconds() >= kTimeout;
  } while (!timeout);

  // Remember what we search for last time, so we can skip searching if more
  // letters are added to the search string (and last outcome was 0).
  last_search_string_ = request.search_string;

  if (matchCount > 0) {
    last_match_count_ += matchCount;

    // Let the mainframe know how much we found during this pass.
    main_frame_impl->IncreaseMatchCount(matchCount, request.request_id);
  }

  if (timeout) {
    // If we found anything during this pass, we should redraw. However, we
    // don't want to spam too much if the page is extremely long, so if we
    // reach a certain point we start throttling the redraw requests.
    if (matchCount > 0)
      InvalidateIfNecessary();

    // Scoping effort ran out of time, lets ask for another time-slice.
    MessageLoop::current()->PostTask(FROM_HERE,
        scope_matches_factory_.NewRunnableMethod(
            &WebFrameImpl::ScopeStringMatches,
            request,
            false));  // don't reset.

    return;  // Done for now, resume work later.
  }

  // This frame has no further scoping left, so it is done. Other frames might,
  // of course, continue to scope matches.
  scoping_complete_ = true;
  main_frame_impl->frames_scoping_count_--;

  // If this is the last frame to finish scoping we need to trigger the final
  // update to be sent.
  if (main_frame_impl->frames_scoping_count_ == 0)
    main_frame_impl->IncreaseMatchCount(0, request.request_id);

  // This frame is done, so show any tickmark/highlight we haven't drawn yet.
  InvalidateArea(INVALIDATE_ALL);

  return;
}

void WebFrameImpl::CancelPendingScopingEffort() {
  scope_matches_factory_.RevokeAll();
  active_tickmark_ = WidgetClientWin::kNoTickmark;
}

void WebFrameImpl::StopFinding() {
  CancelPendingScopingEffort();

  // Let the frame know that we don't want tickmarks or highlighting anymore.
  tickmarks_.clear();
  InvalidateArea(INVALIDATE_ALL);
}

void WebFrameImpl::SelectAll() {
  frame()->selectionController()->selectAll();

  WebViewDelegate* d = GetView()->GetDelegate();
  if (d)
    d->UserMetricsRecordAction(L"SelectAll");
}

void WebFrameImpl::Copy() {
  frame()->editor()->copy();

  WebViewDelegate* d = GetView()->GetDelegate();
  if (d)
    d->UserMetricsRecordAction(L"Copy");
}

void WebFrameImpl::Cut() {
  frame()->editor()->cut();

  WebViewDelegate* d = GetView()->GetDelegate();
  if (d)
    d->UserMetricsRecordAction(L"Cut");
}

#if defined(OS_WIN)
// Returns a copy of data from a data handle retrieved from the clipboard. The
// data is decoded according to the format that it is in. The caller is
// responsible for freeing the data.
static wchar_t* GetDataFromHandle(HGLOBAL data_handle,
                                  unsigned int clipboard_format) {
  switch (clipboard_format) {
    case CF_TEXT: {
      char* string_data = static_cast<char*>(::GlobalLock(data_handle));
      int n_chars = ::MultiByteToWideChar(CP_ACP, 0, string_data, -1, NULL, 0);
      wchar_t* wcs_data =
        static_cast<wchar_t*>(malloc((n_chars * sizeof(wchar_t)) +
          sizeof(wchar_t)));
      if (!wcs_data) {
        ::GlobalUnlock(data_handle);
        return NULL;
      }

      ::MultiByteToWideChar(CP_ACP, 0, string_data, -1, wcs_data, n_chars);
      ::GlobalUnlock(data_handle);
      wcs_data[n_chars] = '\0';
      return wcs_data;
    }
    case CF_UNICODETEXT: {
      wchar_t* string_data = static_cast<wchar_t*>(::GlobalLock(data_handle));
      size_t data_size_in_bytes = ::GlobalSize(data_handle);
      wchar_t* wcs_data =
        static_cast<wchar_t*>(malloc(data_size_in_bytes + sizeof(wchar_t)));
      if (!wcs_data) {
        ::GlobalUnlock(data_handle);
        return NULL;
      }

      size_t n_chars = static_cast<int>(data_size_in_bytes / sizeof(wchar_t));
      wmemcpy_s(wcs_data, n_chars, string_data, n_chars);
      ::GlobalUnlock(data_handle);
      wcs_data[n_chars] = '\0';
      return wcs_data;
    }
  }
  return NULL;
}
#endif

void WebFrameImpl::Paste() {
  frame()->editor()->paste();

  WebViewDelegate* d = GetView()->GetDelegate();
  if (d)
    d->UserMetricsRecordAction(L"Paste");
}

void WebFrameImpl::Replace(const std::wstring& wtext) {
  String text = webkit_glue::StdWStringToString(wtext);
  frame()->editor()->replaceSelectionWithText(text, false, true);
}

void WebFrameImpl::Delete() {
  frame()->editor()->command("Delete").execute();

  WebViewDelegate* d = GetView()->GetDelegate();
  if (d)
    d->UserMetricsRecordAction(L"DeleteSelection");
}

void WebFrameImpl::Undo() {
  frame()->editor()->undo();

  WebViewDelegate* d = GetView()->GetDelegate();
  if (d)
    d->UserMetricsRecordAction(L"Undo");
}

void WebFrameImpl::Redo() {
  frame()->editor()->redo();

  WebViewDelegate* d = GetView()->GetDelegate();
  if (d)
    d->UserMetricsRecordAction(L"Redo");
}

void WebFrameImpl::ClearSelection() {
  frame()->selectionController()->clear();
}

void WebFrameImpl::CreateFrameView() {
  ASSERT(frame_);  // If frame_ doesn't exist, we probably didn't init properly.

  WebCore::Page* page = frame_->page();
  DCHECK(page);

  DCHECK(page->mainFrame() != NULL);

#if defined(OS_WIN)
  // TODO(pinkerton): figure out view show/hide like win
  // Detach the current view. This ensures that UI widgets like plugins,
  // etc are detached(hidden)
  if (frame_->view())
    frame_->view()->detachFromWindow();
#endif

  frame_->setView(0);

  WebCore::FrameView* view = new FrameView(frame_.get());

  frame_->setView(view);

#if defined(OS_WIN)
  // Attaching the view ensures that UI widgets like plugins, display/hide
  // correctly.
  frame_->view()->attachToWindow();
#endif

  if (margin_width_ >= 0)
    view->setMarginWidth(margin_width_);
  if (margin_height_ >= 0)
    view->setMarginHeight(margin_height_);
  if (!allows_scrolling_)
    view->setScrollbarsMode(WebCore::ScrollbarAlwaysOff);

  // TODO(darin): The Mac code has a comment about this possibly being
  // unnecessary.  See installInFrame in WebCoreFrameBridge.mm
  if (frame_->ownerRenderer())
    frame_->ownerRenderer()->setWidget(view);

  view->initScrollbars();

  // FrameViews are created with a refcount of 1 so it needs releasing after we
  // assign it to a RefPtr.
  view->deref();

  WebFrameImpl* parent = static_cast<WebFrameImpl*>(GetParent());
  if (parent) {
    parent->frameview()->addChild(view);
  } else {
    view->setClient(webview_impl_);

    IntRect geom(0, 0, webview_impl_->size().width(),
                       webview_impl_->size().height());
    view->setFrameGeometry(geom);
  }
}

// static
WebFrameImpl* WebFrameImpl::FromFrame(WebCore::Frame* frame) {
  return static_cast<WebFrameLoaderClient*>(
      frame->loader()->client())->webframe();
}

// WebFrame --------------------------------------------------------------------

void WebFrameImpl::Layout() {
  // layout this frame
  if (frame_->document())
    frame_->document()->updateLayout();
  // layout child frames
  Frame* child = frame_->tree()->firstChild();
  for (; child; child = child->tree()->nextSibling())
    FromFrame(child)->Layout();
}

void WebFrameImpl::Paint(gfx::PlatformCanvas* canvas, const gfx::Rect& rect) {
  static StatsRate rendering(L"WebFramePaintTime");
  StatsScope<StatsRate> rendering_scope(rendering);

  if (!rect.IsEmpty()) {
    PlatformContextSkia context(canvas);

    // PlatformGraphicsContext is actually a pointer to PlatformContextSkia
    GraphicsContext gc(reinterpret_cast<PlatformGraphicsContext*>(&context));
    IntRect dirty_rect(rect.x(), rect.y(), rect.width(), rect.height());

    if (frame_->document() && frameview()) {
      frameview()->paint(&gc, dirty_rect);
    } else {
      gc.fillRect(dirty_rect, Color::white);
    }
  }
}

<<<<<<< HEAD
gfx::BitmapPlatformDevice WebFrameImpl::CaptureImage(bool scroll_to_zero) {
=======
#if defined(OS_WIN)
// TODO(pinkerton): waiting on bitmap re-factor from awalker
gfx::BitmapPlatformDeviceWin WebFrameImpl::CaptureImage(bool scroll_to_zero) {
>>>>>>> fcfaa4e7
  // Must layout before painting.
  Layout();

  gfx::PlatformCanvas canvas(frameview()->width(), frameview()->height(), true);
  PlatformContextSkia context(&canvas);

  GraphicsContext gc(reinterpret_cast<PlatformGraphicsContext*>(&context));
  frameview()->paint(&gc, IntRect(0, 0, frameview()->width(),
                                  frameview()->height()));

  gfx::BitmapPlatformDevice& device =
      static_cast<gfx::BitmapPlatformDevice&>(canvas.getTopPlatformDevice());
  device.fixupAlphaBeforeCompositing();
  return device;
}
#endif

bool WebFrameImpl::IsLoading() {
  // I'm assuming this does what we want.
  return frame_->loader()->isLoading();
}

void WebFrameImpl::Closing() {
  // let go of our references, this breaks reference cycles and will
  // usually eventually lead to us being destroyed.
  if (frameview())
    frameview()->clear();
  if (frame_) {
    StopLoading();
    frame_ = NULL;
  }
  alt_error_page_fetcher_.reset();
  webview_impl_ = NULL;
}

void WebFrameImpl::DidReceiveData(DocumentLoader* loader,
                                  const char* data, int length) {
  // Set the text encoding.  This calls begin() for us.  It is safe to call
  // this multiple times (Mac does: page/mac/WebCoreFrameBridge.mm).
  bool user_chosen = true;
  String encoding = frame_->loader()->documentLoader()->overrideEncoding();
  if (encoding.isNull()) {
    user_chosen = false;
    encoding = loader->response().textEncodingName();
  }
  frame_->loader()->setEncoding(encoding, user_chosen);

  // NOTE: mac only does this if there is a document
  frame_->loader()->addData(data, length);

  // It's possible that we get a DNS failure followed by a second load that
  // succeeds before we hear back from the alternate error page server.  In
  // that case, cancel the alt error page download.
  alt_error_page_fetcher_.reset();
}

void WebFrameImpl::DidFail(const ResourceError& error, bool was_provisional) {
  // Make sure we never show errors in view source mode.
  SetInViewSourceMode(false);

  WebViewDelegate* delegate = webview_impl_->delegate();
  if (delegate) {
    WebErrorImpl web_error(error);
    if (was_provisional) {
      delegate->DidFailProvisionalLoadWithError(webview_impl_, web_error,
                                                this);
    } else {
      delegate->DidFailLoadWithError(webview_impl_, web_error, this);
    }
  }
}

void WebFrameImpl::LoadAlternateHTMLErrorPage(const WebRequest* request,
                                              const WebError& error,
                                              const GURL& error_page_url,
                                              bool replace,
                                              const GURL& fake_url) {
  // Load alternate HTML in place of the previous request.  We create a copy of
  // the original request so we can replace its URL with a dummy URL.  That
  // prevents other web content from the same origin as the failed URL to
  // script the error page.
  scoped_ptr<WebRequest> failed_request(request->Clone());
  failed_request->SetURL(fake_url);

  LoadAlternateHTMLString(failed_request.get(), std::string(),
                          error.GetFailedURL(), replace);

  WebErrorImpl weberror_impl(error);
  alt_error_page_fetcher_.reset(
      new AltErrorPageResourceFetcher(webview_impl_, weberror_impl, this,
                                      error_page_url));
}

std::wstring WebFrameImpl::GetName() {
  return webkit_glue::StringToStdWString(frame_->tree()->name());
}

WebTextInput* WebFrameImpl::GetTextInput() {
  if (!webtextinput_impl_.get()) {
    webtextinput_impl_.reset(new WebTextInputImpl(this));
  }
  return webtextinput_impl_.get();
}

void WebFrameImpl::SetPrinting(bool printing,
                               float page_width_min,
                               float page_width_max) {
  frame_->setPrinting(printing,
                      page_width_min,
                      page_width_max,
                      true);
}

bool WebFrameImpl::Visible() {
  return frame()->view()->visibleWidth() > 0 &&
         frame()->view()->visibleHeight() > 0;
}

void WebFrameImpl::CreateChildFrame(const FrameLoadRequest& r,
                                    HTMLFrameOwnerElement* owner_element,
                                    bool allows_scrolling,
                                    int margin_height,
                                    int margin_width,
                                    Frame*& result) {
  // TODO(darin): share code with initWithName()

  scoped_refptr<WebFrameImpl> webframe = new WebFrameImpl();

  // Add an extra ref on behalf of the Frame/FrameLoader, which references the
  // WebFrame via the FrameLoaderClient interface. See the comment at the top
  // of this file for more info.
  webframe->AddRef();

  webframe->allows_scrolling_ = allows_scrolling;
  webframe->margin_width_ = margin_width;
  webframe->margin_height_ = margin_height;

  webframe->frame_ =
    new Frame(frame_->page(), owner_element, &webframe->frame_loader_client_);
  webframe->frame_->tree()->setName(r.frameName());

  webframe->webview_impl_ = webview_impl_;  // owning ref


  // Note that Frames already start out with a refcount of 1.
  // We wait until loader()->load() returns before deref-ing the Frame.
  // Otherwise the danger is that the onload handler can cause
  // the Frame to be dealloc-ed, and subsequently trash memory.
  // (b:1055700)
  WTF::RefPtr<Frame> protector(WTF::adoptRef(webframe->frame_.get()));

  frame_->tree()->appendChild(webframe->frame_);

  // Frame::init() can trigger onload event in the parent frame,
  // which may detach this frame and trigger a null-pointer access
  // in FrameTree::removeChild. Move init() after appendChild call
  // so that webframe->frame_ is in the tree before triggering
  // onload event handler.
  // Because the event handler may set webframe->frame_ to null,
  // it is necessary to check the value after calling init() and
  // return without loading URL.
  // (b:791612)
  webframe->frame_->init();      // create an empty document
  if (!webframe->frame_.get())
    return;

  // The following code was pulled from WebFrame.mm:_loadURL, with minor
  // modifications.  The purpose is to ensure we load the right HistoryItem for
  // this child frame.
  HistoryItem* parentItem = frame_->loader()->currentHistoryItem();
  FrameLoadType loadType = frame_->loader()->loadType();
  FrameLoadType childLoadType = WebCore::FrameLoadTypeRedirectWithLockedHistory;
  KURL new_url = r.resourceRequest().url();

  // If we're moving in the backforward list, we might want to replace the
  // content of this child frame with whatever was there at that point.
  // Reload will maintain the frame contents, LoadSame will not.
  if (parentItem && parentItem->children().size() != 0 &&
      (isBackForwardLoadType(loadType) ||
       loadType == WebCore::FrameLoadTypeReload ||
       loadType == WebCore::FrameLoadTypeReloadAllowingStaleData)) {
    HistoryItem* childItem = parentItem->childItemWithName(r.frameName());
    if (childItem) {
      // Use the original URL to ensure we get all the side-effects, such as
      // onLoad handlers, of any redirects that happened. An example of where
      // this is needed is Radar 3213556.
      new_url = KURL(KURL(""),
                     childItem->originalURLString().deprecatedString());

      // These behaviors implied by these loadTypes should apply to the child
      // frames
      childLoadType = loadType;

      if (isBackForwardLoadType(loadType)) {
        // For back/forward, remember this item so we can traverse any child
        // items as child frames load.
        webframe->frame_->loader()->setProvisionalHistoryItem(childItem);
      } else {
        // For reload, just reinstall the current item, since a new child frame
        // was created but we won't be creating a new BF item
        webframe->frame_->loader()->setCurrentHistoryItem(childItem);
      }
    }
  }

  webframe->frame_->loader()->load(new_url,
                                   r.resourceRequest().httpReferrer(),
                                   childLoadType,
                                   String(), NULL, NULL);

  // A synchronous navigation (about:blank) would have already processed
  // onload, so it is possible for the frame to have already been destroyed by
  // script in the page.
  result = webframe->frame_.get();
}

bool WebFrameImpl::ExecuteCoreCommandByName(const std::string& name,
                                            const std::string& value) {
  ASSERT(frame());
  return frame()->editor()->command(webkit_glue::StdStringToString(name))
      .execute(webkit_glue::StdStringToString(value));
}

void WebFrameImpl::AddMessageToConsole(const std::wstring& msg,
                                       ConsoleMessageLevel level) {
  ASSERT(frame());

  WebCore::MessageLevel webcore_message_level;
  switch (level) {
    case MESSAGE_LEVEL_TIP:
      webcore_message_level = WebCore::TipMessageLevel;
      break;
    case MESSAGE_LEVEL_LOG:
      webcore_message_level = WebCore::LogMessageLevel;
      break;
    case MESSAGE_LEVEL_WARNING:
      webcore_message_level = WebCore::WarningMessageLevel;
      break;
    case MESSAGE_LEVEL_ERROR:
      webcore_message_level = WebCore::ErrorMessageLevel;
      break;
    default:
      NOTREACHED();
      return;
  }

  frame()->page()->chrome()->addMessageToConsole(
      WebCore::OtherMessageSource, webcore_message_level,
      webkit_glue::StdWStringToString(msg), 1, String());
}

void WebFrameImpl::ClosePage() {
  // TODO(creis): Find a way to use WebView::Close() instead.  (See comments in
  // webframe.h and RenderView::OnClosePage.)
  frame_->loader()->closeURL();
}

gfx::Size WebFrameImpl::ScrollOffset() const {
  WebCore::FrameView* view = frameview();
  if (view) {
    WebCore::IntSize s = view->scrollOffset();
    return gfx::Size(s.width(), s.height());
  }

  return gfx::Size();
}

void WebFrameImpl::SetAllowsScrolling(bool flag) {
  allows_scrolling_ = flag;
#if defined(OS_WIN)
  // TODO(pinkerton): fix when we figure out scrolling apis
  frame_->view()->setAllowsScrolling(flag);
#endif
}

bool WebFrameImpl::SetPrintingMode(bool printing,
                                  float page_width_min,
                                  float page_width_max,
                                  int* width) {
  // Make sure main frame is loaded.
  WebCore::FrameView* view = frameview();
  if (!view) {
    NOTREACHED();
    return false;
  }
  printing_ = printing;
  if (printing) {
    view->setScrollbarsMode(WebCore::ScrollbarAlwaysOff);
  } else {
    view->setScrollbarsMode(WebCore::ScrollbarAuto);
  }
  DCHECK_EQ(frame()->isFrameSet(), false);

  SetPrinting(printing, page_width_min, page_width_max);
  if (!printing)
    pages_.clear();

  // The document width is well hidden.
  if (width)
    *width = frame()->document()->renderer()->width();
  return true;
}

int WebFrameImpl::ComputePageRects(const gfx::Size& page_size_px) {
  if (!printing_ ||
      !frame() ||
      !frame()->document()) {
    NOTREACHED();
    return 0;
  }
  // In Safari, they are using:
  // (0,0) + soft margins top/left
  // (phys width, phys height) - hard margins -
  //     soft margins top/left - soft margins right/bottom
  // TODO(maruel): Weird. We don't do that.
  // Everything is in pixels :(
  // pages_ and page_height are actually output parameters.
  int page_height;
  WebCore::IntRect rect(0, 0, page_size_px.width(), page_size_px.height());
  computePageRectsForFrame(frame(), rect, 0, 0, 1.0, pages_, page_height);
  return pages_.size();
}

void WebFrameImpl::GetPageRect(int page, gfx::Rect* page_size) const {
  if (page < 0 || page >= static_cast<int>(pages_.size())) {
    NOTREACHED();
    return;
  }
  *page_size = pages_[page];
}

bool WebFrameImpl::SpoolPage(int page,
                            PlatformContextSkia* context) {
  // Ensure correct state.
  if (!context ||
      !printing_ ||
      page < 0 ||
      page >= static_cast<int>(pages_.size())) {
    NOTREACHED();
    return false;
  }

  if (!frame() || !frame()->document()) {
    NOTREACHED();
    return false;
  }

  GraphicsContext spool(reinterpret_cast<PlatformGraphicsContext*>(context));
  DCHECK(pages_[page].x() == 0);
  // Offset to get the right square.
  spool.translate(0, -static_cast<float>(pages_[page].y()));
  frame()->paint(&spool, pages_[page]);
  return true;
}

bool WebFrameImpl::HasUnloadListener() {
  if (frame() && frame()->document()) {
    Document* doc = frame()->document();
    return doc->hasUnloadEventListener();
  }
  return false;
}<|MERGE_RESOLUTION|>--- conflicted
+++ resolved
@@ -95,7 +95,6 @@
 #include "FrameTree.h"
 #include "FrameView.h"
 #include "FrameWin.h"
-#include "graphics/SkiaUtils.h"
 #include "GraphicsContext.h"
 #include "HTMLHeadElement.h"
 #include "HTMLLinkElement.h"
@@ -114,22 +113,18 @@
 #include "ResourceRequest.h"
 #include "SelectionController.h"
 #include "Settings.h"
+#include "SkiaUtils.h"
 #include "SubstituteData.h"
 #include "TextIterator.h"
 #include "TextAffinity.h"
-#include "xml/XPathResult.h"
+#include "XPathResult.h"
 
 #pragma warning(pop)
 
 #undef LOG
 #include "base/gfx/bitmap_platform_device.h"
-<<<<<<< HEAD
-#include "base/gfx/rect.h"
-#include "base/gfx/platform_canvas.h"
-=======
 #include "base/gfx/platform_canvas.h"
 #include "base/gfx/rect.h"
->>>>>>> fcfaa4e7
 #include "base/logging.h"
 #include "base/message_loop.h"
 #include "base/stats_counters.h"
@@ -1412,25 +1407,21 @@
   }
 }
 
-<<<<<<< HEAD
-gfx::BitmapPlatformDevice WebFrameImpl::CaptureImage(bool scroll_to_zero) {
-=======
 #if defined(OS_WIN)
 // TODO(pinkerton): waiting on bitmap re-factor from awalker
 gfx::BitmapPlatformDeviceWin WebFrameImpl::CaptureImage(bool scroll_to_zero) {
->>>>>>> fcfaa4e7
   // Must layout before painting.
   Layout();
 
-  gfx::PlatformCanvas canvas(frameview()->width(), frameview()->height(), true);
+  gfx::PlatformCanvasWin canvas(frameview()->width(), frameview()->height(), true);
   PlatformContextSkia context(&canvas);
 
   GraphicsContext gc(reinterpret_cast<PlatformGraphicsContext*>(&context));
   frameview()->paint(&gc, IntRect(0, 0, frameview()->width(),
                                   frameview()->height()));
 
-  gfx::BitmapPlatformDevice& device =
-      static_cast<gfx::BitmapPlatformDevice&>(canvas.getTopPlatformDevice());
+  gfx::BitmapPlatformDeviceWin& device =
+      static_cast<gfx::BitmapPlatformDeviceWin&>(canvas.getTopPlatformDevice());
   device.fixupAlphaBeforeCompositing();
   return device;
 }
@@ -1780,4 +1771,13 @@
     return doc->hasUnloadEventListener();
   }
   return false;
+}
+
+bool WebFrameImpl::IsReloadAllowingStaleData() const {
+  FrameLoader* loader = frame() ? frame()->loader() : NULL;
+  if (loader) {
+    return WebCore::FrameLoadTypeReloadAllowingStaleData ==
+           loader->policyLoadType();
+  }
+  return false;
 }