--- conflicted
+++ resolved
@@ -1,56 +1,27 @@
-// Copyright 2008, Google Inc.
-// All rights reserved.
-//
-// Redistribution and use in source and binary forms, with or without
-// modification, are permitted provided that the following conditions are
-// met:
-//
-//    * Redistributions of source code must retain the above copyright
-// notice, this list of conditions and the following disclaimer.
-//    * Redistributions in binary form must reproduce the above
-// copyright notice, this list of conditions and the following disclaimer
-// in the documentation and/or other materials provided with the
-// distribution.
-//    * Neither the name of Google Inc. nor the names of its
-// contributors may be used to endorse or promote products derived from
-// this software without specific prior written permission.
-//
-// THIS SOFTWARE IS PROVIDED BY THE COPYRIGHT HOLDERS AND CONTRIBUTORS
-// "AS IS" AND ANY EXPRESS OR IMPLIED WARRANTIES, INCLUDING, BUT NOT
-// LIMITED TO, THE IMPLIED WARRANTIES OF MERCHANTABILITY AND FITNESS FOR
-// A PARTICULAR PURPOSE ARE DISCLAIMED. IN NO EVENT SHALL THE COPYRIGHT
-// OWNER OR CONTRIBUTORS BE LIABLE FOR ANY DIRECT, INDIRECT, INCIDENTAL,
-// SPECIAL, EXEMPLARY, OR CONSEQUENTIAL DAMAGES (INCLUDING, BUT NOT
-// LIMITED TO, PROCUREMENT OF SUBSTITUTE GOODS OR SERVICES; LOSS OF USE,
-// DATA, OR PROFITS; OR BUSINESS INTERRUPTION) HOWEVER CAUSED AND ON ANY
-// THEORY OF LIABILITY, WHETHER IN CONTRACT, STRICT LIABILITY, OR TORT
-// (INCLUDING NEGLIGENCE OR OTHERWISE) ARISING IN ANY WAY OUT OF THE USE
-// OF THIS SOFTWARE, EVEN IF ADVISED OF THE POSSIBILITY OF SUCH DAMAGE.
-
-<<<<<<< HEAD
-=======
+// Copyright (c) 2006-2008 The Chromium Authors. All rights reserved.
+// Use of this source code is governed by a BSD-style license that can be
+// found in the LICENSE file.
+
 #include "base/compiler_specific.h"
 #include "build/build_config.h"
 
 #if defined(OS_WIN)
->>>>>>> b8afeda4
 #include <objidl.h>
 #include <mlang.h>
+#endif
 
 #include "config.h"
-<<<<<<< HEAD
-#pragma warning(push, 0)
-=======
 #include "webkit_version.h"
 MSVC_PUSH_WARNING_LEVEL(0);
->>>>>>> b8afeda4
 #include "BackForwardList.h"
 #include "Document.h"
 #include "FrameTree.h"
 #include "FrameView.h"
 #include "Frame.h"
 #include "HistoryItem.h"
+#if defined(OS_WIN)  // TODO(port): unnecessary after the webkit merge lands.
 #include "ImageSource.h"
+#endif
 #include "KURL.h"
 #include "LogWin.h"
 #include "Page.h"
@@ -104,6 +75,7 @@
   return layout_test_mode_;
 }
 
+#if defined(OS_WIN)
 MONITORINFOEX GetMonitorInfoForWindowHelper(HWND window) {
   HMONITOR monitor = MonitorFromWindow(window, MONITOR_DEFAULTTOPRIMARY);
   MONITORINFOEX monitorInfo;
@@ -147,6 +119,7 @@
 
   return lang_font_link;
 }
+#endif  // defined(OS_WIN)
 
 std::wstring DumpDocumentText(WebFrame* web_frame) {
   WebFrameImpl* webFrameImpl = static_cast<WebFrameImpl*>(web_frame);
@@ -197,7 +170,7 @@
 
   if (offset.width() > 0 || offset.height() > 0) {
     if (webFrameImpl->GetParent()) {
-      StringAppendF(&result, L"frame '%s' ", StringToStdWString(
+      StringAppendF(&result, L"frame '%ls' ", StringToStdWString(
           webFrameImpl->frame()->tree()->name()).c_str());
     }
     StringAppendF(&result, L"scrolled to %d,%d\n",
@@ -321,6 +294,7 @@
 }
 
 bool DecodeImage(const std::string& image_data, SkBitmap* image) {
+#if defined(OS_WIN)  // TODO(port): unnecessary after the webkit merge lands.
    RefPtr<WebCore::SharedBuffer> buffer(
        new WebCore::SharedBuffer(image_data.data(),
                                  static_cast<int>(image_data.length())));
@@ -333,6 +307,11 @@
   }
   // We failed to decode the image.
   return false;
+#else
+  // This ought to work; we just need the webkit merge.
+  NOTIMPLEMENTED();
+  return false;
+#endif
 }
 
 // Convert from WebKit types to Glue types and notify the embedder. This should
@@ -356,13 +335,32 @@
   delegate->OnNavStateChanged(webview);
 }
 
+std::string GetWebKitVersion() {
+  return StringPrintf("%d.%d", WEBKIT_VERSION_MAJOR, WEBKIT_VERSION_MINOR);
+}
+
 const std::string& GetDefaultUserAgent() {
+#if defined(OS_WIN)
   static std::string user_agent;
   static bool generated_user_agent;
   if (!generated_user_agent) {
+    int32 os_major_version = 0;
+    int32 os_minor_version = 0;
+    int32 os_bugfix_version = 0;
+#if defined(OS_WIN)
     OSVERSIONINFO info = {0};
     info.dwOSVersionInfoSize = sizeof(info);
     GetVersionEx(&info);
+    os_major_version = info.dwMajorVersion;
+    os_minor_version = info.dwMinorVersion;
+#elif defined(OS_MACOSX)
+    Gestalt(gestaltSystemVersionMajor, 
+        reinterpret_cast<SInt32*>(&os_major_version));
+    Gestalt(gestaltSystemVersionMinor, 
+        reinterpret_cast<SInt32*>(&os_minor_version));
+    Gestalt(gestaltSystemVersionBugFix, 
+        reinterpret_cast<SInt32*>(&os_bugfix_version));
+#endif
 
     // Get the product name and version, and replace Safari's Version/X string
     // with it.  This is done to expose our product name in a manner that is
@@ -380,16 +378,33 @@
     // Derived from Safari's UA string.
     StringAppendF(
         &user_agent,
-        "Mozilla/5.0 (Windows; U; Windows NT %d.%d; en-US) AppleWebKit/525.13"
-        " (KHTML, like Gecko) %s Safari/525.13",
-        info.dwMajorVersion,
-        info.dwMinorVersion,
-        product.c_str());
+#if defined(OS_WIN)
+        "Mozilla/5.0 (Windows; U; Windows NT %d.%d; en-US) AppleWebKit/%d.%d"
+#elif defined(OS_MACOSX)
+        "Mozilla/5.0 (Macintosh; U; Intel Mac OS X %d_%d_%d; en-US) AppleWebKit/%d.%d"
+#endif
+        " (KHTML, like Gecko) %s Safari/%d.%d",
+        os_major_version,
+        os_minor_version,
+#if defined(OS_MACOSX)
+        os_bugfix_version,
+#endif
+        WEBKIT_VERSION_MAJOR,
+        WEBKIT_VERSION_MINOR,
+        product.c_str(),
+        WEBKIT_VERSION_MAJOR,
+        WEBKIT_VERSION_MINOR
+        );
 
     generated_user_agent = true;
   }
 
   return user_agent;
+#else
+  // TODO(port): we need something like FileVersionInfo for our UA string.
+  NOTIMPLEMENTED();
+  return EmptyString();
+#endif
 }
 
 
