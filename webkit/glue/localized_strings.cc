--- conflicted
+++ resolved
@@ -98,7 +98,6 @@
 String WebCore::AXHeadingText() {
   return GetLocalizedString(IDS_AX_ROLE_HEADING);
 }
-<<<<<<< HEAD
 String WebCore::AXDefinitionListTermText() {
   NOTIMPLEMENTED();
   return String("term");
@@ -107,9 +106,6 @@
   NOTIMPLEMENTED();
   return String("definition");
 }
-#endif  // OS_WIN || OS_LINUX
-=======
->>>>>>> b8282e47
 String WebCore::AXButtonActionVerb() {
   return GetLocalizedString(IDS_AX_BUTTON_ACTION_VERB);
 }
