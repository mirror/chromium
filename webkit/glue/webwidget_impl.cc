// Copyright (c) 2006-2008 The Chromium Authors. All rights reserved.
// Use of this source code is governed by a BSD-style license that can be
// found in the LICENSE file.

#include "config.h"

#pragma warning(push, 0)
#include "Cursor.h"
#include "FramelessScrollView.h"
#include "FrameView.h"
#include "IntRect.h"
#include "PlatformKeyboardEvent.h"
#include "PlatformMouseEvent.h"
#include "PlatformWheelEvent.h"
#include "SkiaUtils.h"
#pragma warning(pop)

#undef LOG
#include "base/gfx/platform_canvas.h"
#include "base/gfx/rect.h"
#include "base/logging.h"
#include "webkit/glue/event_conversion.h"
#include "webkit/glue/webinputevent.h"
#include "webkit/glue/webwidget_delegate.h"
#include "webkit/glue/webwidget_impl.h"

using namespace WebCore;

// WebWidget ----------------------------------------------------------------

/*static*/
WebWidget* WebWidget::Create(WebWidgetDelegate* delegate) {
  WebWidgetImpl* instance = new WebWidgetImpl(delegate);
  instance->AddRef();
  return instance;
}

WebWidgetImpl::WebWidgetImpl(WebWidgetDelegate* delegate)
    : delegate_(delegate),
      widget_(NULL) {
  // set to impossible point so we always get the first mouse pos
  last_mouse_position_.SetPoint(-1, -1);
}

WebWidgetImpl::~WebWidgetImpl() {
  if (widget_) {
    widget_->setClient(NULL);
  }
}

void WebWidgetImpl::Init(WebCore::Widget* widget, const gfx::Rect& bounds) {
  DCHECK(widget->isFrameView());
  widget_ = static_cast<FramelessScrollView*>(widget);

  widget_->setClient(this);

  if (delegate_) {
    delegate_->SetWindowRect(this, bounds);
    delegate_->Show(this, WindowOpenDisposition());
  }
}

void WebWidgetImpl::MouseMove(const WebMouseEvent& event) {
  // don't send mouse move messages if the mouse hasn't moved.
  if (event.x != last_mouse_position_.x() ||
      event.y != last_mouse_position_.y()) {
    last_mouse_position_.SetPoint(event.x, event.y);

    widget_->handleMouseMoveEvent(MakePlatformMouseEvent(widget_, event));
  }
}

void WebWidgetImpl::MouseLeave(const WebMouseEvent& event) {
  widget_->handleMouseMoveEvent(MakePlatformMouseEvent(widget_, event));
}

void WebWidgetImpl::MouseDown(const WebMouseEvent& event) {
  widget_->handleMouseDownEvent(MakePlatformMouseEvent(widget_, event));
}

void WebWidgetImpl::MouseUp(const WebMouseEvent& event) {
  MouseCaptureLost();
  widget_->handleMouseReleaseEvent(MakePlatformMouseEvent(widget_, event));
}

void WebWidgetImpl::MouseWheel(const WebMouseWheelEvent& event) {
  widget_->handleWheelEvent(MakePlatformWheelEvent(widget_, event));
}

bool WebWidgetImpl::KeyEvent(const WebKeyboardEvent& event) {
  return widget_->handleKeyEvent(MakePlatformKeyboardEvent(event));
}

// WebWidget -------------------------------------------------------------------

void WebWidgetImpl::Close() {
  if (widget_)
    widget_->hide();

  delegate_ = NULL;
}

void WebWidgetImpl::Resize(const gfx::Size& new_size) {
  if (size_ == new_size)
    return;
  size_ = new_size;

  if (widget_) {
    IntRect new_geometry(0, 0, size_.width(), size_.height());
    widget_->setFrameGeometry(new_geometry);
  }

  if (delegate_) {
    gfx::Rect damaged_rect(0, 0, size_.width(), size_.height());
    delegate_->DidInvalidateRect(this, damaged_rect);
  }
}

void WebWidgetImpl::Layout() {
}

void WebWidgetImpl::Paint(gfx::PlatformCanvas* canvas, const gfx::Rect& rect) {
  if (!widget_)
    return;

  if (!rect.IsEmpty()) {
    PlatformContextSkia context(canvas);

    // PlatformGraphicsContext is actually a pointer to PlatformContextSkia.
    GraphicsContext gc(reinterpret_cast<PlatformGraphicsContext*>(&context));
    IntRect dirty_rect(rect.x(), rect.y(), rect.width(), rect.height());

    widget_->paint(&gc, dirty_rect);
  }
}

bool WebWidgetImpl::HandleInputEvent(const WebInputEvent* input_event) {
  if (!widget_)
    return false;

  // TODO (jcampan): WebKit seems to always return false on mouse events
  // methods. For now we'll assume it has processed them (as we are only
  // interested in whether keyboard events are processed).
  switch (input_event->type) {
    case WebInputEvent::MOUSE_MOVE:
      MouseMove(*static_cast<const WebMouseEvent*>(input_event));
      return true;

    case WebInputEvent::MOUSE_LEAVE:
      MouseLeave(*static_cast<const WebMouseEvent*>(input_event));
      return true;

    case WebInputEvent::MOUSE_WHEEL:
      MouseWheel(*static_cast<const WebMouseWheelEvent*>(input_event));
      return true;

    case WebInputEvent::MOUSE_DOWN:
    case WebInputEvent::MOUSE_DOUBLE_CLICK:
      MouseDown(*static_cast<const WebMouseEvent*>(input_event));
      return true;

    case WebInputEvent::MOUSE_UP:
      MouseUp(*static_cast<const WebMouseEvent*>(input_event));
      return true;

    case WebInputEvent::KEY_DOWN:
    case WebInputEvent::KEY_UP:
      return KeyEvent(*static_cast<const WebKeyboardEvent*>(input_event));
  }
  return false;
}

void WebWidgetImpl::MouseCaptureLost() {
}

void WebWidgetImpl::SetFocus(bool enable) {
}

bool WebWidgetImpl::ImeSetComposition(int string_type,
                                      int cursor_position,
                                      int target_start,
                                      int target_end,
                                      const std::wstring& ime_string) {
  return false;
}

bool WebWidgetImpl::ImeUpdateStatus(bool* enable_ime,
                                    const void** node,
                                    gfx::Rect* caret_rect) {
  return false;
}

const SkBitmap* WebWidgetImpl::getPreloadedResourceBitmap(int resource_id) {
  return NULL;
}

const WTF::Vector<RefPtr<WebCore::Range> >* WebWidgetImpl::getTickmarks(
    WebCore::Frame* frame) {
  return NULL;
}

size_t WebWidgetImpl::getActiveTickmarkIndex(WebCore::Frame* frame) {
  return kNoTickmark;
}

void WebWidgetImpl::onScrollPositionChanged(Widget* widget) {
}

//-----------------------------------------------------------------------------
// WebCore::WidgetClientWin

gfx::ViewHandle WebWidgetImpl::containingWindow() {
  return delegate_ ? delegate_->GetContainingWindow(this) : NULL;
}

<<<<<<< HEAD
void WebWidgetImpl::invalidateRect(const IntRect& damaged_rect) {
  if (delegate_)
    delegate_->DidInvalidateRect(this, gfx::Rect(damaged_rect.x(),
                                                 damaged_rect.y(),
                                                 damaged_rect.width(),
                                                 damaged_rect.height()));
}

void WebWidgetImpl::scrollRect(int dx, int dy, const IntRect& clip_rect) {
  if (delegate_)
    delegate_->DidScrollRect(this, dx, dy, gfx::Rect(clip_rect.x(),
                                                     clip_rect.y(),
                                                     clip_rect.width(),
                                                     clip_rect.height()));
}

void WebWidgetImpl::popupOpened(WebCore::Widget* widget,
                                const WebCore::IntRect& bounds) {
  NOTREACHED() << "popupOpened called on a popup";
}
=======
void WebWidgetImpl::scrollRectIntoView(
    const WebCore::IntRect&, const WebCore::ScrollView*) const {
  // Nothing to be done here since we do not have the concept of a container
  // that implements its own scrolling.
}

//-----------------------------------------------------------------------------
// WebCore::FramelessScrollViewClient
>>>>>>> 5d99fccd

void WebWidgetImpl::popupClosed(WebCore::Widget* widget) {
  DCHECK(widget == widget_);
  if (widget_) {
    widget_->setClient(NULL);
    widget_ = NULL;
  }
  delegate_->CloseWidgetSoon(this);
}

void WebWidgetImpl::setCursor(const WebCore::Cursor& cursor) {
#if defined(OS_WIN)
  // TODO(pinkerton): re-enable when WebCursor is ported
  if (delegate_)
    delegate_->SetCursor(this, cursor.impl());
#endif
}

void WebWidgetImpl::setFocus() {
  delegate_->Focus(this);
}

bool WebWidgetImpl::isHidden() {
  if (!delegate_)
    return true;

  return delegate_->IsHidden();
}<|MERGE_RESOLUTION|>--- conflicted
+++ resolved
@@ -4,22 +4,26 @@
 
 #include "config.h"
 
-#pragma warning(push, 0)
+#include "base/compiler_specific.h"
+
+MSVC_PUSH_WARNING_LEVEL(0);
 #include "Cursor.h"
 #include "FramelessScrollView.h"
 #include "FrameView.h"
 #include "IntRect.h"
+#include "PlatformContextSkia.h"
 #include "PlatformKeyboardEvent.h"
 #include "PlatformMouseEvent.h"
 #include "PlatformWheelEvent.h"
 #include "SkiaUtils.h"
-#pragma warning(pop)
+MSVC_POP_WARNING();
 
 #undef LOG
-#include "base/gfx/platform_canvas.h"
 #include "base/gfx/rect.h"
 #include "base/logging.h"
+#include "skia/ext/platform_canvas.h"
 #include "webkit/glue/event_conversion.h"
+#include "webkit/glue/glue_util.h"
 #include "webkit/glue/webinputevent.h"
 #include "webkit/glue/webwidget_delegate.h"
 #include "webkit/glue/webwidget_impl.h"
@@ -43,15 +47,13 @@
 }
 
 WebWidgetImpl::~WebWidgetImpl() {
-  if (widget_) {
+  if (widget_)
     widget_->setClient(NULL);
-  }
-}
-
-void WebWidgetImpl::Init(WebCore::Widget* widget, const gfx::Rect& bounds) {
-  DCHECK(widget->isFrameView());
-  widget_ = static_cast<FramelessScrollView*>(widget);
-
+}
+
+void WebWidgetImpl::Init(WebCore::FramelessScrollView* widget,
+                         const gfx::Rect& bounds) {
+  widget_ = widget;
   widget_->setClient(this);
 
   if (delegate_) {
@@ -107,7 +109,7 @@
 
   if (widget_) {
     IntRect new_geometry(0, 0, size_.width(), size_.height());
-    widget_->setFrameGeometry(new_geometry);
+    widget_->setFrameRect(new_geometry);
   }
 
   if (delegate_) {
@@ -119,15 +121,20 @@
 void WebWidgetImpl::Layout() {
 }
 
-void WebWidgetImpl::Paint(gfx::PlatformCanvas* canvas, const gfx::Rect& rect) {
+void WebWidgetImpl::Paint(skia::PlatformCanvas* canvas, const gfx::Rect& rect) {
   if (!widget_)
     return;
 
   if (!rect.IsEmpty()) {
+#if defined(OS_MACOSX)
+    CGContextRef context = canvas->getTopPlatformDevice().GetBitmapContext();
+    GraphicsContext gc(context);
+#else
     PlatformContextSkia context(canvas);
-
     // PlatformGraphicsContext is actually a pointer to PlatformContextSkia.
     GraphicsContext gc(reinterpret_cast<PlatformGraphicsContext*>(&context));
+#endif
+
     IntRect dirty_rect(rect.x(), rect.y(), rect.width(), rect.height());
 
     widget_->paint(&gc, dirty_rect);
@@ -166,6 +173,9 @@
     case WebInputEvent::KEY_DOWN:
     case WebInputEvent::KEY_UP:
       return KeyEvent(*static_cast<const WebKeyboardEvent*>(input_event));
+
+    default:
+      break;
   }
   return false;
 }
@@ -190,51 +200,48 @@
   return false;
 }
 
-const SkBitmap* WebWidgetImpl::getPreloadedResourceBitmap(int resource_id) {
-  return NULL;
-}
-
-const WTF::Vector<RefPtr<WebCore::Range> >* WebWidgetImpl::getTickmarks(
-    WebCore::Frame* frame) {
-  return NULL;
-}
-
-size_t WebWidgetImpl::getActiveTickmarkIndex(WebCore::Frame* frame) {
-  return kNoTickmark;
-}
-
-void WebWidgetImpl::onScrollPositionChanged(Widget* widget) {
-}
-
 //-----------------------------------------------------------------------------
-// WebCore::WidgetClientWin
-
-gfx::ViewHandle WebWidgetImpl::containingWindow() {
-  return delegate_ ? delegate_->GetContainingWindow(this) : NULL;
-}
-
-<<<<<<< HEAD
-void WebWidgetImpl::invalidateRect(const IntRect& damaged_rect) {
+// WebCore::HostWindow
+
+void WebWidgetImpl::repaint(const WebCore::IntRect& paint_rect,
+                            bool content_changed,
+                            bool immediate,
+                            bool repaint_content_only) {
+  // Ignore spurious calls.
+  if (!content_changed || paint_rect.isEmpty())
+    return;
   if (delegate_)
-    delegate_->DidInvalidateRect(this, gfx::Rect(damaged_rect.x(),
-                                                 damaged_rect.y(),
-                                                 damaged_rect.width(),
-                                                 damaged_rect.height()));
-}
-
-void WebWidgetImpl::scrollRect(int dx, int dy, const IntRect& clip_rect) {
-  if (delegate_)
-    delegate_->DidScrollRect(this, dx, dy, gfx::Rect(clip_rect.x(),
-                                                     clip_rect.y(),
-                                                     clip_rect.width(),
-                                                     clip_rect.height()));
-}
-
-void WebWidgetImpl::popupOpened(WebCore::Widget* widget,
-                                const WebCore::IntRect& bounds) {
-  NOTREACHED() << "popupOpened called on a popup";
-}
-=======
+    delegate_->DidInvalidateRect(this, webkit_glue::FromIntRect(paint_rect));
+}
+
+void WebWidgetImpl::scroll(const WebCore::IntSize& scroll_delta,
+                           const WebCore::IntRect& scroll_rect,
+                           const WebCore::IntRect& clip_rect) {
+  if (delegate_) {
+    int dx = scroll_delta.width();
+    int dy = scroll_delta.height();
+    delegate_->DidScrollRect(this, dx, dy, webkit_glue::FromIntRect(clip_rect));
+  }
+}
+
+WebCore::IntPoint WebWidgetImpl::screenToWindow(
+    const WebCore::IntPoint& point) const {
+  NOTIMPLEMENTED();
+  return WebCore::IntPoint();
+}
+
+WebCore::IntRect WebWidgetImpl::windowToScreen(
+    const WebCore::IntRect& rect) const {
+  NOTIMPLEMENTED();
+  return WebCore::IntRect();
+}
+
+PlatformWidget WebWidgetImpl::platformWindow() const {
+  if (!delegate_)
+    return NULL;
+  return delegate_->GetContainingView(const_cast<WebWidgetImpl*>(this));
+}
+
 void WebWidgetImpl::scrollRectIntoView(
     const WebCore::IntRect&, const WebCore::ScrollView*) const {
   // Nothing to be done here since we do not have the concept of a container
@@ -243,9 +250,8 @@
 
 //-----------------------------------------------------------------------------
 // WebCore::FramelessScrollViewClient
->>>>>>> 5d99fccd
-
-void WebWidgetImpl::popupClosed(WebCore::Widget* widget) {
+
+void WebWidgetImpl::popupClosed(WebCore::FramelessScrollView* widget) {
   DCHECK(widget == widget_);
   if (widget_) {
     widget_->setClient(NULL);
@@ -254,16 +260,16 @@
   delegate_->CloseWidgetSoon(this);
 }
 
-void WebWidgetImpl::setCursor(const WebCore::Cursor& cursor) {
-#if defined(OS_WIN)
-  // TODO(pinkerton): re-enable when WebCursor is ported
-  if (delegate_)
-    delegate_->SetCursor(this, cursor.impl());
-#endif
-}
-
-void WebWidgetImpl::setFocus() {
-  delegate_->Focus(this);
+//-----------------------------------------------------------------------------
+// WebCore::WidgetClientWin
+
+// TODO(darin): Figure out what happens to these methods.
+#if 0
+const SkBitmap* WebWidgetImpl::getPreloadedResourceBitmap(int resource_id) {
+  return NULL;
+}
+
+void WebWidgetImpl::onScrollPositionChanged(Widget* widget) {
 }
 
 bool WebWidgetImpl::isHidden() {
@@ -271,4 +277,5 @@
     return true;
 
   return delegate_->IsHidden();
-}+}
+#endif