--- conflicted
+++ resolved
@@ -25,6 +25,7 @@
 import optparse
 import os
 import Queue
+import random
 import shutil
 import subprocess
 import sys
@@ -36,8 +37,10 @@
 from layout_package import test_expectations
 from layout_package import http_server
 from layout_package import path_utils
+from layout_package import platform_utils
 from layout_package import test_failures
 from layout_package import test_shell_thread
+from test_types import fuzzy_image_diff
 from test_types import image_diff
 from test_types import test_type_base
 from test_types import text_diff
@@ -73,16 +76,6 @@
     self._http_server = http_server.Lighttpd(options.results_directory)
     # a list of TestType objects
     self._test_types = []
-<<<<<<< HEAD
-    # a set of test files
-    self._test_files = set()
-
-    if options.nosvg:
-      TestRunner._supported_file_extensions.remove('.svg')
-      TestRunner._skipped_directories.add('svg')
-
-    self._GatherTestFiles(paths)
-=======
 
     # a set of test files, and the same tests as a list
     self._test_files = set()
@@ -105,7 +98,6 @@
           platform_utils.GetTestListPlatformName().lower(),
           options.target == 'Debug')
       self._PrepareListsAndPrintOutput()
->>>>>>> 5d99fccd
 
   def __del__(self):
     sys.stdout.flush()
@@ -114,10 +106,8 @@
     self._http_server.Stop()
 
   def _GatherTestFiles(self, paths):
-    """Generate a set of test files and place them in self._test_files, with
-    appropriate subsets in self._ignored_failures, self._fixable_failures,
-    and self._fixable_crashes.
-    
+    """Generate a set of test files and place them in self._test_files
+
     Args:
       paths: a list of command line paths relative to the webkit/tests
              directory.  glob patterns are ok.
@@ -150,14 +140,29 @@
             filename = os.path.normpath(filename)
             self._test_files.add(filename)
 
-    # Filter out http tests if we're not running them.
-    if self._options.nohttp:
-      for path in list(self._test_files):
-        if path.find(self.HTTP_SUBDIR) >= 0:
-          self._test_files.remove(path)
-
-<<<<<<< HEAD
-=======
+    logging.info('Found: %d tests' % len(self._test_files))
+
+  def _ParseExpectations(self, platform, is_debug_mode):
+    """Parse the expectations from the test_list files and return a data
+    structure holding them. Throws an error if the test_list files have invalid
+    syntax.
+    """
+    if self._options.lint_test_files:
+      test_files = None
+    else:
+      test_files = self._test_files
+
+    try:
+      return test_expectations.TestExpectations(test_files,
+                                                self._file_dir,
+                                                platform,
+                                                is_debug_mode)
+    except SyntaxError, err:
+      if self._options.lint_test_files:
+        print str(err)
+      else:
+        raise err
+
   def _PrepareListsAndPrintOutput(self):
     """Create appropriate subsets of test lists and print test counts.
 
@@ -166,7 +171,6 @@
     Also remove skipped files from self._test_files, extract a subset of tests
     if desired, and create the sorted self._test_files_list.
     """
->>>>>>> 5d99fccd
     # Filter and sort out files from the skipped, ignored, and fixable file
     # lists.
     saved_test_files = set()
@@ -175,43 +179,19 @@
       # to sort it.  So we save it to add back to the list later.
       saved_test_files = self._test_files
 
-    file_dir = os.path.join(os.path.dirname(sys.argv[0]), TEST_FILE_DIR)
-    file_dir = path_utils.GetAbsolutePath(file_dir)
-    
-    expectations = test_expectations.TestExpectations(self._test_files, 
-                                                      file_dir, 
-                                                      self._options.build_type)
-
     # Remove skipped - both fixable and ignored - files from the
     # top-level list of files to test.
-    skipped = expectations.GetFixableSkipped() | expectations.GetIgnoredSkipped()
+    skipped = (self._expectations.GetFixableSkipped() |
+               self._expectations.GetIgnoredSkipped())
+
     self._test_files -= skipped
-      
+
     # If there was only one test file, run the test even if it was skipped.
     if len(saved_test_files):
       self._test_files = saved_test_files
 
-    logging.info('Run: %d tests' % len(self._test_files))
     logging.info('Skipped: %d tests' % len(skipped))
     logging.info('Skipped tests do not appear in any of the below numbers\n')
-<<<<<<< HEAD
-    logging.info('Expected passes: %d tests' % 
-                 len(self._test_files - 
-                     expectations.GetFixable() - 
-                     expectations.GetIgnored())) 
-    logging.info(('Expected failures: %d fixable, %d ignored') % 
-                 (len(expectations.GetFixableFailures()),
-                  len(expectations.GetIgnoredFailures())))
-    logging.info(('Expected timeouts: %d fixable, %d ignored') % 
-                 (len(expectations.GetFixableTimeouts()),
-                  len(expectations.GetIgnoredTimeouts())))   
-    logging.info('Expected crashes: %d fixable tests' % 
-                 len(expectations.GetFixableCrashes()))
-
-    # Store the expectations in this object to allow it to be used to 
-    # track regressions and print results.
-    self._expectations = expectations
-=======
 
     # Create a sorted list of test files so the subset chunk, if used, contains
     # alphabetically consecutive tests.
@@ -271,7 +251,6 @@
                   len(self._expectations.GetFixableDeferredTimeouts())))
     logging.info('Expected crashes: %d fixable tests' %
                  len(self._expectations.GetFixableCrashes()))
->>>>>>> 5d99fccd
 
   def _HasSupportedExtension(self, filename):
     """Return true if filename is one of the file extensions we want to run a
@@ -299,67 +278,84 @@
 
     For each test file, we run each test type.  If there are any failures, we
     collect them for reporting.
-    
+
     Return:
       We return nonzero if there are regressions compared to the last run.
     """
     if not self._test_files:
       return 0
     start_time = time.time()
+    test_shell_binary = path_utils.TestShellBinaryPath(self._options.target)
+    test_shell_command = [test_shell_binary]
+
+    if self._options.wrapper:
+      # This split() isn't really what we want -- it incorrectly will
+      # split quoted strings within the wrapper argument -- but in
+      # practice it shouldn't come up and the --help output warns
+      # about it anyway.
+      test_shell_command = self._options.wrapper.split() + test_shell_command
+
+    # Check that the system dependencies (themes, fonts, ...) are correct.
+    if not self._options.nocheck_sys_deps:
+      proc = subprocess.Popen([test_shell_binary,
+                              "--check-layout-test-sys-deps"])
+      if proc.wait() != 0:
+        logging.info("Aborting because system dependencies check failed.\n"
+                     "To override, invoke with --nocheck-sys-deps")
+        sys.exit(1)
+
     logging.info("Starting tests")
 
     # Create the output directory if it doesn't already exist.
     google.path_utils.MaybeMakeDirectory(self._options.results_directory)
 
-<<<<<<< HEAD
-    test_files = list(self._test_files)
-    test_files.sort(self.TestFilesSort)
-=======
     test_files = self._test_files_list
 
->>>>>>> 5d99fccd
     # Create the thread safe queue of (test filenames, test URIs) tuples. Each
     # TestShellThread pulls values from this queue.
     filename_queue = Queue.Queue()
     for test_file in test_files:
       filename_queue.put((test_file, path_utils.FilenameToUri(test_file)))
-    
+
     # If we have http tests, the first one will be an http test.
     if test_files and test_files[0].find(self.HTTP_SUBDIR) >= 0:
       self._http_server.Start()
 
     # Instantiate TestShellThreads and start them.
     threads = []
-    test_shell_binary = path_utils.TestShellBinaryPath(self._options.target)
     for i in xrange(int(self._options.num_test_shells)):
       shell_args = []
       test_args = test_type_base.TestArguments()
-      if self._options.pixel_tests:
+      if not self._options.no_pixel_tests:
         png_path = os.path.join(self._options.results_directory,
                                 "png_result%s.png" % i)
         shell_args.append("--pixel-tests=" + png_path)
         test_args.png_path = png_path
 
-      if self._options.new_baseline:
-        test_args.new_baseline = self._options.new_baseline
-        if not self._options.pixel_tests:
-          test_args.text_baseline = True
+      test_args.new_baseline = self._options.new_baseline
+      test_args.show_sources = self._options.sources
 
       # Create separate TestTypes instances for each thread.
       test_types = []
       for t in self._test_types:
-        test_types.append(t(self._options.build_type,
+        test_types.append(t(self._options.platform,
                             self._options.results_directory))
 
       if self._options.startup_dialog:
         shell_args.append('--testshell-startup-dialog')
-        
+
+      if self._options.gp_fault_error_box:
+        shell_args.append('--gp-fault-error-box')
+
+      if self._options.winhttp:
+        shell_args.append('--winhttp')
+
       # larger timeout if page heap is enabled.
       if self._options.time_out_ms:
         shell_args.append('--time-out-ms=' + self._options.time_out_ms)
 
       thread = test_shell_thread.TestShellThread(filename_queue,
-                                                 test_shell_binary,
+                                                 test_shell_command,
                                                  test_types,
                                                  test_args,
                                                  shell_args,
@@ -376,12 +372,22 @@
     print
     end_time = time.time()
     logging.info("%f total testing time" % (end_time - start_time))
-    
+
+    print "-" * 78
+
     # Tests are done running. Compare failures with expected failures.
     regressions = self._CompareFailures(test_failures)
 
+    print "-" * 78
+
     # Write summaries to stdout.
-    self._PrintResults(test_failures)
+    self._PrintResults(test_failures, sys.stdout)
+
+    # Write the same data to a log file.
+    out_filename = os.path.join(self._options.results_directory, "score.txt")
+    output_file = open(out_filename, "w")
+    self._PrintResults(test_failures, output_file)
+    output_file.close()
 
     # Write the summary to disk (results.html) and maybe open the test_shell
     # to this file.
@@ -393,12 +399,15 @@
     sys.stderr.flush()
     return len(regressions)
 
-  def _PrintResults(self, test_failures):
+  def _PrintResults(self, test_failures, output):
     """Print a short summary to stdout about how many tests passed.
-    
+
     Args:
       test_failures is a dictionary mapping the test filename to a list of
       TestFailure objects if the test failed
+
+      output is the file descriptor to write the results to. For example,
+      sys.stdout.
     """
 
     failure_counts = {}
@@ -420,17 +429,6 @@
     for test, failures in test_failures.iteritems():
       for failure in failures:
         AddFailure(failure_counts, failure.__class__)
-<<<<<<< HEAD
-        if self._expectations.IsFixable(test):
-          AddFailure(fixable_counts, failure.__class__)
-          fixable_failures.add(test)
-        if not self._expectations.IsIgnored(test):
-          AddFailure(non_ignored_counts, failure.__class__)
-          non_ignored_failures.add(test)                
-                             
-    # Print summaries.
-    print "-" * 78
-=======
         if self._expectations.IsDeferred(test):
           AddFailure(deferred_counts, failure.__class__)
           deferred_failures.add(test)
@@ -441,31 +439,16 @@
           if not self._expectations.IsIgnored(test):
             AddFailure(non_ignored_counts, failure.__class__)
             non_ignored_failures.add(test)
->>>>>>> 5d99fccd
-
-    # Print breakdown of tests we need to fix and want to pass. 
+
+    # Print breakdown of tests we need to fix and want to pass.
     # Include skipped fixable tests in the statistics.
-<<<<<<< HEAD
-    skipped = self._expectations.GetFixableSkipped()
-=======
     skipped = (self._expectations.GetFixableSkipped() -
         self._expectations.GetFixableSkippedDeferred())
->>>>>>> 5d99fccd
 
     self._PrintResultSummary("=> Tests to be fixed for the current release",
                              self._expectations.GetFixable(),
                              fixable_failures,
                              fixable_counts,
-<<<<<<< HEAD
-                             skipped)
-
-    self._PrintResultSummary("=> Tests we want to pass",
-                             (self._test_files - 
-                              self._expectations.GetIgnored()),
-                             non_ignored_failures,
-                             non_ignored_counts,
-                             skipped)
-=======
                              skipped,
                              output)
 
@@ -484,7 +467,6 @@
                              deferred_counts,	 
                              self._expectations.GetFixableSkippedDeferred(),
                              output)
->>>>>>> 5d99fccd
 
     # Print breakdown of all tests including all skipped tests.
     skipped |= self._expectations.GetIgnoredSkipped()
@@ -492,15 +474,12 @@
                              self._test_files,
                              test_failures,
                              failure_counts,
-<<<<<<< HEAD
-                             skipped)
-=======
                              skipped,
                              output)
->>>>>>> 5d99fccd
     print
 
-  def _PrintResultSummary(self, heading, all, failed, failure_counts, skipped):
+  def _PrintResultSummary(self, heading, all, failed, failure_counts, skipped,
+                          output):
     """Print a summary block of results for a particular category of test.
 
     Args:
@@ -508,26 +487,29 @@
       all: list of all tests in this category
       failed: list of failing tests in this category
       failure_counts: dictionary of (TestFailure -> frequency)
+      output: file descriptor to write the results to
     """
     total = len(all | skipped)
-    print "\n%s (%d):" % (heading, total)
+    output.write("\n%s (%d):\n" % (heading, total))
     skip_count = len(skipped)
     pass_count = total - skip_count - len(failed)
-    self._PrintResultLine(pass_count, total, "Passed")
-    self._PrintResultLine(skip_count, total, "Skipped")
+    self._PrintResultLine(pass_count, total, "Passed", output)
+    self._PrintResultLine(skip_count, total, "Skipped", output)
     # Sort the failure counts and print them one by one.
     sorted_keys = sorted(failure_counts.keys(),
                          key=test_failures.FailureSort.SortOrder)
     for failure in sorted_keys:
-      self._PrintResultLine(failure_counts[failure], total, failure.Message())
-
-  def _PrintResultLine(self, count, total, message):
+      self._PrintResultLine(failure_counts[failure], total, failure.Message(),
+                            output)
+
+  def _PrintResultLine(self, count, total, message, output):
     if count == 0: return
-    print ("%(count)d test case%(plural)s (%(percent).1f%%) %(message)s" % 
-           { 'count'   : count,
-             'plural'  : ('s', '')[count == 1],
-             'percent' : float(count) * 100 / total,
-             'message' : message })
+    output.write(
+        ("%(count)d test case%(plural)s (%(percent).1f%%) %(message)s\n" %
+            { 'count'   : count,
+              'plural'  : ('s', '')[count == 1],
+              'percent' : float(count) * 100 / total,
+              'message' : message }))
 
   def _CompareFailures(self, test_failures):
     """Determine how the test failures from this test run differ from the
@@ -536,7 +518,7 @@
     Args:
       test_failures is a dictionary mapping the test filename to a list of
       TestFailure objects if the test failed
-    
+
     Return:
       A set of regressions (unexpected failures, hangs, or crashes)
     """
@@ -544,8 +526,16 @@
                                           test_failures,
                                           self._expectations)
 
-    if not self._options.nocompare_failures: cf.PrintRegressions()
-    return cf.GetRegressions()    
+    if not self._options.nocompare_failures:
+      cf.PrintRegressions(sys.stdout)
+
+      out_filename = os.path.join(self._options.results_directory,
+                                  "regressions.txt")
+      output_file = open(out_filename, "w")
+      cf.PrintRegressions(output_file)
+      output_file.close()
+
+    return cf.GetRegressions()
 
   def _WriteResultsHtmlFile(self, test_failures, regressions):
     """Write results.html which is a summary of tests that failed.
@@ -611,7 +601,6 @@
       if line: tests.append(line)
   return tests
 
-
 def main(options, args):
   """Run the tests.  Will call sys.exit when complete.
 
@@ -619,6 +608,10 @@
     options: a dictionary of command line options
     args: a list of sub directories or files to test
   """
+
+  if options.sources:
+    options.verbose = True
+
   # Set up our logging format.
   log_level = logging.INFO
   if options.verbose:
@@ -633,13 +626,6 @@
       options.target = "Debug"
     else:
       options.target = "Release"
-
-  if (options.pixel_tests and
-      options.build_type != 'v8' and
-      not options.new_baseline):
-    logging.warn('Pixel tests disabled: no expected results for %s builds' %
-                 options.build_type)
-    options.pixel_tests = False
 
   if options.results_directory.startswith("/"):
     # Assume it's an absolute path and normalize
@@ -654,12 +640,42 @@
     options.results_directory = path_utils.GetAbsolutePath(
         os.path.join(basedir, options.results_directory))
 
-  logging.info("Using expected results from %s" %
-                path_utils.CustomExpectedResultsDir(options.build_type))
+  if options.platform is None:
+    options.platform = path_utils.PlatformDir()
+
+  # Include all tests if none are specified.
+  paths = args
+  if not paths:
+    paths = []
+  if options.test_list:
+    paths += ReadTestFiles(options.test_list)
+  if not paths:
+    paths = ['.']
+
+  test_runner = TestRunner(options, paths)
+
+  if options.lint_test_files:
+    # Just creating the TestRunner checks the syntax of the test lists.
+    print "If there are no fail messages, the lint succeeded."
+    return
+
+  try:
+    test_shell_binary_path = path_utils.TestShellBinaryPath(options.target)
+  except:
+    print "\nERROR: test_shell is not found. Be sure that you have built it"
+    print "and that you are using the correct build. This script will run the"
+    print "Release one by default. Use --debug to use the Debug build.\n"
+    sys.exit(1)
+
+  logging.info("Using platform '%s'" % options.platform)
   logging.info("Placing test results in %s" % options.results_directory)
-  logging.info("Using %s build at %s" % (options.target,
-      path_utils.TestShellBinaryPath(options.target)))
-  if options.pixel_tests:
+  if options.new_baseline:
+    logging.info("Placing new baselines in %s" %
+                 os.path.join(path_utils.PlatformResultsDir(options.platform),
+                              options.platform))
+  logging.info("Using %s build at %s" %
+               (options.target, test_shell_binary_path))
+  if not options.no_pixel_tests:
     logging.info("Running pixel tests")
 
   if 'cygwin' == sys.platform:
@@ -671,61 +687,54 @@
     sys.exit(1)
 
   # Delete the disk cache if any to ensure a clean test run.
-  cachedir = os.path.split(path_utils.TestShellBinaryPath(options.target))[0]
+  cachedir = os.path.split(test_shell_binary_path)[0]
   cachedir = os.path.join(cachedir, "cache")
   if os.path.exists(cachedir):
     shutil.rmtree(cachedir)
 
-  # Include all tests if none are specified.
-  paths = []
-  if args:
-    paths += args
-  if options.test_list:
-    paths += ReadTestFiles(options.test_list)
-  if not paths:
-    paths = ['.']
-  test_runner = TestRunner(options, paths)
+  # This was an experimental feature where we would run more than one
+  # test_shell in parallel.  For some reason, this would result in different
+  # layout test results, so just use 1 test_shell for now.
+  options.num_test_shells = 1
+
   test_runner.AddTestType(text_diff.TestTextDiff)
   test_runner.AddTestType(simplified_text_diff.SimplifiedTextDiff)
-  if options.pixel_tests:
+  if not options.no_pixel_tests:
     test_runner.AddTestType(image_diff.ImageDiff)
+    if options.fuzzy_pixel_tests:
+      test_runner.AddTestType(fuzzy_image_diff.FuzzyImageDiff)
   has_new_failures = test_runner.Run()
   logging.info("Exit status: %d" % has_new_failures)
   sys.exit(has_new_failures)
 
 if '__main__' == __name__:
   option_parser = optparse.OptionParser()
-  option_parser.add_option("", "--nohttp", action="store_true", default=False,
-                           help="disable http tests")
-  option_parser.add_option("", "--nosvg", action="store_true", default=False,
-                           help="disable svg tests")
-  option_parser.add_option("", "--pixel-tests", action="store_true",
-                           default=False,
-                           help="enable pixel-to-pixel PNG comparisons")
+  option_parser.add_option("", "--no-pixel-tests", action="store_true",
+                           default=False,
+                           help="disable pixel-to-pixel PNG comparisons")
+  option_parser.add_option("", "--fuzzy-pixel-tests", action="store_true",
+                           default=False,
+                           help="Also use fuzzy matching to compare pixel test "
+                                "outputs.")
   option_parser.add_option("", "--results-directory",
                            default="layout-test-results",
                            help="Output results directory source dir,"
                                 " relative to Debug or Release")
-  option_parser.add_option("", "--new-baseline", default=None, metavar="DIR",
-                           help="save results as new baselines into this "
-                                "directory (e.g. layout_test_results/v8), "
-                                "overwriting whatever's already there. "
-                                "If pixel tests are being run, only image "
-                                "baselines will be saved, not text.")
+  option_parser.add_option("", "--new-baseline", action="store_true",
+                           default=False,
+                           help="save all generated results as new baselines "
+                                "into the platform directory, overwriting "
+                                "whatever's already there.")
   option_parser.add_option("", "--noshow-results", action="store_true",
                            default=False, help="don't launch the test_shell"
                            " with results after the tests are done")
   option_parser.add_option("", "--full-results-html", action="store_true",
                            default=False, help="show all failures in"
                            "results.html, rather than only regressions")
-  option_parser.add_option("", "--num-test-shells",
-                           default=1,
-                           help="The number of test shells to run in"
-                                " parallel. EXPERIMENTAL.")
-  option_parser.add_option("", "--save-failures", action="store_true",
-                           default=False,
-                           help="Save lists of expected failures and crashes "
-                                "and use them in computing regressions.")
+  option_parser.add_option("", "--lint-test-files", action="store_true",
+                           default=False, help="Makes sure the test files"
+                           "parse for all configurations. Does not run any"
+                           "tests.")
   option_parser.add_option("", "--nocompare-failures", action="store_true",
                            default=False,
                            help="Disable comparison to the last test run. "
@@ -740,19 +749,44 @@
   option_parser.add_option("", "--debug", action="store_true", default=False,
                            help="use the debug binary instead of the release "
                                 "binary")
-  option_parser.add_option("", "--build-type", default="v8",
-                           help="use these test lists and expected results "
-                                "('kjs' or 'v8')")
+  option_parser.add_option("", "--platform",
+                           help="Override the platform for expected results")
   option_parser.add_option("", "--target", default="",
                            help="Set the build target configuration (overrides"
                                  "--debug)")
+  # TODO(pamg): Support multiple levels of verbosity, and remove --sources.
   option_parser.add_option("-v", "--verbose", action="store_true",
-                           default=False, help="include debug level logging")
+                           default=False, help="include debug-level logging")
+  option_parser.add_option("", "--sources", action="store_true",
+                           help="show expected result file path for each test "
+                                "(implies --verbose)")
   option_parser.add_option("", "--startup-dialog", action="store_true",
-                           default=False, 
+                           default=False,
                            help="create a dialog on test_shell.exe startup")
+  option_parser.add_option("", "--gp-fault-error-box", action="store_true",
+                           default=False,
+                           help="enable Windows GP fault error box")
+  option_parser.add_option("", "--wrapper",
+                           help="wrapper command to insert before invocations "
+                                "of test_shell; option is split on whitespace "
+                                "before running.  (example: "
+                                "--wrapper='valgrind --smc-check=all')")
+  option_parser.add_option("", "--winhttp", action="store_true",
+                           default=False,
+                           help="Use WinHTTP stack")
   option_parser.add_option("", "--test-list", action="append",
                            help="read list of tests to run from file",
                            metavar="FILE")
+  option_parser.add_option("", "--nocheck-sys-deps", action="store_true",
+                           default=False,
+                           help="Don't check the system dependencies (themes)")
+  option_parser.add_option("", "--randomize-order", action="store_true",
+                           default=False,
+                           help=("Run tests in random order (useful for "
+                                 "tracking down corruption)"))
+  option_parser.add_option("", "--run-chunk",
+                           default=None,
+                           help=("Run a specified chunk (n:l), the nth of len l"
+                                 ", of the layout tests"))
   options, args = option_parser.parse_args()
-  main(options, args)
+  main(options, args)