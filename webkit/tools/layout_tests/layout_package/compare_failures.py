--- conflicted
+++ resolved
@@ -14,22 +14,29 @@
 import test_expectations
 
 
-def PrintFilesFromSet(filenames, header_text):
-  """A helper method to print a list of files to stdout.
+def PrintFilesFromSet(filenames, header_text, output, opt_expectations=None):
+  """A helper method to print a list of files to output.
   
   Args:
   filenames: a list of absolute filenames
   header_text: a string to display before the list of filenames
+  output: file descriptor to write the results to.
+  opt_expectations: expecations that failed for this test
   """
   if not len(filenames):
     return
   
   filenames = list(filenames)
   filenames.sort()
-  print
-  print header_text, "(%d):" % len(filenames)
+  output.write("\n")
+  output.write("%s (%d):\n" % (header_text, len(filenames)))
+  output_string = "  %s"
+  if opt_expectations:
+    output_string += " = %s" % opt_expectations
+  output_string += "\n"
   for filename in filenames:
-    print "  %s" % path_utils.RelativeTestFilename(filename)
+    output.write(output_string % path_utils.RelativeTestFilename(filename))
+    
 
 
 class CompareFailures:
@@ -58,27 +65,25 @@
     self._CalculateRegressions()
 
 
-  def PrintRegressions(self):
-    """Print the regressions computed by _CalculateRegressions() to stdout. """
-
-    print "-" * 78
+  def PrintRegressions(self, output):
+    """Write the regressions computed by _CalculateRegressions() to output. """
 
     # Print unexpected passes by category.
     passes = self._regressed_passes
     PrintFilesFromSet(passes & self._expectations.GetFixableFailures(), 
-                      "Expected to fail, but passed")
+                      "Expected to fail, but passed",
+                      output)
     PrintFilesFromSet(passes & self._expectations.GetFixableTimeouts(),
-                      "Expected to timeout, but passed")
+                      "Expected to timeout, but passed",
+                      output)
     PrintFilesFromSet(passes & self._expectations.GetFixableCrashes(),
-                      "Expected to crash, but passed")
+                      "Expected to crash, but passed",
+                      output)
     
     PrintFilesFromSet(passes & self._expectations.GetIgnoredFailures(), 
-                      "Expected to fail (ignored), but passed")
+                      "Expected to fail (ignored), but passed",
+                      output)
     PrintFilesFromSet(passes & self._expectations.GetIgnoredTimeouts(),
-<<<<<<< HEAD
-                      "Expected to timeout (ignored), but passed")
-
-=======
                       "Expected to timeout (ignored), but passed",
                       output)
     # Crashes should never be deferred.
@@ -88,16 +93,22 @@
     PrintFilesFromSet(passes & self._expectations.GetFixableDeferredTimeouts(),	 
                       "Expected to timeout (deferred), but passed",
                       output)
->>>>>>> 5d99fccd
     # Print real regressions.
     PrintFilesFromSet(self._regressed_failures,
-                      "Regressions: Unexpected failures")
+                      "Regressions: Unexpected failures",
+                      output,
+                      'FAIL')
     PrintFilesFromSet(self._regressed_hangs,
-                      "Regressions: Unexpected timeouts")
+                      "Regressions: Unexpected timeouts",
+                      output,
+                      'TIMEOUT')
     PrintFilesFromSet(self._regressed_crashes,
-                      "Regressions: Unexpected crashes")
-    PrintFilesFromSet(self._missing, "Missing expected results")
-
+                      "Regressions: Unexpected crashes",
+                      output,
+                      'CRASH')
+    PrintFilesFromSet(self._missing,
+                      "Missing expected results",
+                      output)
 
   def _CalculateRegressions(self):
     """Calculate regressions from this run through the layout tests."""
