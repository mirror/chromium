--- conflicted
+++ resolved
@@ -9,8 +9,10 @@
 import logging
 import optparse
 import os
+import platform_utils
 import subprocess
 import sys
+import tempfile
 import time
 import urllib
 
@@ -27,12 +29,20 @@
   pass
 
 class Lighttpd:
-  # Webkit tests 
-  _webkit_tests = PathFromBase('webkit', 'data', 'layout_tests',
-                               'LayoutTests', 'http', 'tests')
+  # Webkit tests
+  try:
+    _webkit_tests = PathFromBase('webkit', 'data', 'layout_tests',
+                                 'LayoutTests', 'http', 'tests')
+  except google.path_utils.PathNotFound:
+    _webkit_tests = None
+
   # New tests for Chrome
-  _pending_tests = PathFromBase('webkit', 'data', 'layout_tests',
-                                'pending', 'http', 'tests')
+  try:
+    _pending_tests = PathFromBase('webkit', 'data', 'layout_tests',
+                                  'pending', 'http', 'tests')
+  except google.path_utils.PathNotFound:
+    _pending_tests = None
+
   # Path where we can access all of the tests
   _all_tests = PathFromBase('webkit', 'data', 'layout_tests')
   # Self generated certificate for SSL server (for client cert get
@@ -40,24 +50,36 @@
   _pem_file = PathFromBase('tools', 'python', 'google', 'httpd_config',
                            'httpd2.pem')
   VIRTUALCONFIG = [
-    # Three mappings (one with SSL enabled) for LayoutTests http tests
-    {'port': 8000, 'docroot': _webkit_tests},
-    {'port': 8080, 'docroot': _webkit_tests},
-    {'port': 8443, 'docroot': _webkit_tests, 'sslcert': _pem_file},
-    # Three similar mappings (one with SSL enabled) for pending http tests
-    {'port': 9000, 'docroot': _pending_tests},
-    {'port': 9080, 'docroot': _pending_tests},
-    {'port': 9443, 'docroot': _pending_tests, 'sslcert': _pem_file},
     # One mapping where we can get to everything
     {'port': 8081, 'docroot': _all_tests}
   ]
 
-  def __init__(self, output_dir, background=False):
+  if _webkit_tests:
+    VIRTUALCONFIG.extend(
+      # Three mappings (one with SSL enabled) for LayoutTests http tests
+      [{'port': 8000, 'docroot': _webkit_tests},
+       {'port': 8080, 'docroot': _webkit_tests},
+       {'port': 8443, 'docroot': _webkit_tests, 'sslcert': _pem_file}]
+    )
+  if _pending_tests:
+    VIRTUALCONFIG.extend(
+      # Three similar mappings (one with SSL enabled) for pending http tests
+      [{'port': 9000, 'docroot': _pending_tests},
+       {'port': 9080, 'docroot': _pending_tests},
+       {'port': 9443, 'docroot': _pending_tests, 'sslcert': _pem_file}]
+    )
+
+
+  def __init__(self, output_dir, background=False, port=None, root=None):
     """Args:
       output_dir: the absolute path to the layout test result directory
     """
     self._output_dir = output_dir
     self._process = None
+    self._port = port
+    self._root = root
+    if self._port:
+      self._port = int(self._port)
 
   def IsRunning(self):
     return self._process != None
@@ -82,18 +104,23 @@
     # Write out our cgi handlers.  Run perl through env so that it processes
     # the #! line and runs perl with the proper command line arguments.
     # Emulate apache's mod_asis with a cat cgi handler.
+    platform_util = platform_utils.PlatformUtility('')
     f.write(('cgi.assign = ( ".cgi"  => "/usr/bin/env",\n'
              '               ".pl"   => "/usr/bin/env",\n'
-             '               ".asis" => "/usr/bin/cat",\n'
+             '               ".asis" => "/bin/cat",\n'
              '               ".php"  => "%s" )\n\n') %
-            PathFromBase('third_party', 'lighttpd', 'php5', 'php-cgi.exe'))
+                                 platform_util.LigHTTPdPHPPath())
 
     # Setup log files
     f.write(('server.errorlog = "%s"\n'
              'accesslog.filename = "%s"\n\n') % (error_log, access_log))
 
     # dump out of virtual host config at the bottom.
-    for mapping in self.VIRTUALCONFIG:
+    if self._port and self._root:
+      mappings = [{'port': self._port, 'docroot': self._root}]
+    else:
+      mappings = self.VIRTUALCONFIG
+    for mapping in mappings:
       ssl_setup = ''
       if 'sslcert' in mapping:
         ssl_setup = ('  ssl.engine = "enable"\n'
@@ -105,28 +132,32 @@
                '}\n\n') % (mapping['port'], mapping['docroot']))
     f.close()
 
-    start_cmd = [ PathFromBase('third_party', 'lighttpd', 'LightTPD.exe'),
+    executable = platform_util.LigHTTPdExecutablePath()
+    module_path = platform_util.LigHTTPdModulePath()
+    start_cmd = [ executable,
                   # Newly written config file
                   '-f', PathFromBase(self._output_dir, 'lighttpd.conf'),
-                  # Where it can find it's module dynamic libraries
-                  '-m', PathFromBase('third_party', 'lighttpd', 'lib'),
+                  # Where it can find its module dynamic libraries
+                  '-m', module_path,
                   # Don't background
                   '-D' ]
 
     # Put the cygwin directory first in the path to find cygwin1.dll
     env = os.environ
-    env['PATH'] = '%s;%s' % (
-        PathFromBase('third_party', 'cygwin', 'bin'), env['PATH'])
+    if sys.platform in ('cygwin', 'win32'):
+      env['PATH'] = '%s;%s' % (
+          PathFromBase('third_party', 'cygwin', 'bin'), env['PATH'])
 
     logging.info('Starting http server')
     self._process = subprocess.Popen(start_cmd, env=env)
 
     # Ensure that the server is running on all the desired ports.
-    for mapping in self.VIRTUALCONFIG:
+    for mapping in mappings:
       url = 'http%s://127.0.0.1:%d/' % ('sslcert' in mapping and 's' or '',
                                         mapping['port'])
       if not self._UrlIsAlive(url):
-        raise HttpdNotStarted('Failed to start httpd on port %s' % str(port))
+        raise HttpdNotStarted('Failed to start httpd on port %s' %
+                               str(mapping['port']))
 
     # Our process terminated already
     if self._process.returncode != None:
@@ -164,10 +195,8 @@
       return
 
     logging.info('Shutting down http server')
-
-    subprocess.Popen(('taskkill.exe', '/f', '/im', 'LightTPD.exe'),
-                     stdout=subprocess.PIPE,
-                     stderr=subprocess.PIPE).wait()
+    platform_util = platform_utils.PlatformUtility('')
+    platform_util.ShutDownHTTPServer(self._process)
 
     if self._process:
       self._process.wait()
@@ -182,18 +211,15 @@
   # manually.
   option_parser = optparse.OptionParser()
   option_parser.add_option('-k', '--server', help='Server action (start|stop)')
+  option_parser.add_option('-p', '--port',
+      help='Port to listen on (overrides layout test ports)')
+  option_parser.add_option('-r', '--root',
+      help='Absolute path to DocumentRoot (overrides layout test roots)')
   options, args = option_parser.parse_args()
-  
+
   if not options.server:
     print "Usage: %s --server {start|stop} [--apache2]" % sys.argv[0]
   else:
-<<<<<<< HEAD
-    httpd = Lighttpd('c:/cygwin/tmp')
-  if 'start' == options.server:
-    httpd.Start()
-  else:
-    httpd.Stop(force=True)
-=======
     if (options.root is None) != (options.port is None):
       raise 'Either port or root is missing (need both, or neither)'
     httpd = Lighttpd(tempfile.gettempdir(),
@@ -202,5 +228,4 @@
     if 'start' == options.server:
       httpd.Start()
     else:
-      httpd.Stop(force=True)
->>>>>>> 5d99fccd
+      httpd.Stop(force=True)