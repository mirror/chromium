--- conflicted
+++ resolved
@@ -3,10 +3,12 @@
 # found in the LICENSE file.
 
 """A helper class for reading in and dealing with tests expectations
-for layout tests. """
+for layout tests.
+"""
 
 import os
 import re
+import sys
 import path_utils
 import compare_failures
 
@@ -22,11 +24,12 @@
   FIXABLE = "tests_fixable.txt"
   IGNORED = "tests_ignored.txt"
 
-  def __init__(self, tests, directory, build_type):
+  def __init__(self, tests, directory, platform, is_debug_mode):
     """Reads the test expectations files from the given directory."""
     self._tests = tests
     self._directory = directory
-    self._build_type = build_type
+    self._platform = platform
+    self._is_debug_mode = is_debug_mode
     self._ReadFiles()
     self._ValidateLists()
 
@@ -111,13 +114,14 @@
     """
     
     path = os.path.join(self._directory, filename)
-    return TestExpectationsFile(path, self._tests, self._build_type)
+    return TestExpectationsFile(path, self._tests, self._platform,
+        self._is_debug_mode)
 
   def _ValidateLists(self):
     # Make sure there's no overlap between the tests in the two files.
     overlap = self._fixable.GetTests() & self._ignored.GetTests()
     message = "Files contained in both " + self.FIXABLE + " and " + self.IGNORED
-    compare_failures.PrintFilesFromSet(overlap, message)
+    compare_failures.PrintFilesFromSet(overlap, message, sys.stdout)
     assert(len(overlap) == 0)
     # Make sure there are no ignored tests expected to crash.
     assert(len(self._ignored.GetTestsExpectedTo(CRASH)) == 0)
@@ -136,7 +140,6 @@
   if line == '': return None
   else: return line
 
-
 class TestExpectationsFile:
   """Test expectation files consist of lines with specifications of what
   to expect from layout test cases. The test cases can be directories
@@ -144,16 +147,11 @@
   directory and any subdirectory. The format of the file is along the
   lines of:
   
-    KJS # LayoutTests/fast/js/fixme.js = FAIL
-    V8 # LayoutTests/fast/js/flaky.js = FAIL | PASS
-    V8 | KJS # LayoutTests/fast/js/crash.js = CRASH | TIMEOUT | FAIL | PASS
+    LayoutTests/fast/js/fixme.js = FAIL
+    LayoutTests/fast/js/flaky.js = FAIL PASS
+    LayoutTests/fast/js/crash.js = CRASH TIMEOUT FAIL PASS
     ...
 
-<<<<<<< HEAD
-  In case you want to skip tests completely, add a SKIP:
-    V8 | KJS # SKIP : LayoutTests/fast/js/no-good.js = TIMEOUT | PASS
-    
-=======
   To add other options:
     SKIP : LayoutTests/fast/js/no-good.js = TIMEOUT PASS
     DEBUG : LayoutTests/fast/js/no-good.js = TIMEOUT PASS
@@ -167,7 +165,6 @@
   RELEASE: Expectations apply only to release build.
   LINUX/WIN/MAC: Expectations apply only to these platforms.
 
->>>>>>> 5d99fccd
   A test can be included twice, but not via the same path. If a test is included
   twice, then the more precise path wins.
   """
@@ -176,18 +173,17 @@
                    'fail': FAIL,
                    'timeout': TIMEOUT,
                    'crash': CRASH }
-                   
-  BUILD_TYPES = [ 'kjs', 'v8' ]
   
-  
-  def __init__(self, path, full_test_list, build_type):
-    """path is the path to the expectation file. An error is thrown if a test
-    is listed more than once for a given build_type. 
-    full_test_list is the list of all tests to be run pending processing of the
-    expections for those tests.
-    build_type is used to filter out tests that only have expectations for
-    a different build_type.
-    
+  PLATFORMS = [ 'mac', 'linux', 'win' ]
+
+  def __init__(self, path, full_test_list, platform, is_debug_mode):
+    """
+    path: The path to the expectation file. An error is thrown if a test is
+        listed more than once. 
+    full_test_list: The list of all tests to be run pending processing of the
+        expections for those tests.
+    platform: Which platform from self.PLATFORMS to filter tests for.
+    is_debug_mode: Whether we testing a test_shell built debug mode.
     """
     
     self._full_test_list = full_test_list
@@ -197,9 +193,12 @@
     self._expectations = {}
     self._test_list_paths = {}
     self._tests = {}
+    self._errors = []
+    self._platform = platform
+    self._is_debug_mode = is_debug_mode
     for expectation in self.EXPECTATIONS.itervalues():
       self._tests[expectation] = set()
-    self._Read(path, build_type)
+    self._Read(path)
 
   def GetSkipped(self):
     return self._skipped
@@ -228,35 +227,34 @@
       for expectation in self._expectations[test]:
         self._tests[expectation].remove(test)
       del self._expectations[test]
-  
-  def _Read(self, path, build_type):
+
+  def _HasCurrentPlatform(self, options):
+    """ Returns true if the current platform is in the options list or if no
+    platforms are listed.
+    """
+    has_any_platforms = False
+    
+    for platform in self.PLATFORMS:
+      if platform in options:
+        has_any_platforms = True
+        break
+
+    if not has_any_platforms:
+      return True
+
+    return self._platform in options
+
+  def _Read(self, path):
     """For each test in an expectations file, generate the expectations for it.
-    
-    """
-    
+
+    """
+
     lineno = 0
     for line in open(path):
       lineno += 1
       line = StripComments(line)
       if not line: continue
 
-<<<<<<< HEAD
-      parts = line.split('#')
-      if len(parts) is not 2:
-        self._ReportSyntaxError(path, lineno, "Test must have build types")
-
-      if build_type not in self._GetOptionsList(parts[0]): continue
-
-      parts = parts[1].split(':')
-
-      if len(parts) is 2:
-        test_and_expectations = parts[1]
-        skip_options = self._GetOptionsList(parts[0])
-        is_skipped = 'skip' in skip_options
-      else:
-        test_and_expectations = parts[0]
-        is_skipped = False
-=======
       if line.find(':') is -1:
         test_and_expectations = line
         is_skipped = False
@@ -274,26 +272,37 @@
             continue
         if not self._HasCurrentPlatform(options):
           continue
->>>>>>> 5d99fccd
 
       tests_and_expecation_parts = test_and_expectations.split('=')
       if (len(tests_and_expecation_parts) is not 2):
-        self._ReportSyntaxError(path, lineno, "Test is missing expectations")
+        self._AddError(lineno, 'Missing expectations.', test_and_expectations)
+        continue
 
       test_list_path = tests_and_expecation_parts[0].strip()
-      tests = self._ExpandTests(test_list_path)
+      try:
+        expectations = self._ParseExpectations(tests_and_expecation_parts[1])
+      except SyntaxError, err:
+        self._AddError(lineno, err[0], test_list_path)
+        continue
+
+      full_path = os.path.join(path_utils.LayoutDataDir(), test_list_path)
+      full_path = os.path.normpath(full_path)
+      # WebKit's way of skipping tests is to add a -disabled suffix.
+      # So we should consider the path existing if the path or the -disabled
+      # version exists.
+      if not os.path.exists(full_path) and not \
+        os.path.exists(full_path + '-disabled'):
+        self._AddError(lineno, 'Path does not exist.', test_list_path)
+        continue
+
+      if not self._full_test_list:
+        tests = [test_list_path]
+      else:
+        tests = self._ExpandTests(test_list_path)
 
       if is_skipped:    
         self._AddSkippedTests(tests, is_deferred)
       else:
-<<<<<<< HEAD
-        try:
-          self._AddTests(tests,
-                         self._ParseExpectations(tests_and_expecation_parts[1]), 
-                         test_list_path)
-        except SyntaxError, err:
-          self._ReportSyntaxError(path, lineno, str(err))
-=======
         self._AddTests(tests, expectations, test_list_path, lineno,
             is_deferred)
 
@@ -301,10 +310,9 @@
       print "\nFAILURES FOR PLATFORM: %s, IS_DEBUG_MODE: %s" \
           % (self._platform.upper(), self._is_debug_mode)        
       raise SyntaxError('\n'.join(map(str, self._errors)))
->>>>>>> 5d99fccd
 
   def _GetOptionsList(self, listString):
-    return [part.strip().lower() for part in listString.split('|')]
+    return [part.strip().lower() for part in listString.strip().split(' ')]
 
   def _ParseExpectations(self, string):
     result = set()
@@ -330,24 +338,14 @@
       if test.startswith(path): result.append(test)
     return result
 
-<<<<<<< HEAD
-  def _AddTests(self, tests, expectations, test_list_path):
-    # Do not add tests that we expect only to pass to the lists.
-    # This makes it easier to account for tests that we expect to
-    # consistently pass, because they'll never be represented in 
-    # any of the lists.
-    if len(expectations) == 1 and PASS in expectations: return
-    # Traverse all tests and add them with the given expectations.
-
-=======
   def _AddTests(self, tests, expectations, test_list_path, lineno,
       is_deferred):
->>>>>>> 5d99fccd
     for test in tests:
       if test in self._test_list_paths:
         prev_base_path = self._test_list_paths[test]
         if (prev_base_path == os.path.normpath(test_list_path)):
-          raise SyntaxError('Already seen expectations for path ' + test)
+          self._AddError(lineno, 'Duplicate expecations.', test)
+          continue
         if prev_base_path.startswith(test_list_path):
           # already seen a more precise path
           continue
@@ -376,5 +374,5 @@
         self._skipped_deferred.add(test)
       self._skipped.add(test)
 
-  def _ReportSyntaxError(self, path, lineno, message):
-    raise SyntaxError(path + ':' + str(lineno) + ': ' + message)
+  def _AddError(self, lineno, msg, path):
+    self._errors.append('\nLine:%s %s\n%s' % (lineno, msg, path))