// Copyright (c) 2006-2008 The Chromium Authors. All rights reserved.
// Use of this source code is governed by a BSD-style license that can be
// found in the LICENSE file.

#include "webkit/tools/test_shell/test_shell.h"

#include "base/command_line.h"
#include "base/debug_on_start.h"
#include "base/file_util.h"
#include "base/gfx/bitmap_platform_device.h"
#include "base/gfx/size.h"
#include "base/icu_util.h"
#include "base/message_loop.h"
#include "base/path_service.h"
#include "base/stats_table.h"
#include "base/string_util.h"
#include "googleurl/src/url_util.h"
#include "net/base/mime_util.h"
#include "net/url_request/url_request_file_job.h"
#include "net/url_request/url_request_filter.h"
#include "testing/gtest/include/gtest/gtest.h"
#include "webkit/glue/webdatasource.h"
#include "webkit/glue/webframe.h"
#include "webkit/glue/webkit_glue.h"
#include "webkit/glue/webkit_resources.h"
#include "webkit/glue/webpreferences.h"
#include "webkit/glue/weburlrequest.h"
#include "webkit/glue/webview.h"
#include "webkit/glue/webwidget.h"
#include "webkit/glue/plugins/plugin_list.h"
#include "webkit/tools/test_shell/test_navigation_controller.h"

#include "webkit_strings.h"

#include "SkBitmap.h"

// Default timeout for page load when running non-interactive file
// tests, in ms.
const int kDefaultFileTestTimeoutMillisecs = 10 * 1000;

// Content area size for newly created windows.
const int kTestWindowWidth = 800;
const int kTestWindowHeight = 600;

// Initialize static member variable
WindowList* TestShell::window_list_;
WebPreferences* TestShell::web_prefs_ = NULL;
bool TestShell::interactive_ = true;
int TestShell::file_test_timeout_ms_ = kDefaultFileTestTimeoutMillisecs;

// URLRequestTestShellFileJob is used to serve the inspector
class URLRequestTestShellFileJob : public URLRequestFileJob {
 public:
  virtual ~URLRequestTestShellFileJob() { }

  static URLRequestJob* InspectorFactory(URLRequest* request, 
                                         const std::string& scheme) {
    std::wstring path;
    PathService::Get(base::DIR_EXE, &path);
    file_util::AppendToPath(&path, L"Resources");
    file_util::AppendToPath(&path, L"Inspector");
    file_util::AppendToPath(&path, UTF8ToWide(request->url().path()));
    return new URLRequestTestShellFileJob(request, path);
  }

 private:
  URLRequestTestShellFileJob(URLRequest* request, const std::wstring& path)
      : URLRequestFileJob(request) { 
    this->file_path_ = path;  // set URLRequestFileJob::file_path_
  }

  DISALLOW_COPY_AND_ASSIGN(URLRequestTestShellFileJob);
};

TestShell::TestShell() 
    : m_mainWnd(NULL),
      m_editWnd(NULL),
      m_webViewHost(NULL),
      m_popupHost(NULL),
      m_focusedWidgetHost(NULL),
      default_edit_wnd_proc_(0),
      test_is_preparing_(false),
      test_is_pending_(false),
      is_modal_(false),
      dump_stats_table_on_exit_(false) {
    delegate_ = new TestWebViewDelegate(this);
    layout_test_controller_.reset(new LayoutTestController(this));
    event_sending_controller_.reset(new EventSendingController(this));
    text_input_controller_.reset(new TextInputController(this));
    navigation_controller_.reset(new TestNavigationController(this));

    URLRequestFilter* filter = URLRequestFilter::GetInstance();
    filter->AddHostnameHandler("test-shell-resource", "inspector", 
                               &URLRequestTestShellFileJob::InspectorFactory);
    url_util::AddStandardScheme("test-shell-resource");
}


TestShell::~TestShell() {

    // Call GC twice to clean up garbage.
    CallJSGC();
    CallJSGC();

    PlatformCleanUp();

    StatsTable *table = StatsTable::current();
    if (dump_stats_table_on_exit_) {
      // Dump the stats table.
      printf("<stats>\n");
      if (table != NULL) {
          int counter_max = table->GetMaxCounters();
          for (int index=0; index < counter_max; index++) {
              std::wstring name(table->GetRowName(index));
              if (name.length() > 0) {
                  int value = table->GetRowValue(index);
                  printf("%s:\t%d\n", WideToUTF8(name).c_str(), value);
              }
          }
      }
      printf("</stats>\n");
    }
}

// All fatal log messages (e.g. DCHECK failures) imply unit test failures
static void UnitTestAssertHandler(const std::string& str) {
    FAIL() << str;
}

// static
void TestShell::InitLogging(bool suppress_error_dialogs,
                            bool running_layout_tests) {
    if (!IsDebuggerPresent() && suppress_error_dialogs) {
        UINT new_flags = SEM_FAILCRITICALERRORS |
                         SEM_NOGPFAULTERRORBOX |
                         SEM_NOOPENFILEERRORBOX;
        // Preserve existing error mode, as discussed at http://t/dmea
        UINT existing_flags = SetErrorMode(new_flags);
        SetErrorMode(existing_flags | new_flags);

        logging::SetLogAssertHandler(UnitTestAssertHandler);
    }

    // Only log to a file if we're running layout tests. This prevents debugging
    // output from disrupting whether or not we pass.
    logging::LoggingDestination destination = 
        logging::LOG_TO_BOTH_FILE_AND_SYSTEM_DEBUG_LOG;
    if (running_layout_tests)
      destination = logging::LOG_ONLY_TO_FILE;

    // We might have multiple test_shell processes going at once
    std::wstring log_filename;
    PathService::Get(base::DIR_EXE, &log_filename);
    file_util::AppendToPath(&log_filename, L"test_shell.log");
    logging::InitLogging(log_filename.c_str(),
                         destination,
                         logging::LOCK_LOG_FILE,
                         logging::DELETE_OLD_LOG_FILE);

    // we want process and thread IDs because we may have multiple processes
    logging::SetLogItems(true, true, false, true);
}

// static
void TestShell::CleanupLogging() {
    logging::CloseLogFile();
}

// static
void TestShell::SetAllowScriptsToCloseWindows() {
  if (web_prefs_)
    web_prefs_->allow_scripts_to_close_windows = true;
}

// static
void TestShell::ResetWebPreferences() {
    DCHECK(web_prefs_);

    // Match the settings used by Mac DumpRenderTree.
    if (web_prefs_) {
        *web_prefs_ = WebPreferences();
        web_prefs_->standard_font_family = L"Times";
        web_prefs_->fixed_font_family = L"Courier";
        web_prefs_->serif_font_family = L"Times";
        web_prefs_->sans_serif_font_family = L"Helvetica";
        // These two fonts are picked from the intersection of
        // Win XP font list and Vista font list :
        //   http://www.microsoft.com/typography/fonts/winxp.htm 
        //   http://blogs.msdn.com/michkap/archive/2006/04/04/567881.aspx
        // Some of them are installed only with CJK and complex script
        // support enabled on Windows XP and are out of consideration here. 
        // (although we enabled both on our buildbots.)
        // They (especially Impact for fantasy) are not typical cursive
        // and fantasy fonts, but it should not matter for layout tests
        // as long as they're available.
        web_prefs_->cursive_font_family = L"Comic Sans MS";
        web_prefs_->fantasy_font_family = L"Impact";
        web_prefs_->default_encoding = L"ISO-8859-1";
        web_prefs_->default_font_size = 16;
        web_prefs_->default_fixed_font_size = 13;
        web_prefs_->minimum_font_size = 1;
        web_prefs_->minimum_logical_font_size = 9;
        web_prefs_->javascript_can_open_windows_automatically = true;
        web_prefs_->dom_paste_enabled = true;
        web_prefs_->developer_extras_enabled = interactive_;
        web_prefs_->shrinks_standalone_images_to_fit = false;
        web_prefs_->uses_universal_detector = false;
        web_prefs_->text_areas_are_resizable = false;
        web_prefs_->java_enabled = true;
        web_prefs_->allow_scripts_to_close_windows = false;
    }
}
	
void TestShell::Show(WebView* webview, WindowOpenDisposition disposition) {
  delegate_->Show(webview, disposition);
}

void TestShell::BindJSObjectsToWindow(WebFrame* frame) {
    // Only bind the test classes if we're running tests.
    if (!interactive_) {
        layout_test_controller_->BindToJavascript(frame, 
                                                  L"layoutTestController");
        event_sending_controller_->BindToJavascript(frame,
                                                    L"eventSender");
        text_input_controller_->BindToJavascript(frame,
                                                 L"textInputController");
    }
}


void TestShell::CallJSGC() {
    WebFrame* frame = webView()->GetMainFrame();
    frame->CallJSGC();
}


WebView* TestShell::CreateWebView(WebView* webview) {
    // If we're running layout tests, only open a new window if the test has
    // called layoutTestController.setCanOpenWindows()
    if (!interactive_ && !layout_test_controller_->CanOpenWindows())
        return NULL;

    TestShell* new_win;
    if (!CreateNewWindow(std::wstring(), &new_win))
        return NULL;

    return new_win->webView();
}

<<<<<<< HEAD
WebWidget* TestShell::CreatePopupWidget(WebView* webview) {
    DCHECK(!m_popupHost);

    delegate_->AddRef();  // Balanced in ClosePopup.
    m_popupHost = WebWidgetHost::Create(NULL, delegate_.get());

    ShowWindow(popupWnd(), SW_SHOW);

    return m_popupHost->webwidget();
}

void TestShell::ClosePopup() {
    PostMessage(popupWnd(), WM_CLOSE, 0, 0);

    m_popupHost = NULL;
    delegate_->Release();
}

=======
>>>>>>> a2cf67e5
void TestShell::SizeToDefault() {
   SizeTo(kTestWindowWidth, kTestWindowHeight);
}


void TestShell::LoadURL(const wchar_t* url) {
    LoadURLForFrame(url, NULL);
}

bool TestShell::Navigate(const TestNavigationEntry& entry, bool reload) {
    WebRequestCachePolicy cache_policy;
    if (reload) {
      cache_policy = WebRequestReloadIgnoringCacheData;
    } else if (entry.GetPageID() != -1) {
      cache_policy = WebRequestReturnCacheDataElseLoad;
    } else {
      cache_policy = WebRequestUseProtocolCachePolicy;
    }

    scoped_ptr<WebRequest> request(WebRequest::Create(entry.GetURL()));
    request->SetCachePolicy(cache_policy);
    // If we are reloading, then WebKit will use the state of the current page.
    // Otherwise, we give it the state to navigate to.
    if (!reload)
      request->SetHistoryState(entry.GetContentState());
      
    request->SetExtraData(
        new TestShellExtraRequestData(entry.GetPageID()));

    // Get the right target frame for the entry.
    WebFrame* frame = webView()->GetMainFrame();
    if (!entry.GetTargetFrame().empty())
        frame = webView()->GetFrameWithName(entry.GetTargetFrame());
    // TODO(mpcomplete): should we clear the target frame, or should
    // back/forward navigations maintain the target frame?

    frame->LoadRequest(request.get());
    // Restore focus to the main frame prior to loading new request.
    // This makes sure that we don't have a focused iframe. Otherwise, that
    // iframe would keep focus when the SetFocus called immediately after
    // LoadRequest, thus making some tests fail (see http://b/issue?id=845337
    // for more details).
    webView()->SetFocusedFrame(frame);
    SetFocus(webViewHost(), true);

    return true;
}

void TestShell::GoBackOrForward(int offset) {
    navigation_controller_->GoToOffset(offset);
}

std::wstring TestShell::GetDocumentText() {
  return webkit_glue::DumpDocumentText(webView()->GetMainFrame());
}

void TestShell::Reload() {
    navigation_controller_->Reload();
}

//-----------------------------------------------------------------------------

namespace webkit_glue {

void PrefetchDns(const std::string& hostname) {}

void PrecacheUrl(const char16* url, int url_length) {}

void AppendToLog(const char* file, int line, const char* msg) {
  logging::LogMessage(file, line).stream() << msg;
}

bool GetMimeTypeFromExtension(const std::wstring &ext, std::string *mime_type) {
  return net::GetMimeTypeFromExtension(ext, mime_type);
}

bool GetMimeTypeFromFile(const std::wstring &file_path,
                         std::string *mime_type) {
  return net::GetMimeTypeFromFile(file_path, mime_type);
}

bool GetPreferredExtensionForMimeType(const std::string& mime_type,
                                      std::wstring* ext) {
  return net::GetPreferredExtensionForMimeType(mime_type, ext);
}

std::string GetDataResource(int resource_id) {
  if (resource_id == IDR_BROKENIMAGE) {
    // Use webkit's broken image icon (16x16)
    static std::string broken_image_data;
    if (broken_image_data.empty()) {
      std::wstring path;
      PathService::Get(base::DIR_SOURCE_ROOT, &path);
      file_util::AppendToPath(&path, L"webkit");
      file_util::AppendToPath(&path, L"tools");
      file_util::AppendToPath(&path, L"test_shell");
      file_util::AppendToPath(&path, L"resources");
      file_util::AppendToPath(&path, L"missingImage.gif");
      bool success = file_util::ReadFileToString(path, &broken_image_data);
      if (!success) {
        LOG(FATAL) << "Failed reading: " << path;
      }
    }
    return broken_image_data;
  } else if (resource_id == IDR_FEED_PREVIEW) {
    // It is necessary to return a feed preview template that contains
    // a {{URL}} substring where the feed URL should go; see the code 
    // that computes feed previews in feed_preview.cc:MakeFeedPreview. 
    // This fixes issue #932714.    
    return std::string("Feed preview for {{URL}}");
  } else {
    return std::string();
  }
}

SkBitmap* GetBitmapResource(int resource_id) {
  return NULL;
}

bool GetApplicationDirectory(std::wstring *path) {
  return PathService::Get(base::DIR_EXE, path);
}

GURL GetInspectorURL() {
  return GURL("test-shell-resource://inspector/inspector.html");
}

std::string GetUIResourceProtocol() {
  return "test-shell-resource";
}

bool GetExeDirectory(std::wstring *path) {
  return PathService::Get(base::DIR_EXE, path);
}

bool SpellCheckWord(const wchar_t* word, int word_len,
                    int* misspelling_start, int* misspelling_len) {
  // Report all words being correctly spelled.
  *misspelling_start = 0;
  *misspelling_len = 0;
  return true;
}

bool GetPlugins(bool refresh, std::vector<WebPluginInfo>* plugins) {
  return NPAPI::PluginList::Singleton()->GetPlugins(refresh, plugins);
}

bool webkit_glue::IsPluginRunningInRendererProcess() {
  return true;
}

bool GetPluginFinderURL(std::string* plugin_finder_url) {
  return false;
}

bool IsDefaultPluginEnabled() {
  return false;
}

std::wstring GetWebKitLocale() {
  return L"en-US";
}

}  // namespace webkit_glue<|MERGE_RESOLUTION|>--- conflicted
+++ resolved
@@ -247,27 +247,6 @@
     return new_win->webView();
 }
 
-<<<<<<< HEAD
-WebWidget* TestShell::CreatePopupWidget(WebView* webview) {
-    DCHECK(!m_popupHost);
-
-    delegate_->AddRef();  // Balanced in ClosePopup.
-    m_popupHost = WebWidgetHost::Create(NULL, delegate_.get());
-
-    ShowWindow(popupWnd(), SW_SHOW);
-
-    return m_popupHost->webwidget();
-}
-
-void TestShell::ClosePopup() {
-    PostMessage(popupWnd(), WM_CLOSE, 0, 0);
-
-    m_popupHost = NULL;
-    delegate_->Release();
-}
-
-=======
->>>>>>> a2cf67e5
 void TestShell::SizeToDefault() {
    SizeTo(kTestWindowWidth, kTestWindowHeight);
 }
