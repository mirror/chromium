--- conflicted
+++ resolved
@@ -31,10 +31,6 @@
 #include "SimpleFontData.h"
 
 #include "Font.h"
-<<<<<<< HEAD
-#include "FontMetrics.h"
-=======
->>>>>>> 4db48af7
 
 #if ENABLE(SVG_FONTS)
 #include "SVGFontData.h"
@@ -165,36 +161,7 @@
 
 float SimpleFontData::widthForGlyph(Glyph glyph) const
 {
-<<<<<<< HEAD
-    bool is_CJK = IsCJKCodePoint(c);
-    float width = is_CJK ? m_cjkGlyphWidth : m_glyphToWidthMap.widthForGlyph(glyph);
-
-#ifndef NDEBUG
-    // Test our optimization that assuming all CGK glyphs have the same width
-    if (is_CJK) {
-        const float actual_width = platformWidthForGlyph(glyph);
-        ASSERT((cGlyphWidthUnknown == width) || (actual_width == width));
-    }
-#endif
-
-    // Some characters should be zero width and we want to ignore whatever
-    // crazy stuff the font may have (or not defined). If the font doesn't
-    // define it, we don't want to measure the width of the "invalid character"
-    // box, for example.
-    //
-    // Note that we have to exempt control characters, which
-    // treatAsZeroWidthSpace would normally return true for. This is primarily
-    // for \n since it will be rendered as a regular space in HTML.
-    //
-    // TODO(brettw): we should have Font::treatAsZeroWidthSpace return true for
-    // zero width spaces (U+200B) just like Font::treatAsSpace will return true
-    // for spaces. Then the additional OR is not necessary.
-    if (c > ' ' && (Font::treatAsZeroWidthSpace(c) || c == 0x200b))
-      return 0.0f;
-
-=======
     float width = m_glyphToWidthMap.widthForGlyph(glyph);
->>>>>>> 4db48af7
     if (width != cGlyphWidthUnknown)
         return width;
 
