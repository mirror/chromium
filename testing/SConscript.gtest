--- conflicted
+++ resolved
@@ -13,7 +13,7 @@
     ],
 )
 
-if env['PLATFORM'] == 'win32':
+if env.Bit('windows'):
   env.Append(
       CCFLAGS = [
           '/TP',
@@ -23,16 +23,6 @@
       ],
   )
 
-<<<<<<< HEAD
-input_files = [
-    'gtest/src/gtest-death-test.cc',
-    'gtest/src/gtest-filepath.cc',
-    'gtest/src/gtest-port.cc',
-    'gtest/src/gtest.cc',
-]
-
-env.ChromeStaticLibrary('gtest', input_files)
-=======
 input_files = ChromeFileList([
   # TODO(sgk):  violate standard indentation so we don't have to
   # reindent too much when we remove the explicit MSVSFilter() calls
@@ -108,5 +98,4 @@
             InheritedPropertySheets = [
                 '$(SolutionDir)../build/release.vsprops',
                 './using_gtest.vsprops',
-            ])
->>>>>>> 5d99fccd
+            ])