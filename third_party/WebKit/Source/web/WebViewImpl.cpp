--- conflicted
+++ resolved
@@ -3683,11 +3683,6 @@
 void WebViewImpl::PostLayoutResize(WebLocalFrameImpl* webframe) {
   if (webframe == MainFrame())
     resize_viewport_anchor_->ResizeFrameView(MainFrameSize());
-<<<<<<< HEAD
-=======
-  else
-    view->Resize(webframe->GetFrameView()->Size());
->>>>>>> 13c6d451
 }
 
 void WebViewImpl::ResizeAfterLayout(WebLocalFrameImpl* webframe) {
