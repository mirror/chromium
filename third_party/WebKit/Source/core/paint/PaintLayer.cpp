--- conflicted
+++ resolved
@@ -774,20 +774,7 @@
   if (layoutObject()->isInline() && layoutObject()->isLayoutInline())
     updateSizeAndScrollingAfterLayout();
   LayoutPoint localPoint;
-<<<<<<< HEAD
   if (LayoutBox* box = layoutBox())
-=======
-
-  bool didResize = false;
-  if (layoutObject().isInline() && layoutObject().isLayoutInline()) {
-    LayoutInline& inlineFlow = toLayoutInline(layoutObject());
-    IntRect lineBox = enclosingIntRect(inlineFlow.linesBoundingBox());
-    m_size = lineBox.size();
-  } else if (LayoutBox* box = layoutBox()) {
-    IntSize newSize = pixelSnappedIntSize(box->size(), box->location());
-    didResize = newSize != m_size;
-    m_size = newSize;
->>>>>>> d0deb19a
     localPoint.moveBy(box->physicalLocation());
 
   if (!layoutObject().isOutOfFlowPositioned() &&
