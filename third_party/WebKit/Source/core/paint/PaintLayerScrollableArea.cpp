/*
 * Copyright (C) 2006, 2007, 2008, 2009, 2010, 2011, 2012 Apple Inc. All rights
 * reserved.
 *
 * Portions are Copyright (C) 1998 Netscape Communications Corporation.
 *
 * Other contributors:
 *   Robert O'Callahan <roc+@cs.cmu.edu>
 *   David Baron <dbaron@fas.harvard.edu>
 *   Christian Biesinger <cbiesinger@gmail.com>
 *   Randall Jesup <rjesup@wgate.com>
 *   Roland Mainz <roland.mainz@informatik.med.uni-giessen.de>
 *   Josh Soref <timeless@mac.com>
 *   Boris Zbarsky <bzbarsky@mit.edu>
 *
 * This library is free software; you can redistribute it and/or
 * modify it under the terms of the GNU Lesser General Public
 * License as published by the Free Software Foundation; either
 * version 2.1 of the License, or (at your option) any later version.
 *
 * This library is distributed in the hope that it will be useful,
 * but WITHOUT ANY WARRANTY; without even the implied warranty of
 * MERCHANTABILITY or FITNESS FOR A PARTICULAR PURPOSE.  See the GNU
 * Lesser General Public License for more details.
 *
 * You should have received a copy of the GNU Lesser General Public
 * License along with this library; if not, write to the Free Software
 * Foundation, Inc., 51 Franklin Street, Fifth Floor, Boston, MA 02110-1301, USA
 *
 * Alternatively, the contents of this file may be used under the terms
 * of either the Mozilla Public License Version 1.1, found at
 * http://www.mozilla.org/MPL/ (the "MPL") or the GNU General Public
 * License Version 2.0, found at http://www.fsf.org/copyleft/gpl.html
 * (the "GPL"), in which case the provisions of the MPL or the GPL are
 * applicable instead of those above.  If you wish to allow use of your
 * version of this file only under the terms of one of those two
 * licenses (the MPL or the GPL) and not to allow others to use your
 * version of this file under the LGPL, indicate your decision by
 * deletingthe provisions above and replace them with the notice and
 * other provisions required by the MPL or the GPL, as the case may be.
 * If you do not delete the provisions above, a recipient may use your
 * version of this file under any of the LGPL, the MPL or the GPL.
 */

#include "core/paint/PaintLayerScrollableArea.h"

#include "core/css/PseudoStyleRequest.h"
#include "core/dom/AXObjectCache.h"
#include "core/dom/DOMNodeIds.h"
#include "core/dom/Node.h"
#include "core/dom/TaskRunnerHelper.h"
#include "core/dom/shadow/ShadowRoot.h"
#include "core/editing/FrameSelection.h"
#include "core/frame/FrameView.h"
#include "core/frame/LocalFrame.h"
#include "core/frame/LocalFrameClient.h"
#include "core/frame/PageScaleConstraintsSet.h"
#include "core/frame/RootFrameViewport.h"
#include "core/frame/Settings.h"
#include "core/frame/VisualViewport.h"
#include "core/html/HTMLFrameOwnerElement.h"
#include "core/input/EventHandler.h"
#include "core/layout/LayoutFlexibleBox.h"
#include "core/layout/LayoutPart.h"
#include "core/layout/LayoutScrollbar.h"
#include "core/layout/LayoutScrollbarPart.h"
#include "core/layout/LayoutTheme.h"
#include "core/layout/LayoutView.h"
#include "core/layout/api/LayoutBoxItem.h"
#include "core/layout/compositing/CompositedLayerMapping.h"
#include "core/layout/compositing/PaintLayerCompositor.h"
#include "core/page/ChromeClient.h"
#include "core/page/FocusController.h"
#include "core/page/Page.h"
#include "core/page/scrolling/RootScrollerController.h"
#include "core/page/scrolling/RootScrollerUtil.h"
#include "core/page/scrolling/ScrollingCoordinator.h"
#include "core/page/scrolling/TopDocumentRootScrollerController.h"
#include "core/paint/PaintLayerFragment.h"
#include "platform/graphics/CompositorMutableProperties.h"
#include "platform/graphics/GraphicsLayer.h"
#include "platform/graphics/paint/DrawingRecorder.h"
#include "platform/scroll/ScrollAnimatorBase.h"
#include "platform/scroll/ScrollbarTheme.h"
#include "public/platform/Platform.h"

namespace blink {

static LayoutRect LocalToAbsolute(LayoutBox& offset, LayoutRect rect) {
  return LayoutRect(
      offset.LocalToAbsoluteQuad(FloatQuad(FloatRect(rect)), kUseTransforms)
          .BoundingBox());
}

PaintLayerScrollableAreaRareData::PaintLayerScrollableAreaRareData() {}

const int kResizerControlExpandRatioForTouch = 2;

PaintLayerScrollableArea::PaintLayerScrollableArea(PaintLayer& layer)
    : layer_(layer),
      next_topmost_scroll_child_(0),
      topmost_scroll_child_(0),
      in_resize_mode_(false),
      scrolls_overflow_(false),
      in_overflow_relayout_(false),
      needs_composited_scrolling_(false),
      rebuild_horizontal_scrollbar_layer_(false),
      rebuild_vertical_scrollbar_layer_(false),
      needs_scroll_offset_clamp_(false),
      needs_relayout_(false),
      had_horizontal_scrollbar_before_relayout_(false),
      had_vertical_scrollbar_before_relayout_(false),
      scrollbar_manager_(*this),
      scroll_corner_(nullptr),
      resizer_(nullptr),
      scroll_anchor_(this),
      non_composited_main_thread_scrolling_reasons_(0)
#if DCHECK_IS_ON()
      ,
      has_been_disposed_(false)
#endif
{
  Node* node = Box().GetNode();
  if (node && node->IsElementNode()) {
    // We save and restore only the scrollOffset as the other scroll values are
    // recalculated.
    Element* element = ToElement(node);
    scroll_offset_ = element->SavedLayerScrollOffset();
    if (!scroll_offset_.IsZero())
      GetScrollAnimator().SetCurrentOffset(scroll_offset_);
    element->SetSavedLayerScrollOffset(ScrollOffset());
  }
  UpdateResizerAreaSet();
}

PaintLayerScrollableArea::~PaintLayerScrollableArea() {
#if DCHECK_IS_ON()
  DCHECK(has_been_disposed_);
#endif
}

void PaintLayerScrollableArea::Dispose() {
  if (InResizeMode() && !Box().DocumentBeingDestroyed()) {
    if (LocalFrame* frame = Box().GetFrame())
      frame->GetEventHandler().ResizeScrollableAreaDestroyed();
  }

  if (LocalFrame* frame = Box().GetFrame()) {
    if (FrameView* frame_view = frame->View()) {
      frame_view->RemoveScrollableArea(this);
      frame_view->RemoveAnimatingScrollableArea(this);
    }
  }

  non_composited_main_thread_scrolling_reasons_ = 0;

  if (ScrollingCoordinator* scrolling_coordinator = GetScrollingCoordinator())
    scrolling_coordinator->WillDestroyScrollableArea(this);

  if (!Box().DocumentBeingDestroyed()) {
    Node* node = Box().GetNode();
    // FIXME: Make setSavedLayerScrollOffset take DoubleSize. crbug.com/414283.
    if (node && node->IsElementNode())
      ToElement(node)->SetSavedLayerScrollOffset(scroll_offset_);
  }

  if (LocalFrame* frame = Box().GetFrame()) {
    if (FrameView* frame_view = frame->View())
      frame_view->RemoveResizerArea(Box());
  }

  Box()
      .GetDocument()
      .GetPage()
      ->GlobalRootScrollerController()
      .DidDisposeScrollableArea(*this);

  scrollbar_manager_.Dispose();

  if (scroll_corner_)
    scroll_corner_->Destroy();
  if (resizer_)
    resizer_->Destroy();

  ClearScrollableArea();

  // Note: it is not safe to call ScrollAnchor::clear if the document is being
  // destroyed, because LayoutObjectChildList::removeChildNode skips the call to
  // willBeRemovedFromTree,
  // leaving the ScrollAnchor with a stale LayoutObject pointer.
  if (RuntimeEnabledFeatures::scrollAnchoringEnabled() &&
      !Box().DocumentBeingDestroyed())
    scroll_anchor_.ClearSelf();

#if DCHECK_IS_ON()
  has_been_disposed_ = true;
#endif
}

DEFINE_TRACE(PaintLayerScrollableArea) {
  visitor->Trace(scrollbar_manager_);
  visitor->Trace(scroll_anchor_);
  ScrollableArea::Trace(visitor);
}

HostWindow* PaintLayerScrollableArea::GetHostWindow() const {
  if (Page* page = Box().GetFrame()->GetPage())
    return &page->GetChromeClient();
  return nullptr;
}

GraphicsLayer* PaintLayerScrollableArea::LayerForScrolling() const {
  return Layer()->HasCompositedLayerMapping()
             ? Layer()->GetCompositedLayerMapping()->ScrollingContentsLayer()
             : 0;
}

GraphicsLayer* PaintLayerScrollableArea::LayerForHorizontalScrollbar() const {
  // See crbug.com/343132.
  DisableCompositingQueryAsserts disabler;

  return Layer()->HasCompositedLayerMapping()
             ? Layer()
                   ->GetCompositedLayerMapping()
                   ->LayerForHorizontalScrollbar()
             : 0;
}

GraphicsLayer* PaintLayerScrollableArea::LayerForVerticalScrollbar() const {
  // See crbug.com/343132.
  DisableCompositingQueryAsserts disabler;

  return Layer()->HasCompositedLayerMapping()
             ? Layer()->GetCompositedLayerMapping()->LayerForVerticalScrollbar()
             : 0;
}

GraphicsLayer* PaintLayerScrollableArea::LayerForScrollCorner() const {
  // See crbug.com/343132.
  DisableCompositingQueryAsserts disabler;

  return Layer()->HasCompositedLayerMapping()
             ? Layer()->GetCompositedLayerMapping()->LayerForScrollCorner()
             : 0;
}

bool PaintLayerScrollableArea::ShouldUseIntegerScrollOffset() const {
  Frame* frame = Box().GetFrame();
  if (frame->GetSettings() &&
      !frame->GetSettings()->GetPreferCompositingToLCDTextEnabled())
    return true;

  return ScrollableArea::ShouldUseIntegerScrollOffset();
}

bool PaintLayerScrollableArea::IsActive() const {
  Page* page = Box().GetFrame()->GetPage();
  return page && page->GetFocusController().IsActive();
}

bool PaintLayerScrollableArea::IsScrollCornerVisible() const {
  return !ScrollCornerRect().IsEmpty();
}

static int CornerStart(const LayoutBox& box,
                       int min_x,
                       int max_x,
                       int thickness) {
  if (box.ShouldPlaceBlockDirectionScrollbarOnLogicalLeft())
    return min_x + box.StyleRef().BorderLeftWidth();
  return max_x - thickness - box.StyleRef().BorderRightWidth();
}

static IntRect CornerRect(const LayoutBox& box,
                          const Scrollbar* horizontal_scrollbar,
                          const Scrollbar* vertical_scrollbar,
                          const IntRect& bounds) {
  int horizontal_thickness;
  int vertical_thickness;
  if (!vertical_scrollbar && !horizontal_scrollbar) {
    // FIXME: This isn't right. We need to know the thickness of custom
    // scrollbars even when they don't exist in order to set the resizer square
    // size properly.
    horizontal_thickness = ScrollbarTheme::GetTheme().ScrollbarThickness();
    vertical_thickness = horizontal_thickness;
  } else if (vertical_scrollbar && !horizontal_scrollbar) {
    horizontal_thickness = vertical_scrollbar->ScrollbarThickness();
    vertical_thickness = horizontal_thickness;
  } else if (horizontal_scrollbar && !vertical_scrollbar) {
    vertical_thickness = horizontal_scrollbar->ScrollbarThickness();
    horizontal_thickness = vertical_thickness;
  } else {
    horizontal_thickness = vertical_scrollbar->ScrollbarThickness();
    vertical_thickness = horizontal_scrollbar->ScrollbarThickness();
  }
  return IntRect(
      CornerStart(box, bounds.X(), bounds.MaxX(), horizontal_thickness),
      bounds.MaxY() - vertical_thickness - box.StyleRef().BorderBottomWidth(),
      horizontal_thickness, vertical_thickness);
}

IntRect PaintLayerScrollableArea::ScrollCornerRect() const {
  // We have a scrollbar corner when a scrollbar is visible and not filling the
  // entire length of the box.
  // This happens when:
  // (a) A resizer is present and at least one scrollbar is present
  // (b) Both scrollbars are present.
  bool has_horizontal_bar = HorizontalScrollbar();
  bool has_vertical_bar = VerticalScrollbar();
  bool has_resizer = Box().Style()->Resize() != RESIZE_NONE;
  if ((has_horizontal_bar && has_vertical_bar) ||
      (has_resizer && (has_horizontal_bar || has_vertical_bar))) {
    return CornerRect(Box(), HorizontalScrollbar(), VerticalScrollbar(),
                      IntRect(IntPoint(), layer_.size()));
  }
  return IntRect();
}

IntRect PaintLayerScrollableArea::ConvertFromScrollbarToContainingFrameViewBase(
    const Scrollbar& scrollbar,
    const IntRect& scrollbar_rect) const {
  LayoutView* view = Box().View();
  if (!view)
    return scrollbar_rect;

  IntRect rect = scrollbar_rect;
  rect.Move(ScrollbarOffset(scrollbar));

  return view->GetFrameView()->ConvertFromLayoutItem(LayoutBoxItem(&Box()),
                                                     rect);
}

IntRect PaintLayerScrollableArea::ConvertFromContainingFrameViewBaseToScrollbar(
    const Scrollbar& scrollbar,
    const IntRect& parent_rect) const {
  LayoutView* view = Box().View();
  if (!view)
    return parent_rect;

  IntRect rect = view->GetFrameView()->ConvertToLayoutItem(
      LayoutBoxItem(&Box()), parent_rect);
  rect.Move(-ScrollbarOffset(scrollbar));
  return rect;
}

IntPoint
PaintLayerScrollableArea::ConvertFromScrollbarToContainingFrameViewBase(
    const Scrollbar& scrollbar,
    const IntPoint& scrollbar_point) const {
  LayoutView* view = Box().View();
  if (!view)
    return scrollbar_point;

  IntPoint point = scrollbar_point;
  point.Move(ScrollbarOffset(scrollbar));
  return view->GetFrameView()->ConvertFromLayoutItem(LayoutBoxItem(&Box()),
                                                     point);
}

IntPoint
PaintLayerScrollableArea::ConvertFromContainingFrameViewBaseToScrollbar(
    const Scrollbar& scrollbar,
    const IntPoint& parent_point) const {
  LayoutView* view = Box().View();
  if (!view)
    return parent_point;

  IntPoint point = view->GetFrameView()->ConvertToLayoutItem(
      LayoutBoxItem(&Box()), parent_point);

  point.Move(-ScrollbarOffset(scrollbar));
  return point;
}

int PaintLayerScrollableArea::ScrollSize(
    ScrollbarOrientation orientation) const {
  IntSize scroll_dimensions =
      MaximumScrollOffsetInt() - MinimumScrollOffsetInt();
  return (orientation == kHorizontalScrollbar) ? scroll_dimensions.Width()
                                               : scroll_dimensions.Height();
}

void PaintLayerScrollableArea::UpdateScrollOffset(
    const ScrollOffset& new_offset,
    ScrollType scroll_type) {
  if (GetScrollOffset() == new_offset)
    return;

  ShowOverlayScrollbars();
  scroll_offset_ = new_offset;

  LocalFrame* frame = Box().GetFrame();
  DCHECK(frame);

  FrameView* frame_view = Box().GetFrameView();

  TRACE_EVENT1("devtools.timeline", "ScrollLayer", "data",
               InspectorScrollLayerEvent::Data(&Box()));

  // FIXME(420741): Resolve circular dependency between scroll offset and
  // compositing state, and remove this disabler.
  DisableCompositingQueryAsserts disabler;

  // Update the positions of our child layers (if needed as only fixed layers
  // should be impacted by a scroll).  We don't update compositing layers,
  // because we need to do a deep update from the compositing ancestor.
  if (!frame_view->IsInPerformLayout()) {
    // If we're in the middle of layout, we'll just update layers once layout
    // has finished.
    Layer()->UpdateLayerPositionsAfterOverflowScroll();
    // Update regions, scrolling may change the clip of a particular region.
    frame_view->UpdateDocumentAnnotatedRegions();
    frame_view->SetNeedsUpdateGeometries();
    UpdateCompositingLayersAfterScroll();
  }

  const LayoutBoxModelObject& paint_invalidation_container =
      Box().ContainerForPaintInvalidation();

  FloatQuad quad_for_fake_mouse_move_event = FloatQuad(FloatRect(
      Layer()->GetLayoutObject().VisualRectIncludingCompositedScrolling(
          paint_invalidation_container)));

  quad_for_fake_mouse_move_event =
      paint_invalidation_container.LocalToAbsoluteQuad(
          quad_for_fake_mouse_move_event);
  frame->GetEventHandler().DispatchFakeMouseMoveEventSoonInQuad(
      quad_for_fake_mouse_move_event);

  if (scroll_type == kUserScroll || scroll_type == kCompositorScroll) {
    Page* page = frame->GetPage();
    if (page)
      page->GetChromeClient().ClearToolTip(*frame);
  }

  bool requires_paint_invalidation = true;

  if (Box().View()->Compositor()->InCompositingMode()) {
    bool only_scrolled_composited_layers =
        ScrollsOverflow() && Layer()->IsAllScrollingContentComposited() &&
        Box().Style()->BackgroundLayers().Attachment() !=
            kLocalBackgroundAttachment;

    if (UsesCompositedScrolling() || only_scrolled_composited_layers)
      requires_paint_invalidation = false;
  }

  // Only the root layer can overlap non-composited fixed-position elements.
  if (!requires_paint_invalidation && Layer()->IsRootLayer() &&
      frame_view->HasViewportConstrainedObjects()) {
    if (!frame_view->InvalidateViewportConstrainedObjects())
      requires_paint_invalidation = true;
  }

  // Just schedule a full paint invalidation of our object.
  // FIXME: This invalidation will be unnecessary in slimming paint phase 2.
  if (requires_paint_invalidation) {
    Box().SetShouldDoFullPaintInvalidationIncludingNonCompositingDescendants();
  }

  if (RuntimeEnabledFeatures::slimmingPaintInvalidationEnabled()) {
    // The scrollOffsetTranslation paint property depends on the scroll offset.
    // (see: PaintPropertyTreeBuilder.updateProperties(FrameView&,...) and
    // PaintPropertyTreeBuilder.updateScrollAndScrollTranslation).
    if (!RuntimeEnabledFeatures::rootLayerScrollingEnabled() &&
        Layer()->IsRootLayer()) {
      frame_view->SetNeedsPaintPropertyUpdate();
    } else {
      Box().SetNeedsPaintPropertyUpdate();
    }
  }

  // Schedule the scroll DOM event.
  if (Box().GetNode())
    Box().GetNode()->GetDocument().EnqueueScrollEventForNode(Box().GetNode());

  if (AXObjectCache* cache = Box().GetDocument().ExistingAXObjectCache())
    cache->HandleScrollPositionChanged(&Box());
  Box().View()->ClearHitTestCache();

  // Inform the FrameLoader of the new scroll position, so it can be restored
  // when navigating back.
  if (Layer()->IsRootLayer()) {
    frame_view->GetFrame().Loader().SaveScrollState();
    frame_view->DidChangeScrollOffset();
  }

  if (ScrollTypeClearsFragmentAnchor(scroll_type))
    frame_view->ClearFragmentAnchor();

  // Clear the scroll anchor, unless it is the reason for this scroll.
  if (RuntimeEnabledFeatures::scrollAnchoringEnabled() &&
      scroll_type != kAnchoringScroll && scroll_type != kClampingScroll)
    GetScrollAnchor()->Clear();
}

IntSize PaintLayerScrollableArea::ScrollOffsetInt() const {
  return FlooredIntSize(scroll_offset_);
}

ScrollOffset PaintLayerScrollableArea::GetScrollOffset() const {
  return scroll_offset_;
}

IntSize PaintLayerScrollableArea::MinimumScrollOffsetInt() const {
  return ToIntSize(-ScrollOrigin());
}

IntSize PaintLayerScrollableArea::MaximumScrollOffsetInt() const {
  if (!Box().HasOverflowClip())
    return ToIntSize(-ScrollOrigin());

  IntSize content_size = ContentsSize();
  IntSize visible_size =
      PixelSnappedIntRect(
          Box().OverflowClipRect(Box().Location(),
                                 kIgnorePlatformAndCSSOverlayScrollbarSize))
          .Size();

  Page* page = GetLayoutBox()->GetDocument().GetPage();
  DCHECK(page);
  TopDocumentRootScrollerController& controller =
      page->GlobalRootScrollerController();

  // The global root scroller should be clipped by the top FrameView rather
  // than it's overflow clipping box. This is to ensure that content exposed by
  // hiding the URL bar at the bottom of the screen is visible.
  if (this == controller.RootScrollerArea())
    visible_size = controller.RootScrollerVisibleArea();

  // TODO(skobes): We should really ASSERT that contentSize >= visibleSize
  // when we are not the root layer, but we can't because contentSize is
  // based on stale layout overflow data (http://crbug.com/576933).
  content_size = content_size.ExpandedTo(visible_size);

  return ToIntSize(-ScrollOrigin() + (content_size - visible_size));
}

IntRect PaintLayerScrollableArea::VisibleContentRect(
    IncludeScrollbarsInRect scrollbar_inclusion) const {
  int vertical_scrollbar_width = 0;
  int horizontal_scrollbar_height = 0;
  if (scrollbar_inclusion == kIncludeScrollbars) {
    vertical_scrollbar_width =
        (VerticalScrollbar() && !VerticalScrollbar()->IsOverlayScrollbar())
            ? VerticalScrollbar()->ScrollbarThickness()
            : 0;
    horizontal_scrollbar_height =
        (HorizontalScrollbar() && !HorizontalScrollbar()->IsOverlayScrollbar())
            ? HorizontalScrollbar()->ScrollbarThickness()
            : 0;
  }

  // TODO(szager): Handle fractional scroll offsets correctly.
  return IntRect(
      FlooredIntPoint(ScrollPosition()),
      IntSize(max(0, Layer()->size().Width() - vertical_scrollbar_width),
              max(0, Layer()->size().Height() - horizontal_scrollbar_height)));
}

void PaintLayerScrollableArea::VisibleSizeChanged() {
  ShowOverlayScrollbars();
}

int PaintLayerScrollableArea::VisibleHeight() const {
  return Layer()->size().Height();
}

int PaintLayerScrollableArea::VisibleWidth() const {
  return Layer()->size().Width();
}

int PaintLayerScrollableArea::PixelSnappedVisibleClientWidth() const {
  if (RuntimeEnabledFeatures::rootLayerScrollingEnabled()) {
    bool is_main_frame_root_layer =
        layer_.IsRootLayer() && Box().GetDocument().GetFrame()->IsMainFrame();
    if (is_main_frame_root_layer) {
      return Box().GetFrameView()->Width();
    }
  }
  return Box().PixelSnappedClientWidth();
}

int PaintLayerScrollableArea::PixelSnappedVisibleClientHeight() const {
  if (RuntimeEnabledFeatures::rootLayerScrollingEnabled()) {
    bool is_main_frame_root_layer =
        layer_.IsRootLayer() && Box().GetDocument().GetFrame()->IsMainFrame();
    if (is_main_frame_root_layer)
      return Box().GetFrameView()->Height();
  }
  return Box().PixelSnappedClientHeight();
}

IntSize PaintLayerScrollableArea::ContentsSize() const {
  return IntSize(PixelSnappedScrollWidth(), PixelSnappedScrollHeight());
}

void PaintLayerScrollableArea::ContentsResized() {
  ScrollableArea::ContentsResized();
  // Need to update the bounds of the scroll property.
  Box().SetNeedsPaintPropertyUpdate();
}

bool PaintLayerScrollableArea::IsScrollable() const {
  return ScrollsOverflow();
}

IntPoint PaintLayerScrollableArea::LastKnownMousePosition() const {
  return Box().GetFrame()
             ? Box().GetFrame()->GetEventHandler().LastKnownMousePosition()
             : IntPoint();
}

bool PaintLayerScrollableArea::ScrollAnimatorEnabled() const {
  if (Settings* settings = Box().GetFrame()->GetSettings())
    return settings->GetScrollAnimatorEnabled();
  return false;
}

bool PaintLayerScrollableArea::ShouldSuspendScrollAnimations() const {
  LayoutView* view = Box().View();
  if (!view)
    return true;
  return view->GetFrameView()->ShouldSuspendScrollAnimations();
}

void PaintLayerScrollableArea::ScrollbarVisibilityChanged() {
  UpdateScrollbarEnabledState();

  if (LayoutView* view = Box().View())
    return view->ClearHitTestCache();
}

void PaintLayerScrollableArea::ScrollbarFrameRectChanged() {
  // Size of non-overlay scrollbar affects overflow clip rect.
  if (!HasOverlayScrollbars())
    Box().SetNeedsPaintPropertyUpdate();
}

bool PaintLayerScrollableArea::ScrollbarsCanBeActive() const {
  LayoutView* view = Box().View();
  if (!view)
    return false;
  return view->GetFrameView()->ScrollbarsCanBeActive();
}

IntRect PaintLayerScrollableArea::ScrollableAreaBoundingBox() const {
  FloatQuad quad(FloatRect(FloatPoint(), FloatSize(layer_.size())));
  quad = Box().LocalToAbsoluteQuad(quad, kTraverseDocumentBoundaries);
  return quad.EnclosingBoundingBox();
}

void PaintLayerScrollableArea::RegisterForAnimation() {
  if (LocalFrame* frame = Box().GetFrame()) {
    if (FrameView* frame_view = frame->View())
      frame_view->AddAnimatingScrollableArea(this);
  }
}

void PaintLayerScrollableArea::DeregisterForAnimation() {
  if (LocalFrame* frame = Box().GetFrame()) {
    if (FrameView* frame_view = frame->View())
      frame_view->RemoveAnimatingScrollableArea(this);
  }
}

bool PaintLayerScrollableArea::UserInputScrollable(
    ScrollbarOrientation orientation) const {
  if (Box().IsIntrinsicallyScrollable(orientation))
    return true;

  EOverflow overflow_style = (orientation == kHorizontalScrollbar)
                                 ? Box().Style()->OverflowX()
                                 : Box().Style()->OverflowY();
  return (overflow_style == EOverflow::kScroll ||
          overflow_style == EOverflow::kAuto ||
          overflow_style == EOverflow::kOverlay);
}

bool PaintLayerScrollableArea::ShouldPlaceVerticalScrollbarOnLeft() const {
  return Box().ShouldPlaceBlockDirectionScrollbarOnLogicalLeft();
}

int PaintLayerScrollableArea::PageStep(ScrollbarOrientation orientation) const {
  // Note: For the root layer of the main frame, pageStep() will not be based
  // on the scrollable area size (which matches the layout viewport), but
  // instead on the initial containing block size.  It's unclear whether this
  // is "correct" behavior; there is no spec guidance on the scroll distance
  // of page scrolling in this circumstance.
  int length = (orientation == kHorizontalScrollbar)
                   ? Box().PixelSnappedClientWidth()
                   : Box().PixelSnappedClientHeight();
  int min_page_step = static_cast<float>(length) *
                      ScrollableArea::MinFractionToStepWhenPaging();
  int page_step =
      max(min_page_step, length - ScrollableArea::MaxOverlapBetweenPages());

  return max(page_step, 1);
}

LayoutBox& PaintLayerScrollableArea::Box() const {
  return *layer_.GetLayoutBox();
}

PaintLayer* PaintLayerScrollableArea::Layer() const {
  return &layer_;
}

LayoutUnit PaintLayerScrollableArea::ScrollWidth() const {
  return overflow_rect_.Width();
}

LayoutUnit PaintLayerScrollableArea::ScrollHeight() const {
  return overflow_rect_.Height();
}

int PaintLayerScrollableArea::PixelSnappedScrollWidth() const {
  return SnapSizeToPixel(ScrollWidth(),
                         Box().ClientLeft() + Box().Location().X());
}

int PaintLayerScrollableArea::PixelSnappedScrollHeight() const {
  return SnapSizeToPixel(ScrollHeight(),
                         Box().ClientTop() + Box().Location().Y());
}

void PaintLayerScrollableArea::UpdateScrollOrigin() {
  // This should do nothing prior to first layout; the if-clause will catch
  // that.
  if (OverflowRect().IsEmpty())
    return;
  LayoutPoint scrollable_overflow =
      overflow_rect_.Location() -
      LayoutSize(Box().BorderLeft(), Box().BorderTop());
  SetScrollOrigin(FlooredIntPoint(-scrollable_overflow) +
                  Box().OriginAdjustmentForScrollbars());
}

void PaintLayerScrollableArea::UpdateScrollDimensions() {
  if (overflow_rect_.Size() != Box().LayoutOverflowRect().Size())
    ContentsResized();
  overflow_rect_ = Box().LayoutOverflowRect();
  Box().FlipForWritingMode(overflow_rect_);
  UpdateScrollOrigin();
}

void PaintLayerScrollableArea::UpdateScrollbarEnabledState() {
  bool force_disable =
      ScrollbarTheme::GetTheme().ShouldDisableInvisibleScrollbars() &&
      ScrollbarsHidden();

  if (HorizontalScrollbar())
    HorizontalScrollbar()->SetEnabled(HasHorizontalOverflow() &&
                                      !force_disable);
  if (VerticalScrollbar())
    VerticalScrollbar()->SetEnabled(HasVerticalOverflow() && !force_disable);
}

void PaintLayerScrollableArea::SetScrollOffsetUnconditionally(
    const ScrollOffset& offset,
    ScrollType scroll_type) {
  CancelScrollAnimation();
  ScrollOffsetChanged(offset, scroll_type);
}

void PaintLayerScrollableArea::UpdateAfterLayout() {
  DCHECK(Box().HasOverflowClip());

  bool relayout_is_prevented = PreventRelayoutScope::RelayoutIsPrevented();
  bool scrollbars_are_frozen =
      in_overflow_relayout_ || FreezeScrollbarsScope::ScrollbarsAreFrozen();

  if (NeedsScrollbarReconstruction()) {
    SetHasHorizontalScrollbar(false);
    SetHasVerticalScrollbar(false);
  }

  UpdateScrollDimensions();

  bool had_horizontal_scrollbar = HasHorizontalScrollbar();
  bool had_vertical_scrollbar = HasVerticalScrollbar();

  bool needs_horizontal_scrollbar;
  bool needs_vertical_scrollbar;
  ComputeScrollbarExistence(needs_horizontal_scrollbar,
                            needs_vertical_scrollbar);

  bool horizontal_scrollbar_should_change =
      needs_horizontal_scrollbar != had_horizontal_scrollbar;
  bool vertical_scrollbar_should_change =
      needs_vertical_scrollbar != had_vertical_scrollbar;

  bool scrollbars_will_change =
      !scrollbars_are_frozen &&
      (horizontal_scrollbar_should_change || vertical_scrollbar_should_change);
  if (scrollbars_will_change) {
    SetHasHorizontalScrollbar(needs_horizontal_scrollbar);
    SetHasVerticalScrollbar(needs_vertical_scrollbar);

    if (HasScrollbar())
      UpdateScrollCornerStyle();

    Layer()->UpdateSelfPaintingLayer();

    // Force an update since we know the scrollbars have changed things.
    if (Box().GetDocument().HasAnnotatedRegions())
      Box().GetDocument().SetAnnotatedRegionsDirty(true);

    // Our proprietary overflow: overlay value doesn't trigger a layout.
    if ((horizontal_scrollbar_should_change &&
         Box().Style()->OverflowX() != EOverflow::kOverlay) ||
        (vertical_scrollbar_should_change &&
         Box().Style()->OverflowY() != EOverflow::kOverlay)) {
      if ((vertical_scrollbar_should_change &&
           Box().IsHorizontalWritingMode()) ||
          (horizontal_scrollbar_should_change &&
           !Box().IsHorizontalWritingMode())) {
        Box().SetPreferredLogicalWidthsDirty();
      }
      if (relayout_is_prevented) {
        // We're not doing re-layout right now, but we still want to
        // add the scrollbar to the logical width now, to facilitate parent
        // layout.
        Box().UpdateLogicalWidth();
        PreventRelayoutScope::SetBoxNeedsLayout(*this, had_horizontal_scrollbar,
                                                had_vertical_scrollbar);
      } else {
        in_overflow_relayout_ = true;
        SubtreeLayoutScope layout_scope(Box());
        layout_scope.SetNeedsLayout(
            &Box(), LayoutInvalidationReason::kScrollbarChanged);
        if (Box().IsLayoutBlock()) {
          LayoutBlock& block = ToLayoutBlock(Box());
          block.ScrollbarsChanged(horizontal_scrollbar_should_change,
                                  vertical_scrollbar_should_change);
          block.UpdateBlockLayout(true);
        } else {
          Box().UpdateLayout();
        }
        in_overflow_relayout_ = false;
        scrollbar_manager_.DestroyDetachedScrollbars();
      }
      LayoutObject* parent = Box().Parent();
      if (parent && parent->IsFlexibleBox())
        ToLayoutFlexibleBox(parent)->ClearCachedMainSizeForChild(Box());
    }
  }

  {
    // Hits in
    // compositing/overflow/automatically-opt-into-composited-scrolling-after-style-change.html.
    DisableCompositingQueryAsserts disabler;

    UpdateScrollbarEnabledState();

    // Set up the range (and page step/line step).
    if (Scrollbar* horizontal_scrollbar = this->HorizontalScrollbar()) {
      int client_width = PixelSnappedVisibleClientWidth();
      horizontal_scrollbar->SetProportion(client_width,
                                          OverflowRect().Width().ToInt());
    }
    if (Scrollbar* vertical_scrollbar = this->VerticalScrollbar()) {
      int client_height = PixelSnappedVisibleClientHeight();
      vertical_scrollbar->SetProportion(client_height,
                                        OverflowRect().Height().ToInt());
    }
  }

  if (!scrollbars_are_frozen && HasOverlayScrollbars()) {
    if (!ScrollSize(kHorizontalScrollbar))
      SetHasHorizontalScrollbar(false);
    if (!ScrollSize(kVerticalScrollbar))
      SetHasVerticalScrollbar(false);
  }

  ClampScrollOffsetAfterOverflowChange();

  if (!scrollbars_are_frozen) {
    UpdateScrollableAreaSet(HasScrollableHorizontalOverflow() ||
                            HasScrollableVerticalOverflow());
  }

  DisableCompositingQueryAsserts disabler;
  PositionOverflowControls();
}

void PaintLayerScrollableArea::ClampScrollOffsetAfterOverflowChange() {
  // If a vertical scrollbar was removed, the min/max scroll offsets may have
  // changed, so the scroll offsets needs to be clamped.  If the scroll offset
  // did not change, but the scroll origin *did* change, we still need to notify
  // the scrollbars to update their dimensions.

  if (DelayScrollOffsetClampScope::ClampingIsDelayed()) {
    DelayScrollOffsetClampScope::SetNeedsClamp(this);
    return;
  }

  if (ScrollOriginChanged())
    SetScrollOffsetUnconditionally(ClampScrollOffset(GetScrollOffset()));
  else
    ScrollableArea::SetScrollOffset(GetScrollOffset(), kClampingScroll);

  SetNeedsScrollOffsetClamp(false);
  ResetScrollOriginChanged();
  scrollbar_manager_.DestroyDetachedScrollbars();
}

void PaintLayerScrollableArea::DidChangeGlobalRootScroller() {
  // On Android, where the VisualViewport supplies scrollbars, we need to
  // remove the PLSA's scrollbars. In general, this would be problematic as
  // that can cause layout but this should only ever apply with overlay
  // scrollbars.
  if (!Box().GetFrame()->GetSettings() ||
      !Box().GetFrame()->GetSettings()->GetViewportEnabled())
    return;

  bool needs_horizontal_scrollbar;
  bool needs_vertical_scrollbar;
  ComputeScrollbarExistence(needs_horizontal_scrollbar,
                            needs_vertical_scrollbar);
  SetHasHorizontalScrollbar(needs_horizontal_scrollbar);
  SetHasVerticalScrollbar(needs_vertical_scrollbar);
}

bool PaintLayerScrollableArea::ShouldPerformScrollAnchoring() const {
  return RuntimeEnabledFeatures::scrollAnchoringEnabled() &&
         scroll_anchor_.HasScroller() &&
         GetLayoutBox()->Style()->OverflowAnchor() != EOverflowAnchor::kNone &&
         !Box().GetDocument().FinishingOrIsPrinting();
}

FloatQuad PaintLayerScrollableArea::LocalToVisibleContentQuad(
    const FloatQuad& quad,
    const LayoutObject* local_object,
    MapCoordinatesFlags flags) const {
  LayoutBox* box = GetLayoutBox();
  if (!box)
    return quad;
  DCHECK(local_object);
  return local_object->LocalToAncestorQuad(quad, box, flags);
}

RefPtr<WebTaskRunner> PaintLayerScrollableArea::GetTimerTaskRunner() const {
  return TaskRunnerHelper::Get(TaskType::kUnspecedTimer, Box().GetFrame());
}

ScrollBehavior PaintLayerScrollableArea::ScrollBehaviorStyle() const {
  return Box().Style()->GetScrollBehavior();
}

bool PaintLayerScrollableArea::HasHorizontalOverflow() const {
  // TODO(szager): Make the algorithm for adding/subtracting overflow:auto
  // scrollbars memoryless (crbug.com/625300).  This clientWidth hack will
  // prevent the spurious horizontal scrollbar, but it can cause a converse
  // problem: it can leave a sliver of horizontal overflow hidden behind the
  // vertical scrollbar without creating a horizontal scrollbar.  This
  // converse problem seems to happen much less frequently in practice, so we
  // bias the logic towards preventing unwanted horizontal scrollbars, which
  // are more common and annoying.
  int client_width = PixelSnappedVisibleClientWidth();
  if (NeedsRelayout() && !HadVerticalScrollbarBeforeRelayout())
    client_width += VerticalScrollbarWidth();
  return PixelSnappedScrollWidth() > client_width;
}

bool PaintLayerScrollableArea::HasVerticalOverflow() const {
  int client_height = PixelSnappedVisibleClientHeight();
  return PixelSnappedScrollHeight() > client_height;
}

bool PaintLayerScrollableArea::HasScrollableHorizontalOverflow() const {
  return HasHorizontalOverflow() && Box().ScrollsOverflowX();
}

bool PaintLayerScrollableArea::HasScrollableVerticalOverflow() const {
  return HasVerticalOverflow() && Box().ScrollsOverflowY();
}

// This function returns true if the given box requires overflow scrollbars (as
// opposed to the 'viewport' scrollbars managed by the PaintLayerCompositor).
// FIXME: we should use the same scrolling machinery for both the viewport and
// overflow. Currently, we need to avoid producing scrollbars here if they'll be
// handled externally in the RLC.
static bool CanHaveOverflowScrollbars(const LayoutBox& box) {
  return (RuntimeEnabledFeatures::rootLayerScrollingEnabled() ||
          !box.IsLayoutView()) &&
         box.GetDocument().ViewportDefiningElement() != box.GetNode();
}

void PaintLayerScrollableArea::UpdateAfterStyleChange(
    const ComputedStyle* old_style) {
  // Don't do this on first style recalc, before layout has ever happened.
  if (!OverflowRect().Size().IsZero()) {
    UpdateScrollableAreaSet(HasScrollableHorizontalOverflow() ||
                            HasScrollableVerticalOverflow());
  }

  // Whenever background changes on the scrollable element, the scroll bar
  // overlay style might need to be changed to have contrast against the
  // background.
  // Skip the need scrollbar check, because we dont know do we need a scrollbar
  // when this method get called.
  Color old_background;
  if (old_style) {
    old_background =
        old_style->VisitedDependentColor(CSSPropertyBackgroundColor);
  }
  Color new_background =
      Box().Style()->VisitedDependentColor(CSSPropertyBackgroundColor);

  if (new_background != old_background) {
    RecalculateScrollbarOverlayColorTheme(new_background);
  }

  bool needs_horizontal_scrollbar;
  bool needs_vertical_scrollbar;
  // We add auto scrollbars only during layout to prevent spurious activations.
  ComputeScrollbarExistence(needs_horizontal_scrollbar,
                            needs_vertical_scrollbar, kForbidAddingAutoBars);

  // Avoid some unnecessary computation if there were and will be no scrollbars.
  if (!HasScrollbar() && !needs_horizontal_scrollbar &&
      !needs_vertical_scrollbar)
    return;

  bool horizontal_scrollbar_changed =
      SetHasHorizontalScrollbar(needs_horizontal_scrollbar);
  bool vertical_scrollbar_changed =
      SetHasVerticalScrollbar(needs_vertical_scrollbar);

  if (Box().IsLayoutBlock() &&
      (horizontal_scrollbar_changed || vertical_scrollbar_changed)) {
    ToLayoutBlock(Box()).ScrollbarsChanged(
        horizontal_scrollbar_changed, vertical_scrollbar_changed,
        LayoutBlock::ScrollbarChangeContext::kStyleChange);
  }

  // With overflow: scroll, scrollbars are always visible but may be disabled.
  // When switching to another value, we need to re-enable them (see bug 11985).
  if (HasHorizontalScrollbar() && old_style &&
      old_style->OverflowX() == EOverflow::kScroll &&
      Box().Style()->OverflowX() != EOverflow::kScroll) {
    HorizontalScrollbar()->SetEnabled(true);
  }

  if (HasVerticalScrollbar() && old_style &&
      old_style->OverflowY() == EOverflow::kScroll &&
      Box().Style()->OverflowY() != EOverflow::kScroll) {
    VerticalScrollbar()->SetEnabled(true);
  }

  // FIXME: Need to detect a swap from custom to native scrollbars (and vice
  // versa).
  if (HorizontalScrollbar())
    HorizontalScrollbar()->StyleChanged();
  if (VerticalScrollbar())
    VerticalScrollbar()->StyleChanged();

  UpdateScrollCornerStyle();
  UpdateResizerAreaSet();
  UpdateResizerStyle();
}

bool PaintLayerScrollableArea::UpdateAfterCompositingChange() {
  Layer()->UpdateScrollingStateAfterCompositingChange();
  const bool layers_changed =
      topmost_scroll_child_ != next_topmost_scroll_child_;
  topmost_scroll_child_ = next_topmost_scroll_child_;
  next_topmost_scroll_child_ = nullptr;
  return layers_changed;
}

void PaintLayerScrollableArea::UpdateAfterOverflowRecalc() {
  UpdateScrollDimensions();
  if (Scrollbar* horizontal_scrollbar = this->HorizontalScrollbar()) {
    int client_width = PixelSnappedVisibleClientWidth();
    horizontal_scrollbar->SetProportion(client_width,
                                        OverflowRect().Width().ToInt());
  }
  if (Scrollbar* vertical_scrollbar = this->VerticalScrollbar()) {
    int client_height = PixelSnappedVisibleClientHeight();
    vertical_scrollbar->SetProportion(client_height,
                                      OverflowRect().Height().ToInt());
  }

  bool needs_horizontal_scrollbar;
  bool needs_vertical_scrollbar;
  ComputeScrollbarExistence(needs_horizontal_scrollbar,
                            needs_vertical_scrollbar);

  bool horizontal_scrollbar_should_change =
      needs_horizontal_scrollbar != HasHorizontalScrollbar();
  bool vertical_scrollbar_should_change =
      needs_vertical_scrollbar != HasVerticalScrollbar();

  if ((Box().HasAutoHorizontalScrollbar() &&
       horizontal_scrollbar_should_change) ||
      (Box().HasAutoVerticalScrollbar() && vertical_scrollbar_should_change)) {
    Box().SetNeedsLayoutAndFullPaintInvalidation(
        LayoutInvalidationReason::kUnknown);
  }

  ClampScrollOffsetAfterOverflowChange();
}

IntRect PaintLayerScrollableArea::RectForHorizontalScrollbar(
    const IntRect& border_box_rect) const {
  if (!HasHorizontalScrollbar())
    return IntRect();

  const IntRect& scroll_corner = ScrollCornerRect();

  return IntRect(HorizontalScrollbarStart(border_box_rect.X()),
                 border_box_rect.MaxY() - Box().BorderBottom().ToInt() -
                     HorizontalScrollbar()->ScrollbarThickness(),
                 border_box_rect.Width() -
                     (Box().BorderLeft() + Box().BorderRight()).ToInt() -
                     scroll_corner.Width(),
                 HorizontalScrollbar()->ScrollbarThickness());
}

IntRect PaintLayerScrollableArea::RectForVerticalScrollbar(
    const IntRect& border_box_rect) const {
  if (!HasVerticalScrollbar())
    return IntRect();

  const IntRect& scroll_corner = ScrollCornerRect();

  return IntRect(
      VerticalScrollbarStart(border_box_rect.X(), border_box_rect.MaxX()),
      border_box_rect.Y() + Box().BorderTop().ToInt(),
      VerticalScrollbar()->ScrollbarThickness(),
      border_box_rect.Height() -
          (Box().BorderTop() + Box().BorderBottom()).ToInt() -
          scroll_corner.Height());
}

int PaintLayerScrollableArea::VerticalScrollbarStart(int min_x,
                                                     int max_x) const {
  if (Box().ShouldPlaceBlockDirectionScrollbarOnLogicalLeft())
    return min_x + Box().BorderLeft().ToInt();
  return max_x - Box().BorderRight().ToInt() -
         VerticalScrollbar()->ScrollbarThickness();
}

int PaintLayerScrollableArea::HorizontalScrollbarStart(int min_x) const {
  int x = min_x + Box().BorderLeft().ToInt();
  if (Box().ShouldPlaceBlockDirectionScrollbarOnLogicalLeft())
    x += HasVerticalScrollbar()
             ? VerticalScrollbar()->ScrollbarThickness()
             : ResizerCornerRect(Box().PixelSnappedBorderBoxRect(),
                                 kResizerForPointer)
                   .Width();
  return x;
}

IntSize PaintLayerScrollableArea::ScrollbarOffset(
    const Scrollbar& scrollbar) const {
  if (&scrollbar == VerticalScrollbar()) {
<<<<<<< HEAD
    return IntSize(VerticalScrollbarStart(0, layer_.size().Width()),
=======
    return IntSize(VerticalScrollbarStart(0, Box().Size().Width().ToInt()),
>>>>>>> 13c6d451
                   Box().BorderTop().ToInt());
  }

  if (&scrollbar == HorizontalScrollbar()) {
    return IntSize(
        HorizontalScrollbarStart(0),
<<<<<<< HEAD
        layer_.size().Height() - Box().BorderBottom().ToInt() -
        scrollbar.Height());
  }
=======
        (Box().Size().Height() - Box().BorderBottom() - scrollbar.Height())
            .ToInt());
>>>>>>> 13c6d451

  ASSERT_NOT_REACHED();
  return IntSize();
}

static inline const LayoutObject& ScrollbarStyleSource(
    const LayoutObject& layout_object) {
  if (Node* node = layout_object.GetNode()) {
    if (layout_object.IsLayoutView()) {
      Document& doc = node->GetDocument();
      if (Settings* settings = doc.GetSettings()) {
        if (!settings->GetAllowCustomScrollbarInMainFrame() &&
            layout_object.GetFrame() && layout_object.GetFrame()->IsMainFrame())
          return layout_object;
      }

      // Try the <body> element first as a scrollbar source.
      Element* body = doc.body();
      if (body && body->GetLayoutObject() &&
          body->GetLayoutObject()->Style()->HasPseudoStyle(kPseudoIdScrollbar))
        return *body->GetLayoutObject();

      // If the <body> didn't have a custom style, then the root element might.
      Element* doc_element = doc.documentElement();
      if (doc_element && doc_element->GetLayoutObject() &&
          doc_element->GetLayoutObject()->Style()->HasPseudoStyle(
              kPseudoIdScrollbar))
        return *doc_element->GetLayoutObject();
    }

    if (layout_object.StyleRef().HasPseudoStyle(kPseudoIdScrollbar))
      return layout_object;

    if (ShadowRoot* shadow_root = node->ContainingShadowRoot()) {
      if (shadow_root->GetType() == ShadowRootType::kUserAgent) {
        if (LayoutObject* host_layout_object =
                shadow_root->host().GetLayoutObject())
          return *host_layout_object;
      }
    }
  }

  return layout_object;
}

bool PaintLayerScrollableArea::NeedsScrollbarReconstruction() const {
  const LayoutObject& style_source = ScrollbarStyleSource(Box());
  bool should_use_custom =
      style_source.IsBox() &&
      style_source.StyleRef().HasPseudoStyle(kPseudoIdScrollbar);
  bool has_any_scrollbar = HasScrollbar();
  bool has_custom =
      (HasHorizontalScrollbar() &&
       HorizontalScrollbar()->IsCustomScrollbar()) ||
      (HasVerticalScrollbar() && VerticalScrollbar()->IsCustomScrollbar());
  bool did_custom_scrollbar_owner_changed = false;

  if (HasHorizontalScrollbar() && HorizontalScrollbar()->IsCustomScrollbar()) {
    if (style_source != ToLayoutScrollbar(HorizontalScrollbar())->StyleSource())
      did_custom_scrollbar_owner_changed = true;
  }

  if (HasVerticalScrollbar() && VerticalScrollbar()->IsCustomScrollbar()) {
    if (style_source != ToLayoutScrollbar(VerticalScrollbar())->StyleSource())
      did_custom_scrollbar_owner_changed = true;
  }

  return has_any_scrollbar &&
         ((should_use_custom != has_custom) ||
          (should_use_custom && did_custom_scrollbar_owner_changed));
}

void PaintLayerScrollableArea::ComputeScrollbarExistence(
    bool& needs_horizontal_scrollbar,
    bool& needs_vertical_scrollbar,
    ComputeScrollbarExistenceOption option) const {
  // Scrollbars may be hidden or provided by visual viewport or frame instead.
  DCHECK(Box().GetFrame()->GetSettings());
  if (VisualViewportSuppliesScrollbars() || !CanHaveOverflowScrollbars(Box()) ||
      Box().GetFrame()->GetSettings()->GetHideScrollbars()) {
    needs_horizontal_scrollbar = false;
    needs_vertical_scrollbar = false;
    return;
  }

  needs_horizontal_scrollbar = Box().ScrollsOverflowX();
  needs_vertical_scrollbar = Box().ScrollsOverflowY();

  // Don't add auto scrollbars if the box contents aren't visible.
  if (Box().HasAutoHorizontalScrollbar()) {
    if (option == kForbidAddingAutoBars)
      needs_horizontal_scrollbar &= HasHorizontalScrollbar();
    needs_horizontal_scrollbar &=
        Box().IsRooted() && this->HasHorizontalOverflow() &&
        Box().PixelSnappedClientHeight() + Box().HorizontalScrollbarHeight() >
            0;
  }

  if (Box().HasAutoVerticalScrollbar()) {
    if (option == kForbidAddingAutoBars)
      needs_vertical_scrollbar &= HasVerticalScrollbar();
    needs_vertical_scrollbar &=
        Box().IsRooted() && this->HasVerticalOverflow() &&
        Box().PixelSnappedClientWidth() + Box().VerticalScrollbarWidth() > 0;
  }

  // Look for the scrollbarModes and reset the needs Horizontal & vertical
  // Scrollbar values based on scrollbarModes, as during force style change
  // StyleResolver::styleForDocument returns documentStyle with no overflow
  // values, due to which we are destroying the scrollbars that were already
  // present.
  if (Box().IsLayoutView()) {
    if (LocalFrame* frame = Box().GetFrame()) {
      if (FrameView* frame_view = frame->View()) {
        ScrollbarMode h_mode;
        ScrollbarMode v_mode;
        frame_view->CalculateScrollbarModes(h_mode, v_mode);
        if (h_mode == kScrollbarAlwaysOn)
          needs_horizontal_scrollbar = true;
        if (v_mode == kScrollbarAlwaysOn)
          needs_vertical_scrollbar = true;
      }
    }
  }
}

bool PaintLayerScrollableArea::SetHasHorizontalScrollbar(bool has_scrollbar) {
  if (FreezeScrollbarsScope::ScrollbarsAreFrozen())
    return false;

  if (has_scrollbar == HasHorizontalScrollbar())
    return false;

  SetScrollbarNeedsPaintInvalidation(kHorizontalScrollbar);

  scrollbar_manager_.SetHasHorizontalScrollbar(has_scrollbar);

  UpdateScrollOrigin();

  // Destroying or creating one bar can cause our scrollbar corner to come and
  // go. We need to update the opposite scrollbar's style.
  if (HasHorizontalScrollbar())
    HorizontalScrollbar()->StyleChanged();
  if (HasVerticalScrollbar())
    VerticalScrollbar()->StyleChanged();

  SetScrollCornerNeedsPaintInvalidation();

  // Force an update since we know the scrollbars have changed things.
  if (Box().GetDocument().HasAnnotatedRegions())
    Box().GetDocument().SetAnnotatedRegionsDirty(true);
  return true;
}

bool PaintLayerScrollableArea::SetHasVerticalScrollbar(bool has_scrollbar) {
  if (FreezeScrollbarsScope::ScrollbarsAreFrozen())
    return false;

  if (has_scrollbar == HasVerticalScrollbar())
    return false;

  SetScrollbarNeedsPaintInvalidation(kVerticalScrollbar);

  scrollbar_manager_.SetHasVerticalScrollbar(has_scrollbar);

  UpdateScrollOrigin();

  // Destroying or creating one bar can cause our scrollbar corner to come and
  // go. We need to update the opposite scrollbar's style.
  if (HasHorizontalScrollbar())
    HorizontalScrollbar()->StyleChanged();
  if (HasVerticalScrollbar())
    VerticalScrollbar()->StyleChanged();

  SetScrollCornerNeedsPaintInvalidation();

  // Force an update since we know the scrollbars have changed things.
  if (Box().GetDocument().HasAnnotatedRegions())
    Box().GetDocument().SetAnnotatedRegionsDirty(true);
  return true;
}

int PaintLayerScrollableArea::VerticalScrollbarWidth(
    OverlayScrollbarClipBehavior overlay_scrollbar_clip_behavior) const {
  if (!HasVerticalScrollbar())
    return 0;
  if (overlay_scrollbar_clip_behavior ==
          kIgnorePlatformAndCSSOverlayScrollbarSize &&
      Box().Style()->OverflowY() == EOverflow::kOverlay) {
    return 0;
  }
  if ((overlay_scrollbar_clip_behavior == kIgnorePlatformOverlayScrollbarSize ||
       overlay_scrollbar_clip_behavior ==
           kIgnorePlatformAndCSSOverlayScrollbarSize ||
       !VerticalScrollbar()->ShouldParticipateInHitTesting()) &&
      VerticalScrollbar()->IsOverlayScrollbar()) {
    return 0;
  }
  return VerticalScrollbar()->ScrollbarThickness();
}

int PaintLayerScrollableArea::HorizontalScrollbarHeight(
    OverlayScrollbarClipBehavior overlay_scrollbar_clip_behavior) const {
  if (!HasHorizontalScrollbar())
    return 0;
  if (overlay_scrollbar_clip_behavior ==
          kIgnorePlatformAndCSSOverlayScrollbarSize &&
      Box().Style()->OverflowX() == EOverflow::kOverlay) {
    return 0;
  }
  if ((overlay_scrollbar_clip_behavior == kIgnorePlatformOverlayScrollbarSize ||
       overlay_scrollbar_clip_behavior ==
           kIgnorePlatformAndCSSOverlayScrollbarSize ||
       !HorizontalScrollbar()->ShouldParticipateInHitTesting()) &&
      HorizontalScrollbar()->IsOverlayScrollbar()) {
    return 0;
  }
  return HorizontalScrollbar()->ScrollbarThickness();
}

void PaintLayerScrollableArea::PositionOverflowControls() {
  if (!HasScrollbar() && !Box().CanResize())
    return;

  const IntRect layer_bounds(IntPoint(), layer_.size());
  if (Scrollbar* vertical_scrollbar = this->VerticalScrollbar())
    vertical_scrollbar->SetFrameRect(RectForVerticalScrollbar(layer_bounds));

  if (Scrollbar* horizontal_scrollbar = this->HorizontalScrollbar())
    horizontal_scrollbar->SetFrameRect(RectForHorizontalScrollbar(layer_bounds));

  const IntRect& scroll_corner = ScrollCornerRect();
  if (scroll_corner_)
    scroll_corner_->SetFrameRect(LayoutRect(scroll_corner));

  if (resizer_) {
    resizer_->SetFrameRect(
        LayoutRect(ResizerCornerRect(layer_bounds, kResizerForPointer)));
  }

  // FIXME, this should eventually be removed, once we are certain that
  // composited controls get correctly positioned on a compositor update. For
  // now, conservatively leaving this unchanged.
  if (Layer()->HasCompositedLayerMapping())
    Layer()->GetCompositedLayerMapping()->PositionOverflowControlsLayers();
}

void PaintLayerScrollableArea::UpdateScrollCornerStyle() {
  if (!scroll_corner_ && !HasScrollbar())
    return;
  if (!scroll_corner_ && HasOverlayScrollbars())
    return;

  const LayoutObject& style_source = ScrollbarStyleSource(Box());
  RefPtr<ComputedStyle> corner =
      Box().HasOverflowClip()
          ? style_source.GetUncachedPseudoStyle(
                PseudoStyleRequest(kPseudoIdScrollbarCorner),
                style_source.Style())
          : PassRefPtr<ComputedStyle>(nullptr);
  if (corner) {
    if (!scroll_corner_) {
      scroll_corner_ =
          LayoutScrollbarPart::CreateAnonymous(&Box().GetDocument(), this);
      scroll_corner_->SetDangerousOneWayParent(&Box());
    }
    scroll_corner_->SetStyleWithWritingModeOfParent(std::move(corner));
  } else if (scroll_corner_) {
    scroll_corner_->Destroy();
    scroll_corner_ = nullptr;
  }
}

bool PaintLayerScrollableArea::HitTestOverflowControls(
    HitTestResult& result,
    const IntPoint& local_point) {
  if (!HasScrollbar() && !Box().CanResize())
    return false;

  IntRect resize_control_rect;
  if (Box().Style()->Resize() != RESIZE_NONE) {
    resize_control_rect = ResizerCornerRect(IntRect(IntPoint(), layer_.size()),
                                            kResizerForPointer);
    if (resize_control_rect.Contains(local_point))
      return true;
  }

  int resize_control_size = max(resize_control_rect.Height(), 0);
  if (HasVerticalScrollbar() &&
      VerticalScrollbar()->ShouldParticipateInHitTesting()) {
    LayoutRect v_bar_rect(
        VerticalScrollbarStart(0, Box().Size().Width().ToInt()),
        Box().BorderTop().ToInt(), VerticalScrollbar()->ScrollbarThickness(),
<<<<<<< HEAD
        layer_.size().Height() -
=======
        Box().Size().Height().ToInt() -
>>>>>>> 13c6d451
            (Box().BorderTop() + Box().BorderBottom()).ToInt() -
            (HasHorizontalScrollbar()
                 ? HorizontalScrollbar()->ScrollbarThickness()
                 : resize_control_size));
    if (v_bar_rect.Contains(local_point)) {
      result.SetScrollbar(VerticalScrollbar());
      return true;
    }
  }

  resize_control_size = max(resize_control_rect.Width(), 0);
  if (HasHorizontalScrollbar() &&
      HorizontalScrollbar()->ShouldParticipateInHitTesting()) {
    // TODO(crbug.com/638981): Are the conversions to int intentional?
    LayoutRect h_bar_rect(
        HorizontalScrollbarStart(0),
<<<<<<< HEAD
        (layer_.size().Height() - Box().BorderBottom() -
         HorizontalScrollbar()->ScrollbarThickness())
            .ToInt(),
        (layer_.size().Width() - (Box().BorderLeft() + Box().BorderRight()) -
=======
        (Box().Size().Height() - Box().BorderBottom() -
         HorizontalScrollbar()->ScrollbarThickness())
            .ToInt(),
        (Box().Size().Width() - (Box().BorderLeft() + Box().BorderRight()) -
>>>>>>> 13c6d451
         (HasVerticalScrollbar() ? VerticalScrollbar()->ScrollbarThickness()
                                 : resize_control_size))
            .ToInt(),
        HorizontalScrollbar()->ScrollbarThickness());
    if (h_bar_rect.Contains(local_point)) {
      result.SetScrollbar(HorizontalScrollbar());
      return true;
    }
  }

  // FIXME: We should hit test the m_scrollCorner and pass it back through the
  // result.

  return false;
}

IntRect PaintLayerScrollableArea::ResizerCornerRect(
    const IntRect& bounds,
    ResizerHitTestType resizer_hit_test_type) const {
  if (Box().Style()->Resize() == RESIZE_NONE)
    return IntRect();
  IntRect corner =
      CornerRect(Box(), HorizontalScrollbar(), VerticalScrollbar(), bounds);

  if (resizer_hit_test_type == kResizerForTouch) {
    // We make the resizer virtually larger for touch hit testing. With the
    // expanding ratio k = ResizerControlExpandRatioForTouch, we first move
    // the resizer rect (of width w & height h), by (-w * (k-1), -h * (k-1)),
    // then expand the rect by new_w/h = w/h * k.
    int expand_ratio = kResizerControlExpandRatioForTouch - 1;
    corner.Move(-corner.Width() * expand_ratio,
                -corner.Height() * expand_ratio);
    corner.Expand(corner.Width() * expand_ratio,
                  corner.Height() * expand_ratio);
  }

  return corner;
}

IntRect PaintLayerScrollableArea::ScrollCornerAndResizerRect() const {
  IntRect scroll_corner_and_resizer = ScrollCornerRect();
  if (scroll_corner_and_resizer.IsEmpty())
    scroll_corner_and_resizer = ResizerCornerRect(
        Box().PixelSnappedBorderBoxRect(), kResizerForPointer);
  return scroll_corner_and_resizer;
}

bool PaintLayerScrollableArea::IsPointInResizeControl(
    const IntPoint& absolute_point,
    ResizerHitTestType resizer_hit_test_type) const {
  if (!Box().CanResize())
    return false;

  IntPoint local_point =
      RoundedIntPoint(Box().AbsoluteToLocal(absolute_point, kUseTransforms));
  IntRect local_bounds(IntPoint(), layer_.size());
  return ResizerCornerRect(local_bounds, resizer_hit_test_type)
      .Contains(local_point);
}

bool PaintLayerScrollableArea::HitTestResizerInFragments(
    const PaintLayerFragments& layer_fragments,
    const HitTestLocation& hit_test_location) const {
  if (!Box().CanResize())
    return false;

  if (layer_fragments.IsEmpty())
    return false;

  for (int i = layer_fragments.size() - 1; i >= 0; --i) {
    const PaintLayerFragment& fragment = layer_fragments.at(i);
    if (fragment.background_rect.Intersects(hit_test_location) &&
        ResizerCornerRect(PixelSnappedIntRect(fragment.layer_bounds),
                          kResizerForPointer)
            .Contains(hit_test_location.RoundedPoint()))
      return true;
  }

  return false;
}

void PaintLayerScrollableArea::UpdateResizerAreaSet() {
  LocalFrame* frame = Box().GetFrame();
  if (!frame)
    return;
  FrameView* frame_view = frame->View();
  if (!frame_view)
    return;
  if (Box().CanResize())
    frame_view->AddResizerArea(Box());
  else
    frame_view->RemoveResizerArea(Box());
}

void PaintLayerScrollableArea::UpdateResizerStyle() {
  if (!resizer_ && !Box().CanResize())
    return;

  const LayoutObject& style_source = ScrollbarStyleSource(Box());
  RefPtr<ComputedStyle> resizer =
      Box().HasOverflowClip()
          ? style_source.GetUncachedPseudoStyle(
                PseudoStyleRequest(kPseudoIdResizer), style_source.Style())
          : PassRefPtr<ComputedStyle>(nullptr);
  if (resizer) {
    if (!resizer_) {
      resizer_ =
          LayoutScrollbarPart::CreateAnonymous(&Box().GetDocument(), this);
      resizer_->SetDangerousOneWayParent(&Box());
    }
    resizer_->SetStyleWithWritingModeOfParent(std::move(resizer));
  } else if (resizer_) {
    resizer_->Destroy();
    resizer_ = nullptr;
  }
}

void PaintLayerScrollableArea::InvalidateAllStickyConstraints() {
  if (PaintLayerScrollableAreaRareData* d = RareData()) {
    for (PaintLayer* sticky_layer : d->sticky_constraints_map_.Keys()) {
      if (sticky_layer->GetLayoutObject().Style()->GetPosition() ==
          EPosition::kSticky)
        sticky_layer->SetNeedsCompositingInputsUpdate();
    }
    d->sticky_constraints_map_.Clear();
  }
}

void PaintLayerScrollableArea::InvalidateStickyConstraintsFor(
    PaintLayer* layer,
    bool needs_compositing_update) {
  if (PaintLayerScrollableAreaRareData* d = RareData()) {
    d->sticky_constraints_map_.erase(layer);
    if (needs_compositing_update &&
        layer->GetLayoutObject().Style()->GetPosition() == EPosition::kSticky)
      layer->SetNeedsCompositingInputsUpdate();
  }
}

IntSize PaintLayerScrollableArea::OffsetFromResizeCorner(
    const IntPoint& absolute_point) const {
  // Currently the resize corner is either the bottom right corner or the bottom
  // left corner.
  // FIXME: This assumes the location is 0, 0. Is this guaranteed to always be
  // the case?
  IntSize element_size = Layer()->size();
  if (Box().ShouldPlaceBlockDirectionScrollbarOnLogicalLeft())
    element_size.SetWidth(0);
  IntPoint resizer_point = IntPoint(element_size);
  IntPoint local_point =
      RoundedIntPoint(Box().AbsoluteToLocal(absolute_point, kUseTransforms));
  return local_point - resizer_point;
}

void PaintLayerScrollableArea::Resize(const IntPoint& pos,
                                      const LayoutSize& old_offset) {
  // FIXME: This should be possible on generated content but is not right now.
  if (!InResizeMode() || !Box().CanResize() || !Box().GetNode())
    return;

  DCHECK(Box().GetNode()->IsElementNode());
  Element* element = ToElement(Box().GetNode());

  Document& document = element->GetDocument();

  float zoom_factor = Box().Style()->EffectiveZoom();

  IntSize new_offset =
      OffsetFromResizeCorner(document.View()->RootFrameToContents(pos));
  new_offset.SetWidth(new_offset.Width() / zoom_factor);
  new_offset.SetHeight(new_offset.Height() / zoom_factor);

  LayoutSize current_size = Box().Size();
  current_size.Scale(1 / zoom_factor);
  LayoutSize minimum_size =
      element->MinimumSizeForResizing().ShrunkTo(current_size);
  element->SetMinimumSizeForResizing(minimum_size);

  LayoutSize adjusted_old_offset = LayoutSize(
      old_offset.Width() / zoom_factor, old_offset.Height() / zoom_factor);
  if (Box().ShouldPlaceBlockDirectionScrollbarOnLogicalLeft()) {
    new_offset.SetWidth(-new_offset.Width());
    adjusted_old_offset.SetWidth(-adjusted_old_offset.Width());
  }

  LayoutSize difference((current_size + new_offset - adjusted_old_offset)
                            .ExpandedTo(minimum_size) -
                        current_size);

  bool is_box_sizing_border =
      Box().Style()->BoxSizing() == EBoxSizing::kBorderBox;

  EResize resize = Box().Style()->Resize();
  if (resize != RESIZE_VERTICAL && difference.Width()) {
    if (element->IsFormControlElement()) {
      // Make implicit margins from the theme explicit (see
      // <http://bugs.webkit.org/show_bug.cgi?id=9547>).
      element->SetInlineStyleProperty(CSSPropertyMarginLeft,
                                      Box().MarginLeft() / zoom_factor,
                                      CSSPrimitiveValue::UnitType::kPixels);
      element->SetInlineStyleProperty(CSSPropertyMarginRight,
                                      Box().MarginRight() / zoom_factor,
                                      CSSPrimitiveValue::UnitType::kPixels);
    }
    LayoutUnit base_width =
        Box().Size().Width() -
        (is_box_sizing_border ? LayoutUnit() : Box().BorderAndPaddingWidth());
    base_width = LayoutUnit(base_width / zoom_factor);
    element->SetInlineStyleProperty(CSSPropertyWidth,
                                    RoundToInt(base_width + difference.Width()),
                                    CSSPrimitiveValue::UnitType::kPixels);
  }

  if (resize != RESIZE_HORIZONTAL && difference.Height()) {
    if (element->IsFormControlElement()) {
      // Make implicit margins from the theme explicit (see
      // <http://bugs.webkit.org/show_bug.cgi?id=9547>).
      element->SetInlineStyleProperty(CSSPropertyMarginTop,
                                      Box().MarginTop() / zoom_factor,
                                      CSSPrimitiveValue::UnitType::kPixels);
      element->SetInlineStyleProperty(CSSPropertyMarginBottom,
                                      Box().MarginBottom() / zoom_factor,
                                      CSSPrimitiveValue::UnitType::kPixels);
    }
    LayoutUnit base_height =
        Box().Size().Height() -
        (is_box_sizing_border ? LayoutUnit() : Box().BorderAndPaddingHeight());
    base_height = LayoutUnit(base_height / zoom_factor);
    element->SetInlineStyleProperty(
        CSSPropertyHeight, RoundToInt(base_height + difference.Height()),
        CSSPrimitiveValue::UnitType::kPixels);
  }

  document.UpdateStyleAndLayout();

  // FIXME (Radar 4118564): We should also autoscroll the window as necessary to
  // keep the point under the cursor in view.
}

LayoutRect PaintLayerScrollableArea::ScrollIntoView(
    const LayoutRect& rect,
    const ScrollAlignment& align_x,
    const ScrollAlignment& align_y,
    ScrollType scroll_type) {
  LayoutRect local_expose_rect(
      Box()
          .AbsoluteToLocalQuad(FloatQuad(FloatRect(rect)), kUseTransforms)
          .BoundingBox());
  local_expose_rect.Move(-Box().BorderLeft(), -Box().BorderTop());
  LayoutRect visible_rect(LayoutPoint(),
                         LayoutSize(PixelSnappedVisibleClientWidth(),
                                    PixelSnappedVisibleClientHeight()));
  LayoutRect r = ScrollAlignment::GetRectToExpose(visible_rect, local_expose_rect,
                                                   align_x, align_y);

  ScrollOffset old_scroll_offset = GetScrollOffset();
  ScrollOffset new_scroll_offset(ClampScrollOffset(RoundedIntSize(
      ToScrollOffset(FloatPoint(r.Location()) + old_scroll_offset))));
  SetScrollOffset(new_scroll_offset, scroll_type, kScrollBehaviorInstant);
  ScrollOffset scroll_offset_difference = GetScrollOffset() - old_scroll_offset;
  local_expose_rect.Move(-LayoutSize(scroll_offset_difference));

  LayoutRect intersect =
      LocalToAbsolute(Box(), Intersection(visible_rect, local_expose_rect));
  if (intersect.IsEmpty() && !visible_rect.IsEmpty() &&
      !local_expose_rect.IsEmpty()) {
    return LocalToAbsolute(Box(), local_expose_rect);
  }
  return intersect;
}

void PaintLayerScrollableArea::UpdateScrollableAreaSet(bool has_overflow) {
  LocalFrame* frame = Box().GetFrame();
  if (!frame)
    return;

  FrameView* frame_view = frame->View();
  if (!frame_view)
    return;

  bool is_visible_to_hit_test = Box().Style()->VisibleToHitTesting();
  bool did_scroll_overflow = scrolls_overflow_;
  scrolls_overflow_ = has_overflow && is_visible_to_hit_test;
  if (did_scroll_overflow == ScrollsOverflow())
    return;

  if (RuntimeEnabledFeatures::slimmingPaintInvalidationEnabled()) {
    // The scroll and scroll offset properties depend on |scrollsOverflow| (see:
    // PaintPropertyTreeBuilder::updateScrollAndScrollTranslation).
    Box().SetNeedsPaintPropertyUpdate();
  }

  if (scrolls_overflow_) {
    DCHECK(CanHaveOverflowScrollbars(Box()));
    frame_view->AddScrollableArea(this);
  } else {
    frame_view->RemoveScrollableArea(this);
  }
}

void PaintLayerScrollableArea::UpdateCompositingLayersAfterScroll() {
  PaintLayerCompositor* compositor = Box().View()->Compositor();
  if (compositor->InCompositingMode()) {
    if (UsesCompositedScrolling()) {
      DCHECK(Layer()->HasCompositedLayerMapping());
      Layer()->GetCompositedLayerMapping()->SetNeedsGraphicsLayerUpdate(
          kGraphicsLayerUpdateSubtree);
      compositor->SetNeedsCompositingUpdate(
          kCompositingUpdateAfterGeometryChange);
    } else {
      Layer()->SetNeedsCompositingInputsUpdate();
    }
  }
}

ScrollingCoordinator* PaintLayerScrollableArea::GetScrollingCoordinator()
    const {
  LocalFrame* frame = Box().GetFrame();
  if (!frame)
    return nullptr;

  Page* page = frame->GetPage();
  if (!page)
    return nullptr;

  return page->GetScrollingCoordinator();
}

bool PaintLayerScrollableArea::UsesCompositedScrolling() const {
  // See https://codereview.chromium.org/176633003/ for the tests that fail
  // without this disabler.
  DisableCompositingQueryAsserts disabler;
  return Layer()->HasCompositedLayerMapping() &&
         Layer()->GetCompositedLayerMapping()->ScrollingLayer();
}

bool PaintLayerScrollableArea::ShouldScrollOnMainThread() const {
  if (LocalFrame* frame = Box().GetFrame()) {
    if (frame->View()->GetMainThreadScrollingReasons())
      return true;
  }
  return ScrollableArea::ShouldScrollOnMainThread();
}

bool PaintLayerScrollableArea::ComputeNeedsCompositedScrolling(
    const LCDTextMode mode,
    const PaintLayer* layer) {
  non_composited_main_thread_scrolling_reasons_ = 0;
  if (!layer->ScrollsOverflow())
    return false;

  Node* node = layer->EnclosingNode();
  if (node && node->IsElementNode() &&
      (ToElement(node)->CompositorMutableProperties() &
       (CompositorMutableProperty::kScrollTop |
        CompositorMutableProperty::kScrollLeft)))
    return true;

  if (layer->size().IsEmpty())
    return false;

  bool needs_composited_scrolling = true;

  // TODO(flackr): Allow integer transforms as long as all of the ancestor
  // transforms are also integer.
  bool background_supports_lcd_text =
      RuntimeEnabledFeatures::compositeOpaqueScrollersEnabled() &&
      layer->GetLayoutObject().Style()->IsStackingContext() &&
      layer->GetBackgroundPaintLocation(
          &non_composited_main_thread_scrolling_reasons_) &
          kBackgroundPaintInScrollingContents &&
      layer->BackgroundIsKnownToBeOpaqueInRect(
          ToLayoutBox(layer->GetLayoutObject()).PaddingBoxRect()) &&
      !layer->CompositesWithTransform() && !layer->CompositesWithOpacity();

  if (mode == PaintLayerScrollableArea::kConsiderLCDText &&
      !layer->Compositor()->PreferCompositingToLCDTextEnabled() &&
      !background_supports_lcd_text) {
    if (layer->CompositesWithOpacity()) {
      non_composited_main_thread_scrolling_reasons_ |=
          MainThreadScrollingReason::kHasOpacityAndLCDText;
    }
    if (layer->CompositesWithTransform()) {
      non_composited_main_thread_scrolling_reasons_ |=
          MainThreadScrollingReason::kHasTransformAndLCDText;
    }
    if (!layer->BackgroundIsKnownToBeOpaqueInRect(
            ToLayoutBox(layer->GetLayoutObject()).PaddingBoxRect())) {
      non_composited_main_thread_scrolling_reasons_ |=
          MainThreadScrollingReason::kBackgroundNotOpaqueInRectAndLCDText;
    }

    needs_composited_scrolling = false;
  }

  // TODO(schenney) Tests fail if we do not also exclude
  // layer->layoutObject().style()->hasBorderDecoration() (missing background
  // behind dashed borders). Resolve this case, or not, and update this check
  // with the results.
  if (layer->GetLayoutObject().Style()->HasBorderRadius()) {
    non_composited_main_thread_scrolling_reasons_ |=
        MainThreadScrollingReason::kHasBorderRadius;
    needs_composited_scrolling = false;
  }
  if (layer->GetLayoutObject().HasClip() ||
      layer->HasDescendantWithClipPath() || layer->HasAncestorWithClipPath()) {
    non_composited_main_thread_scrolling_reasons_ |=
        MainThreadScrollingReason::kHasClipRelatedProperty;
    needs_composited_scrolling = false;
  }

  DCHECK(!(non_composited_main_thread_scrolling_reasons_ &
           ~MainThreadScrollingReason::kNonCompositedReasons));
  return needs_composited_scrolling;
}

void PaintLayerScrollableArea::UpdateNeedsCompositedScrolling(
    LCDTextMode mode) {
  const bool needs_composited_scrolling =
      ComputeNeedsCompositedScrolling(mode, Layer());

  if (static_cast<bool>(needs_composited_scrolling_) !=
      needs_composited_scrolling) {
    needs_composited_scrolling_ = needs_composited_scrolling;
    Layer()->DidUpdateNeedsCompositedScrolling();
  }
}

void PaintLayerScrollableArea::SetTopmostScrollChild(PaintLayer* scroll_child) {
  // We only want to track the topmost scroll child for scrollable areas with
  // overlay scrollbars.
  if (!HasOverlayScrollbars())
    return;
  next_topmost_scroll_child_ = scroll_child;
}

bool PaintLayerScrollableArea::VisualViewportSuppliesScrollbars() const {
  LocalFrame* frame = Box().GetFrame();
  if (!frame || !frame->GetSettings())
    return false;

  // On desktop, we always use the layout viewport's scrollbars.
  if (!frame->GetSettings()->GetViewportEnabled())
    return false;

  const TopDocumentRootScrollerController& controller =
      GetLayoutBox()->GetDocument().GetPage()->GlobalRootScrollerController();

  return RootScrollerUtil::ScrollableAreaForRootScroller(
             controller.GlobalRootScroller()) == this;
}

FrameViewBase* PaintLayerScrollableArea::GetFrameViewBase() {
  return Box().GetFrame()->View();
}

void PaintLayerScrollableArea::ResetRebuildScrollbarLayerFlags() {
  rebuild_horizontal_scrollbar_layer_ = false;
  rebuild_vertical_scrollbar_layer_ = false;
}

CompositorAnimationHost* PaintLayerScrollableArea::GetCompositorAnimationHost()
    const {
  return layer_.GetLayoutObject().GetFrameView()->GetCompositorAnimationHost();
}

CompositorAnimationTimeline*
PaintLayerScrollableArea::GetCompositorAnimationTimeline() const {
  return layer_.GetLayoutObject()
      .GetFrameView()
      ->GetCompositorAnimationTimeline();
}

PaintLayerScrollableArea*
PaintLayerScrollableArea::ScrollbarManager::ScrollableArea() {
  return ToPaintLayerScrollableArea(scrollable_area_.Get());
}

void PaintLayerScrollableArea::ScrollbarManager::DestroyDetachedScrollbars() {
  DCHECK(!h_bar_is_attached_ || h_bar_);
  DCHECK(!v_bar_is_attached_ || v_bar_);
  if (h_bar_ && !h_bar_is_attached_)
    DestroyScrollbar(kHorizontalScrollbar);
  if (v_bar_ && !v_bar_is_attached_)
    DestroyScrollbar(kVerticalScrollbar);
}

void PaintLayerScrollableArea::ScrollbarManager::SetHasHorizontalScrollbar(
    bool has_scrollbar) {
  if (has_scrollbar) {
    // This doesn't hit in any tests, but since the equivalent code in
    // setHasVerticalScrollbar does, presumably this code does as well.
    DisableCompositingQueryAsserts disabler;
    if (!h_bar_) {
      h_bar_ = CreateScrollbar(kHorizontalScrollbar);
      h_bar_is_attached_ = 1;
      if (!h_bar_->IsCustomScrollbar())
        ScrollableArea()->DidAddScrollbar(*h_bar_, kHorizontalScrollbar);
    } else {
      h_bar_is_attached_ = 1;
    }
  } else {
    h_bar_is_attached_ = 0;
    if (!DelayScrollOffsetClampScope::ClampingIsDelayed())
      DestroyScrollbar(kHorizontalScrollbar);
  }
}

void PaintLayerScrollableArea::ScrollbarManager::SetHasVerticalScrollbar(
    bool has_scrollbar) {
  if (has_scrollbar) {
    DisableCompositingQueryAsserts disabler;
    if (!v_bar_) {
      v_bar_ = CreateScrollbar(kVerticalScrollbar);
      v_bar_is_attached_ = 1;
      if (!v_bar_->IsCustomScrollbar())
        ScrollableArea()->DidAddScrollbar(*v_bar_, kVerticalScrollbar);
    } else {
      v_bar_is_attached_ = 1;
    }
  } else {
    v_bar_is_attached_ = 0;
    if (!DelayScrollOffsetClampScope::ClampingIsDelayed())
      DestroyScrollbar(kVerticalScrollbar);
  }
}

Scrollbar* PaintLayerScrollableArea::ScrollbarManager::CreateScrollbar(
    ScrollbarOrientation orientation) {
  DCHECK(orientation == kHorizontalScrollbar ? !h_bar_is_attached_
                                             : !v_bar_is_attached_);
  Scrollbar* scrollbar = nullptr;
  const LayoutObject& style_source =
      ScrollbarStyleSource(ScrollableArea()->Box());
  bool has_custom_scrollbar_style =
      style_source.IsBox() &&
      style_source.StyleRef().HasPseudoStyle(kPseudoIdScrollbar);
  if (has_custom_scrollbar_style) {
    DCHECK(style_source.GetNode() && style_source.GetNode()->IsElementNode());
    scrollbar = LayoutScrollbar::CreateCustomScrollbar(
        ScrollableArea(), orientation, ToElement(style_source.GetNode()));
  } else {
    ScrollbarControlSize scrollbar_size = kRegularScrollbar;
    if (style_source.StyleRef().HasAppearance()) {
      scrollbar_size = LayoutTheme::GetTheme().ScrollbarControlSizeForPart(
          style_source.StyleRef().Appearance());
    }
    scrollbar = Scrollbar::Create(
        ScrollableArea(), orientation, scrollbar_size,
        &ScrollableArea()->Box().GetFrame()->GetPage()->GetChromeClient());
  }
  ScrollableArea()->Box().GetDocument().View()->AddChild(scrollbar);
  return scrollbar;
}

void PaintLayerScrollableArea::ScrollbarManager::DestroyScrollbar(
    ScrollbarOrientation orientation) {
  Member<Scrollbar>& scrollbar =
      orientation == kHorizontalScrollbar ? h_bar_ : v_bar_;
  DCHECK(orientation == kHorizontalScrollbar ? !h_bar_is_attached_
                                             : !v_bar_is_attached_);
  if (!scrollbar)
    return;

  ScrollableArea()->SetScrollbarNeedsPaintInvalidation(orientation);
  if (orientation == kHorizontalScrollbar)
    ScrollableArea()->rebuild_horizontal_scrollbar_layer_ = true;
  else
    ScrollableArea()->rebuild_vertical_scrollbar_layer_ = true;

  if (!scrollbar->IsCustomScrollbar())
    ScrollableArea()->WillRemoveScrollbar(*scrollbar, orientation);

  ToFrameView(scrollbar->Parent())->RemoveChild(scrollbar.Get());
  scrollbar->DisconnectFromScrollableArea();
  scrollbar = nullptr;
}

uint64_t PaintLayerScrollableArea::Id() const {
  return DOMNodeIds::IdForNode(Box().GetNode());
}

int PaintLayerScrollableArea::PreventRelayoutScope::count_ = 0;
SubtreeLayoutScope*
    PaintLayerScrollableArea::PreventRelayoutScope::layout_scope_ = nullptr;
bool PaintLayerScrollableArea::PreventRelayoutScope::relayout_needed_ = false;
PersistentHeapVector<Member<PaintLayerScrollableArea>>*
    PaintLayerScrollableArea::PreventRelayoutScope::needs_relayout_ = nullptr;

PaintLayerScrollableArea::PreventRelayoutScope::PreventRelayoutScope(
    SubtreeLayoutScope& layout_scope) {
  if (!count_) {
    DCHECK(!layout_scope_);
    DCHECK(!needs_relayout_ || needs_relayout_->IsEmpty());
    layout_scope_ = &layout_scope;
  }
  count_++;
}

PaintLayerScrollableArea::PreventRelayoutScope::~PreventRelayoutScope() {
  if (--count_ == 0) {
    if (relayout_needed_) {
      for (auto scrollable_area : *needs_relayout_) {
        DCHECK(scrollable_area->NeedsRelayout());
        LayoutBox& box = scrollable_area->Box();
        layout_scope_->SetNeedsLayout(
            &box, LayoutInvalidationReason::kScrollbarChanged);
        if (box.IsLayoutBlock()) {
          bool horizontal_scrollbar_changed =
              scrollable_area->HasHorizontalScrollbar() !=
              scrollable_area->HadHorizontalScrollbarBeforeRelayout();
          bool vertical_scrollbar_changed =
              scrollable_area->HasVerticalScrollbar() !=
              scrollable_area->HadVerticalScrollbarBeforeRelayout();
          if (horizontal_scrollbar_changed || vertical_scrollbar_changed)
            ToLayoutBlock(box).ScrollbarsChanged(horizontal_scrollbar_changed,
                                                 vertical_scrollbar_changed);
        }
        scrollable_area->SetNeedsRelayout(false);
      }

      needs_relayout_->Clear();
    }
    layout_scope_ = nullptr;
  }
}

void PaintLayerScrollableArea::PreventRelayoutScope::SetBoxNeedsLayout(
    PaintLayerScrollableArea& scrollable_area,
    bool had_horizontal_scrollbar,
    bool had_vertical_scrollbar) {
  DCHECK(count_);
  DCHECK(layout_scope_);
  if (scrollable_area.NeedsRelayout())
    return;
  scrollable_area.SetNeedsRelayout(true);
  scrollable_area.SetHadHorizontalScrollbarBeforeRelayout(
      had_horizontal_scrollbar);
  scrollable_area.SetHadVerticalScrollbarBeforeRelayout(had_vertical_scrollbar);

  relayout_needed_ = true;
  if (!needs_relayout_)
    needs_relayout_ =
        new PersistentHeapVector<Member<PaintLayerScrollableArea>>();
  needs_relayout_->push_back(&scrollable_area);
}

void PaintLayerScrollableArea::PreventRelayoutScope::ResetRelayoutNeeded() {
  DCHECK_EQ(count_, 0);
  DCHECK(!needs_relayout_ || needs_relayout_->IsEmpty());
  relayout_needed_ = false;
}

int PaintLayerScrollableArea::FreezeScrollbarsScope::count_ = 0;

int PaintLayerScrollableArea::DelayScrollOffsetClampScope::count_ = 0;
PersistentHeapVector<Member<PaintLayerScrollableArea>>*
    PaintLayerScrollableArea::DelayScrollOffsetClampScope::needs_clamp_ =
        nullptr;

PaintLayerScrollableArea::DelayScrollOffsetClampScope::
    DelayScrollOffsetClampScope() {
  if (!needs_clamp_)
    needs_clamp_ = new PersistentHeapVector<Member<PaintLayerScrollableArea>>();
  DCHECK(count_ > 0 || needs_clamp_->IsEmpty());
  count_++;
}

PaintLayerScrollableArea::DelayScrollOffsetClampScope::
    ~DelayScrollOffsetClampScope() {
  if (--count_ == 0)
    DelayScrollOffsetClampScope::ClampScrollableAreas();
}

void PaintLayerScrollableArea::DelayScrollOffsetClampScope::SetNeedsClamp(
    PaintLayerScrollableArea* scrollable_area) {
  if (!scrollable_area->NeedsScrollOffsetClamp()) {
    scrollable_area->SetNeedsScrollOffsetClamp(true);
    needs_clamp_->push_back(scrollable_area);
  }
}

void PaintLayerScrollableArea::DelayScrollOffsetClampScope::
    ClampScrollableAreas() {
  for (auto& scrollable_area : *needs_clamp_)
    scrollable_area->ClampScrollOffsetAfterOverflowChange();
  delete needs_clamp_;
  needs_clamp_ = nullptr;
}

}  // namespace blink<|MERGE_RESOLUTION|>--- conflicted
+++ resolved
@@ -1157,25 +1157,16 @@
 IntSize PaintLayerScrollableArea::ScrollbarOffset(
     const Scrollbar& scrollbar) const {
   if (&scrollbar == VerticalScrollbar()) {
-<<<<<<< HEAD
     return IntSize(VerticalScrollbarStart(0, layer_.size().Width()),
-=======
-    return IntSize(VerticalScrollbarStart(0, Box().Size().Width().ToInt()),
->>>>>>> 13c6d451
                    Box().BorderTop().ToInt());
   }
 
   if (&scrollbar == HorizontalScrollbar()) {
     return IntSize(
         HorizontalScrollbarStart(0),
-<<<<<<< HEAD
         layer_.size().Height() - Box().BorderBottom().ToInt() -
         scrollbar.Height());
   }
-=======
-        (Box().Size().Height() - Box().BorderBottom() - scrollbar.Height())
-            .ToInt());
->>>>>>> 13c6d451
 
   ASSERT_NOT_REACHED();
   return IntSize();
@@ -1469,11 +1460,7 @@
     LayoutRect v_bar_rect(
         VerticalScrollbarStart(0, Box().Size().Width().ToInt()),
         Box().BorderTop().ToInt(), VerticalScrollbar()->ScrollbarThickness(),
-<<<<<<< HEAD
         layer_.size().Height() -
-=======
-        Box().Size().Height().ToInt() -
->>>>>>> 13c6d451
             (Box().BorderTop() + Box().BorderBottom()).ToInt() -
             (HasHorizontalScrollbar()
                  ? HorizontalScrollbar()->ScrollbarThickness()
@@ -1490,17 +1477,10 @@
     // TODO(crbug.com/638981): Are the conversions to int intentional?
     LayoutRect h_bar_rect(
         HorizontalScrollbarStart(0),
-<<<<<<< HEAD
         (layer_.size().Height() - Box().BorderBottom() -
          HorizontalScrollbar()->ScrollbarThickness())
             .ToInt(),
         (layer_.size().Width() - (Box().BorderLeft() + Box().BorderRight()) -
-=======
-        (Box().Size().Height() - Box().BorderBottom() -
-         HorizontalScrollbar()->ScrollbarThickness())
-            .ToInt(),
-        (Box().Size().Width() - (Box().BorderLeft() + Box().BorderRight()) -
->>>>>>> 13c6d451
          (HasVerticalScrollbar() ? VerticalScrollbar()->ScrollbarThickness()
                                  : resize_control_size))
             .ToInt(),
