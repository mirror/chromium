/*-
 * Copyright 2003,2004 Colin Percival
 * All rights reserved
 *
 * Redistribution and use in source and binary forms, with or without
 * modification, are permitted providing that the following conditions
 * are met:
 * 1. Redistributions of source code must retain the above copyright
 *    notice, this list of conditions and the following disclaimer.
 * 2. Redistributions in binary form must reproduce the above copyright
 *    notice, this list of conditions and the following disclaimer in the
 *    documentation and/or other materials provided with the distribution.
 *
 * THIS SOFTWARE IS PROVIDED BY THE AUTHOR ``AS IS'' AND ANY EXPRESS OR
 * IMPLIED WARRANTIES, INCLUDING, BUT NOT LIMITED TO, THE IMPLIED
 * WARRANTIES OF MERCHANTABILITY AND FITNESS FOR A PARTICULAR PURPOSE
 * ARE DISCLAIMED.  IN NO EVENT SHALL THE AUTHOR BE LIABLE FOR ANY
 * DIRECT, INDIRECT, INCIDENTAL, SPECIAL, EXEMPLARY, OR CONSEQUENTIAL
 * DAMAGES (INCLUDING, BUT NOT LIMITED TO, PROCUREMENT OF SUBSTITUTE GOODS
 * OR SERVICES; LOSS OF USE, DATA, OR PROFITS; OR BUSINESS INTERRUPTION)
 * HOWEVER CAUSED AND ON ANY THEORY OF LIABILITY, WHETHER IN CONTRACT,
 * STRICT LIABILITY, OR TORT (INCLUDING NEGLIGENCE OR OTHERWISE) ARISING
 * IN ANY WAY OUT OF THE USE OF THIS SOFTWARE, EVEN IF ADVISED OF THE
 * POSSIBILITY OF SUCH DAMAGE.
 *
 * Changelog:
 * 2005-04-26 - Define the header as a C structure, add a CRC32 checksum to
 *              the header, and make all the types 32-bit.
 *                --Benjamin Smedberg <benjamin@smedbergs.us>
 * 2007-11-14 - Added CalculateCrc() and ApplyBinaryPatch() methods.
 *                --Rahul Kuchhal
 */

#include "mbspatch.h"

#include <sys/stat.h>
#include <stdlib.h>
#include <stdio.h>
#include <fcntl.h>
#include <string.h>
#include <limits.h>

#ifdef _WIN32
# include <io.h>
# include <winsock2.h>
#else
# include <unistd.h>
# include <arpa/inet.h>
#endif

extern "C" {
#include <7zCrc.h>
}

#ifndef SSIZE_MAX
# define SSIZE_MAX LONG_MAX
#endif

int
MBS_ReadHeader(int fd, MBSPatchHeader *header)
{
  int s = read(fd, header, sizeof(MBSPatchHeader));
  if (s != sizeof(MBSPatchHeader))
    return READ_ERROR;

  header->slen      = ntohl(header->slen);
  header->scrc32    = ntohl(header->scrc32);
  header->dlen      = ntohl(header->dlen);
  header->cblen     = ntohl(header->cblen);
  header->difflen   = ntohl(header->difflen);
  header->extralen  = ntohl(header->extralen);

  struct stat hs;
  s = fstat(fd, &hs);
  if (s)
    return READ_ERROR;

  if (memcmp(header->tag, "MBDIFF10", 8) != 0)
    return UNEXPECTED_ERROR;

  if (sizeof(MBSPatchHeader) +
      header->cblen +
      header->difflen +
      header->extralen != int(hs.st_size))
    return UNEXPECTED_ERROR;

  return OK;
}
         
int
MBS_ApplyPatch(const MBSPatchHeader *header, int patchfd,
               unsigned char *fbuffer, int filefd)
{
  unsigned char *fbufend = fbuffer + header->slen;

  unsigned char *buf = (unsigned char*) malloc(header->cblen +
                                               header->difflen +
                                               header->extralen);
  if (!buf)
    return MEM_ERROR;

  int rv = OK;

  int r = header->cblen + header->difflen + header->extralen;
  unsigned char *wb = buf;
  while (r) {
    int c = read(patchfd, wb, (r > SSIZE_MAX) ? SSIZE_MAX : r);
    if (c < 0) {
      rv = READ_ERROR;
      goto end;
    }

    r -= c;

    if (c == 0 && r) {
      rv = UNEXPECTED_ERROR;
      goto end;
    }
  }

  {
    MBSPatchTriple *ctrlsrc = (MBSPatchTriple*) buf;
    unsigned char *diffsrc = buf + header->cblen;
    unsigned char *extrasrc = diffsrc + header->difflen;

    MBSPatchTriple *ctrlend = (MBSPatchTriple*) diffsrc;
    unsigned char *diffend = extrasrc;
    unsigned char *extraend = extrasrc + header->extralen;

    do {
      ctrlsrc->x = ntohl(ctrlsrc->x);
      ctrlsrc->y = ntohl(ctrlsrc->y);
      ctrlsrc->z = ntohl(ctrlsrc->z);

#ifdef DEBUG_bsmedberg
      printf("Applying block:\n"
             " x: %u\n"
             " y: %u\n"
             " z: %i\n",
             ctrlsrc->x,
             ctrlsrc->y,
             ctrlsrc->z);
#endif

      /* Add x bytes from oldfile to x bytes from the diff block */

      if (fbuffer + ctrlsrc->x > fbufend ||
          diffsrc + ctrlsrc->x > diffend) {
        rv = UNEXPECTED_ERROR;
        goto end;
      }
      for (unsigned int i = 0; i < ctrlsrc->x; ++i) {
        diffsrc[i] += fbuffer[i];
      }
      if ((int) write(filefd, diffsrc, ctrlsrc->x) != ctrlsrc->x) {
        rv = WRITE_ERROR;
        goto end;
      }
      fbuffer += ctrlsrc->x;
      diffsrc += ctrlsrc->x;

      /* Copy y bytes from the extra block */

      if (extrasrc + ctrlsrc->y > extraend) {
        rv = UNEXPECTED_ERROR;
        goto end;
      }
      if ((int) write(filefd, extrasrc, ctrlsrc->y) != ctrlsrc->y) {
        rv = WRITE_ERROR;
        goto end;
      }
      extrasrc += ctrlsrc->y;

      /* "seek" forwards in oldfile by z bytes */

      if (fbuffer + ctrlsrc->z > fbufend) {
        rv = UNEXPECTED_ERROR;
        goto end;
      }
      fbuffer += ctrlsrc->z;

      /* and on to the next control block */

      ++ctrlsrc;
    } while (ctrlsrc < ctrlend);
  }

end:
  free(buf);
  return rv;
}

int CalculateCrc(const unsigned char *buf, int size) {
  CrcGenerateTable();
  unsigned int crc = 0xffffffffL;
  crc = ~CrcCalc(buf, size);
  return crc;
}

<<<<<<< HEAD
int ApplyBinaryPatch(const char *old_file, const char *patch_file,
                     const char *new_file) {
=======
/* _O_BINARY is a MSWindows open() mode flag.  When absent, MSWindows
 * open() translates CR+LF to LF; when present, it passes bytes
 * through faithfully.  Under *nix, we are always in binary mode, so
 * the following #define turns this flag into a no-op w.r.t.  bitwise
 * OR.  Note that this would be DANGEROUS AND UNSOUND if we used
 * _O_BINARY other than as a bitwise OR mask (e.g., as a bitwise AND
 * mask to check for binary mode), but it seems OK in the limited
 * context of the following small function. */
#ifndef _O_BINARY
# define _O_BINARY 0
#endif

int ApplyBinaryPatch(const wchar_t *old_file, const wchar_t *patch_file,
                     const wchar_t *new_file) {
>>>>>>> fcfaa4e7
  int ret = 0;
  int pfd = _wopen(patch_file, O_RDONLY | _O_BINARY);
  if (pfd < 0) return READ_ERROR;

  MBSPatchHeader header;
  if (ret = MBS_ReadHeader(pfd, &header)) return ret;

  int ofd = _wopen(old_file, O_RDONLY | _O_BINARY);
  if (ofd < 0) return READ_ERROR;

  struct stat os;
  if (ret = fstat(ofd, &os)) return READ_ERROR;
  if (os.st_size != header.slen) return UNEXPECTED_ERROR;

  unsigned char *buf = (unsigned char*) malloc(header.slen);
  if (!buf) return MEM_ERROR;

  if (read(ofd, buf, header.slen) != header.slen) return READ_ERROR;
  if (CalculateCrc(buf, header.slen) != header.scrc32) 
    return CRC_ERROR;

  int nfd = _wopen(new_file, O_WRONLY | O_TRUNC | O_CREAT | _O_BINARY);
  if (nfd < 0) return READ_ERROR;

  MBS_ApplyPatch(&header, pfd, buf, nfd);

  free(buf);
  close(pfd);
  close(ofd);
  close(nfd);
  return OK;
}
<|MERGE_RESOLUTION|>--- conflicted
+++ resolved
@@ -197,10 +197,6 @@
   return crc;
 }
 
-<<<<<<< HEAD
-int ApplyBinaryPatch(const char *old_file, const char *patch_file,
-                     const char *new_file) {
-=======
 /* _O_BINARY is a MSWindows open() mode flag.  When absent, MSWindows
  * open() translates CR+LF to LF; when present, it passes bytes
  * through faithfully.  Under *nix, we are always in binary mode, so
@@ -215,7 +211,6 @@
 
 int ApplyBinaryPatch(const wchar_t *old_file, const wchar_t *patch_file,
                      const wchar_t *new_file) {
->>>>>>> fcfaa4e7
   int ret = 0;
   int pfd = _wopen(patch_file, O_RDONLY | _O_BINARY);
   if (pfd < 0) return READ_ERROR;
@@ -247,4 +242,4 @@
   close(ofd);
   close(nfd);
   return OK;
-}
+}