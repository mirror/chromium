<<<<<<< HEAD
# Copyright 2008, Google Inc.
# All rights reserved.
#
# Redistribution and use in source and binary forms, with or without
# modification, are permitted provided that the following conditions are
# met:
#
#    * Redistributions of source code must retain the above copyright
# notice, this list of conditions and the following disclaimer.
#    * Redistributions in binary form must reproduce the above
# copyright notice, this list of conditions and the following disclaimer
# in the documentation and/or other materials provided with the
# distribution.
#    * Neither the name of Google Inc. nor the names of its
# contributors may be used to endorse or promote products derived from
# this software without specific prior written permission.
#
# THIS SOFTWARE IS PROVIDED BY THE COPYRIGHT HOLDERS AND CONTRIBUTORS
# "AS IS" AND ANY EXPRESS OR IMPLIED WARRANTIES, INCLUDING, BUT NOT
# LIMITED TO, THE IMPLIED WARRANTIES OF MERCHANTABILITY AND FITNESS FOR
# A PARTICULAR PURPOSE ARE DISCLAIMED. IN NO EVENT SHALL THE COPYRIGHT
# OWNER OR CONTRIBUTORS BE LIABLE FOR ANY DIRECT, INDIRECT, INCIDENTAL,
# SPECIAL, EXEMPLARY, OR CONSEQUENTIAL DAMAGES (INCLUDING, BUT NOT
# LIMITED TO, PROCUREMENT OF SUBSTITUTE GOODS OR SERVICES; LOSS OF USE,
# DATA, OR PROFITS; OR BUSINESS INTERRUPTION) HOWEVER CAUSED AND ON ANY
# THEORY OF LIABILITY, WHETHER IN CONTRACT, STRICT LIABILITY, OR TORT
# (INCLUDING NEGLIGENCE OR OTHERWISE) ARISING IN ANY WAY OUT OF THE USE
# OF THIS SOFTWARE, EVEN IF ADVISED OF THE POSSIBILITY OF SUCH DAMAGE.

Import('env')

env = env.Clone()
env_tests = env.Clone()

env.Prepend(
    CPPPATH = [
        '$ICU38_DIR/public/common',
        '$ICU38_DIR/public/i18n',
        '..',
    ],
    CPPDEFINES = [
        'U_STATIC_IMPLEMENTATION',
        'CERT_CHAIN_PARA_HAS_EXTRA_FIELDS',
        'WIN32_LEAN_AND_MEAN',
    ],
    CCFLAGS = [
        '/TP',

        '/Wp64',

        '/wd4503',
        '/wd4819',
    ],
)

input_files = [
    'base_drag_source.cc',
    'base_drop_target.cc',
    'base_paths.cc',
    'base_switches.cc',
    'clipboard.cc',
    'clipboard_util.cc',
    'command_line.cc',
    'condition_variable.cc',
    'debug_on_start.cc',
    'debug_util.cc',
    'event_recorder.cc',
    'file_util.cc',
    'file_version_info.cc',
    'histogram.cc',
    'hmac.cc',
    'iat_patch.cc',
    'icu_util.cc',
    'idle_timer.cc',
    'image_util.cc',
    'json_reader.cc',
    'json_writer.cc',
    'lock.cc',
    'lock_impl_win.cc',
    'logging.cc',
    'md5.cc',
    'memory_debug.cc',
    'message_loop.cc',
    'non_thread_safe.cc',
    'path_service.cc',
    'pe_image.cc',
    'pickle.cc',
    'platform_thread.cc',
    'process.cc',
    'process_util.cc',
    'registry.cc',
    'resource_util.cc',
    'revocable_store.cc',
    'sha2.cc',
    'shared_event.cc',
    'shared_memory.cc',
    'stats_table.cc',
    'string_escape.cc',
    'string_util.cc',
    'string_util_icu.cc',
    'string_util_win.cc',
    'third_party/nspr/prtime.cc',
    'third_party/nss/sha512.cc',
    'thread.cc',
    'thread_local_storage_win.cc',
    'time.cc',
    'time_win.cc',
    'timer.cc',
    'tracked.cc',
    'tracked_objects.cc',
    'values.cc',
    'watchdog.cc',
    'win_util.cc',
    'wmi_util.cc',
    'word_iterator.cc',
    'worker_pool.cc',
]

env.StaticLibrary('base', input_files)


env_tests.Prepend(
    CPPPATH = [
        '$SKIA_DIR/include',
        '$SKIA_DIR/include/corecg',
        '$SKIA_DIR/platform',
        '$ZLIB_DIR',
        '$LIBPNG_DIR',
        '$ICU38_DIR/public/common',
        '$ICU38/_DIRpublic/i18n',
        '..',
    ],
    CPPDEFINES = [
        'UNIT_TEST',
        'PNG_USER_CONFIG',
        'CHROME_PNG_WRITE_SUPPORT',
        'U_STATIC_IMPLEMENTATION',
        '_WIN32_WINNT=0x0600',
        'WINVER=0x0600',
        '_HAS_EXCEPTIONS=0',
        'CERT_CHAIN_PARA_HAS_EXTRA_FIELDS',
        'WIN32_LEAN_AND_MEAN',
    ],
    CCFLAGS = [
        '/WX',
        '/Wp64',
        '/TP',

        '/wd4503',
        '/wd4819',
    ],
    LINKFLAGS = [
        '/MANIFEST',
        '/DELAYLOAD:"dwmapi.dll"',
        '/DELAYLOAD:"uxtheme.dll"',
        '/MACHINE:X86',
        '/FIXED:No',

        '/safeseh',
        '/dynamicbase',
        '/ignore:4199',
        '/nxcompat',
    ],
    LIBS = [
        'advapi32.lib',
        'comdlg32.lib',
        'DelayImp.lib',
        'gdi32.lib',
        'kernel32.lib',
        'msimg32.lib',
        'odbc32.lib',
        'odbccp32.lib',
        'ole32.lib',
        'oleaut32.lib',
        'psapi.lib',
        'shell32.lib',
        'user32.lib',
        'usp10.lib',
        'uuid.lib',
        'version.lib',
        'wininet.lib',
        'winspool.lib',
        'ws2_32.lib',
    ],
)

libs = [
    'base.lib',
    'gfx/base_gfx.lib',
    '$SKIA_DIR/skia.lib',
    '$LIBPNG_DIR/libpng.lib',
    '$TESTING_DIR/gtest.lib',
    '$ICU38_DIR/icuuc.lib',
    '$ZLIB_DIR/zlib.lib',
]

env_tests.Append(
    CPPPATH = [
        '$GTEST_DIR/include',
    ],
)

env_tests_dll = env_tests.Clone()
env_tests_dll.Append(
    CPPDEFINES = [
        '_WINDLL',
        'SINGLETON_UNITTEST_EXPORTS',
    ],
)
dll = env_tests_dll.SharedLibrary(['singleton_dll_unittest.dll',
                                   'singleton_dll_unittest.ilk',
                                   'singleton_dll_unittest.pdb'],
                                  ['singleton_dll_unittest.cc',
                                   'build/singleton_dll_unittest.def'] + libs)
i = env.Install('$TARGET_ROOT', dll[0])
env.Alias('base', i)

env_tests.Program(['debug_message.exe',
                   'debug_message.ilk',
                   'debug_message.pdb'],
                  ['debug_message.cc'] + libs)

test_files = [
    'atomic_unittest.cc',
    'check_handler_unittest.cc',
    'clipboard_unittest.cc',
    'command_line_unittest.cc',
    'condition_variable_test.cc',
    'file_util_unittest.cc',
    'file_version_info_unittest.cc',
    'fixed_string_unittest.cc',
    'gfx/convolver_unittest.cc',
    'gfx/image_operations_unittest.cc',
    'gfx/native_theme_unittest.cc',
    'gfx/platform_canvas_unittest.cc',
    'gfx/png_codec_unittest.cc',
    'gfx/rect_unittest.cc',
    'gfx/uniscribe_unittest.cc',
    'gfx/vector_canvas_unittest.cc',
    'hmac_unittest.cc',
    'json_reader_unittest.cc',
    'json_writer_unittest.cc',
    'linked_ptr_unittest.cc',
    'message_loop_unittest.cc',
    'path_service_unittest.cc',
    'pe_image_unittest.cc',
    'pickle_unittest.cc',
    'pr_time_test.cc',
    'process_util_unittest.cc',
    'ref_counted_unittest.cc',
    'run_all_unittests.cc',
    'sha2_unittest.cc',
    'shared_event_unittest.cc',
    'shared_memory_unittest.cc',
    'singleton_unittest.cc',
    'stack_container_unittest.cc',
    'stats_table_unittest.cc',
    'string_tokenizer_unittest.cc',
    'string_util_unittest.cc',
    'thread_local_storage_unittest.cc',
    'thread_unittest.cc',
    'tracked_objects_test.cc',
    'time_unittest.cc',
    'timer_unittest.cc',
    'values_unittest.cc',
    'win_util_unittest.cc',
    'wmi_util_unittest.cc',

    'singleton_dll_unittest.lib',
]

base_unittests = env_tests.Program([
    'base_unittests',
    'base_unittests.exp',
    'base_unittests.ilk',
    'base_unittests.lib',
    'base_unittests.pdb'], test_files + libs)


# Install up a level to allow unit test path assumptions to be valid.
installed_base_unittests = env.Install('$TARGET_ROOT', base_unittests)


sconscript_dirs = [
    'gfx/SConscript',
]

SConscript(sconscript_dirs, exports=['env'])


# Setup alias for all base related targets.
env.Alias('base', ['.', installed_base_unittests, '../icudt38.dll'])


env_tests.StaticObject('perftimer.cc')
env_tests.StaticObject('run_all_perftests.cc')
=======
# Copyright (c) 2006-2008 The Chromium Authors. All rights reserved.
# Use of this source code is governed by a BSD-style license that can be
# found in the LICENSE file.

Import('env')

env = env.Clone()
env_tests = env.Clone()

env.Prepend(
    CPPPATH = [
        '$ICU38_DIR/public/common',
        '$ICU38_DIR/public/i18n',
        '..',
    ],
    CPPDEFINES = [
        'U_STATIC_IMPLEMENTATION',
    ],
)

if env['PLATFORM'] == 'win32':
  env.Prepend(
      CCFLAGS = [
          '/TP',
          '/Wp64',
      ],
  )

# These base files work on *all* platforms; files that don't work
# cross-platform live below.
input_files = [
    'at_exit.cc',
    'base_paths.cc',
    'base_switches.cc',
    'bzip2_error_handler.cc',
    'command_line.cc',
    'debug_util.cc',
    'file_util.cc',
    'histogram.cc',
    'icu_util.cc',
    'json_reader.cc',
    'json_writer.cc',
    'lazy_instance.cc',
    'lock.cc',
    'logging.cc',
    'md5.cc',
    'memory_debug.cc',
    'message_loop.cc',
    'message_pump_default.cc',
    'non_thread_safe.cc',
    'path_service.cc',
    'pickle.cc',
    'ref_counted.cc',
    'revocable_store.cc',
    'sha2.cc',
    'simple_thread.cc',
    'stats_table.cc',
    'string_escape.cc',
    'string_piece.cc',
    'string_util.cc',
    'string_util_icu.cc',
    'thread.cc',
    'time.cc',
    'time_format.cc',
    'timer.cc',
    'trace_event.cc',
    'tracked.cc',
    'tracked_objects.cc',
    'values.cc',
    'word_iterator.cc',
    'worker_pool.cc',
    'third_party/nspr/prtime.cc',
    'third_party/nss/sha512.cc',
]

if env['PLATFORM'] == 'win32':
  # Some of these aren't really Windows-specific, they're just here until
  # we have the port versions working.
  # TODO: move all these files to either the cross-platform block above or
  # a platform-specific block below.
  input_files.extend([
    'clipboard_util.cc',
    'event_recorder.cc',
    'file_version_info.cc',

    # This group all depends on MessageLoop.
    'idle_timer.cc',
    'object_watcher.cc',
    'shared_event.cc',   # Is this used?
    'watchdog.cc',

    'process.cc',

    'resource_util.cc',  # Uses HMODULE, but may be abstractable.

    'stats_table.cc',  # Amanda is working on this(?).
  ])

if env['PLATFORM'] == 'win32':
  input_files.extend([
      'base_drag_source.cc',
      'base_drop_target.cc',
      'base_paths_win.cc',
      'clipboard_win.cc',
      'condition_variable_win.cc',
      'debug_on_start.cc',
      'debug_util_win.cc',
      'file_util_win.cc',
      'hmac_win.cc',
      'iat_patch.cc',
      'image_util.cc',
      'lock_impl_win.cc',
      'message_pump_win.cc',
      'pe_image.cc',
      'platform_thread_win.cc',
      'process_util_win.cc',
      'registry.cc',
      'shared_memory_win.cc',
      'sys_string_conversions_win.cc',
      'thread_local_storage_win.cc',
      'thread_local_win.cc',
      'time_win.cc',
      'waitable_event_win.cc',
      'win_util.cc',
      'wmi_util.cc',
  ])

if env['PLATFORM'] in ('darwin', 'posix'):
  input_files.extend([
      'condition_variable_posix.cc',
      'debug_util_posix.cc',
      'file_util_posix.cc',
      'lock_impl_posix.cc',
      'platform_thread_posix.cc',
      'process_util_posix.cc',
      'shared_memory_posix.cc',
      'string16.cc',
      'thread_local_storage_posix.cc',
      'thread_local_posix.cc',
      'time_posix.cc',
      'waitable_event_generic.cc',
  ])

if env['PLATFORM'] == 'darwin':
  input_files.extend([
      'base_paths_mac.mm',
      'clipboard_mac.cc',
      'file_util_mac.mm',
      'file_version_info_mac.mm',
      'hmac_mac.cc',
      'sys_string_conversions_mac.cc',
  ])

if env['PLATFORM'] == 'posix':
  input_files.extend([
      'atomicops_internals_x86_gcc.cc',
      'base_paths_linux.cc',
      'file_util_linux.cc',
      'sys_string_conversions_linux.cc',
  ])

env.ChromeStaticLibrary('base', input_files)


env_tests.Prepend(
    CPPPATH = [
        '$GTEST_DIR/include',
        '$GTEST_DIR',
        '$SKIA_DIR/include',
        '$SKIA_DIR/include/corecg',
        '$SKIA_DIR/platform',
        '$ZLIB_DIR',
        '$LIBPNG_DIR',
        '$ICU38_DIR/public/common',
        '$ICU38_DIR/public/i18n',
        '..',
    ],
    CPPDEFINES = [
        'UNIT_TEST',
        'PNG_USER_CONFIG',
        'CHROME_PNG_WRITE_SUPPORT',
        'U_STATIC_IMPLEMENTATION',
        'GOOGLE_CHROME_BUILD',
    ],
    LIBS = [
        'base',
        'base_gfx',
        'gtest',
        'icuuc',
        'libpng',
        'skia',
        'zlib',
    ]
)

env_tests.Append(
    CPPPATH = [
        '$GTEST_DIR/include',
    ],
)

if env['PLATFORM'] == 'win32':
  env_tests.Prepend(
      CCFLAGS = [
          '/TP',
          '/WX',
      ],
      CPPDEFINES = [
        '_WIN32_WINNT=0x0600',
        'WINVER=0x0600',
        '_HAS_EXCEPTIONS=0',
      ],
      LINKFLAGS = [
          '/MANIFEST',
          '/DELAYLOAD:"dwmapi.dll"',
          '/DELAYLOAD:"uxtheme.dll"',
          '/MACHINE:X86',
          '/FIXED:No',

          '/safeseh',
          '/dynamicbase',
          '/ignore:4199',
          '/nxcompat',
      ],
  )

# These test files work on *all* platforms; tests that don't work
# cross-platform live below.
test_files = [
    'at_exit_unittest.cc',
    'atomicops_unittest.cc',
    'command_line_unittest.cc',
    'condition_variable_unittest.cc',
    'histogram_unittest.cc',
    'json_reader_unittest.cc',
    'json_writer_unittest.cc',
    'lazy_instance_unittest.cc',
    'linked_ptr_unittest.cc',
    'message_loop_unittest.cc',
    'observer_list_unittest.cc',
    'path_service_unittest.cc',
    'pickle_unittest.cc',
    'pr_time_unittest.cc',
    'ref_counted_unittest.cc',
    'run_all_unittests.cc',
    'scoped_ptr_unittest.cc',
    'sha2_unittest.cc',
    'simple_thread_unittest.cc',
    'singleton_unittest.cc',
    'stack_container_unittest.cc',
    'string_escape_unittest.cc',
    'string_piece_unittest.cc',
    'string_tokenizer_unittest.cc',
    'string_util_unittest.cc',
    'thread_local_unittest.cc',
    'thread_unittest.cc',
    'time_unittest.cc',
    'timer_unittest.cc',
    'tracked_objects_unittest.cc',
    'tuple_unittest.cc',
    'values_unittest.cc',
    'waitable_event_unittest.cc',
    'word_iterator_unittest.cc',
    'worker_pool_unittest.cc',
    'gfx/convolver_unittest.cc',
    'gfx/image_operations_unittest.cc',
    'gfx/png_codec_unittest.cc',
    'gfx/rect_unittest.cc',
]

if env['PLATFORM'] == 'win32':
  # These tests aren't really Windows-specific, they're just here until
  # we have the port versions working.
  env_tests.ChromeTestProgram('debug_message', ['debug_message.cc'])

  test_files.extend([
    'clipboard_unittest.cc',
    'file_util_unittest.cc',
    'hmac_unittest.cc',
    'idletimer_unittest.cc',
    'process_util_unittest.cc',
    'run_all_unittests.cc',
    'shared_event_unittest.cc',
    'shared_memory_unittest.cc',
    'stats_table_unittest.cc',
    'thread_local_storage_unittest.cc',
    'watchdog_unittest.cc',
    'gfx/native_theme_unittest.cc',
    'gfx/uniscribe_unittest.cc',
    'gfx/vector_canvas_unittest.cc',
  ])

if env['PLATFORM'] == 'win32':
  # Windows-specific tests.
  test_files.extend([
    'file_version_info_unittest.cc',
    'object_watcher_unittest.cc',
    'pe_image_unittest.cc',
    'sys_string_conversions_win_unittest.cc',
    'time_unittest_win.cc',
    'win_util_unittest.cc',
    'wmi_util_unittest.cc',
    'gfx/platform_canvas_unittest_win.cc',
    ])

base_unittests = env_tests.ChromeTestProgram('base_unittests', test_files)

# Install up a level to allow unit test path assumptions to be valid.
installed_base_unittests = env.Install('$TARGET_ROOT', base_unittests)


sconscript_dirs = [
    'gfx/SConscript',
]

SConscript(sconscript_dirs, exports=['env'])


# Setup alias for all base related targets.
if env['PLATFORM'] == 'win32':
  icudata = '../icudt38.dll'
else:
  icudata = '../icudt38l.dat'
env.Alias('base', ['.', installed_base_unittests, icudata])

# TODO(sgk) should this be moved into base.lib like everything else?  This will
# require updating a bunch of other SConscripts which link directly against
# this generated object file.
env_tests.StaticObject('perftimer.cc')

# Since run_all_perftests supplies a main, we cannot have it in base.lib
env_tests.StaticObject('run_all_perftests.cc')
>>>>>>> fcfaa4e7
<|MERGE_RESOLUTION|>--- conflicted
+++ resolved
@@ -1,301 +1,3 @@
-<<<<<<< HEAD
-# Copyright 2008, Google Inc.
-# All rights reserved.
-#
-# Redistribution and use in source and binary forms, with or without
-# modification, are permitted provided that the following conditions are
-# met:
-#
-#    * Redistributions of source code must retain the above copyright
-# notice, this list of conditions and the following disclaimer.
-#    * Redistributions in binary form must reproduce the above
-# copyright notice, this list of conditions and the following disclaimer
-# in the documentation and/or other materials provided with the
-# distribution.
-#    * Neither the name of Google Inc. nor the names of its
-# contributors may be used to endorse or promote products derived from
-# this software without specific prior written permission.
-#
-# THIS SOFTWARE IS PROVIDED BY THE COPYRIGHT HOLDERS AND CONTRIBUTORS
-# "AS IS" AND ANY EXPRESS OR IMPLIED WARRANTIES, INCLUDING, BUT NOT
-# LIMITED TO, THE IMPLIED WARRANTIES OF MERCHANTABILITY AND FITNESS FOR
-# A PARTICULAR PURPOSE ARE DISCLAIMED. IN NO EVENT SHALL THE COPYRIGHT
-# OWNER OR CONTRIBUTORS BE LIABLE FOR ANY DIRECT, INDIRECT, INCIDENTAL,
-# SPECIAL, EXEMPLARY, OR CONSEQUENTIAL DAMAGES (INCLUDING, BUT NOT
-# LIMITED TO, PROCUREMENT OF SUBSTITUTE GOODS OR SERVICES; LOSS OF USE,
-# DATA, OR PROFITS; OR BUSINESS INTERRUPTION) HOWEVER CAUSED AND ON ANY
-# THEORY OF LIABILITY, WHETHER IN CONTRACT, STRICT LIABILITY, OR TORT
-# (INCLUDING NEGLIGENCE OR OTHERWISE) ARISING IN ANY WAY OUT OF THE USE
-# OF THIS SOFTWARE, EVEN IF ADVISED OF THE POSSIBILITY OF SUCH DAMAGE.
-
-Import('env')
-
-env = env.Clone()
-env_tests = env.Clone()
-
-env.Prepend(
-    CPPPATH = [
-        '$ICU38_DIR/public/common',
-        '$ICU38_DIR/public/i18n',
-        '..',
-    ],
-    CPPDEFINES = [
-        'U_STATIC_IMPLEMENTATION',
-        'CERT_CHAIN_PARA_HAS_EXTRA_FIELDS',
-        'WIN32_LEAN_AND_MEAN',
-    ],
-    CCFLAGS = [
-        '/TP',
-
-        '/Wp64',
-
-        '/wd4503',
-        '/wd4819',
-    ],
-)
-
-input_files = [
-    'base_drag_source.cc',
-    'base_drop_target.cc',
-    'base_paths.cc',
-    'base_switches.cc',
-    'clipboard.cc',
-    'clipboard_util.cc',
-    'command_line.cc',
-    'condition_variable.cc',
-    'debug_on_start.cc',
-    'debug_util.cc',
-    'event_recorder.cc',
-    'file_util.cc',
-    'file_version_info.cc',
-    'histogram.cc',
-    'hmac.cc',
-    'iat_patch.cc',
-    'icu_util.cc',
-    'idle_timer.cc',
-    'image_util.cc',
-    'json_reader.cc',
-    'json_writer.cc',
-    'lock.cc',
-    'lock_impl_win.cc',
-    'logging.cc',
-    'md5.cc',
-    'memory_debug.cc',
-    'message_loop.cc',
-    'non_thread_safe.cc',
-    'path_service.cc',
-    'pe_image.cc',
-    'pickle.cc',
-    'platform_thread.cc',
-    'process.cc',
-    'process_util.cc',
-    'registry.cc',
-    'resource_util.cc',
-    'revocable_store.cc',
-    'sha2.cc',
-    'shared_event.cc',
-    'shared_memory.cc',
-    'stats_table.cc',
-    'string_escape.cc',
-    'string_util.cc',
-    'string_util_icu.cc',
-    'string_util_win.cc',
-    'third_party/nspr/prtime.cc',
-    'third_party/nss/sha512.cc',
-    'thread.cc',
-    'thread_local_storage_win.cc',
-    'time.cc',
-    'time_win.cc',
-    'timer.cc',
-    'tracked.cc',
-    'tracked_objects.cc',
-    'values.cc',
-    'watchdog.cc',
-    'win_util.cc',
-    'wmi_util.cc',
-    'word_iterator.cc',
-    'worker_pool.cc',
-]
-
-env.StaticLibrary('base', input_files)
-
-
-env_tests.Prepend(
-    CPPPATH = [
-        '$SKIA_DIR/include',
-        '$SKIA_DIR/include/corecg',
-        '$SKIA_DIR/platform',
-        '$ZLIB_DIR',
-        '$LIBPNG_DIR',
-        '$ICU38_DIR/public/common',
-        '$ICU38/_DIRpublic/i18n',
-        '..',
-    ],
-    CPPDEFINES = [
-        'UNIT_TEST',
-        'PNG_USER_CONFIG',
-        'CHROME_PNG_WRITE_SUPPORT',
-        'U_STATIC_IMPLEMENTATION',
-        '_WIN32_WINNT=0x0600',
-        'WINVER=0x0600',
-        '_HAS_EXCEPTIONS=0',
-        'CERT_CHAIN_PARA_HAS_EXTRA_FIELDS',
-        'WIN32_LEAN_AND_MEAN',
-    ],
-    CCFLAGS = [
-        '/WX',
-        '/Wp64',
-        '/TP',
-
-        '/wd4503',
-        '/wd4819',
-    ],
-    LINKFLAGS = [
-        '/MANIFEST',
-        '/DELAYLOAD:"dwmapi.dll"',
-        '/DELAYLOAD:"uxtheme.dll"',
-        '/MACHINE:X86',
-        '/FIXED:No',
-
-        '/safeseh',
-        '/dynamicbase',
-        '/ignore:4199',
-        '/nxcompat',
-    ],
-    LIBS = [
-        'advapi32.lib',
-        'comdlg32.lib',
-        'DelayImp.lib',
-        'gdi32.lib',
-        'kernel32.lib',
-        'msimg32.lib',
-        'odbc32.lib',
-        'odbccp32.lib',
-        'ole32.lib',
-        'oleaut32.lib',
-        'psapi.lib',
-        'shell32.lib',
-        'user32.lib',
-        'usp10.lib',
-        'uuid.lib',
-        'version.lib',
-        'wininet.lib',
-        'winspool.lib',
-        'ws2_32.lib',
-    ],
-)
-
-libs = [
-    'base.lib',
-    'gfx/base_gfx.lib',
-    '$SKIA_DIR/skia.lib',
-    '$LIBPNG_DIR/libpng.lib',
-    '$TESTING_DIR/gtest.lib',
-    '$ICU38_DIR/icuuc.lib',
-    '$ZLIB_DIR/zlib.lib',
-]
-
-env_tests.Append(
-    CPPPATH = [
-        '$GTEST_DIR/include',
-    ],
-)
-
-env_tests_dll = env_tests.Clone()
-env_tests_dll.Append(
-    CPPDEFINES = [
-        '_WINDLL',
-        'SINGLETON_UNITTEST_EXPORTS',
-    ],
-)
-dll = env_tests_dll.SharedLibrary(['singleton_dll_unittest.dll',
-                                   'singleton_dll_unittest.ilk',
-                                   'singleton_dll_unittest.pdb'],
-                                  ['singleton_dll_unittest.cc',
-                                   'build/singleton_dll_unittest.def'] + libs)
-i = env.Install('$TARGET_ROOT', dll[0])
-env.Alias('base', i)
-
-env_tests.Program(['debug_message.exe',
-                   'debug_message.ilk',
-                   'debug_message.pdb'],
-                  ['debug_message.cc'] + libs)
-
-test_files = [
-    'atomic_unittest.cc',
-    'check_handler_unittest.cc',
-    'clipboard_unittest.cc',
-    'command_line_unittest.cc',
-    'condition_variable_test.cc',
-    'file_util_unittest.cc',
-    'file_version_info_unittest.cc',
-    'fixed_string_unittest.cc',
-    'gfx/convolver_unittest.cc',
-    'gfx/image_operations_unittest.cc',
-    'gfx/native_theme_unittest.cc',
-    'gfx/platform_canvas_unittest.cc',
-    'gfx/png_codec_unittest.cc',
-    'gfx/rect_unittest.cc',
-    'gfx/uniscribe_unittest.cc',
-    'gfx/vector_canvas_unittest.cc',
-    'hmac_unittest.cc',
-    'json_reader_unittest.cc',
-    'json_writer_unittest.cc',
-    'linked_ptr_unittest.cc',
-    'message_loop_unittest.cc',
-    'path_service_unittest.cc',
-    'pe_image_unittest.cc',
-    'pickle_unittest.cc',
-    'pr_time_test.cc',
-    'process_util_unittest.cc',
-    'ref_counted_unittest.cc',
-    'run_all_unittests.cc',
-    'sha2_unittest.cc',
-    'shared_event_unittest.cc',
-    'shared_memory_unittest.cc',
-    'singleton_unittest.cc',
-    'stack_container_unittest.cc',
-    'stats_table_unittest.cc',
-    'string_tokenizer_unittest.cc',
-    'string_util_unittest.cc',
-    'thread_local_storage_unittest.cc',
-    'thread_unittest.cc',
-    'tracked_objects_test.cc',
-    'time_unittest.cc',
-    'timer_unittest.cc',
-    'values_unittest.cc',
-    'win_util_unittest.cc',
-    'wmi_util_unittest.cc',
-
-    'singleton_dll_unittest.lib',
-]
-
-base_unittests = env_tests.Program([
-    'base_unittests',
-    'base_unittests.exp',
-    'base_unittests.ilk',
-    'base_unittests.lib',
-    'base_unittests.pdb'], test_files + libs)
-
-
-# Install up a level to allow unit test path assumptions to be valid.
-installed_base_unittests = env.Install('$TARGET_ROOT', base_unittests)
-
-
-sconscript_dirs = [
-    'gfx/SConscript',
-]
-
-SConscript(sconscript_dirs, exports=['env'])
-
-
-# Setup alias for all base related targets.
-env.Alias('base', ['.', installed_base_unittests, '../icudt38.dll'])
-
-
-env_tests.StaticObject('perftimer.cc')
-env_tests.StaticObject('run_all_perftests.cc')
-=======
 # Copyright (c) 2006-2008 The Chromium Authors. All rights reserved.
 # Use of this source code is governed by a BSD-style license that can be
 # found in the LICENSE file.
@@ -628,4 +330,3 @@
 
 # Since run_all_perftests supplies a main, we cannot have it in base.lib
 env_tests.StaticObject('run_all_perftests.cc')
->>>>>>> fcfaa4e7
