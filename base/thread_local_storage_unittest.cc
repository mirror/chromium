// Copyright 2008, Google Inc.
// All rights reserved.
//
// Redistribution and use in source and binary forms, with or without
// modification, are permitted provided that the following conditions are
// met:
//
//    * Redistributions of source code must retain the above copyright
// notice, this list of conditions and the following disclaimer.
//    * Redistributions in binary form must reproduce the above
// copyright notice, this list of conditions and the following disclaimer
// in the documentation and/or other materials provided with the
// distribution.
//    * Neither the name of Google Inc. nor the names of its
// contributors may be used to endorse or promote products derived from
// this software without specific prior written permission.
//
// THIS SOFTWARE IS PROVIDED BY THE COPYRIGHT HOLDERS AND CONTRIBUTORS
// "AS IS" AND ANY EXPRESS OR IMPLIED WARRANTIES, INCLUDING, BUT NOT
// LIMITED TO, THE IMPLIED WARRANTIES OF MERCHANTABILITY AND FITNESS FOR
// A PARTICULAR PURPOSE ARE DISCLAIMED. IN NO EVENT SHALL THE COPYRIGHT
// OWNER OR CONTRIBUTORS BE LIABLE FOR ANY DIRECT, INDIRECT, INCIDENTAL,
// SPECIAL, EXEMPLARY, OR CONSEQUENTIAL DAMAGES (INCLUDING, BUT NOT
// LIMITED TO, PROCUREMENT OF SUBSTITUTE GOODS OR SERVICES; LOSS OF USE,
// DATA, OR PROFITS; OR BUSINESS INTERRUPTION) HOWEVER CAUSED AND ON ANY
// THEORY OF LIABILITY, WHETHER IN CONTRACT, STRICT LIABILITY, OR TORT
// (INCLUDING NEGLIGENCE OR OTHERWISE) ARISING IN ANY WAY OUT OF THE USE
// OF THIS SOFTWARE, EVEN IF ADVISED OF THE POSSIBILITY OF SUCH DAMAGE.

#if defined(OS_WIN)
#include <windows.h>
#include <process.h>
#endif

#include "base/simple_thread.h"
#include "base/thread_local_storage.h"
#include "testing/gtest/include/gtest/gtest.h"

#if defined(OS_WIN)
// Ignore warnings about ptr->int conversions that we use when
// storing ints into ThreadLocalStorage.
#pragma warning(disable : 4311 4312)
#endif

const int kInitialTlsValue = 0x5555;
static ThreadLocalStorage::Slot tls_slot(base::LINKER_INITIALIZED);


<<<<<<< HEAD
TEST(ThreadLocalStorageTest, Basics) {
  int index = ThreadLocalStorage::Alloc();
  ThreadLocalStorage::Set(index, reinterpret_cast<void*>(123));
  int value = reinterpret_cast<int>(ThreadLocalStorage::Get(index));
  EXPECT_EQ(value, 123);
}

const int kInitialTlsValue = 0x5555;
static int tls_index = 0;
=======
class ThreadLocalStorageRunner : public base::DelegateSimpleThread::Delegate {
 public:
  explicit ThreadLocalStorageRunner(int* tls_value_ptr)
      : tls_value_ptr_(tls_value_ptr) {}

  virtual ~ThreadLocalStorageRunner() {}
>>>>>>> b8afeda4

  virtual void Run() {
    *tls_value_ptr_ = kInitialTlsValue;
    tls_slot.Set(tls_value_ptr_);

<<<<<<< HEAD
  ThreadLocalStorage::Set(tls_index, index);

  int *ptr = static_cast<int*>(ThreadLocalStorage::Get(tls_index));
  EXPECT_EQ(ptr, index);
  EXPECT_EQ(*ptr, kInitialTlsValue);
  *index = 0;

  ptr = static_cast<int*>(ThreadLocalStorage::Get(tls_index));
  EXPECT_EQ(ptr, index);
  EXPECT_EQ(*ptr, 0);
  return 0;
}
=======
    int *ptr = static_cast<int*>(tls_slot.Get());
    EXPECT_EQ(ptr, tls_value_ptr_);
    EXPECT_EQ(*ptr, kInitialTlsValue);
    *tls_value_ptr_ = 0;

    ptr = static_cast<int*>(tls_slot.Get());
    EXPECT_EQ(ptr, tls_value_ptr_);
    EXPECT_EQ(*ptr, 0);
  }

 private:
  int* tls_value_ptr_;
  DISALLOW_COPY_AND_ASSIGN(ThreadLocalStorageRunner);
};

>>>>>>> b8afeda4

void ThreadLocalStorageCleanup(void *value) {
  int *ptr = reinterpret_cast<int*>(value);
  if (ptr)
    *ptr = kInitialTlsValue;
}


TEST(ThreadLocalStorageTest, Basics) {
  ThreadLocalStorage::Slot slot;
  slot.Set(reinterpret_cast<void*>(123));
  int value = reinterpret_cast<int>(slot.Get());
  EXPECT_EQ(value, 123);
}

TEST(ThreadLocalStorageTest, TLSDestructors) {
  // Create a TLS index with a destructor.  Create a set of
  // threads that set the TLS, while the destructor cleans it up.
  // After the threads finish, verify that the value is cleaned up.
  const int kNumThreads = 5;
  int values[kNumThreads];
  ThreadLocalStorageRunner* thread_delegates[kNumThreads];
  base::DelegateSimpleThread* threads[kNumThreads];

  tls_index = ThreadLocalStorage::Alloc(ThreadLocalStorageCleanup);

  // Spawn the threads.
  for (int index = 0; index < kNumThreads; index++) {
    values[index] = kInitialTlsValue;
    thread_delegates[index] = new ThreadLocalStorageRunner(&values[index]);
    threads[index] = new base::DelegateSimpleThread(thread_delegates[index],
                                                    "tls thread");
    threads[index]->Start();
  }

  // Wait for the threads to finish.
  for (int index = 0; index < kNumThreads; index++) {
    threads[index]->Join();
    delete threads[index];
    delete thread_delegates[index];

    // Verify that the destructor was called and that we reset.
    EXPECT_EQ(values[index], kInitialTlsValue);
  }
}<|MERGE_RESOLUTION|>--- conflicted
+++ resolved
@@ -1,31 +1,6 @@
-// Copyright 2008, Google Inc.
-// All rights reserved.
-//
-// Redistribution and use in source and binary forms, with or without
-// modification, are permitted provided that the following conditions are
-// met:
-//
-//    * Redistributions of source code must retain the above copyright
-// notice, this list of conditions and the following disclaimer.
-//    * Redistributions in binary form must reproduce the above
-// copyright notice, this list of conditions and the following disclaimer
-// in the documentation and/or other materials provided with the
-// distribution.
-//    * Neither the name of Google Inc. nor the names of its
-// contributors may be used to endorse or promote products derived from
-// this software without specific prior written permission.
-//
-// THIS SOFTWARE IS PROVIDED BY THE COPYRIGHT HOLDERS AND CONTRIBUTORS
-// "AS IS" AND ANY EXPRESS OR IMPLIED WARRANTIES, INCLUDING, BUT NOT
-// LIMITED TO, THE IMPLIED WARRANTIES OF MERCHANTABILITY AND FITNESS FOR
-// A PARTICULAR PURPOSE ARE DISCLAIMED. IN NO EVENT SHALL THE COPYRIGHT
-// OWNER OR CONTRIBUTORS BE LIABLE FOR ANY DIRECT, INDIRECT, INCIDENTAL,
-// SPECIAL, EXEMPLARY, OR CONSEQUENTIAL DAMAGES (INCLUDING, BUT NOT
-// LIMITED TO, PROCUREMENT OF SUBSTITUTE GOODS OR SERVICES; LOSS OF USE,
-// DATA, OR PROFITS; OR BUSINESS INTERRUPTION) HOWEVER CAUSED AND ON ANY
-// THEORY OF LIABILITY, WHETHER IN CONTRACT, STRICT LIABILITY, OR TORT
-// (INCLUDING NEGLIGENCE OR OTHERWISE) ARISING IN ANY WAY OUT OF THE USE
-// OF THIS SOFTWARE, EVEN IF ADVISED OF THE POSSIBILITY OF SUCH DAMAGE.
+// Copyright (c) 2006-2008 The Chromium Authors. All rights reserved.
+// Use of this source code is governed by a BSD-style license that can be
+// found in the LICENSE file.
 
 #if defined(OS_WIN)
 #include <windows.h>
@@ -46,43 +21,17 @@
 static ThreadLocalStorage::Slot tls_slot(base::LINKER_INITIALIZED);
 
 
-<<<<<<< HEAD
-TEST(ThreadLocalStorageTest, Basics) {
-  int index = ThreadLocalStorage::Alloc();
-  ThreadLocalStorage::Set(index, reinterpret_cast<void*>(123));
-  int value = reinterpret_cast<int>(ThreadLocalStorage::Get(index));
-  EXPECT_EQ(value, 123);
-}
-
-const int kInitialTlsValue = 0x5555;
-static int tls_index = 0;
-=======
 class ThreadLocalStorageRunner : public base::DelegateSimpleThread::Delegate {
  public:
   explicit ThreadLocalStorageRunner(int* tls_value_ptr)
       : tls_value_ptr_(tls_value_ptr) {}
 
   virtual ~ThreadLocalStorageRunner() {}
->>>>>>> b8afeda4
 
   virtual void Run() {
     *tls_value_ptr_ = kInitialTlsValue;
     tls_slot.Set(tls_value_ptr_);
 
-<<<<<<< HEAD
-  ThreadLocalStorage::Set(tls_index, index);
-
-  int *ptr = static_cast<int*>(ThreadLocalStorage::Get(tls_index));
-  EXPECT_EQ(ptr, index);
-  EXPECT_EQ(*ptr, kInitialTlsValue);
-  *index = 0;
-
-  ptr = static_cast<int*>(ThreadLocalStorage::Get(tls_index));
-  EXPECT_EQ(ptr, index);
-  EXPECT_EQ(*ptr, 0);
-  return 0;
-}
-=======
     int *ptr = static_cast<int*>(tls_slot.Get());
     EXPECT_EQ(ptr, tls_value_ptr_);
     EXPECT_EQ(*ptr, kInitialTlsValue);
@@ -98,7 +47,6 @@
   DISALLOW_COPY_AND_ASSIGN(ThreadLocalStorageRunner);
 };
 
->>>>>>> b8afeda4
 
 void ThreadLocalStorageCleanup(void *value) {
   int *ptr = reinterpret_cast<int*>(value);
@@ -123,7 +71,7 @@
   ThreadLocalStorageRunner* thread_delegates[kNumThreads];
   base::DelegateSimpleThread* threads[kNumThreads];
 
-  tls_index = ThreadLocalStorage::Alloc(ThreadLocalStorageCleanup);
+  tls_slot.Initialize(ThreadLocalStorageCleanup);
 
   // Spawn the threads.
   for (int index = 0; index < kNumThreads; index++) {
