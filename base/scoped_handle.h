--- conflicted
+++ resolved
@@ -105,29 +105,30 @@
 // CreateCompatibleDC.  For an HDC returned by GetDC, use ReleaseDC instead.
 class ScopedHDC {
  public:
+  ScopedHDC() : hdc_(NULL) { }
   explicit ScopedHDC(HDC h) : hdc_(h) { }
 
   ~ScopedHDC() {
-<<<<<<< HEAD
+    Close();
+  }
+
+  HDC Get() {
+    return hdc_;
+  }
+
+  void Set(HDC h) {
+    Close();
+    hdc_ = h;
+  }
+
+  operator HDC() { return hdc_; }
+
+ private:
+  void Close() {
     if (hdc_)
       DeleteDC(hdc_);
-=======
-    Close();
-  }
-
-  HDC Get() {
-    return hdc_;
-  }
-
-  void Set(HDC h) {
-    Close();
-    hdc_ = h;
->>>>>>> c20b454f
-  }
-
-  operator HDC() { return hdc_; }
-
- private:
+  }
+
   HDC hdc_;
   DISALLOW_EVIL_CONSTRUCTORS(ScopedHDC);
 };
@@ -135,29 +136,30 @@
 // Like ScopedHandle but for HBITMAP.
 class ScopedBitmap {
  public:
+  ScopedBitmap() : hbitmap_(NULL) { }
   explicit ScopedBitmap(HBITMAP h) : hbitmap_(h) { }
 
   ~ScopedBitmap() {
-<<<<<<< HEAD
+    Close();
+  }
+
+  HBITMAP Get() {
+    return hbitmap_;
+  }
+
+  void Set(HBITMAP h) {
+    Close();
+    hbitmap_ = h;
+  }
+
+  operator HBITMAP() { return hbitmap_; }
+
+ private:
+  void Close() {
     if (hbitmap_)
       DeleteObject(hbitmap_);
-=======
-    Close();
-  }
-
-  HBITMAP Get() {
-    return hbitmap_;
-  }
-
-  void Set(HBITMAP h) {
-    Close();
-    hbitmap_ = h;
->>>>>>> c20b454f
-  }
-
-  operator HBITMAP() { return hbitmap_; }
-
- private:
+  }
+
   HBITMAP hbitmap_;
   DISALLOW_EVIL_CONSTRUCTORS(ScopedBitmap);
 };
