--- conflicted
+++ resolved
@@ -32,88 +32,6 @@
 
   FILE* get() const { return handle_; }
 
-<<<<<<< HEAD
-  operator HDC() { return hdc_; }
-
- private:
-  void Close() {
-    if (hdc_)
-      DeleteDC(hdc_);
-  }
-
-  HDC hdc_;
-  DISALLOW_EVIL_CONSTRUCTORS(ScopedHDC);
-};
-
-// Like ScopedHandle but for GDI objects.
-template<class T>
-class ScopedGDIObject {
- public:
-  ScopedGDIObject() : object_(NULL) {}
-  explicit ScopedGDIObject(T object) : object_(object) {}
-
-  ~ScopedGDIObject() {
-    Close();
-  }
-
-  T Get() {
-    return object_;
-  }
-
-  void Set(T object) {
-    if (object_ && object != object_)
-      Close();
-    object_ = object;
-  }
-
-  ScopedGDIObject& operator=(T object) {
-    Set(object);
-    return *this;
-  }
-
-  operator T() { return object_; }
-
- private:
-  void Close() {
-    if (object_)
-      DeleteObject(object_);
-  }
-
-  T object_;
-  DISALLOW_COPY_AND_ASSIGN(ScopedGDIObject);
-};
-
-// Typedefs for some common use cases.
-typedef ScopedGDIObject<HBITMAP> ScopedBitmap;
-typedef ScopedGDIObject<HRGN> ScopedHRGN;
-typedef ScopedGDIObject<HFONT> ScopedHFONT;
-
-
-// Like ScopedHandle except for HGLOBAL.
-template<class T>
-class ScopedHGlobal {
- public:
-  explicit ScopedHGlobal(HGLOBAL glob) : glob_(glob) {
-    data_ = static_cast<T*>(GlobalLock(glob_));
-  }
-  ~ScopedHGlobal() {
-    GlobalUnlock(glob_);
-  }
-
-  T* get() { return data_; }
-
-  size_t Size() const { return GlobalSize(glob_); }
-
-  T* operator->() const  {
-    assert(data_ != 0);
-    return data_;
-  }
-
- private:
-  HGLOBAL glob_;
-
-  T* data_;
-=======
   FILE* Take() {
     FILE* temp = handle_;
     handle_ = NULL;
@@ -127,7 +45,6 @@
 
  private:
   FILE* handle_;
->>>>>>> 12c75e7a
 
   DISALLOW_EVIL_CONSTRUCTORS(ScopedStdioHandle);
 };
