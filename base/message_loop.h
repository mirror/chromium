--- conflicted
+++ resolved
@@ -54,43 +54,7 @@
 // Please be SURE your task is reentrant (nestable) and all global variables
 // are stable and accessible before calling SetNestableTasksAllowed(true).
 //
-<<<<<<< HEAD
-// After running a task, the special message kMsgPumpATask is again posted to
-// the Windows Message queue, ensuring a future time slice for processing a
-// future event.
-//
-// To prevent flooding the Windows Message queue, care is taken to be sure that
-// at most one kMsgPumpATask message is EVER pending in the Winow's Message
-// queue.
-//
-// There are a few additional complexities in this system where, when there are
-// no Tasks to run, this otherwise infinite stream of messages which drives the
-// sub-pump is halted.  The pump is automatically re-started when Tasks are
-// queued.
-//
-// A second complexity is that the presence of this stream of posted tasks may
-// prevent a bare-bones message pump from ever peeking a WM_PAINT or WM_TIMER.
-// Such paint and timer events always give priority to a posted message, such as
-// kMsgPumpATask messages.  As a result, care is taken to do some peeking in
-// between the posting of each kMsgPumpATask message (i.e., after kMsgPumpATask
-// is peeked, and before a replacement kMsgPumpATask is posted).
-//
-//
-// NOTE: Although it may seem odd that messages are used to start and stop this
-// flow (as opposed to signaling objects, etc.), it should be understood that
-// the native message pump will *only* respond to messages.  As a result, it is
-// an excellent choice.  It is also helpful that the starter messages that are
-// placed in the queue when new task arrive also awakens the RunTraditional()
-// loop.
-
-//------------------------------------------------------------------------------
-// Define a macro to record where (in the sourec code) each Task is posted from.
-#define FROM_HERE tracked_objects::Location(__FUNCTION__, __FILE__, __LINE__)
-
-class MessageLoop {
-=======
 class MessageLoop : public base::MessagePump::Delegate {
->>>>>>> 4db48af7
  public:
   static void EnableHistogrammer(bool enable_histogrammer);
 
@@ -170,12 +134,6 @@
   // Process all pending tasks, windows messages, etc., but don't wait/sleep.
   // Return as soon as all items that can be run are taken care of.
   void RunAllPending();
-<<<<<<< HEAD
-
-  // See description of Dispatcher for how Run uses Dispatcher.
-  void Run(Dispatcher* dispatcher);
-=======
->>>>>>> 4db48af7
 
   // Signals the Run method to return after it is done processing all pending
   // messages.  This method may only be called on the same thread that called
@@ -279,27 +237,6 @@
     // Used to count how many Run() invocations are on the stack.
     int run_depth;
 
-<<<<<<< HEAD
-  //----------------------------------------------------------------------------
- private:
-  struct ScopedStateSave {
-    explicit ScopedStateSave(MessageLoop* loop)
-        : loop_(loop),
-          dispatcher_(loop->dispatcher_),
-          quit_now_(loop->quit_now_),
-          quit_received_(loop->quit_received_),
-          run_depth_(loop->run_depth_) {
-      loop->quit_now_ = loop->quit_received_ = false;
-      ++loop->run_depth_;
-    }
-
-    ~ScopedStateSave() {
-      loop_->run_depth_ = run_depth_;
-      loop_->quit_received_ = quit_received_;
-      loop_->quit_now_ = quit_now_;
-      loop_->dispatcher_ = dispatcher_;
-    }
-=======
     // Used to record that Quit() was called, or that we should quit the pump
     // once it becomes idle.
     bool quit_received;
@@ -308,7 +245,6 @@
     base::MessagePumpWin::Dispatcher* dispatcher;
 #endif
   };
->>>>>>> 4db48af7
 
   class AutoRunState : RunState {
    public:
@@ -316,16 +252,8 @@
     ~AutoRunState();
    private:
     MessageLoop* loop_;
-<<<<<<< HEAD
-    Dispatcher* dispatcher_;
-    bool quit_now_;
-    bool quit_received_;
-    int run_depth_;
-  };  // struct ScopedStateSave
-=======
     RunState* previous_state_;
   };
->>>>>>> 4db48af7
 
   // A prioritized queue with interface that mostly matches std::queue<>.
   // For debugging/performance testing, you can swap in std::queue<Task*>.
@@ -392,27 +320,6 @@
     DISALLOW_EVIL_CONSTRUCTORS(OptionallyPrioritizedTaskQueue);
   };
 
-<<<<<<< HEAD
-  void InitMessageWnd();
-
-
-  // A function to encapsulate all the exception handling capability in the
-  // stacks around the running of a main message loop.
-  // It will run the message loop in a SEH try block or not depending on the
-  // set_SEH_restoration() flag.
-  void RunHandler(Dispatcher* dispatcher, bool non_blocking);
-
-  // A surrounding stack frame around the running of the message loop that
-  // supports all saving and restoring of state, as is needed for any/all (ugly)
-  // recursive calls.
-  void RunInternal(Dispatcher* dispatcher, bool non_blocking);
-
-  // An extended message loop (message pump) that loops mostly forever, and
-  // processes task, signals, timers, etc.
-  // If non-blocking is set, it will return rather than wait for new things to
-  // arrive for processing.
-  void RunTraditional(bool non_blocking);
-=======
 #if defined(OS_WIN)
   base::MessagePumpWin* pump_win() {
     return static_cast<base::MessagePumpWin*>(pump_.get());
@@ -424,7 +331,6 @@
   // loop in a SEH try block or not depending on the set_SEH_restoration()
   // flag.
   void RunHandler();
->>>>>>> 4db48af7
 
   // A surrounding stack frame around the running of the message loop that
   // supports all saving and restoring of state, as is needed for any/all (ugly)
