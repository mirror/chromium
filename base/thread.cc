--- conflicted
+++ resolved
@@ -1,63 +1,15 @@
-// Copyright 2008, Google Inc.
-// All rights reserved.
-//
-// Redistribution and use in source and binary forms, with or without
-// modification, are permitted provided that the following conditions are
-// met:
-//
-//    * Redistributions of source code must retain the above copyright
-// notice, this list of conditions and the following disclaimer.
-//    * Redistributions in binary form must reproduce the above
-// copyright notice, this list of conditions and the following disclaimer
-// in the documentation and/or other materials provided with the
-// distribution.
-//    * Neither the name of Google Inc. nor the names of its
-// contributors may be used to endorse or promote products derived from
-// this software without specific prior written permission.
-//
-// THIS SOFTWARE IS PROVIDED BY THE COPYRIGHT HOLDERS AND CONTRIBUTORS
-// "AS IS" AND ANY EXPRESS OR IMPLIED WARRANTIES, INCLUDING, BUT NOT
-// LIMITED TO, THE IMPLIED WARRANTIES OF MERCHANTABILITY AND FITNESS FOR
-// A PARTICULAR PURPOSE ARE DISCLAIMED. IN NO EVENT SHALL THE COPYRIGHT
-// OWNER OR CONTRIBUTORS BE LIABLE FOR ANY DIRECT, INDIRECT, INCIDENTAL,
-// SPECIAL, EXEMPLARY, OR CONSEQUENTIAL DAMAGES (INCLUDING, BUT NOT
-// LIMITED TO, PROCUREMENT OF SUBSTITUTE GOODS OR SERVICES; LOSS OF USE,
-// DATA, OR PROFITS; OR BUSINESS INTERRUPTION) HOWEVER CAUSED AND ON ANY
-// THEORY OF LIABILITY, WHETHER IN CONTRACT, STRICT LIABILITY, OR TORT
-// (INCLUDING NEGLIGENCE OR OTHERWISE) ARISING IN ANY WAY OUT OF THE USE
-// OF THIS SOFTWARE, EVEN IF ADVISED OF THE POSSIBILITY OF SUCH DAMAGE.
-
-#include <process.h>
-#include <windows.h>
+// Copyright (c) 2006-2008 The Chromium Authors. All rights reserved.
+// Use of this source code is governed by a BSD-style license that can be
+// found in the LICENSE file.
 
 #include "base/thread.h"
 
-<<<<<<< HEAD
-#include "base/message_loop.h"
-#include "base/ref_counted.h"
-=======
 #include "base/lazy_instance.h"
->>>>>>> b8afeda4
 #include "base/string_util.h"
-#include "base/win_util.h"
+#include "base/thread_local.h"
+#include "base/waitable_event.h"
 
-// This class is used when starting a thread.  It passes information to the
-// thread function.  It is referenced counted so we can cleanup the event
-// object used to synchronize thread startup properly.
-class ThreadStartInfo : public base::RefCountedThreadSafe<ThreadStartInfo> {
- public:
-  Thread* self;
-  HANDLE start_event;
-
-  explicit ThreadStartInfo(Thread* t)
-      : self(t),
-        start_event(CreateEvent(NULL, FALSE, FALSE, NULL)) {
-  }
-
-  ~ThreadStartInfo() {
-    CloseHandle(start_event);
-  }
-};
+namespace base {
 
 // This task is used to trigger the message loop to exit.
 class ThreadQuitTask : public Task {
@@ -68,27 +20,24 @@
   }
 };
 
-// Once an object is signaled, quits the current inner message loop.
-class QuitOnSignal : public MessageLoop::Watcher {
- public:
-  explicit QuitOnSignal(HANDLE signal) : signal_(signal) {
-  }
-  virtual void OnObjectSignaled(HANDLE object) {
-    DCHECK_EQ(object, signal_);
-    MessageLoop::current()->WatchObject(signal_, NULL);
-    MessageLoop::current()->Quit();
-  }
- private:
-  HANDLE signal_;
-  DISALLOW_EVIL_CONSTRUCTORS(QuitOnSignal);
+// Used to pass data to ThreadMain.  This structure is allocated on the stack
+// from within StartWithOptions.
+struct Thread::StartupData {
+  // We get away with a const reference here because of how we are allocated.
+  const Thread::Options& options;
+
+  // Used to synchronize thread startup.
+  WaitableEvent event;
+
+  StartupData(const Options& opt) : options(opt), event(false, false) {}
 };
 
 Thread::Thread(const char *name)
-    : thread_(NULL),
+    : startup_data_(NULL),
+      thread_(0),
+      message_loop_(NULL),
       thread_id_(0),
-      message_loop_(NULL),
       name_(name) {
-  DCHECK(tls_index_) << "static initializer failed";
 }
 
 Thread::~Thread() {
@@ -101,16 +50,6 @@
 // because its Stop method was called.  This allows us to catch cases where
 // MessageLoop::Quit() is called directly, which is unexpected when using a
 // Thread to setup and run a MessageLoop.
-<<<<<<< HEAD
-// Note that if we start doing complex stuff in other static initializers
-// this could cause problems.
-TLSSlot Thread::tls_index_ = ThreadLocalStorage::Alloc();
-
-void Thread::SetThreadWasQuitProperly(bool flag) {
-#ifndef NDEBUG
-  ThreadLocalStorage::Set(tls_index_, reinterpret_cast<void*>(flag));
-#endif
-=======
 base::LazyInstance<base::ThreadLocalBoolean> lazy_tls_bool(
     base::LINKER_INITIALIZED);
 
@@ -118,97 +57,73 @@
 
 void Thread::SetThreadWasQuitProperly(bool flag) {
   lazy_tls_bool.Pointer()->Set(flag);
->>>>>>> b8afeda4
 }
 
 bool Thread::GetThreadWasQuitProperly() {
   bool quit_properly = true;
 #ifndef NDEBUG
-<<<<<<< HEAD
-  quit_properly = (ThreadLocalStorage::Get(tls_index_) != 0);
-=======
   quit_properly = lazy_tls_bool.Pointer()->Get();
->>>>>>> b8afeda4
 #endif
   return quit_properly;
 }
 
-// The information on how to set the thread name comes from
-// a MSDN article: http://msdn2.microsoft.com/en-us/library/xcb2z8hs.aspx
-#define MS_VC_EXCEPTION 0x406D1388
-
-typedef struct tagTHREADNAME_INFO {
-  DWORD dwType;  // Must be 0x1000.
-  LPCSTR szName;  // Pointer to name (in user addr space).
-  DWORD dwThreadID;  // Thread ID (-1=caller thread).
-  DWORD dwFlags;  // Reserved for future use, must be zero.
-} THREADNAME_INFO;
-
-
-// On XP, you can only get the ThreadId of the current
-// thread.  So it is expected that you'll call this after the
-// thread starts up; hence, it is static.
-void Thread::SetThreadName(const char* name, DWORD tid) {
-  THREADNAME_INFO info;
-  info.dwType = 0x1000;
-  info.szName = name;
-  info.dwThreadID = tid;
-  info.dwFlags = 0;
-
-  __try {
-    RaiseException(MS_VC_EXCEPTION, 0,
-                   sizeof(info)/sizeof(DWORD),
-                   reinterpret_cast<DWORD*>(&info));
-  } __except(EXCEPTION_CONTINUE_EXECUTION) {
-  }
+bool Thread::Start() {
+  return StartWithOptions(Options());
 }
 
+bool Thread::StartWithOptions(const Options& options) {
+  DCHECK(!message_loop_);
 
-bool Thread::Start() {
-  return StartWithStackSize(0);
-}
+  SetThreadWasQuitProperly(false);
 
-bool Thread::StartWithStackSize(size_t stack_size) {
-  DCHECK(!thread_id_ && !thread_);
-  SetThreadWasQuitProperly(false);
-  scoped_refptr<ThreadStartInfo> info = new ThreadStartInfo(this);
+  StartupData startup_data(options);
+  startup_data_ = &startup_data;
 
-  unsigned int flags = 0;
-  if (win_util::GetWinVersion() >= win_util::WINVERSION_XP && stack_size) {
-    flags = STACK_SIZE_PARAM_IS_A_RESERVATION;
-  } else {
-    stack_size = 0;
-  }
-  thread_ = reinterpret_cast<HANDLE>(
-      _beginthreadex(NULL,
-                     static_cast<unsigned int>(stack_size),
-                     ThreadFunc,
-                     info,
-                     flags,
-                     &thread_id_));
-  if (!thread_) {
+  if (!PlatformThread::Create(options.stack_size, this, &thread_)) {
     DLOG(ERROR) << "failed to create thread";
+    startup_data_ = NULL;  // Record that we failed to start.
     return false;
   }
 
   // Wait for the thread to start and initialize message_loop_
-  WaitForSingleObject(info->start_event, INFINITE);
+  startup_data.event.Wait();
+
+  DCHECK(message_loop_);
   return true;
 }
 
 void Thread::Stop() {
-  InternalStop(false);
+  if (!thread_was_started())
+    return;
+
+  // We should only be called on the same thread that started us.
+  DCHECK_NE(thread_id_, PlatformThread::CurrentId());
+
+  // StopSoon may have already been called.
+  if (message_loop_)
+    message_loop_->PostTask(FROM_HERE, new ThreadQuitTask());
+
+  // Wait for the thread to exit.  It should already have terminated but make
+  // sure this assumption is valid.
+  //
+  // TODO(darin): Unfortunately, we need to keep message_loop_ around until
+  // the thread exits.  Some consumers are abusing the API.  Make them stop.
+  //
+  PlatformThread::Join(thread_);
+
+  // The thread can't receive messages anymore.
+  message_loop_ = NULL;
+
+  // The thread no longer needs to be joined.
+  startup_data_ = NULL;
 }
 
-void Thread::NonBlockingStop() {
-  InternalStop(true);
-}
-
-void Thread::InternalStop(bool run_message_loop) {
-  if (!thread_)
+void Thread::StopSoon() {
+  if (!message_loop_)
     return;
 
-  DCHECK_NE(thread_id_, GetCurrentThreadId()) << "Can't call Stop() on itself";
+  // We should only be called on the same thread that started us.
+  DCHECK_NE(thread_id_, PlatformThread::CurrentId());
 
   // We had better have a message loop at this point!  If we do not, then it
   // most likely means that the thread terminated unexpectedly, probably due
@@ -217,62 +132,37 @@
 
   message_loop_->PostTask(FROM_HERE, new ThreadQuitTask());
 
-  if (run_message_loop) {
-    QuitOnSignal signal_watcher(thread_);
-    MessageLoop::current()->WatchObject(thread_, &signal_watcher);
-    bool old_state = MessageLoop::current()->NestableTasksAllowed();
-    MessageLoop::current()->SetNestableTasksAllowed(true);
-    MessageLoop::current()->Run();
-    // Restore task state.
-    MessageLoop::current()->SetNestableTasksAllowed(old_state);
-  } else {
-    // Wait for the thread to exit.
-    WaitForSingleObject(thread_, INFINITE);
-  }
-  CloseHandle(thread_);
-
-  // Reset state.
-  thread_ = NULL;
+  // The thread can't receive messages anymore.
   message_loop_ = NULL;
 }
 
-/*static*/
-unsigned __stdcall Thread::ThreadFunc(void* param) {
+void Thread::ThreadMain() {
   // The message loop for this thread.
-  MessageLoop message_loop;
+  MessageLoop message_loop(startup_data_->options.message_loop_type);
 
-  Thread* self;
+  // Complete the initialization of our Thread object.
+  thread_id_ = PlatformThread::CurrentId();
+  PlatformThread::SetName(name_.c_str());
+  message_loop.set_thread_name(name_);
+  message_loop_ = &message_loop;
 
-  // Complete the initialization of our Thread object.  We grab an owning
-  // reference to the ThreadStartInfo object to ensure that the start_event
-  // object is not prematurely closed.
-  {
-    scoped_refptr<ThreadStartInfo> info = static_cast<ThreadStartInfo*>(param);
-    self = info->self;
-    self->message_loop_ = &message_loop;
-    SetThreadName(self->thread_name().c_str(), GetCurrentThreadId());
-    message_loop.SetThreadName(self->thread_name());
-    SetEvent(info->start_event);
-  }
+  startup_data_->event.Signal();
+  // startup_data_ can't be touched anymore since the starting thread is now
+  // unlocked.
 
   // Let the thread do extra initialization.
-  self->Init();
+  Init();
 
   message_loop.Run();
 
   // Let the thread do extra cleanup.
-  self->CleanUp();
+  CleanUp();
 
   // Assert that MessageLoop::Quit was called by ThreadQuitTask.
-  DCHECK(Thread::GetThreadWasQuitProperly());
-
-  // Clearing this here should be unnecessary since we should only be here if
-  // Thread::Stop was called (the above DCHECK asserts that).  However, to help
-  // make it easier to track down problems in release builds, we null out the
-  // message_loop_ pointer.
-  self->message_loop_ = NULL;
+  DCHECK(GetThreadWasQuitProperly());
 
   // We can't receive messages anymore.
-  self->thread_id_ = 0;
-  return 0;
-}+  message_loop_ = NULL;
+}
+
+}  // namespace base