// Copyright 2008, Google Inc.
// All rights reserved.
//
// Redistribution and use in source and binary forms, with or without
// modification, are permitted provided that the following conditions are
// met:
//
//    * Redistributions of source code must retain the above copyright
// notice, this list of conditions and the following disclaimer.
//    * Redistributions in binary form must reproduce the above
// copyright notice, this list of conditions and the following disclaimer
// in the documentation and/or other materials provided with the
// distribution.
//    * Neither the name of Google Inc. nor the names of its
// contributors may be used to endorse or promote products derived from
// this software without specific prior written permission.
//
// THIS SOFTWARE IS PROVIDED BY THE COPYRIGHT HOLDERS AND CONTRIBUTORS
// "AS IS" AND ANY EXPRESS OR IMPLIED WARRANTIES, INCLUDING, BUT NOT
// LIMITED TO, THE IMPLIED WARRANTIES OF MERCHANTABILITY AND FITNESS FOR
// A PARTICULAR PURPOSE ARE DISCLAIMED. IN NO EVENT SHALL THE COPYRIGHT
// OWNER OR CONTRIBUTORS BE LIABLE FOR ANY DIRECT, INDIRECT, INCIDENTAL,
// SPECIAL, EXEMPLARY, OR CONSEQUENTIAL DAMAGES (INCLUDING, BUT NOT
// LIMITED TO, PROCUREMENT OF SUBSTITUTE GOODS OR SERVICES; LOSS OF USE,
// DATA, OR PROFITS; OR BUSINESS INTERRUPTION) HOWEVER CAUSED AND ON ANY
// THEORY OF LIABILITY, WHETHER IN CONTRACT, STRICT LIABILITY, OR TORT
// (INCLUDING NEGLIGENCE OR OTHERWISE) ARISING IN ANY WAY OUT OF THE USE
// OF THIS SOFTWARE, EVEN IF ADVISED OF THE POSSIBILITY OF SUCH DAMAGE.

#include "base/message_loop.h"
#include "base/task.h"
#include "base/timer.h"
#include "testing/gtest/include/gtest/gtest.h"

namespace {
<<<<<<< HEAD
  class TimerTest : public testing::Test {
  };
};

// A base class timer task that sanity-checks timer functionality and counts
// the number of times it has run.  Handles all message loop and memory
// management issues.
class TimerTask : public Task {
 public:
  // Runs all timers to completion.  This returns only after all timers have
  // finished firing.
  static void RunTimers();

  // Creates a new timer.  If |repeating| is true, the timer will repeat 10
  // times before terminating.
  //
  // All timers are managed on the message loop of the thread that calls this
  // function the first time.
  TimerTask(int delay, bool repeating);

  virtual ~TimerTask();

  int iterations() const { return iterations_; }
  const Timer* timer() const { return timer_; }

  // Resets the timer, if it exists.
  void Reset();

  // Task
  virtual void Run();

 protected:
  // Shuts down the message loop if necessary.
  static void QuitMessageLoop();

 private:
  static MessageLoop* message_loop() {
    static MessageLoop* loop = MessageLoop::current();
    return loop;
  }

  static int timer_count_;
  static bool loop_running_;

  bool timer_running_;
  int delay_;
  TimeTicks start_ticks_;
  int iterations_;
  Timer* timer_;
};

// static
void TimerTask::RunTimers() {
  if (timer_count_ && !loop_running_) {
    loop_running_ = true;
    message_loop()->Run();
  }
}

TimerTask::TimerTask(int delay, bool repeating)
    : timer_running_(false),
      delay_(delay),
      start_ticks_(TimeTicks::Now()),
      iterations_(0),
      timer_(NULL) {
  Reset();  // This will just set up the variables to indicate we have a
            // running timer.
  timer_ = message_loop()->timer_manager()->StartTimer(delay, this, repeating);
}

TimerTask::~TimerTask() {
  if (timer_) {
    message_loop()->timer_manager()->StopTimer(timer_);
    delete timer_;
  }
  if (timer_running_) {
    timer_running_ = false;
    if (--timer_count_ <= 0)
      QuitMessageLoop();
  }
}

void TimerTask::Reset() {
  if (!timer_running_) {
    timer_running_ = true;
    ++timer_count_;
  }
  if (timer_) {
    start_ticks_ = TimeTicks::Now();
    message_loop()->timer_manager()->ResetTimer(timer_);
  }
}

void TimerTask::Run() {
  ++iterations_;

  // Test that we fired on or after the delay, not before.
  const TimeTicks ticks = TimeTicks::Now();
  EXPECT_LE(delay_, (ticks - start_ticks_).InMilliseconds());
  // Note: Add the delay rather than using the ticks recorded.
  //       Repeating timers have already started ticking before
  //       this callback; we pretend they started *now*, then
  //       it might seem like they fire early, when they do not.
  start_ticks_ += TimeDelta::FromMilliseconds(delay_);

  // If we're done running, shut down the message loop.
  if (timer_->repeating() && (iterations_ < 10))
    return;  // Iterate 10 times before terminating.
  message_loop()->timer_manager()->StopTimer(timer_);
  timer_running_ = false;
  if (--timer_count_ <= 0)
    QuitMessageLoop();
}

// static
void TimerTask::QuitMessageLoop() {
  if (loop_running_) {
    message_loop()->Quit();
    loop_running_ = false;
  }
}

int TimerTask::timer_count_ = 0;
bool TimerTask::loop_running_ = false;

// A task that deletes itself when run.
class DeletingTask : public TimerTask {
 public:
  DeletingTask(int delay, bool repeating) : TimerTask(delay, repeating) { }

  // Task
  virtual void Run();
};

void DeletingTask::Run() {
  delete this;

  // Can't call TimerTask::Run() here, we've destroyed ourselves.
}

// A class that resets another TimerTask when run.
class ResettingTask : public TimerTask {
 public:
  ResettingTask(int delay, bool repeating, TimerTask* task)
      : TimerTask(delay, repeating),
        task_(task) {
  }

  virtual void Run();

 private:
  TimerTask* task_;
};

void ResettingTask::Run() {
  task_->Reset();

  TimerTask::Run();
}

// A class that quits the message loop when run.
class QuittingTask : public TimerTask {
 public:
  QuittingTask(int delay, bool repeating) : TimerTask(delay, repeating) { }

  virtual void Run();
};

void QuittingTask::Run() {
  QuitMessageLoop();

  TimerTask::Run();
}

void RunTimerTest() {
  // Make sure oneshot timers work correctly.
  TimerTask task1(100, false);
  TimerTask::RunTimers();
  EXPECT_EQ(1, task1.iterations());

  // Make sure repeating timers work correctly.
  TimerTask task2(10, true);
  TimerTask task3(100, true);
  TimerTask::RunTimers();
  EXPECT_EQ(10, task2.iterations());
  EXPECT_EQ(10, task3.iterations());
}

TEST(TimerTest, TimerComparison) {
  // Make sure TimerComparison sorts correctly.
  const TimerTask task1(10, false);
  const Timer* timer1 = task1.timer();
  const TimerTask task2(200, false);
  const Timer* timer2 = task2.timer();
  TimerComparison comparison;
  EXPECT_FALSE(comparison(timer1, timer2));
  EXPECT_TRUE(comparison(timer2, timer1));
}

TEST(TimerTest, TimerCase) {
  RunTimerTest();
}

TEST(TimerTest, BrokenTimerCase) {
  // Simulate faulty early-firing timers. The tasks in RunTimerTest should
  // nevertheless be invoked after their specified delays, regardless of when
  // WM_TIMER fires.
  TimerManager* manager = MessageLoop::current()->timer_manager();
  manager->set_use_broken_delay(true);
  RunTimerTest();
  manager->set_use_broken_delay(false);
}

TEST(TimerTest, DeleteFromRun) {
  // Make sure TimerManager correctly handles a Task that deletes itself when
  // run.
  DeletingTask* deleting_task1 = new DeletingTask(50, true);
  TimerTask timer_task(150, false);
  DeletingTask* deleting_task2 = new DeletingTask(250, true);
  TimerTask::RunTimers();
  EXPECT_EQ(1, timer_task.iterations());
}

TEST(TimerTest, Reset) {
  // Make sure resetting a timer after it has fired works.
  TimerTask timer_task1(250, false);
  TimerTask timer_task2(100, true);
  ResettingTask resetting_task1(600, false, &timer_task1);
  TimerTask::RunTimers();
  EXPECT_EQ(2, timer_task1.iterations());
  EXPECT_EQ(10, timer_task2.iterations());

  // Make sure resetting a timer before it has fired works.  This will reset
  // two timers, then stop the message loop between when they should have
  // finally fired.
  TimerTask timer_task3(100, false);
  TimerTask timer_task4(600, false);
  ResettingTask resetting_task3(50, false, &timer_task3);
  ResettingTask resetting_task4(50, false, &timer_task4);
  QuittingTask quitting_task(300, false);
  TimerTask::RunTimers();
  EXPECT_EQ(1, timer_task3.iterations());
  EXPECT_EQ(0, timer_task4.iterations());
}

TEST(TimerTest, FifoOrder) {
  // Creating timers with the same timeout should
  // always compare to result in FIFO ordering.

  // Derive from the timer so that we can set it's fire time.
  // We have to do this, because otherwise, it's possible for
  // two timers, created back to back, to have different times,
  // and in that case, we aren't really testing what we want
  // to test!
  class MockTimer : public Timer {
   public:
    MockTimer(int delay) : Timer(delay, NULL, false) {}
    void set_fire_time(const Time& t) { fire_time_ = t; }
  };

  class MockTimerManager : public TimerManager {
   public:
    // Pops the most-recent to fire timer and returns its timer id.
    // Returns -1 if there are no timers in the list.
    int pop() {
      int rv = -1;
      Timer* top = PeekTopTimer();
      if (top) {
        rv = top->id();
        StopTimer(top);
        delete top;
      }
      return rv;
    }
  };

  MockTimer t1(0);
  MockTimer t2(0);
  t2.set_fire_time(t1.fire_time());
  TimerComparison comparison;
  EXPECT_TRUE(comparison(&t2, &t1));

  // Issue a tight loop of timers; most will have the
  // same timestamp; some will not.  Either way, since
  // all are created with delay(0), the second timer
  // must always be greater than the first.  Then, pop
  // all the timers and verify that it's a FIFO list.
  MockTimerManager manager;
  const int kNumTimers = 1024;
  for (int i=0; i < kNumTimers; i++)
    Timer* timer = manager.StartTimer(0, NULL, false);

  int last_id = -1;
  int new_id = 0;
  while((new_id = manager.pop()) > 0)
    EXPECT_GT(new_id, last_id);
=======

class OneShotTimerTester {
 public:
  OneShotTimerTester(bool* did_run) : did_run_(did_run) {
  }
  void Start() {
    timer_.Start(TimeDelta::FromMilliseconds(10), this,
                 &OneShotTimerTester::Run);
  }
 private:
  void Run() {
    *did_run_ = true;
    MessageLoop::current()->Quit();
  }
  bool* did_run_;
  base::OneShotTimer<OneShotTimerTester> timer_;
};

class RepeatingTimerTester {
 public:
  RepeatingTimerTester(bool* did_run) : did_run_(did_run), counter_(10) {
  }
  void Start() {
    timer_.Start(TimeDelta::FromMilliseconds(10), this,
                 &RepeatingTimerTester::Run);
  }
 private:
  void Run() {
    if (--counter_ == 0) {
      *did_run_ = true;
      MessageLoop::current()->Quit();
    }
  }
  bool* did_run_;
  int counter_;
  base::RepeatingTimer<RepeatingTimerTester> timer_;
};

void RunTest_OneShotTimer(MessageLoop::Type message_loop_type) {
  MessageLoop loop(message_loop_type);

  bool did_run = false;
  OneShotTimerTester f(&did_run);
  f.Start();

  MessageLoop::current()->Run();

  EXPECT_TRUE(did_run);
}

void RunTest_OneShotTimer_Cancel(MessageLoop::Type message_loop_type) {
  MessageLoop loop(message_loop_type);

  bool did_run_a = false;
  OneShotTimerTester* a = new OneShotTimerTester(&did_run_a);

  // This should run before the timer expires.
  MessageLoop::current()->DeleteSoon(FROM_HERE, a);

  // Now start the timer.
  a->Start();
 
  bool did_run_b = false;
  OneShotTimerTester b(&did_run_b);
  b.Start();

  MessageLoop::current()->Run();

  EXPECT_FALSE(did_run_a);
  EXPECT_TRUE(did_run_b);
}

void RunTest_RepeatingTimer(MessageLoop::Type message_loop_type) {
  MessageLoop loop(message_loop_type);

  bool did_run = false;
  RepeatingTimerTester f(&did_run);
  f.Start();

  MessageLoop::current()->Run();

  EXPECT_TRUE(did_run);
}

void RunTest_RepeatingTimer_Cancel(MessageLoop::Type message_loop_type) {
  MessageLoop loop(message_loop_type);

  bool did_run_a = false;
  RepeatingTimerTester* a = new RepeatingTimerTester(&did_run_a);

  // This should run before the timer expires.
  MessageLoop::current()->DeleteSoon(FROM_HERE, a);

  // Now start the timer.
  a->Start();
 
  bool did_run_b = false;
  RepeatingTimerTester b(&did_run_b);
  b.Start();

  MessageLoop::current()->Run();

  EXPECT_FALSE(did_run_a);
  EXPECT_TRUE(did_run_b);
}

}  // namespace

//-----------------------------------------------------------------------------
// Each test is run against each type of MessageLoop.  That way we are sure
// that timers work properly in all configurations.

TEST(TimerTest, OneShotTimer) {
  RunTest_OneShotTimer(MessageLoop::TYPE_DEFAULT);
  RunTest_OneShotTimer(MessageLoop::TYPE_UI);
  RunTest_OneShotTimer(MessageLoop::TYPE_IO);
}

TEST(TimerTest, OneShotTimer_Cancel) {
  RunTest_OneShotTimer_Cancel(MessageLoop::TYPE_DEFAULT);
  RunTest_OneShotTimer_Cancel(MessageLoop::TYPE_UI);
  RunTest_OneShotTimer_Cancel(MessageLoop::TYPE_IO);
}

TEST(TimerTest, RepeatingTimer) {
  RunTest_RepeatingTimer(MessageLoop::TYPE_DEFAULT);
  RunTest_RepeatingTimer(MessageLoop::TYPE_UI);
  RunTest_RepeatingTimer(MessageLoop::TYPE_IO);
}

TEST(TimerTest, RepeatingTimer_Cancel) {
  RunTest_RepeatingTimer_Cancel(MessageLoop::TYPE_DEFAULT);
  RunTest_RepeatingTimer_Cancel(MessageLoop::TYPE_UI);
  RunTest_RepeatingTimer_Cancel(MessageLoop::TYPE_IO);
>>>>>>> fcfaa4e7
}<|MERGE_RESOLUTION|>--- conflicted
+++ resolved
@@ -1,31 +1,6 @@
-// Copyright 2008, Google Inc.
-// All rights reserved.
-//
-// Redistribution and use in source and binary forms, with or without
-// modification, are permitted provided that the following conditions are
-// met:
-//
-//    * Redistributions of source code must retain the above copyright
-// notice, this list of conditions and the following disclaimer.
-//    * Redistributions in binary form must reproduce the above
-// copyright notice, this list of conditions and the following disclaimer
-// in the documentation and/or other materials provided with the
-// distribution.
-//    * Neither the name of Google Inc. nor the names of its
-// contributors may be used to endorse or promote products derived from
-// this software without specific prior written permission.
-//
-// THIS SOFTWARE IS PROVIDED BY THE COPYRIGHT HOLDERS AND CONTRIBUTORS
-// "AS IS" AND ANY EXPRESS OR IMPLIED WARRANTIES, INCLUDING, BUT NOT
-// LIMITED TO, THE IMPLIED WARRANTIES OF MERCHANTABILITY AND FITNESS FOR
-// A PARTICULAR PURPOSE ARE DISCLAIMED. IN NO EVENT SHALL THE COPYRIGHT
-// OWNER OR CONTRIBUTORS BE LIABLE FOR ANY DIRECT, INDIRECT, INCIDENTAL,
-// SPECIAL, EXEMPLARY, OR CONSEQUENTIAL DAMAGES (INCLUDING, BUT NOT
-// LIMITED TO, PROCUREMENT OF SUBSTITUTE GOODS OR SERVICES; LOSS OF USE,
-// DATA, OR PROFITS; OR BUSINESS INTERRUPTION) HOWEVER CAUSED AND ON ANY
-// THEORY OF LIABILITY, WHETHER IN CONTRACT, STRICT LIABILITY, OR TORT
-// (INCLUDING NEGLIGENCE OR OTHERWISE) ARISING IN ANY WAY OUT OF THE USE
-// OF THIS SOFTWARE, EVEN IF ADVISED OF THE POSSIBILITY OF SUCH DAMAGE.
+// Copyright (c) 2006-2008 The Chromium Authors. All rights reserved.
+// Use of this source code is governed by a BSD-style license that can be
+// found in the LICENSE file.
 
 #include "base/message_loop.h"
 #include "base/task.h"
@@ -33,304 +8,6 @@
 #include "testing/gtest/include/gtest/gtest.h"
 
 namespace {
-<<<<<<< HEAD
-  class TimerTest : public testing::Test {
-  };
-};
-
-// A base class timer task that sanity-checks timer functionality and counts
-// the number of times it has run.  Handles all message loop and memory
-// management issues.
-class TimerTask : public Task {
- public:
-  // Runs all timers to completion.  This returns only after all timers have
-  // finished firing.
-  static void RunTimers();
-
-  // Creates a new timer.  If |repeating| is true, the timer will repeat 10
-  // times before terminating.
-  //
-  // All timers are managed on the message loop of the thread that calls this
-  // function the first time.
-  TimerTask(int delay, bool repeating);
-
-  virtual ~TimerTask();
-
-  int iterations() const { return iterations_; }
-  const Timer* timer() const { return timer_; }
-
-  // Resets the timer, if it exists.
-  void Reset();
-
-  // Task
-  virtual void Run();
-
- protected:
-  // Shuts down the message loop if necessary.
-  static void QuitMessageLoop();
-
- private:
-  static MessageLoop* message_loop() {
-    static MessageLoop* loop = MessageLoop::current();
-    return loop;
-  }
-
-  static int timer_count_;
-  static bool loop_running_;
-
-  bool timer_running_;
-  int delay_;
-  TimeTicks start_ticks_;
-  int iterations_;
-  Timer* timer_;
-};
-
-// static
-void TimerTask::RunTimers() {
-  if (timer_count_ && !loop_running_) {
-    loop_running_ = true;
-    message_loop()->Run();
-  }
-}
-
-TimerTask::TimerTask(int delay, bool repeating)
-    : timer_running_(false),
-      delay_(delay),
-      start_ticks_(TimeTicks::Now()),
-      iterations_(0),
-      timer_(NULL) {
-  Reset();  // This will just set up the variables to indicate we have a
-            // running timer.
-  timer_ = message_loop()->timer_manager()->StartTimer(delay, this, repeating);
-}
-
-TimerTask::~TimerTask() {
-  if (timer_) {
-    message_loop()->timer_manager()->StopTimer(timer_);
-    delete timer_;
-  }
-  if (timer_running_) {
-    timer_running_ = false;
-    if (--timer_count_ <= 0)
-      QuitMessageLoop();
-  }
-}
-
-void TimerTask::Reset() {
-  if (!timer_running_) {
-    timer_running_ = true;
-    ++timer_count_;
-  }
-  if (timer_) {
-    start_ticks_ = TimeTicks::Now();
-    message_loop()->timer_manager()->ResetTimer(timer_);
-  }
-}
-
-void TimerTask::Run() {
-  ++iterations_;
-
-  // Test that we fired on or after the delay, not before.
-  const TimeTicks ticks = TimeTicks::Now();
-  EXPECT_LE(delay_, (ticks - start_ticks_).InMilliseconds());
-  // Note: Add the delay rather than using the ticks recorded.
-  //       Repeating timers have already started ticking before
-  //       this callback; we pretend they started *now*, then
-  //       it might seem like they fire early, when they do not.
-  start_ticks_ += TimeDelta::FromMilliseconds(delay_);
-
-  // If we're done running, shut down the message loop.
-  if (timer_->repeating() && (iterations_ < 10))
-    return;  // Iterate 10 times before terminating.
-  message_loop()->timer_manager()->StopTimer(timer_);
-  timer_running_ = false;
-  if (--timer_count_ <= 0)
-    QuitMessageLoop();
-}
-
-// static
-void TimerTask::QuitMessageLoop() {
-  if (loop_running_) {
-    message_loop()->Quit();
-    loop_running_ = false;
-  }
-}
-
-int TimerTask::timer_count_ = 0;
-bool TimerTask::loop_running_ = false;
-
-// A task that deletes itself when run.
-class DeletingTask : public TimerTask {
- public:
-  DeletingTask(int delay, bool repeating) : TimerTask(delay, repeating) { }
-
-  // Task
-  virtual void Run();
-};
-
-void DeletingTask::Run() {
-  delete this;
-
-  // Can't call TimerTask::Run() here, we've destroyed ourselves.
-}
-
-// A class that resets another TimerTask when run.
-class ResettingTask : public TimerTask {
- public:
-  ResettingTask(int delay, bool repeating, TimerTask* task)
-      : TimerTask(delay, repeating),
-        task_(task) {
-  }
-
-  virtual void Run();
-
- private:
-  TimerTask* task_;
-};
-
-void ResettingTask::Run() {
-  task_->Reset();
-
-  TimerTask::Run();
-}
-
-// A class that quits the message loop when run.
-class QuittingTask : public TimerTask {
- public:
-  QuittingTask(int delay, bool repeating) : TimerTask(delay, repeating) { }
-
-  virtual void Run();
-};
-
-void QuittingTask::Run() {
-  QuitMessageLoop();
-
-  TimerTask::Run();
-}
-
-void RunTimerTest() {
-  // Make sure oneshot timers work correctly.
-  TimerTask task1(100, false);
-  TimerTask::RunTimers();
-  EXPECT_EQ(1, task1.iterations());
-
-  // Make sure repeating timers work correctly.
-  TimerTask task2(10, true);
-  TimerTask task3(100, true);
-  TimerTask::RunTimers();
-  EXPECT_EQ(10, task2.iterations());
-  EXPECT_EQ(10, task3.iterations());
-}
-
-TEST(TimerTest, TimerComparison) {
-  // Make sure TimerComparison sorts correctly.
-  const TimerTask task1(10, false);
-  const Timer* timer1 = task1.timer();
-  const TimerTask task2(200, false);
-  const Timer* timer2 = task2.timer();
-  TimerComparison comparison;
-  EXPECT_FALSE(comparison(timer1, timer2));
-  EXPECT_TRUE(comparison(timer2, timer1));
-}
-
-TEST(TimerTest, TimerCase) {
-  RunTimerTest();
-}
-
-TEST(TimerTest, BrokenTimerCase) {
-  // Simulate faulty early-firing timers. The tasks in RunTimerTest should
-  // nevertheless be invoked after their specified delays, regardless of when
-  // WM_TIMER fires.
-  TimerManager* manager = MessageLoop::current()->timer_manager();
-  manager->set_use_broken_delay(true);
-  RunTimerTest();
-  manager->set_use_broken_delay(false);
-}
-
-TEST(TimerTest, DeleteFromRun) {
-  // Make sure TimerManager correctly handles a Task that deletes itself when
-  // run.
-  DeletingTask* deleting_task1 = new DeletingTask(50, true);
-  TimerTask timer_task(150, false);
-  DeletingTask* deleting_task2 = new DeletingTask(250, true);
-  TimerTask::RunTimers();
-  EXPECT_EQ(1, timer_task.iterations());
-}
-
-TEST(TimerTest, Reset) {
-  // Make sure resetting a timer after it has fired works.
-  TimerTask timer_task1(250, false);
-  TimerTask timer_task2(100, true);
-  ResettingTask resetting_task1(600, false, &timer_task1);
-  TimerTask::RunTimers();
-  EXPECT_EQ(2, timer_task1.iterations());
-  EXPECT_EQ(10, timer_task2.iterations());
-
-  // Make sure resetting a timer before it has fired works.  This will reset
-  // two timers, then stop the message loop between when they should have
-  // finally fired.
-  TimerTask timer_task3(100, false);
-  TimerTask timer_task4(600, false);
-  ResettingTask resetting_task3(50, false, &timer_task3);
-  ResettingTask resetting_task4(50, false, &timer_task4);
-  QuittingTask quitting_task(300, false);
-  TimerTask::RunTimers();
-  EXPECT_EQ(1, timer_task3.iterations());
-  EXPECT_EQ(0, timer_task4.iterations());
-}
-
-TEST(TimerTest, FifoOrder) {
-  // Creating timers with the same timeout should
-  // always compare to result in FIFO ordering.
-
-  // Derive from the timer so that we can set it's fire time.
-  // We have to do this, because otherwise, it's possible for
-  // two timers, created back to back, to have different times,
-  // and in that case, we aren't really testing what we want
-  // to test!
-  class MockTimer : public Timer {
-   public:
-    MockTimer(int delay) : Timer(delay, NULL, false) {}
-    void set_fire_time(const Time& t) { fire_time_ = t; }
-  };
-
-  class MockTimerManager : public TimerManager {
-   public:
-    // Pops the most-recent to fire timer and returns its timer id.
-    // Returns -1 if there are no timers in the list.
-    int pop() {
-      int rv = -1;
-      Timer* top = PeekTopTimer();
-      if (top) {
-        rv = top->id();
-        StopTimer(top);
-        delete top;
-      }
-      return rv;
-    }
-  };
-
-  MockTimer t1(0);
-  MockTimer t2(0);
-  t2.set_fire_time(t1.fire_time());
-  TimerComparison comparison;
-  EXPECT_TRUE(comparison(&t2, &t1));
-
-  // Issue a tight loop of timers; most will have the
-  // same timestamp; some will not.  Either way, since
-  // all are created with delay(0), the second timer
-  // must always be greater than the first.  Then, pop
-  // all the timers and verify that it's a FIFO list.
-  MockTimerManager manager;
-  const int kNumTimers = 1024;
-  for (int i=0; i < kNumTimers; i++)
-    Timer* timer = manager.StartTimer(0, NULL, false);
-
-  int last_id = -1;
-  int new_id = 0;
-  while((new_id = manager.pop()) > 0)
-    EXPECT_GT(new_id, last_id);
-=======
 
 class OneShotTimerTester {
  public:
@@ -465,5 +142,4 @@
   RunTest_RepeatingTimer_Cancel(MessageLoop::TYPE_DEFAULT);
   RunTest_RepeatingTimer_Cancel(MessageLoop::TYPE_UI);
   RunTest_RepeatingTimer_Cancel(MessageLoop::TYPE_IO);
->>>>>>> fcfaa4e7
 }