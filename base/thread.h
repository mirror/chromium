--- conflicted
+++ resolved
@@ -1,56 +1,44 @@
-// Copyright 2008, Google Inc.
-// All rights reserved.
-//
-// Redistribution and use in source and binary forms, with or without
-// modification, are permitted provided that the following conditions are
-// met:
-//
-//    * Redistributions of source code must retain the above copyright
-// notice, this list of conditions and the following disclaimer.
-//    * Redistributions in binary form must reproduce the above
-// copyright notice, this list of conditions and the following disclaimer
-// in the documentation and/or other materials provided with the
-// distribution.
-//    * Neither the name of Google Inc. nor the names of its
-// contributors may be used to endorse or promote products derived from
-// this software without specific prior written permission.
-//
-// THIS SOFTWARE IS PROVIDED BY THE COPYRIGHT HOLDERS AND CONTRIBUTORS
-// "AS IS" AND ANY EXPRESS OR IMPLIED WARRANTIES, INCLUDING, BUT NOT
-// LIMITED TO, THE IMPLIED WARRANTIES OF MERCHANTABILITY AND FITNESS FOR
-// A PARTICULAR PURPOSE ARE DISCLAIMED. IN NO EVENT SHALL THE COPYRIGHT
-// OWNER OR CONTRIBUTORS BE LIABLE FOR ANY DIRECT, INDIRECT, INCIDENTAL,
-// SPECIAL, EXEMPLARY, OR CONSEQUENTIAL DAMAGES (INCLUDING, BUT NOT
-// LIMITED TO, PROCUREMENT OF SUBSTITUTE GOODS OR SERVICES; LOSS OF USE,
-// DATA, OR PROFITS; OR BUSINESS INTERRUPTION) HOWEVER CAUSED AND ON ANY
-// THEORY OF LIABILITY, WHETHER IN CONTRACT, STRICT LIABILITY, OR TORT
-// (INCLUDING NEGLIGENCE OR OTHERWISE) ARISING IN ANY WAY OUT OF THE USE
-// OF THIS SOFTWARE, EVEN IF ADVISED OF THE POSSIBILITY OF SUCH DAMAGE.
+// Copyright (c) 2006-2008 The Chromium Authors. All rights reserved.
+// Use of this source code is governed by a BSD-style license that can be
+// found in the LICENSE file.
 
-#ifndef BASE_THREAD_H__
-#define BASE_THREAD_H__
+#ifndef BASE_THREAD_H_
+#define BASE_THREAD_H_
 
-#include <wtypes.h>
 #include <string>
 
-#include "base/basictypes.h"
-#include "base/thread_local_storage.h"
+#include "base/message_loop.h"
+#include "base/platform_thread.h"
 
-class MessageLoop;
+namespace base {
 
 // A simple thread abstraction that establishes a MessageLoop on a new thread.
 // The consumer uses the MessageLoop of the thread to cause code to execute on
 // the thread.  When this object is destroyed the thread is terminated.  All
 // pending tasks queued on the thread's message loop will run to completion
 // before the thread is terminated.
-//
-class Thread {
+class Thread : PlatformThread::Delegate {
  public:
+  struct Options {
+    // Specifies the type of message loop that will be allocated on the thread.
+    MessageLoop::Type message_loop_type;
+    
+    // Specifies the maximum stack size that the thread is allowed to use.
+    // This does not necessarily correspond to the thread's initial stack size.
+    // A value of 0 indicates that the default maximum should be used.
+    size_t stack_size;
+
+    Options() : message_loop_type(MessageLoop::TYPE_DEFAULT), stack_size(0) {}
+  };
+
   // Constructor.
   // name is a display string to identify the thread.
   explicit Thread(const char *name);
 
   // Destroys the thread, stopping it if necessary.
+  //
+  // NOTE: If you are subclassing from Thread, and you wish for your CleanUp
+  // method to be called, then you need to call Stop() from your destructor.
   //
   virtual ~Thread();
 
@@ -58,12 +46,18 @@
   // otherwise, returns false.  Upon successful return, the message_loop()
   // getter will return non-null.
   //
+  // Note: This function can't be called on Windows with the loader lock held;
+  // i.e. during a DllMain, global object construction or destruction, atexit()
+  // callback.
   bool Start();
 
   // Starts the thread. Behaves exactly like Start in addition to allow to
-  // override the default process stack size. This is not the initial stack size
-  // but the maximum stack size that thread is allowed to use.
-  bool StartWithStackSize(size_t stack_size);
+  // override the default options.
+  //
+  // Note: This function can't be called on Windows with the loader lock held;
+  // i.e. during a DllMain, global object construction or destruction, atexit()
+  // callback.
+  bool StartWithOptions(const Options& options);
 
   // Signals the thread to exit and returns once the thread has exited.  After
   // this method returns, the Thread object is completely reset and may be used
@@ -78,19 +72,21 @@
   //
   void Stop();
 
-  // Signals the thread to exit and returns once the thread has exited.
-  // Meanwhile, a message loop is run. After this method returns, the Thread
-  // object is completely reset and may be used as if it were newly constructed
-  // (i.e., Start may be called again).
+  // Signals the thread to exit in the near future.
   //
-  // NonBlockingStop may be called multiple times and is simply ignored if the
-  // thread is already stopped.
+  // WARNING: This function is not meant to be commonly used. Use at your own
+  // risk. Calling this function will cause message_loop() to become invalid in
+  // the near future. This function was created to workaround a specific
+  // deadlock on Windows with printer worker thread. In any other case, Stop()
+  // should be used.
   //
-  // NOTE: The behavior is the same as Stop() except that pending tasks are run.
-  void NonBlockingStop();
+  // StopSoon should not be called multiple times as it is risky to do so. It
+  // could cause a timing issue in message_loop() access. Call Stop() to reset
+  // the thread object once it is known that the thread has quit.
+  void StopSoon();
 
   // Returns the message loop for this thread.  Use the MessageLoop's
-  // Posttask methods to execute code on the thread.  This only returns
+  // PostTask methods to execute code on the thread.  This only returns
   // non-null after a successful call to Start.  After Stop has been called,
   // this will return NULL.
   //
@@ -102,41 +98,49 @@
   // Set the name of this thread (for display in debugger too).
   const std::string &thread_name() { return name_; }
 
+  // The native thread handle.
+  PlatformThreadHandle thread_handle() { return thread_; }
+
+ protected:
+  // Called just prior to starting the message loop
+  virtual void Init() {}
+
+  // Called just after the message loop ends
+  virtual void CleanUp() {}
+
   static void SetThreadWasQuitProperly(bool flag);
   static bool GetThreadWasQuitProperly();
 
-  // Sets the thread name if a debugger is currently attached. Has no effect
-  // otherwise. To set the name of the current thread, pass GetCurrentThreadId()
-  // as the tid parameter.
-  static void SetThreadName(const char* name, DWORD tid);
+ private:
+  // PlatformThread::Delegate methods:
+  virtual void ThreadMain();
 
- protected:
-  // Called just prior to starting the message loop
-  virtual void Init() { }
+  // We piggy-back on the startup_data_ member to know if we successfully
+  // started the thread.  This way we know that we need to call Join.
+  bool thread_was_started() const { return startup_data_ != NULL; }
 
-  // Called just after the message loop ends
-  virtual void CleanUp() { }
+  // Used to pass data to ThreadMain.
+  struct StartupData;
+  StartupData* startup_data_;
 
-  // Stops the thread. Called by either Stop() or NonBlockingStop().
-  void InternalStop(bool run_message_loop);
+  // The thread's handle.
+  PlatformThreadHandle thread_;
 
- private:
-  static unsigned __stdcall ThreadFunc(void* param);
+  // The thread's message loop.  Valid only while the thread is alive.  Set
+  // by the created thread.
+  MessageLoop* message_loop_;
 
-  HANDLE thread_;
-  unsigned thread_id_;
-  MessageLoop* message_loop_;
+  // Our thread's ID.  Used for debugging purposes.
+  int thread_id_;
+
+  // The name of the thread.  Used for debugging purposes.
   std::string name_;
-<<<<<<< HEAD
-  static TLSSlot tls_index_;
-
-  DISALLOW_EVIL_CONSTRUCTORS(Thread);
-=======
 
   friend class ThreadQuitTask;
 
   DISALLOW_COPY_AND_ASSIGN(Thread);
->>>>>>> b8afeda4
 };
 
-#endif  // BASE_THREAD_H__+}  // namespace base
+
+#endif  // BASE_THREAD_H_
