--- conflicted
+++ resolved
@@ -371,23 +371,14 @@
 }
 
 bool IsDirectoryEmpty(const std::wstring& dir_path) {
-<<<<<<< HEAD
-  FileEnumerator files(dir_path, false, FileEnumerator::FILES_AND_DIRECTORIES);
-  if (files.Next().empty())
-=======
   FileEnumerator files(FilePath(dir_path),
                        false, FileEnumerator::FILES_AND_DIRECTORIES);
   if (files.Next().value().empty())
->>>>>>> 12c75e7a
     return true;
   return false;
 }
 
-<<<<<<< HEAD
-bool GetTempDir(std::wstring* path) {
-=======
 bool GetTempDir(FilePath* path) {
->>>>>>> 12c75e7a
   wchar_t temp_path[MAX_PATH + 1];
   DWORD path_len = ::GetTempPath(MAX_PATH, temp_path);
   if (path_len >= MAX_PATH || path_len <= 0)
@@ -401,27 +392,18 @@
   return true;
 }
 
-<<<<<<< HEAD
-bool CreateTemporaryFileName(std::wstring* temp_file) {
-  std::wstring temp_path;
-=======
 bool CreateTemporaryFileName(FilePath* path) {
   std::wstring temp_path, temp_file;
->>>>>>> 12c75e7a
 
   if (!GetTempDir(&temp_path))
     return false;
 
-<<<<<<< HEAD
-  return CreateTemporaryFileNameInDir(temp_path, temp_file);
-=======
   if (CreateTemporaryFileNameInDir(temp_path, &temp_file)) {
     *path = FilePath(temp_file);
     return true;
   }
 
   return false; 
->>>>>>> 12c75e7a
 }
 
 bool CreateTemporaryFileNameInDir(const std::wstring& dir,
