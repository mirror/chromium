// Copyright (c) 2006-2008 The Chromium Authors. All rights reserved.
// Use of this source code is governed by a BSD-style license that can be
// found in the LICENSE file.

// This file contains utility functions for dealing with the local
// filesystem.

#ifndef BASE_FILE_UTIL_H_
#define BASE_FILE_UTIL_H_

#include "build/build_config.h"

#if defined(OS_WIN)
#include <windows.h>
#elif defined(OS_POSIX)
#include <fts.h>
#endif

#include <stack>
#include <string>
#include <vector>

#include "base/basictypes.h"

namespace file_util {

//-----------------------------------------------------------------------------
// Constants

extern const wchar_t kPathSeparator;


//-----------------------------------------------------------------------------
// Functions that operate purely on a path string w/o touching the filesystem:

// Returns a vector of all of the components of the provided path.
void PathComponents(const std::wstring& path,
                    std::vector<std::wstring>* components);
  
// Returns true if the given path ends with a path separator character.
// TODO(erikkay): remove this pointer version
bool EndsWithSeparator(std::wstring* path);
bool EndsWithSeparator(const std::wstring& path);
  
// Modifies a string by trimming all trailing separators from the end.
void TrimTrailingSeparator(std::wstring* dir);

// Strips the topmost directory from the end of 'dir'.  Assumes 'dir' does not
// refer to a file.
// If 'dir' is a root directory, return without change.
void UpOneDirectory(std::wstring* dir);

// Strips the topmost directory from the end of 'dir'.  Assumes 'dir' does not
// refer to a file.
// If 'dir' is a root directory, the result becomes empty string.
void UpOneDirectoryOrEmpty(std::wstring* dir);

// Strips the filename component from the end of 'path'.
void TrimFilename(std::wstring* path);

// Returns the filename portion of 'path', without any leading \'s or /'s.
std::wstring GetFilenameFromPath(const std::wstring& path);

// Deprecated compatibility function.  Use FilePath::Extension.
FilePath::StringType GetFileExtensionFromPath(const FilePath& path);
// Deprecated temporary compatibility function.
std::wstring GetFileExtensionFromPath(const std::wstring& path);

// Deprecated compatibility function.  Use FilePath::RemoveExtension.
std::wstring GetFilenameWithoutExtensionFromPath(const std::wstring& path);

// Returns the directory component of a path, without the trailing
// path separator, or an empty string on error. The function does not
// check for the existence of the path, so if it is passed a directory
// without the trailing \, it will interpret the last component of the
// path as a file and chomp it. This does not support relative paths.
// Examples:
// path == "C:\pics\jojo.jpg",     returns "C:\pics"
// path == "C:\Windows\system32\", returns "C:\Windows\system32"
// path == "C:\Windows\system32",  returns "C:\Windows"
std::wstring GetDirectoryFromPath(const std::wstring& path);

// Appends new_ending to path, adding a separator between the two if necessary.
void AppendToPath(std::wstring* path, const std::wstring& new_ending);

// Convert provided relative path into an absolute path.  Returns false on
// error.
bool AbsolutePath(std::wstring* path);

<<<<<<< HEAD
// Inserts |suffix| after the file name portion of |path| but before the
// extension.
// Examples:
// path == "C:\pics\jojo.jpg" suffix == " (1)", returns "C:\pics\jojo (1).jpg"
// path == "jojo.jpg"         suffix == " (1)", returns "jojo (1).jpg"
// path == "C:\pics\jojo"     suffix == " (1)", returns "C:\pics\jojo (1)"
// path == "C:\pics.old\jojo" suffix == " (1)", returns "C:\pics.old\jojo (1)"
=======
// Returns true if |parent| contains |child|. Both paths are converted to
// absolute paths before doing the comparison.
bool ContainsPath(const FilePath& parent, const FilePath& child);

// Deprecated compatibility function.  Use FilePath::InsertBeforeExtension.
void InsertBeforeExtension(FilePath* path, const FilePath::StringType& suffix);

// Deprecated compatibility function.  Use FilePath::ReplaceExtension.
void ReplaceExtension(FilePath* file_name,
                      const FilePath::StringType& extension);

#if defined(OS_WIN)
// Deprecated temporary compatibility functions.
>>>>>>> 5d99fccd
void InsertBeforeExtension(std::wstring* path, const std::wstring& suffix);

// Replaces characters in 'file_name' that are illegal for file names with
// 'replace_char'. 'file_name' must not be a full or relative path, but just the
// file name component. Any leading or trailing whitespace in 'file_name' is
// removed.
// Example:
//   file_name == "bad:file*name?.txt", changed to: "bad-file-name-.txt" when
//   'replace_char' is '-'.
void ReplaceIllegalCharacters(std::wstring* file_name, int replace_char);

// Replaces the extension of |file_name| with |extension|.  If |file_name|
// does not have an extension, them |extension| is added.  If |extention| is
// empty, then the extension is removed from |file_name|.
void ReplaceExtension(std::wstring* file_name, const std::wstring& extension);

//-----------------------------------------------------------------------------
// Functions that involve filesystem access or modification:

#if defined(OS_WIN)
// Returns the number of files matching the current path that were
// created on or after the given FILETIME.  Doesn't count ".." or ".".
// Filetime is UTC filetime, not LocalFiletime.
int CountFilesCreatedAfter(const std::wstring& path,
                           const FILETIME& file_time);
#endif  // defined(OS_WIN)

// Deletes the given path, whether it's a file or a directory.
// If it's a directory, it's perfectly happy to delete all of the
// directory's contents.  Passing true to recursive deletes
// subdirectories and their contents as well.
// Returns true if successful, false otherwise.
//
// WARNING: USING THIS WITH recursive==true IS EQUIVALENT
//          TO "rm -rf", SO USE WITH CAUTION.
bool Delete(const std::wstring& path, bool recursive);

// Moves the given path, whether it's a file or a directory.
// Returns true if successful, false otherwise.
bool Move(const std::wstring& from_path, const std::wstring& to_path);

// Copies a single file. Use CopyDirectory to copy directories.
bool CopyFile(const std::wstring& from_path, const std::wstring& to_path);

// Copies the given path, and optionally all subdirectories and their contents
// as well.
// If there are files existing under to_path, always overwrite.
// Returns true if successful, false otherwise.
// Dont't use wildcards on the names, it may stop working without notice.
//
// If you only need to copy a file use CopyFile, it's faster.
bool CopyDirectory(const std::wstring& from_path, const std::wstring& to_path,
                   bool recursive);

// Returns true if the given path exists on the local filesystem,
// false otherwise.
bool PathExists(const std::wstring& path);

// Returns true if the given path is writable by the user, false otherwise.
bool PathIsWritable(const std::wstring& path);

// Returns true if the given path exists and is a directory, false otherwise.
bool DirectoryExists(const std::wstring& path);

#if defined(OS_WIN)
// Gets the creation time of the given file (expressed in the local timezone),
// and returns it via the creation_time parameter.  Returns true if successful,
// false otherwise.
bool GetFileCreationLocalTime(const std::wstring& filename,
                              LPSYSTEMTIME creation_time);

// Same as above, but takes a previously-opened file handle instead of a name.
bool GetFileCreationLocalTimeFromHandle(HANDLE file_handle,
                                        LPSYSTEMTIME creation_time);
#endif  // defined(OS_WIN)

// Returns true if the contents of the two files given are equal, false
// otherwise.  If either file can't be read, returns false.
bool ContentsEqual(const std::wstring& filename1,
                   const std::wstring& filename2);

// Read the file at |path| into |contents|, returning true on success.
// Useful for unit tests.
bool ReadFileToString(const std::wstring& path, std::string* contents);

#if defined(OS_WIN)
// Resolve Windows shortcut (.LNK file)
// Argument path specifies a valid LNK file. On success, return true and put
// the URL into path. If path is a invalid .LNK file, return false.
bool ResolveShortcut(std::wstring* path);

// Create a Windows shortcut (.LNK file)
// This method creates a shortcut link using the information given. Ensure
// you have initialized COM before calling into this function. 'source'
// and 'destination' parameters are required, everything else can be NULL.
// 'source' is the existing file, 'destination' is the new link file to be
// created; for best results pass the filename with the .lnk extension.
// The 'icon' can specify a dll or exe in which case the icon index is the
// resource id.
// Note that if the shortcut exists it will overwrite it.
bool CreateShortcutLink(const wchar_t *source, const wchar_t *destination,
                        const wchar_t *working_dir, const wchar_t *arguments,
                        const wchar_t *description, const wchar_t *icon,
                        int icon_index);

// Update a Windows shortcut (.LNK file). This method assumes the shortcut
// link already exists (otherwise false is returned). Ensure you have
// initialized COM before calling into this function. Only 'destination'
// parameter is required, everything else can be NULL (but if everything else
// is NULL no changes are made to the shortcut). 'destination' is the link
// file to be updated. For best results pass the filename with the .lnk
// extension.
bool UpdateShortcutLink(const wchar_t *source, const wchar_t *destination,
                        const wchar_t *working_dir, const wchar_t *arguments,
                        const wchar_t *description, const wchar_t *icon,
                        int icon_index);

// Return true if the given directory is empty
bool IsDirectoryEmpty(const std::wstring& dir_path);

#endif

  
// Get the temporary directory provided by the system.
bool GetTempDir(std::wstring* path);

// Creates a temporary file. The full path is placed in 'temp_file', and the
// function returns true if was successful in creating the file. The file will
// be empty and all handles closed after this function returns.
// TODO(erikkay): rename this function and track down all of the callers.
bool CreateTemporaryFileName(std::wstring* temp_file);

// Same as CreateTemporaryFileName but the file is created in |dir|.
bool CreateTemporaryFileNameInDir(const std::wstring& dir,
                                  std::wstring* temp_file);

// Create a new directory under TempPath. If prefix is provided, the new
// directory name is in the format of prefixyyyy.
// If success, return true and output the full path of the directory created.
bool CreateNewTempDirectory(const std::wstring& prefix,
                            std::wstring* new_temp_path);

// Creates a directory, as well as creating any parent directories, if they
// don't exist. Returns 'true' on successful creation, or if the directory
// already exists.
bool CreateDirectory(const std::wstring& full_path);

// Returns the file size. Returns true on success.
bool GetFileSize(const std::wstring& file_path, int64* file_size);

// Used to hold information about a given file path.  See GetFileInfo below.
struct FileInfo {
  // The size of the file in bytes.  Undefined when is_directory is true.
  int64 size;

  // True if the file corresponds to a directory.
  bool is_directory;

  // Add additional fields here as needed.
};

// Returns information about the given file path.
bool GetFileInfo(const std::wstring& file_path, FileInfo* info);

// Reads the given number of bytes from the file into the buffer.  Returns
// the number of read bytes, or -1 on error.
int ReadFile(const std::wstring& filename, char* data, int size);

// Writes the given buffer into the file, overwriting any data that was
// previously there.  Returns the number of bytes written, or -1 on error.
int WriteFile(const std::wstring& filename, const char* data, int size);

// Gets the current working directory for the process.
bool GetCurrentDirectory(std::wstring* path);

// Sets the current working directory for the process.
bool SetCurrentDirectory(const std::wstring& current_directory);

// A class for enumerating the files in a provided path. The order of the
// results is not guaranteed.
//
// DO NOT USE FROM THE MAIN THREAD of your application unless it is a test
// program where latency does not matter. This class is blocking.
class FileEnumerator {
 public:
  enum FILE_TYPE {
    FILES                 = 0x1,
    DIRECTORIES           = 0x2,
    FILES_AND_DIRECTORIES = 0x3
  };

  // |root_path| is the starting directory to search for. It may or may not end
  // in a slash.
  //
  // If |recursive| is true, this will enumerate all matches in any
  // subdirectories matched as well. It does a breadth-first search, so all
  // files in one directory will be returned before any files in a
  // subdirectory.
  //
  // |file_type| specifies whether the enumerator should match files,
  // directories, or both.
  //
  // |pattern| is an optional pattern for which files to match. This
  // works like shell globbing. For example, "*.txt" or "Foo???.doc".
  // However, be careful in specifying patterns that aren't cross platform
  // since the underlying code uses OS-specific matching routines.  In general,
  // Windows matching is less featureful than others, so test there first.
  // If unspecified, this will match all files.
  // NOTE: the pattern only matches the contents of root_path, not files in
  // recursive subdirectories.
  // TODO(erikkay): Fix the pattern matching to work at all levels.
  FileEnumerator(const std::wstring& root_path,
                 bool recursive,
                 FileEnumerator::FILE_TYPE file_type);
  FileEnumerator(const std::wstring& root_path,
                 bool recursive,
                 FileEnumerator::FILE_TYPE file_type,
                 const std::wstring& pattern);
  ~FileEnumerator();

  // Returns an empty string if there are no more results.
  std::wstring Next();

 private:
  std::wstring root_path_;
  bool recursive_;
  FILE_TYPE file_type_;
  std::wstring pattern_;  // Empty when we want to find everything.

  // Set to true when there is a find operation open. This way, we can lazily
  // start the operations when the caller calls Next().
  bool is_in_find_op_;

  // A stack that keeps track of which subdirectories we still need to
  // enumerate in the breadth-first search.
  std::stack<std::wstring> pending_paths_;

#if defined(OS_WIN)
  WIN32_FIND_DATA find_data_;
  HANDLE find_handle_;
#elif defined(OS_POSIX)
  FTS* fts_;
#endif

  DISALLOW_EVIL_CONSTRUCTORS(FileEnumerator);
};

// Renames a file using the SHFileOperation API to ensure that the target file
// gets the correct default security descriptor in the new path.
bool RenameFileAndResetSecurityDescriptor(
    const FilePath& source_file_path,
    const FilePath& target_file_path);

}  // namespace file_util

#endif  // BASE_FILE_UTIL_H_<|MERGE_RESOLUTION|>--- conflicted
+++ resolved
@@ -14,51 +14,65 @@
 #include <windows.h>
 #elif defined(OS_POSIX)
 #include <fts.h>
-#endif
+#include <sys/stat.h>
+#endif
+
+#include <stdio.h>
 
 #include <stack>
 #include <string>
 #include <vector>
 
 #include "base/basictypes.h"
+#include "base/file_path.h"
 
 namespace file_util {
-
-//-----------------------------------------------------------------------------
-// Constants
-
-extern const wchar_t kPathSeparator;
-
 
 //-----------------------------------------------------------------------------
 // Functions that operate purely on a path string w/o touching the filesystem:
 
 // Returns a vector of all of the components of the provided path.
+void PathComponents(const FilePath& path,
+                    std::vector<FilePath::StringType>* components);
+#if defined(OS_WIN)
+// Deprecated temporary compatibility function.
 void PathComponents(const std::wstring& path,
                     std::vector<std::wstring>* components);
-  
+#endif
+
 // Returns true if the given path ends with a path separator character.
-// TODO(erikkay): remove this pointer version
+bool EndsWithSeparator(const FilePath& path);
+// These two versions are both deprecated. TODO(estade): remove them.
 bool EndsWithSeparator(std::wstring* path);
 bool EndsWithSeparator(const std::wstring& path);
-  
+
+// Makes sure that |path| ends with a separator IFF path is a directory that
+// exists. Returns true if |path| is an existing directory, false otherwise.
+bool EnsureEndsWithSeparator(FilePath* path);
+
 // Modifies a string by trimming all trailing separators from the end.
+// Deprecated. FilePath does this automatically, and if it's constructed from a
+// path with a trailing separator, StripTrailingSeparators() may be used.
 void TrimTrailingSeparator(std::wstring* dir);
 
 // Strips the topmost directory from the end of 'dir'.  Assumes 'dir' does not
 // refer to a file.
 // If 'dir' is a root directory, return without change.
+// Deprecated. Use FilePath::DirName instead.
 void UpOneDirectory(std::wstring* dir);
-
 // Strips the topmost directory from the end of 'dir'.  Assumes 'dir' does not
 // refer to a file.
 // If 'dir' is a root directory, the result becomes empty string.
+// Deprecated. Use FilePath::DirName instead.
 void UpOneDirectoryOrEmpty(std::wstring* dir);
 
-// Strips the filename component from the end of 'path'.
+// Strips the filename component from the end of 'path'. If path ends with a
+// separator, then just drop the separator.
+// Deprecated. Use FilePath::DirName instead.
 void TrimFilename(std::wstring* path);
 
 // Returns the filename portion of 'path', without any leading \'s or /'s.
+// Deprecated. Use FilePath::BaseName instead.
 std::wstring GetFilenameFromPath(const std::wstring& path);
 
 // Deprecated compatibility function.  Use FilePath::Extension.
@@ -85,17 +99,10 @@
 
 // Convert provided relative path into an absolute path.  Returns false on
 // error.
+bool AbsolutePath(FilePath* path);
+// Deprecated temporary compatibility function.
 bool AbsolutePath(std::wstring* path);
 
-<<<<<<< HEAD
-// Inserts |suffix| after the file name portion of |path| but before the
-// extension.
-// Examples:
-// path == "C:\pics\jojo.jpg" suffix == " (1)", returns "C:\pics\jojo (1).jpg"
-// path == "jojo.jpg"         suffix == " (1)", returns "jojo (1).jpg"
-// path == "C:\pics\jojo"     suffix == " (1)", returns "C:\pics\jojo (1)"
-// path == "C:\pics.old\jojo" suffix == " (1)", returns "C:\pics.old\jojo (1)"
-=======
 // Returns true if |parent| contains |child|. Both paths are converted to
 // absolute paths before doing the comparison.
 bool ContainsPath(const FilePath& parent, const FilePath& child);
@@ -109,8 +116,9 @@
 
 #if defined(OS_WIN)
 // Deprecated temporary compatibility functions.
->>>>>>> 5d99fccd
 void InsertBeforeExtension(std::wstring* path, const std::wstring& suffix);
+void ReplaceExtension(std::wstring* file_name, const std::wstring& extension);
+#endif
 
 // Replaces characters in 'file_name' that are illegal for file names with
 // 'replace_char'. 'file_name' must not be a full or relative path, but just the
@@ -121,11 +129,6 @@
 //   'replace_char' is '-'.
 void ReplaceIllegalCharacters(std::wstring* file_name, int replace_char);
 
-// Replaces the extension of |file_name| with |extension|.  If |file_name|
-// does not have an extension, them |extension| is added.  If |extention| is
-// empty, then the extension is removed from |file_name|.
-void ReplaceExtension(std::wstring* file_name, const std::wstring& extension);
-
 //-----------------------------------------------------------------------------
 // Functions that involve filesystem access or modification:
 
@@ -145,13 +148,19 @@
 //
 // WARNING: USING THIS WITH recursive==true IS EQUIVALENT
 //          TO "rm -rf", SO USE WITH CAUTION.
+bool Delete(const FilePath& path, bool recursive);
+// Deprecated temporary compatibility function.
 bool Delete(const std::wstring& path, bool recursive);
 
 // Moves the given path, whether it's a file or a directory.
 // Returns true if successful, false otherwise.
+bool Move(const FilePath& from_path, const FilePath& to_path);
+// Deprecated temporary compatibility function.
 bool Move(const std::wstring& from_path, const std::wstring& to_path);
 
 // Copies a single file. Use CopyDirectory to copy directories.
+bool CopyFile(const FilePath& from_path, const FilePath& to_path);
+// Deprecated temporary compatibility function.
 bool CopyFile(const std::wstring& from_path, const std::wstring& to_path);
 
 // Copies the given path, and optionally all subdirectories and their contents
@@ -161,17 +170,26 @@
 // Dont't use wildcards on the names, it may stop working without notice.
 //
 // If you only need to copy a file use CopyFile, it's faster.
+bool CopyDirectory(const FilePath& from_path, const FilePath& to_path,
+                   bool recursive);
+// Deprecated temporary compatibility function.
 bool CopyDirectory(const std::wstring& from_path, const std::wstring& to_path,
                    bool recursive);
 
 // Returns true if the given path exists on the local filesystem,
 // false otherwise.
+bool PathExists(const FilePath& path);
+// Deprecated temporary compatibility function.
 bool PathExists(const std::wstring& path);
 
 // Returns true if the given path is writable by the user, false otherwise.
+bool PathIsWritable(const FilePath& path);
+// Deprecated temporary compatibility function.
 bool PathIsWritable(const std::wstring& path);
 
 // Returns true if the given path exists and is a directory, false otherwise.
+bool DirectoryExists(const FilePath& path);
+// Deprecated temporary compatibility function.
 bool DirectoryExists(const std::wstring& path);
 
 #if defined(OS_WIN)
@@ -188,6 +206,9 @@
 
 // Returns true if the contents of the two files given are equal, false
 // otherwise.  If either file can't be read, returns false.
+bool ContentsEqual(const FilePath& filename1,
+                   const FilePath& filename2);
+// Deprecated temporary compatibility function.
 bool ContentsEqual(const std::wstring& filename1,
                    const std::wstring& filename2);
 
@@ -232,14 +253,17 @@
 
 #endif
 
-  
 // Get the temporary directory provided by the system.
+bool GetTempDir(FilePath* path);
+// Deprecated temporary compatibility function.
 bool GetTempDir(std::wstring* path);
 
-// Creates a temporary file. The full path is placed in 'temp_file', and the
+// Creates a temporary file. The full path is placed in |path|, and the
 // function returns true if was successful in creating the file. The file will
 // be empty and all handles closed after this function returns.
 // TODO(erikkay): rename this function and track down all of the callers.
+bool CreateTemporaryFileName(FilePath* path);
+// Deprecated temporary compatibility function.
 bool CreateTemporaryFileName(std::wstring* temp_file);
 
 // Same as CreateTemporaryFileName but the file is created in |dir|.
@@ -248,16 +272,25 @@
 
 // Create a new directory under TempPath. If prefix is provided, the new
 // directory name is in the format of prefixyyyy.
+// NOTE: prefix is ignored in the POSIX implementation.
+// TODO(erikkay): is this OK?
 // If success, return true and output the full path of the directory created.
+bool CreateNewTempDirectory(const FilePath::StringType& prefix,
+                            FilePath* new_temp_path);
+// Deprecated temporary compatibility function.
 bool CreateNewTempDirectory(const std::wstring& prefix,
                             std::wstring* new_temp_path);
 
 // Creates a directory, as well as creating any parent directories, if they
 // don't exist. Returns 'true' on successful creation, or if the directory
 // already exists.
+bool CreateDirectory(const FilePath& full_path);
+// Deprecated temporary compatibility function.
 bool CreateDirectory(const std::wstring& full_path);
 
 // Returns the file size. Returns true on success.
+bool GetFileSize(const FilePath& file_path, int64* file_size);
+// Deprecated temporary compatibility function.
 bool GetFileSize(const std::wstring& file_path, int64* file_size);
 
 // Used to hold information about a given file path.  See GetFileInfo below.
@@ -272,7 +305,18 @@
 };
 
 // Returns information about the given file path.
+bool GetFileInfo(const FilePath& file_path, FileInfo* info);
+// Deprecated temporary compatibility function.
 bool GetFileInfo(const std::wstring& file_path, FileInfo* info);
+
+// Wrapper for fopen-like calls. Returns non-NULL FILE* on success.
+FILE* OpenFile(const FilePath& filename, const char* mode);
+// Deprecated temporary compatibility functions.
+FILE* OpenFile(const std::string& filename, const char* mode);
+FILE* OpenFile(const std::wstring& filename, const char* mode);
+
+// Closes file opened by OpenFile. Returns true on success.
+bool CloseFile(FILE* file);
 
 // Reads the given number of bytes from the file into the buffer.  Returns
 // the number of read bytes, or -1 on error.
@@ -283,9 +327,13 @@
 int WriteFile(const std::wstring& filename, const char* data, int size);
 
 // Gets the current working directory for the process.
+bool GetCurrentDirectory(FilePath* path);
+// Deprecated temporary compatibility function.
 bool GetCurrentDirectory(std::wstring* path);
 
 // Sets the current working directory for the process.
+bool SetCurrentDirectory(const FilePath& path);
+// Deprecated temporary compatibility function.
 bool SetCurrentDirectory(const std::wstring& current_directory);
 
 // A class for enumerating the files in a provided path. The order of the
@@ -295,6 +343,15 @@
 // program where latency does not matter. This class is blocking.
 class FileEnumerator {
  public:
+#if defined(OS_WIN)
+  typedef WIN32_FIND_DATA FindInfo;
+#elif defined(OS_POSIX)
+  typedef struct {
+    struct stat stat;
+    std::string filename;
+  } FindInfo;
+#endif
+
   enum FILE_TYPE {
     FILES                 = 0x1,
     DIRECTORIES           = 0x2,
@@ -321,23 +378,26 @@
   // NOTE: the pattern only matches the contents of root_path, not files in
   // recursive subdirectories.
   // TODO(erikkay): Fix the pattern matching to work at all levels.
-  FileEnumerator(const std::wstring& root_path,
+  FileEnumerator(const FilePath& root_path,
                  bool recursive,
                  FileEnumerator::FILE_TYPE file_type);
-  FileEnumerator(const std::wstring& root_path,
+  FileEnumerator(const FilePath& root_path,
                  bool recursive,
                  FileEnumerator::FILE_TYPE file_type,
-                 const std::wstring& pattern);
+                 const FilePath::StringType& pattern);
   ~FileEnumerator();
 
   // Returns an empty string if there are no more results.
-  std::wstring Next();
+  FilePath Next();
+
+  // Write the file info into |info|.
+  void GetFindInfo(FindInfo* info);
 
  private:
-  std::wstring root_path_;
+  FilePath root_path_;
   bool recursive_;
   FILE_TYPE file_type_;
-  std::wstring pattern_;  // Empty when we want to find everything.
+  FilePath pattern_;  // Empty when we want to find everything.
 
   // Set to true when there is a find operation open. This way, we can lazily
   // start the operations when the caller calls Next().
@@ -345,16 +405,57 @@
 
   // A stack that keeps track of which subdirectories we still need to
   // enumerate in the breadth-first search.
-  std::stack<std::wstring> pending_paths_;
+  std::stack<FilePath> pending_paths_;
 
 #if defined(OS_WIN)
   WIN32_FIND_DATA find_data_;
   HANDLE find_handle_;
 #elif defined(OS_POSIX)
   FTS* fts_;
+  FTSENT* fts_ent_;
 #endif
 
   DISALLOW_EVIL_CONSTRUCTORS(FileEnumerator);
+};
+
+class MemoryMappedFile {
+ public:
+  // The default constructor sets all members to invalid/null values.
+  MemoryMappedFile();
+  ~MemoryMappedFile();
+
+  // Opens an existing file and maps it into memory. Access is restricted to
+  // read only. If this object already points to a valid memory mapped file
+  // then this method will fail and return false. If it cannot open the file,
+  // the file does not exist, or the memory mapping fails, it will return false.
+  // Later we may want to allow the user to specify access.
+  bool Initialize(const FilePath& file_name);
+
+  const uint8* data() const { return data_; }
+  size_t length() const { return length_; }
+
+  // Is file_ a valid file handle that points to an open, memory mapped file?
+  bool IsValid();
+
+ private:
+  // Map the file to memory, set data_ to that memory address. Return true on
+  // success, false on any kind of failure. This is a helper for Initialize().
+  bool MapFileToMemory(const FilePath& file_name);
+
+  // Closes all open handles. Later we may want to make this public.
+  void CloseHandles();
+
+#if defined(OS_WIN)
+  HANDLE file_;
+  HANDLE file_mapping_;
+#elif defined(OS_POSIX)
+  // The file descriptor.
+  int file_;
+#endif
+  uint8* data_;
+  size_t length_;
+
+  DISALLOW_COPY_AND_ASSIGN(MemoryMappedFile);
 };
 
 // Renames a file using the SHFileOperation API to ensure that the target file
