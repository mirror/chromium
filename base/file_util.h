--- conflicted
+++ resolved
@@ -1,41 +1,24 @@
-// Copyright 2008, Google Inc.
-// All rights reserved.
-//
-// Redistribution and use in source and binary forms, with or without
-// modification, are permitted provided that the following conditions are
-// met:
-//
-//    * Redistributions of source code must retain the above copyright
-// notice, this list of conditions and the following disclaimer.
-//    * Redistributions in binary form must reproduce the above
-// copyright notice, this list of conditions and the following disclaimer
-// in the documentation and/or other materials provided with the
-// distribution.
-//    * Neither the name of Google Inc. nor the names of its
-// contributors may be used to endorse or promote products derived from
-// this software without specific prior written permission.
-//
-// THIS SOFTWARE IS PROVIDED BY THE COPYRIGHT HOLDERS AND CONTRIBUTORS
-// "AS IS" AND ANY EXPRESS OR IMPLIED WARRANTIES, INCLUDING, BUT NOT
-// LIMITED TO, THE IMPLIED WARRANTIES OF MERCHANTABILITY AND FITNESS FOR
-// A PARTICULAR PURPOSE ARE DISCLAIMED. IN NO EVENT SHALL THE COPYRIGHT
-// OWNER OR CONTRIBUTORS BE LIABLE FOR ANY DIRECT, INDIRECT, INCIDENTAL,
-// SPECIAL, EXEMPLARY, OR CONSEQUENTIAL DAMAGES (INCLUDING, BUT NOT
-// LIMITED TO, PROCUREMENT OF SUBSTITUTE GOODS OR SERVICES; LOSS OF USE,
-// DATA, OR PROFITS; OR BUSINESS INTERRUPTION) HOWEVER CAUSED AND ON ANY
-// THEORY OF LIABILITY, WHETHER IN CONTRACT, STRICT LIABILITY, OR TORT
-// (INCLUDING NEGLIGENCE OR OTHERWISE) ARISING IN ANY WAY OUT OF THE USE
-// OF THIS SOFTWARE, EVEN IF ADVISED OF THE POSSIBILITY OF SUCH DAMAGE.
+// Copyright (c) 2006-2008 The Chromium Authors. All rights reserved.
+// Use of this source code is governed by a BSD-style license that can be
+// found in the LICENSE file.
 
 // This file contains utility functions for dealing with the local
 // filesystem.
 
-#ifndef BASE_FILE_UTIL_H__
-#define BASE_FILE_UTIL_H__
-
+#ifndef BASE_FILE_UTIL_H_
+#define BASE_FILE_UTIL_H_
+
+#include "build/build_config.h"
+
+#if defined(OS_WIN)
 #include <windows.h>
+#elif defined(OS_POSIX)
+#include <fts.h>
+#endif
+
 #include <stack>
 #include <string>
+#include <vector>
 
 #include "base/basictypes.h"
 
@@ -50,9 +33,15 @@
 //-----------------------------------------------------------------------------
 // Functions that operate purely on a path string w/o touching the filesystem:
 
+// Returns a vector of all of the components of the provided path.
+void PathComponents(const std::wstring& path,
+                    std::vector<std::wstring>* components);
+  
 // Returns true if the given path ends with a path separator character.
+// TODO(erikkay): remove this pointer version
 bool EndsWithSeparator(std::wstring* path);
-
+bool EndsWithSeparator(const std::wstring& path);
+  
 // Modifies a string by trimming all trailing separators from the end.
 void TrimTrailingSeparator(std::wstring* dir);
 
@@ -90,6 +79,10 @@
 // Appends new_ending to path, adding a separator between the two if necessary.
 void AppendToPath(std::wstring* path, const std::wstring& new_ending);
 
+// Convert provided relative path into an absolute path.  Returns false on
+// error.
+bool AbsolutePath(std::wstring* path);
+
 // Inserts |suffix| after the file name portion of |path| but before the
 // extension.
 // Examples:
@@ -116,11 +109,13 @@
 //-----------------------------------------------------------------------------
 // Functions that involve filesystem access or modification:
 
+#if defined(OS_WIN)
 // Returns the number of files matching the current path that were
 // created on or after the given FILETIME.  Doesn't count ".." or ".".
 // Filetime is UTC filetime, not LocalFiletime.
 int CountFilesCreatedAfter(const std::wstring& path,
                            const FILETIME& file_time);
+#endif  // defined(OS_WIN)
 
 // Deletes the given path, whether it's a file or a directory.
 // If it's a directory, it's perfectly happy to delete all of the
@@ -156,6 +151,7 @@
 // Returns true if the given path is writable by the user, false otherwise.
 bool PathIsWritable(const std::wstring& path);
 
+#if defined(OS_WIN)
 // Gets the creation time of the given file (expressed in the local timezone),
 // and returns it via the creation_time parameter.  Returns true if successful,
 // false otherwise.
@@ -165,6 +161,7 @@
 // Same as above, but takes a previously-opened file handle instead of a name.
 bool GetFileCreationLocalTimeFromHandle(HANDLE file_handle,
                                         LPSYSTEMTIME creation_time);
+#endif  // defined(OS_WIN)
 
 // Returns true if the contents of the two files given are equal, false
 // otherwise.  If either file can't be read, returns false.
@@ -175,6 +172,7 @@
 // Useful for unit tests.
 bool ReadFileToString(const std::wstring& path, std::string* contents);
 
+#if defined(OS_WIN)
 // Resolve Windows shortcut (.LNK file)
 // Argument path specifies a valid LNK file. On success, return true and put
 // the URL into path. If path is a invalid .LNK file, return false.
@@ -185,7 +183,7 @@
 // you have initialized COM before calling into this function. 'source'
 // and 'destination' parameters are required, everything else can be NULL.
 // 'source' is the existing file, 'destination' is the new link file to be
-// created; for best resoults pass the filename with the .lnk extension.
+// created; for best results pass the filename with the .lnk extension.
 // The 'icon' can specify a dll or exe in which case the icon index is the
 // resource id.
 // Note that if the shortcut exists it will overwrite it.
@@ -197,7 +195,7 @@
 // Update a Windows shortcut (.LNK file). This method assumes the shortcut
 // link already exists (otherwise false is returned). Ensure you have
 // initialized COM before calling into this function. Only 'destination'
-// parameter is required, everything else can be NULL (but if everthing else
+// parameter is required, everything else can be NULL (but if everything else
 // is NULL no changes are made to the shortcut). 'destination' is the link
 // file to be updated. For best results pass the filename with the .lnk
 // extension.
@@ -205,13 +203,16 @@
                         const wchar_t *working_dir, const wchar_t *arguments,
                         const wchar_t *description, const wchar_t *icon,
                         int icon_index);
-
+#endif
+
+  
 // Get the temporary directory provided by the system.
 bool GetTempDir(std::wstring* path);
 
-// Creates a temporary file name, but does it not create the file. It accesses
-// the disk to do this, however. The full path is placed in 'temp_file', and the
-// function returns true if was successful in creating the file name.
+// Creates a temporary file. The full path is placed in 'temp_file', and the
+// function returns true if was successful in creating the file. The file will
+// be empty and all handles closed after this function returns.
+// TODO(erikkay): rename this function and track down all of the callers.
 bool CreateTemporaryFileName(std::wstring* temp_file);
 
 // Create a new directory under TempPath. If prefix is provided, the new
@@ -235,6 +236,12 @@
 // Writes the given buffer into the file, overwriting any data that was
 // previously there.  Returns the number of bytes written, or -1 on error.
 int WriteFile(const std::wstring& filename, const char* data, int size);
+
+// Gets the current working directory for the process.
+bool GetCurrentDirectory(std::wstring* path);
+
+// Sets the current working directory for the process.
+bool SetCurrentDirectory(const std::wstring& current_directory);
 
 // A class for enumerating the files in a provided path. The order of the
 // results is not guaranteed.
@@ -257,9 +264,18 @@
   // files in one directory will be returned before any files in a
   // subdirectory.
   //
-  // The last parameter is an optional pattern for which files to match. This
-  // works like a Windows file pattern. For example, "*.txt" or "Foo???.doc".
+  // |file_type| specifies whether the enumerator should match files,
+  // directories, or both.
+  //
+  // |pattern| is an optional pattern for which files to match. This
+  // works like shell globbing. For example, "*.txt" or "Foo???.doc".
+  // However, be careful in specifying patterns that aren't cross platform
+  // since the underlying code uses OS-specific matching routines.  In general,
+  // Windows matching is less featureful than others, so test there first.
   // If unspecified, this will match all files.
+  // NOTE: the pattern only matches the contents of root_path, not files in
+  // recursive subdirectories.
+  // TODO(erikkay): Fix the pattern matching to work at all levels.
   FileEnumerator(const std::wstring& root_path,
                  bool recursive,
                  FileEnumerator::FILE_TYPE file_type);
@@ -286,8 +302,12 @@
   // enumerate in the breadth-first search.
   std::stack<std::wstring> pending_paths_;
 
+#if defined(OS_WIN)
   WIN32_FIND_DATA find_data_;
   HANDLE find_handle_;
+#elif defined(OS_POSIX)
+  FTS* fts_;
+#endif
 
   DISALLOW_EVIL_CONSTRUCTORS(FileEnumerator);
 };
@@ -300,8 +320,4 @@
 
 }  // namespace file_util
 
-<<<<<<< HEAD
-#endif  // BASE_FILE_UTIL_H__
-=======
-#endif  // BASE_FILE_UTIL_H_
->>>>>>> fcfaa4e7
+#endif  // BASE_FILE_UTIL_H_