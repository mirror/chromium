// Copyright 2008, Google Inc.
// All rights reserved.
//
// Redistribution and use in source and binary forms, with or without
// modification, are permitted provided that the following conditions are
// met:
//
//    * Redistributions of source code must retain the above copyright
// notice, this list of conditions and the following disclaimer.
//    * Redistributions in binary form must reproduce the above
// copyright notice, this list of conditions and the following disclaimer
// in the documentation and/or other materials provided with the
// distribution.
//    * Neither the name of Google Inc. nor the names of its
// contributors may be used to endorse or promote products derived from
// this software without specific prior written permission.
//
// THIS SOFTWARE IS PROVIDED BY THE COPYRIGHT HOLDERS AND CONTRIBUTORS
// "AS IS" AND ANY EXPRESS OR IMPLIED WARRANTIES, INCLUDING, BUT NOT
// LIMITED TO, THE IMPLIED WARRANTIES OF MERCHANTABILITY AND FITNESS FOR
// A PARTICULAR PURPOSE ARE DISCLAIMED. IN NO EVENT SHALL THE COPYRIGHT
// OWNER OR CONTRIBUTORS BE LIABLE FOR ANY DIRECT, INDIRECT, INCIDENTAL,
// SPECIAL, EXEMPLARY, OR CONSEQUENTIAL DAMAGES (INCLUDING, BUT NOT
// LIMITED TO, PROCUREMENT OF SUBSTITUTE GOODS OR SERVICES; LOSS OF USE,
// DATA, OR PROFITS; OR BUSINESS INTERRUPTION) HOWEVER CAUSED AND ON ANY
// THEORY OF LIABILITY, WHETHER IN CONTRACT, STRICT LIABILITY, OR TORT
// (INCLUDING NEGLIGENCE OR OTHERWISE) ARISING IN ANY WAY OUT OF THE USE
// OF THIS SOFTWARE, EVEN IF ADVISED OF THE POSSIBILITY OF SUCH DAMAGE.

#ifndef BASE_SINGLETON_H_
#define BASE_SINGLETON_H_

#include "base/lock.h"
#include "base/singleton_internal.h"

#ifdef WIN32
#include "base/fix_wp64.h"
#else  // WIN32
#include <pthread.h>
#endif  // WIN32

// Default traits for Singleton<Type>. Calls operator new and operator delete on
// the object. Registers automatic deletion at library unload or process exit.
// Overload if you need arguments or another memory allocation function.
template<typename Type>
struct DefaultSingletonTraits {
  // Allocates the object.
  static Type* New() {
    // The parenthesis is very important here; it forces POD type
    // initialization.
    return new Type();
  }

  // Destroys the object.
  static void Delete(Type* x) {
    delete x;
  }

  // Set to true to automatically register deletion of the object on library
  // unload or process exit.
  static const bool kRegisterAtExit = true;

  // Note: Only apply on Windows. Has *no effect* on other platform.
  // When set to true, it signals that Trait::New() *must* not be called
  // multiple times at construction. Anything that must be done to not enter
  // this situation should be done at all cost. This simply involves creating a
  // temporary lock.
  static const bool kMustCallNewExactlyOnce = false;
};


// The Singleton<Type, Traits, DifferentiatingType> class manages a single
// instance of Type which will be created on first use and will be destroyed at
// library unload (or on normal process exit). The Trait::Delete function will
// not be called on abnormal process exit.
//
// DifferentiatingType is used as a key to differentiate two different
// singletons having the same memory allocation functions but serving a
// different purpose. This is mainly used for Locks serving different purposes.
//
// Example usages: (none are preferred, they all result in the same code)
//   1. FooClass* ptr = Singleton<FooClass>::get();
//      ptr->Bar();
//   2. Singleton<FooClass>()->Bar();
//   3. Singleton<FooClass>::get()->Bar();
//
// Singleton<> has no non-static members and doesn't need to actually be
// instantiated. It does no harm to instantiate it and use it as a class member
// or at global level since it is acting as a POD type.
//
// This class is itself thread-safe. The underlying Type must of course be
// thread-safe if you want to use it concurrently. Two parameters may be tuned
// depending on the user's requirements.
//
// Glossary:
//   MCNEO = kMustCallNewExactlyOnce
//   RAE = kRegisterAtExit
//
// On every platform, if Traits::RAE is true, the singleton will be destroyed at
// library unload or process exit. if Traits::RAE is false, the singleton will
// not be freed at library unload or process exit, thus the singleton will be
// leaked if it is ever accessed. Traits::RAE shouldn't be false unless
// absolutely necessary. Remember that the heap where the object is allocated
// may be destroyed by the CRT anyway.
//
// On Windows, now the fun begins. Traits::New() may be called more than once
// concurrently, but no user will gain access to the object until the winning
// Traits::New() call is completed.
//
// On Windows, if Traits::MCNEO and Traits::RAE are both false,
// Traits::Delete() can still be called. The reason is that a race condition can
// occur during the object creation which will cause Traits::Delete() to be
// called even if Traits::RAE is false, so Traits::Delete() should still be
// implemented or objects may be leaked when there is a race condition in
// creating the singleton. Even though this case is very rare, it may happen in
// practice. To work around this situation, before creating a multithreaded
// environment, be sure to call Singleton<>::get() to force the creation of the
// instance.
//
// On Windows, If Traits::MCNEO is true, a temporary lock per singleton will be
// created to ensure that Trait::New() is only called once.
//
// If you want to ensure that your class can only exist as a singleton, make
// its constructors private, and make DefaultSingletonTraits<> a friend:
//
//   #include "base/singleton.h"
//   class FooClass {
//    public:
//     void Bar() { ... }
//    private:
//     FooClass() { ... }
//     friend DefaultSingletonTraits<FooClass>;
//
//     DISALLOW_EVIL_CONSTRUCTORS(FooClass);
//   };
//
// Caveats:
// (a) Every call to get(), operator->() and operator*() incurs some overhead
//     (16ns on my P4/2.8GHz) to check whether the object has already been
//     initialized.  You may wish to cache the result of get(); it will not
//     change.
//
// (b) Your factory function must never throw an exception. This class is not
//     exception-safe.
//
// (c) On Windows at least, if Traits::kMustCallNewExactlyOnce is false,
//     Traits::New() may be called two times in two different threads at the
//     same time so it must not have side effects. Set
//     Traits::kMustCallNewExactlyOnce to true to alleviate this issue, at
//     the cost of a slight increase of memory use and creation time.
//
template <typename Type,
          typename Traits = DefaultSingletonTraits<Type>,
          typename DifferentiatingType = Type>
class Singleton
    : public SingletonStorage<
          Type,
          std::pair<Traits, DifferentiatingType>,
          UseVolatileSingleton<Traits::kMustCallNewExactlyOnce>::value> {
 public:
  // This class is safe to be constructed and copy-constructed since it has no
  // member.

  // Return a pointer to the one true instance of the class.
  static Type* get() {
<<<<<<< HEAD
    Type* value = instance_;
    // Acute readers may think: why not just discard "value" and use
    // "instance_" directly? Astute readers will remark that instance_ can be a
    // volatile pointer on Windows and hence the compiler would be forced to
    // generate two memory reads instead of just one. Since this is the hotspot,
    // this is inefficient.
    if (value)
      return value;
=======
    // Our AtomicWord doubles as a spinlock, where a value of
    // kBeingCreatedMarker means the spinlock is being held for creation.
    static const base::subtle::AtomicWord kBeingCreatedMarker = 1;

    base::subtle::AtomicWord value = base::subtle::NoBarrier_Load(&instance_);
    if (value != 0 && value != kBeingCreatedMarker)
      return reinterpret_cast<Type*>(value);

    // Object isn't created yet, maybe we will get to create it, let's try...
    if (base::subtle::Acquire_CompareAndSwap(&instance_,
                                             0,
                                             kBeingCreatedMarker) == 0) {
      // instance_ was NULL and is now kBeingCreatedMarker.  Only one thread
      // will ever get here.  Threads might be spinning on us, and they will
      // stop right after we do this store.
      Type* newval = Traits::New();
      base::subtle::Release_Store(
          &instance_, reinterpret_cast<base::subtle::AtomicWord>(newval));

      if (Traits::kRegisterAtExit)
        base::AtExitManager::RegisterCallback(OnExit, NULL);

      return newval;
    }

    // We hit a race.  Another thread beat us and either:
    // - Has the object in BeingCreated state
    // - Already has the object created...
    // We know value != NULL.  It could be kBeingCreatedMarker, or a valid ptr.
    // Unless your constructor can be very time consuming, it is very unlikely
    // to hit this race.  When it does, we just spin and yield the thread until
    // the object has been created.
    while (true) {
      value = base::subtle::NoBarrier_Load(&instance_);
      if (value != kBeingCreatedMarker)
        break;
      PlatformThread::YieldCurrentThread();
    }
>>>>>>> fcfaa4e7

#ifdef WIN32
    // Statically determine which function to call.
    LockedConstruct<Traits::kMustCallNewExactlyOnce>();
#else  // WIN32
    // Posix platforms already have the functionality embedded.
    pthread_once(&control_, SafeConstruct);
#endif  // WIN32
    return instance_;
  }

  // Shortcuts.
  Type& operator*() {
    return *get();
  }

  Type* operator->() {
    return get();
  }

 private:
<<<<<<< HEAD
#ifdef WIN32
  // Use bool template differentiation to make sure to not build the other part
  // of the code. We don't want to instantiate Singleton<Lock, ...> uselessly.
  template<bool kUseLock>
  static void LockedConstruct() {
    // Define a differentiating type for the Lock.
    typedef std::pair<Type, std::pair<Traits, DifferentiatingType> >
        LockDifferentiatingType;

    // Object-type lock. Note that the lock singleton is different per singleton
    // type.
    AutoLock lock(*Singleton<Lock,
                             DefaultSingletonTraits<Lock>,
                             LockDifferentiatingType>());
    // Now that we have the lock, look if the instance is created, if not yet,
    // create it.
    if (!instance_)
      SafeConstruct();
  }

  template<>
  static void LockedConstruct<false>() {
    // Implemented using atomic compare-and-swap. The new object is
    // constructed and used as the new value in the operation; if the
    // compare fails, the new object will be deleted. Future implementations
    // for Windows might use InitOnceExecuteOnce (Vista-only), similar in
    // spirit to pthread_once.

    // On Windows, multiple concurrent Traits::New() calls are tolerated.
    Type* value = Traits::New();
    if (InterlockedCompareExchangePointer(
            reinterpret_cast<void* volatile*>(&instance_), value, NULL)) {
      // Race condition, discard the temporary value.
      Traits::Delete(value);
    } else {
      // Got it, register destruction at unload. atexit() is called on library
      // unload. It is assumed that atexit() is itself thread safe. It is also
      // assumed that registered functions by atexit are called in a thread
      // safe manner. At least on Windows, they are called with the loader
      // lock held. On Windows, the CRT use a structure similar to
      // std::map<dll_handle,std::vector<registered_functions>> so the right
      // functions are called on library unload, independent of having a DLL
      // CRT or a static CRT or even both.
      if (Traits::kRegisterAtExit)
        atexit(&OnExit);
    }
  }
#endif  // WIN32

  // SafeConstruct is guaranteed to be executed only once.
  static void SafeConstruct() {
    instance_ = Traits::New();

    // Porting note: this code depends on some properties of atexit which are
    // not guaranteed by the standard:
    //  - atexit must be thread-safe: its internal manipulation of the list of
    //    registered functions must be tolerant of multiple threads attempting
    //    to register exit routines simultaneously.
    //  - exit routines must run when the executable module that contains them
    //    is unloaded.  For routines in by dynamically-loaded modules, this
    //    may be sooner than process termination.
    //  - atexit should support an arbitrary number of registered exit
    //    routines, or at least should support more routines than will
    //    actually be registered (the standard only requires 32).
    // The atexit implementations in contemporary versions of Mac OS X, glibc,
    // and the Windows C runtime provide these capabilities.  To port to other
    // systems with less-advanced (even though still standard-conforming)
    // atexit implmentations, consider alternatives such as __cxa_atexit or
    // custom termination sections.
    if (Traits::kRegisterAtExit)
      atexit(OnExit);
  }

  // Adapter function for use with atexit().
  static void OnExit() {
    if (!instance_)
      return;
    Traits::Delete(instance_);
    instance_ = NULL;
=======
  // Adapter function for use with AtExit().  This should be called single
  // threaded, but we might as well take the precautions anyway.
  static void OnExit(void* unused) {
    // AtExit should only ever be register after the singleton instance was
    // created.  We should only ever get here with a valid instance_ pointer.
    Traits::Delete(reinterpret_cast<Type*>(
        base::subtle::NoBarrier_AtomicExchange(&instance_, 0)));
>>>>>>> fcfaa4e7
  }

#ifndef WIN32
  static pthread_once_t control_;
#endif  // !WIN32
};

#ifndef WIN32

template <typename Type, typename Traits, typename DifferentiatingType>
pthread_once_t Singleton<Type, Traits, DifferentiatingType>::control_ =
    PTHREAD_ONCE_INIT;

<<<<<<< HEAD
#endif  // !WIN32

#endif  // BASE_SINGLETON_H__
=======
#endif  // BASE_SINGLETON_H_
>>>>>>> fcfaa4e7
<|MERGE_RESOLUTION|>--- conflicted
+++ resolved
@@ -1,46 +1,16 @@
-// Copyright 2008, Google Inc.
-// All rights reserved.
-//
-// Redistribution and use in source and binary forms, with or without
-// modification, are permitted provided that the following conditions are
-// met:
-//
-//    * Redistributions of source code must retain the above copyright
-// notice, this list of conditions and the following disclaimer.
-//    * Redistributions in binary form must reproduce the above
-// copyright notice, this list of conditions and the following disclaimer
-// in the documentation and/or other materials provided with the
-// distribution.
-//    * Neither the name of Google Inc. nor the names of its
-// contributors may be used to endorse or promote products derived from
-// this software without specific prior written permission.
-//
-// THIS SOFTWARE IS PROVIDED BY THE COPYRIGHT HOLDERS AND CONTRIBUTORS
-// "AS IS" AND ANY EXPRESS OR IMPLIED WARRANTIES, INCLUDING, BUT NOT
-// LIMITED TO, THE IMPLIED WARRANTIES OF MERCHANTABILITY AND FITNESS FOR
-// A PARTICULAR PURPOSE ARE DISCLAIMED. IN NO EVENT SHALL THE COPYRIGHT
-// OWNER OR CONTRIBUTORS BE LIABLE FOR ANY DIRECT, INDIRECT, INCIDENTAL,
-// SPECIAL, EXEMPLARY, OR CONSEQUENTIAL DAMAGES (INCLUDING, BUT NOT
-// LIMITED TO, PROCUREMENT OF SUBSTITUTE GOODS OR SERVICES; LOSS OF USE,
-// DATA, OR PROFITS; OR BUSINESS INTERRUPTION) HOWEVER CAUSED AND ON ANY
-// THEORY OF LIABILITY, WHETHER IN CONTRACT, STRICT LIABILITY, OR TORT
-// (INCLUDING NEGLIGENCE OR OTHERWISE) ARISING IN ANY WAY OUT OF THE USE
-// OF THIS SOFTWARE, EVEN IF ADVISED OF THE POSSIBILITY OF SUCH DAMAGE.
+// Copyright (c) 2006-2008 The Chromium Authors. All rights reserved.
+// Use of this source code is governed by a BSD-style license that can be
+// found in the LICENSE file.
 
 #ifndef BASE_SINGLETON_H_
 #define BASE_SINGLETON_H_
 
-#include "base/lock.h"
-#include "base/singleton_internal.h"
-
-#ifdef WIN32
-#include "base/fix_wp64.h"
-#else  // WIN32
-#include <pthread.h>
-#endif  // WIN32
+#include "base/at_exit.h"
+#include "base/atomicops.h"
+#include "base/platform_thread.h"
 
 // Default traits for Singleton<Type>. Calls operator new and operator delete on
-// the object. Registers automatic deletion at library unload or process exit.
+// the object. Registers automatic deletion at process exit.
 // Overload if you need arguments or another memory allocation function.
 template<typename Type>
 struct DefaultSingletonTraits {
@@ -56,23 +26,15 @@
     delete x;
   }
 
-  // Set to true to automatically register deletion of the object on library
-  // unload or process exit.
+  // Set to true to automatically register deletion of the object on process
+  // exit. See below for the required call that makes this happen.
   static const bool kRegisterAtExit = true;
-
-  // Note: Only apply on Windows. Has *no effect* on other platform.
-  // When set to true, it signals that Trait::New() *must* not be called
-  // multiple times at construction. Anything that must be done to not enter
-  // this situation should be done at all cost. This simply involves creating a
-  // temporary lock.
-  static const bool kMustCallNewExactlyOnce = false;
 };
-
 
 // The Singleton<Type, Traits, DifferentiatingType> class manages a single
 // instance of Type which will be created on first use and will be destroyed at
-// library unload (or on normal process exit). The Trait::Delete function will
-// not be called on abnormal process exit.
+// normal process exit). The Trait::Delete function will not be called on
+// abnormal process exit.
 //
 // DifferentiatingType is used as a key to differentiate two different
 // singletons having the same memory allocation functions but serving a
@@ -93,32 +55,18 @@
 // depending on the user's requirements.
 //
 // Glossary:
-//   MCNEO = kMustCallNewExactlyOnce
 //   RAE = kRegisterAtExit
 //
 // On every platform, if Traits::RAE is true, the singleton will be destroyed at
-// library unload or process exit. if Traits::RAE is false, the singleton will
-// not be freed at library unload or process exit, thus the singleton will be
-// leaked if it is ever accessed. Traits::RAE shouldn't be false unless
-// absolutely necessary. Remember that the heap where the object is allocated
-// may be destroyed by the CRT anyway.
+// process exit. More precisely it uses base::AtExitManager which requires an
+// object of this type to be instanciated. AtExitManager mimics the semantics
+// of atexit() such as LIFO order but under Windows is safer to call. For more
+// information see at_exit.h.
 //
-// On Windows, now the fun begins. Traits::New() may be called more than once
-// concurrently, but no user will gain access to the object until the winning
-// Traits::New() call is completed.
-//
-// On Windows, if Traits::MCNEO and Traits::RAE are both false,
-// Traits::Delete() can still be called. The reason is that a race condition can
-// occur during the object creation which will cause Traits::Delete() to be
-// called even if Traits::RAE is false, so Traits::Delete() should still be
-// implemented or objects may be leaked when there is a race condition in
-// creating the singleton. Even though this case is very rare, it may happen in
-// practice. To work around this situation, before creating a multithreaded
-// environment, be sure to call Singleton<>::get() to force the creation of the
-// instance.
-//
-// On Windows, If Traits::MCNEO is true, a temporary lock per singleton will be
-// created to ensure that Trait::New() is only called once.
+// If Traits::RAE is false, the singleton will not be freed at process exit,
+// thus the singleton will be leaked if it is ever accessed. Traits::RAE
+// shouldn't be false unless absolutely necessary. Remember that the heap where
+// the object is allocated may be destroyed by the CRT anyway.
 //
 // If you want to ensure that your class can only exist as a singleton, make
 // its constructors private, and make DefaultSingletonTraits<> a friend:
@@ -129,7 +77,7 @@
 //     void Bar() { ... }
 //    private:
 //     FooClass() { ... }
-//     friend DefaultSingletonTraits<FooClass>;
+//     friend struct DefaultSingletonTraits<FooClass>;
 //
 //     DISALLOW_EVIL_CONSTRUCTORS(FooClass);
 //   };
@@ -143,36 +91,16 @@
 // (b) Your factory function must never throw an exception. This class is not
 //     exception-safe.
 //
-// (c) On Windows at least, if Traits::kMustCallNewExactlyOnce is false,
-//     Traits::New() may be called two times in two different threads at the
-//     same time so it must not have side effects. Set
-//     Traits::kMustCallNewExactlyOnce to true to alleviate this issue, at
-//     the cost of a slight increase of memory use and creation time.
-//
 template <typename Type,
           typename Traits = DefaultSingletonTraits<Type>,
           typename DifferentiatingType = Type>
-class Singleton
-    : public SingletonStorage<
-          Type,
-          std::pair<Traits, DifferentiatingType>,
-          UseVolatileSingleton<Traits::kMustCallNewExactlyOnce>::value> {
+class Singleton {
  public:
   // This class is safe to be constructed and copy-constructed since it has no
   // member.
 
   // Return a pointer to the one true instance of the class.
   static Type* get() {
-<<<<<<< HEAD
-    Type* value = instance_;
-    // Acute readers may think: why not just discard "value" and use
-    // "instance_" directly? Astute readers will remark that instance_ can be a
-    // volatile pointer on Windows and hence the compiler would be forced to
-    // generate two memory reads instead of just one. Since this is the hotspot,
-    // this is inefficient.
-    if (value)
-      return value;
-=======
     // Our AtomicWord doubles as a spinlock, where a value of
     // kBeingCreatedMarker means the spinlock is being held for creation.
     static const base::subtle::AtomicWord kBeingCreatedMarker = 1;
@@ -211,16 +139,8 @@
         break;
       PlatformThread::YieldCurrentThread();
     }
->>>>>>> fcfaa4e7
 
-#ifdef WIN32
-    // Statically determine which function to call.
-    LockedConstruct<Traits::kMustCallNewExactlyOnce>();
-#else  // WIN32
-    // Posix platforms already have the functionality embedded.
-    pthread_once(&control_, SafeConstruct);
-#endif  // WIN32
-    return instance_;
+    return reinterpret_cast<Type*>(value);
   }
 
   // Shortcuts.
@@ -233,87 +153,6 @@
   }
 
  private:
-<<<<<<< HEAD
-#ifdef WIN32
-  // Use bool template differentiation to make sure to not build the other part
-  // of the code. We don't want to instantiate Singleton<Lock, ...> uselessly.
-  template<bool kUseLock>
-  static void LockedConstruct() {
-    // Define a differentiating type for the Lock.
-    typedef std::pair<Type, std::pair<Traits, DifferentiatingType> >
-        LockDifferentiatingType;
-
-    // Object-type lock. Note that the lock singleton is different per singleton
-    // type.
-    AutoLock lock(*Singleton<Lock,
-                             DefaultSingletonTraits<Lock>,
-                             LockDifferentiatingType>());
-    // Now that we have the lock, look if the instance is created, if not yet,
-    // create it.
-    if (!instance_)
-      SafeConstruct();
-  }
-
-  template<>
-  static void LockedConstruct<false>() {
-    // Implemented using atomic compare-and-swap. The new object is
-    // constructed and used as the new value in the operation; if the
-    // compare fails, the new object will be deleted. Future implementations
-    // for Windows might use InitOnceExecuteOnce (Vista-only), similar in
-    // spirit to pthread_once.
-
-    // On Windows, multiple concurrent Traits::New() calls are tolerated.
-    Type* value = Traits::New();
-    if (InterlockedCompareExchangePointer(
-            reinterpret_cast<void* volatile*>(&instance_), value, NULL)) {
-      // Race condition, discard the temporary value.
-      Traits::Delete(value);
-    } else {
-      // Got it, register destruction at unload. atexit() is called on library
-      // unload. It is assumed that atexit() is itself thread safe. It is also
-      // assumed that registered functions by atexit are called in a thread
-      // safe manner. At least on Windows, they are called with the loader
-      // lock held. On Windows, the CRT use a structure similar to
-      // std::map<dll_handle,std::vector<registered_functions>> so the right
-      // functions are called on library unload, independent of having a DLL
-      // CRT or a static CRT or even both.
-      if (Traits::kRegisterAtExit)
-        atexit(&OnExit);
-    }
-  }
-#endif  // WIN32
-
-  // SafeConstruct is guaranteed to be executed only once.
-  static void SafeConstruct() {
-    instance_ = Traits::New();
-
-    // Porting note: this code depends on some properties of atexit which are
-    // not guaranteed by the standard:
-    //  - atexit must be thread-safe: its internal manipulation of the list of
-    //    registered functions must be tolerant of multiple threads attempting
-    //    to register exit routines simultaneously.
-    //  - exit routines must run when the executable module that contains them
-    //    is unloaded.  For routines in by dynamically-loaded modules, this
-    //    may be sooner than process termination.
-    //  - atexit should support an arbitrary number of registered exit
-    //    routines, or at least should support more routines than will
-    //    actually be registered (the standard only requires 32).
-    // The atexit implementations in contemporary versions of Mac OS X, glibc,
-    // and the Windows C runtime provide these capabilities.  To port to other
-    // systems with less-advanced (even though still standard-conforming)
-    // atexit implmentations, consider alternatives such as __cxa_atexit or
-    // custom termination sections.
-    if (Traits::kRegisterAtExit)
-      atexit(OnExit);
-  }
-
-  // Adapter function for use with atexit().
-  static void OnExit() {
-    if (!instance_)
-      return;
-    Traits::Delete(instance_);
-    instance_ = NULL;
-=======
   // Adapter function for use with AtExit().  This should be called single
   // threaded, but we might as well take the precautions anyway.
   static void OnExit(void* unused) {
@@ -321,24 +160,12 @@
     // created.  We should only ever get here with a valid instance_ pointer.
     Traits::Delete(reinterpret_cast<Type*>(
         base::subtle::NoBarrier_AtomicExchange(&instance_, 0)));
->>>>>>> fcfaa4e7
   }
-
-#ifndef WIN32
-  static pthread_once_t control_;
-#endif  // !WIN32
+  static base::subtle::AtomicWord instance_;
 };
 
-#ifndef WIN32
+template <typename Type, typename Traits, typename DifferentiatingType>
+base::subtle::AtomicWord Singleton<Type, Traits, DifferentiatingType>::
+    instance_ = 0;
 
-template <typename Type, typename Traits, typename DifferentiatingType>
-pthread_once_t Singleton<Type, Traits, DifferentiatingType>::control_ =
-    PTHREAD_ONCE_INIT;
-
-<<<<<<< HEAD
-#endif  // !WIN32
-
-#endif  // BASE_SINGLETON_H__
-=======
-#endif  // BASE_SINGLETON_H_
->>>>>>> fcfaa4e7
+#endif  // BASE_SINGLETON_H_