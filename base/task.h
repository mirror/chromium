--- conflicted
+++ resolved
@@ -1,31 +1,6 @@
-// Copyright 2008, Google Inc.
-// All rights reserved.
-//
-// Redistribution and use in source and binary forms, with or without
-// modification, are permitted provided that the following conditions are
-// met:
-//
-//    * Redistributions of source code must retain the above copyright
-// notice, this list of conditions and the following disclaimer.
-//    * Redistributions in binary form must reproduce the above
-// copyright notice, this list of conditions and the following disclaimer
-// in the documentation and/or other materials provided with the
-// distribution.
-//    * Neither the name of Google Inc. nor the names of its
-// contributors may be used to endorse or promote products derived from
-// this software without specific prior written permission.
-//
-// THIS SOFTWARE IS PROVIDED BY THE COPYRIGHT HOLDERS AND CONTRIBUTORS
-// "AS IS" AND ANY EXPRESS OR IMPLIED WARRANTIES, INCLUDING, BUT NOT
-// LIMITED TO, THE IMPLIED WARRANTIES OF MERCHANTABILITY AND FITNESS FOR
-// A PARTICULAR PURPOSE ARE DISCLAIMED. IN NO EVENT SHALL THE COPYRIGHT
-// OWNER OR CONTRIBUTORS BE LIABLE FOR ANY DIRECT, INDIRECT, INCIDENTAL,
-// SPECIAL, EXEMPLARY, OR CONSEQUENTIAL DAMAGES (INCLUDING, BUT NOT
-// LIMITED TO, PROCUREMENT OF SUBSTITUTE GOODS OR SERVICES; LOSS OF USE,
-// DATA, OR PROFITS; OR BUSINESS INTERRUPTION) HOWEVER CAUSED AND ON ANY
-// THEORY OF LIABILITY, WHETHER IN CONTRACT, STRICT LIABILITY, OR TORT
-// (INCLUDING NEGLIGENCE OR OTHERWISE) ARISING IN ANY WAY OUT OF THE USE
-// OF THIS SOFTWARE, EVEN IF ADVISED OF THE POSSIBILITY OF SUCH DAMAGE.
+// Copyright (c) 2006-2008 The Chromium Authors. All rights reserved.
+// Use of this source code is governed by a BSD-style license that can be
+// found in the LICENSE file.
 
 #ifndef BASE_TASK_H__
 #define BASE_TASK_H__
@@ -36,93 +11,16 @@
 #include "base/logging.h"
 #include "base/non_thread_safe.h"
 #include "base/revocable_store.h"
+#include "base/time.h"
 #include "base/tracked.h"
 #include "base/tuple.h"
 
-<<<<<<< HEAD
-//------------------------------------------------------------------------------
-// Base class of Task, where we store info to help MessageLoop handle PostTask()
-// elements of Task processing.
-
-class Task;
-
-class MessageLoopOwnable : public tracked_objects::Tracked {
- public:
-  MessageLoopOwnable() { Reset(); }
-  virtual ~MessageLoopOwnable() {}
-
-  // Use this method to adjust the priority given to a task by MessageLoop.
-  void set_priority(int priority) { priority_ = priority; }
-  int priority() const { return priority_; }
-
-  // Change whether this task will run in nested message loops.
-  void set_nestable(bool nestable) { nestable_ = nestable; }
-  bool nestable() { return nestable_; }
-
-
- protected:
-  // If a derived class wishes to re-use this instance, then it should override
-  // this method.  This method is called by MessageLoop after processing a task
-  // that was submitted to PostTask() or PostDelayedTask().  As seen, by default
-  // it deletes the task, but the derived class can change this behaviour and
-  // recycle (re-use) it.  Be sure to call Reset() if you recycle it!
-  virtual void RecycleOrDelete() { delete this; }
-
-  // Call this method if you are trying to recycle a Task.  Note that only
-  // derived classes should attempt this feat, as a replacement for creating a
-  // new instance.
-  void Reset() {
-    posted_task_delay_ = -1;
-    priority_ = 0;
-    next_task_ = NULL;
-    nestable_ = true;
-  }
-
- private:
-  friend class TimerManager;  // To check is_owned_by_message_loop().
-  friend class MessageLoop;   // To maintain posted_task_delay().
-  friend class WorkerPool;    // To release the task.
-
-  // Access methods used ONLY by friends in MessageLoop and TimerManager
-  int posted_task_delay() const { return posted_task_delay_; }
-  bool is_owned_by_message_loop() const { return 0 <= posted_task_delay_; }
-  void set_posted_task_delay(int delay) { posted_task_delay_ = delay; }
-
-  Task* next_task() const { return next_task_; }
-  void set_next_task(Task* next) { next_task_ = next; }
-
-  // Priority for execution by MessageLoop. 0 is default. Higher means run
-  // sooner, and lower (including negative) means run less soon.
-  int priority_;
-
-  // Slot to hold delay if the task was passed to PostTask().  If it was not
-  // passed to PostTask, then the delay is negative (the default).
-  int posted_task_delay_;
-
-  // When tasks are collected into a queue by MessageLoop, this member is used
-  // to form a null terminated list.
-  Task* next_task_;
-
-  // A nestable task will run in nested message loops, otherwise it will run
-  // only in the top level message loop.
-  bool nestable_;
-
-  DISALLOW_EVIL_CONSTRUCTORS(MessageLoopOwnable);
-};
-
-
-=======
->>>>>>> fcfaa4e7
 // Task ------------------------------------------------------------------------
 //
 // A task is a generic runnable thingy, usually used for running code on a
 // different thread or for scheduling future tasks off of the message loop.
 
-<<<<<<< HEAD
-class Task : public MessageLoopOwnable {
-=======
 class Task : public tracked_objects::Tracked {
->>>>>>> fcfaa4e7
  public:
   Task() {}
   virtual ~Task() {}
@@ -727,4 +625,4 @@
       Tuple5<Arg1, Arg2, Arg3, Arg4, Arg5> >(object, method);
 }
 
-#endif  // BASE_TASK_H__+#endif  // BASE_TASK_H__
