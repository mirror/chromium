// Copyright (c) 2006-2008 The Chromium Authors. All rights reserved.
// Use of this source code is governed by a BSD-style license that can be
// found in the LICENSE file.

#include "base/file_util.h"

#include <fstream>

#include "base/logging.h"
#include "base/string_util.h"
#include "unicode/uniset.h"

namespace file_util {

const wchar_t kExtensionSeparator = L'.';

void PathComponents(const std::wstring& path,
                    std::vector<std::wstring>* components) {
  DCHECK(components != NULL);
  if (components == NULL)
    return;
  std::wstring::size_type start = 0;
  std::wstring::size_type end = path.find(kPathSeparator, start);

  // Special case the "/" or "\" directory.  On Windows with a drive letter,
  // this code path won't hit, but the right thing should still happen.  
  // "E:\foo" will turn into "E:","foo".
  if (end == start) {
    components->push_back(std::wstring(path, 0, 1));
    start = end + 1;
    end = path.find(kPathSeparator, start);
  }
  while (end != std::wstring::npos) {
    std::wstring component = std::wstring(path, start, end - start);
    components->push_back(component);
    start = end + 1;
    end = path.find(kPathSeparator, start);
  }
  std::wstring component = std::wstring(path, start);
  components->push_back(component);
}
  
bool EndsWithSeparator(std::wstring* path) {
  return EndsWithSeparator(*path);
}
  
bool EndsWithSeparator(const std::wstring& path) {
  bool is_sep = (path.length() > 0 && 
      (path)[path.length() - 1] == kPathSeparator);
  return is_sep;
}

void TrimTrailingSeparator(std::wstring* dir) {
  while (dir->length() > 1 && EndsWithSeparator(dir))
    dir->resize(dir->length() - 1);
}

void UpOneDirectory(std::wstring* dir) {
  TrimTrailingSeparator(dir);

  std::wstring::size_type last_sep = dir->find_last_of(kPathSeparator);
  if (last_sep != std::wstring::npos)
    dir->resize(last_sep);
}

void UpOneDirectoryOrEmpty(std::wstring* dir) {
  TrimTrailingSeparator(dir);

  std::wstring::size_type last_sep = dir->find_last_of(kPathSeparator);
  if (last_sep != std::wstring::npos)
    dir->resize(last_sep);
  else
    dir->clear();
}

void TrimFilename(std::wstring* path) {
  if (EndsWithSeparator(path)) {
    TrimTrailingSeparator(path);
  } else {
    std::wstring::size_type last_sep = path->find_last_of(kPathSeparator);
    if (last_sep != std::wstring::npos)
      path->resize(last_sep);
  }
}

std::wstring GetFilenameFromPath(const std::wstring& path) {
  // TODO(erikkay): fix this - it's not using kPathSeparator, but win unit test
  // are exercising '/' as a path separator as well.
  std::wstring::size_type pos = path.find_last_of(L"\\/");
  return std::wstring(path, pos == std::wstring::npos ? 0 : pos + 1);
}

FilePath::StringType GetFileExtensionFromPath(const FilePath& path) {
  FilePath::StringType file_name = path.BaseName().value();
  const FilePath::StringType::size_type last_dot =
      file_name.rfind(kExtensionSeparator);
  return FilePath::StringType(last_dot == FilePath::StringType::npos ?
                              FILE_PATH_LITERAL("") :
                              file_name, last_dot+1);
}

std::wstring GetFilenameWithoutExtensionFromPath(const std::wstring& path) {
  std::wstring file_name = GetFilenameFromPath(path);
  std::wstring::size_type last_dot = file_name.rfind(L'.');
  return file_name.substr(0, last_dot);
}

void AppendToPath(std::wstring* path, const std::wstring& new_ending) {
  if (!path) {
    NOTREACHED();
    return;  // Don't crash in this function in release builds.
  }

  if (!EndsWithSeparator(path))
    path->push_back(kPathSeparator);
  path->append(new_ending);
}

void InsertBeforeExtension(std::wstring* path, const std::wstring& suffix) {
  DCHECK(path);

  const std::wstring::size_type last_dot = path->rfind(kExtensionSeparator);
  const std::wstring::size_type last_sep = path->rfind(kPathSeparator);

  if (last_dot == std::wstring::npos ||
      (last_sep != std::wstring::npos && last_dot < last_sep)) {
    // The path looks something like "C:\pics.old\jojo" or "C:\pics\jojo".
    // We should just append the suffix to the entire path.
    path->append(suffix);
    return;
  }

  path->insert(last_dot, suffix);
}

void ReplaceIllegalCharacters(std::wstring* file_name, int replace_char) {
  DCHECK(file_name);

  // Control characters, formatting characters, non-characters, and
  // some printable ASCII characters regarded as dangerous ('"*/:<>?\\').
  // See  http://blogs.msdn.com/michkap/archive/2006/11/03/941420.aspx
  // and http://msdn2.microsoft.com/en-us/library/Aa365247.aspx
  // TODO(jungshik): Revisit the set. ZWJ and ZWNJ are excluded because they
  // are legitimate in Arabic and some S/SE Asian scripts. However, when used
  // elsewhere, they can be confusing/problematic.
  // Also, consider wrapping the set with our Singleton class to create and
  // freeze it only once. Note that there's a trade-off between memory and
  // speed.

  UErrorCode status = U_ZERO_ERROR;
#if defined(WCHAR_T_IS_UTF16)
  UnicodeSet illegal_characters(UnicodeString(
      L"[[\"*/:<>?\\\\|][:Cc:][:Cf:] - [\u200c\u200d]]"), status);
#else
  UnicodeSet illegal_characters(UNICODE_STRING_SIMPLE(
      "[[\"*/:<>?\\\\|][:Cc:][:Cf:] - [\\u200c\\u200d]]").unescape(), status);
#endif
  DCHECK(U_SUCCESS(status));
  // Add non-characters. If this becomes a performance bottleneck by
  // any chance, check |ucs4 & 0xFFFEu == 0xFFFEu|, instead.
  illegal_characters.add(0xFDD0, 0xFDEF);
  for (int i = 0; i <= 0x10; ++i) {
    int plane_base = 0x10000 * i;
    illegal_characters.add(plane_base + 0xFFFE, plane_base + 0xFFFF);
  }
  illegal_characters.freeze();
  DCHECK(!illegal_characters.contains(replace_char) && replace_char < 0x10000);

  // Remove leading and trailing whitespace.
  TrimWhitespace(*file_name, TRIM_ALL, file_name);

  std::wstring::size_type i = 0;
  std::wstring::size_type length = file_name->size();
  const wchar_t* wstr = file_name->data();
#if defined(WCHAR_T_IS_UTF16)
  // Using |span| method of UnicodeSet might speed things up a bit, but
  // it's not likely to matter here.
  std::wstring temp;
  temp.reserve(length);
  while (i < length) {
    UChar32 ucs4;
    std::wstring::size_type prev = i;
    U16_NEXT(wstr, i, length, ucs4);
    if (illegal_characters.contains(ucs4)) {
      temp.push_back(replace_char);
    } else if (ucs4 < 0x10000) {
      temp.push_back(ucs4);
    } else {
      temp.push_back(wstr[prev]);
      temp.push_back(wstr[prev + 1]);
    }
  }
  file_name->swap(temp);
#elif defined(WCHAR_T_IS_UTF32)
  while (i < length) {
    if (illegal_characters.contains(wstr[i])) {
      (*file_name)[i] = replace_char;
    }
    ++i;
  }
#else
#error wchar_t* should be either UTF-16 or UTF-32
#endif
}

// Appends the extension to file adding a '.' if extension doesn't contain one.
// This does nothing if extension is empty or '.'. This is used internally by
// ReplaceExtension.
static void AppendExtension(const std::wstring& extension,
                            std::wstring* file) {
  if (!extension.empty() && extension != L".") {
    if (extension[0] != L'.')
      file->append(L".");
    file->append(extension);
  }
}

void ReplaceExtension(std::wstring* file_name, const std::wstring& extension) {
  const std::wstring::size_type last_dot = file_name->rfind(L'.');
  if (last_dot == std::wstring::npos) {
    // No extension, just append the supplied extension.
    AppendExtension(extension, file_name);
    return;
  }
  const std::wstring::size_type last_separator =
      file_name->rfind(kPathSeparator);
  if (last_separator != std::wstring::npos && last_dot < last_separator) {
    // File name doesn't have extension, but one of the directories does; don't
    // replace it, just append the supplied extension. For example
    // 'c:\tmp.bar\foo'.
    AppendExtension(extension, file_name);
    return;
  }
  std::wstring result = file_name->substr(0, last_dot);
  AppendExtension(extension, &result);
  file_name->swap(result);
}

bool ContentsEqual(const std::wstring& filename1,
                   const std::wstring& filename2) {
  // We open the file in binary format even if they are text files because
  // we are just comparing that bytes are exactly same in both files and not
  // doing anything smart with text formatting.
#if defined(OS_WIN)
  std::ifstream file1(filename1.c_str(), std::ios::in | std::ios::binary);
  std::ifstream file2(filename2.c_str(), std::ios::in | std::ios::binary);
#elif defined(OS_POSIX)
  std::ifstream file1(WideToUTF8(filename1).c_str(),
                      std::ios::in | std::ios::binary);
  std::ifstream file2(WideToUTF8(filename2).c_str(),
                      std::ios::in | std::ios::binary);
#endif
  
  // Even if both files aren't openable (and thus, in some sense, "equal"),
  // any unusable file yields a result of "false".
  if (!file1.is_open() || !file2.is_open())
    return false;

  const int BUFFER_SIZE = 2056;
  char buffer1[BUFFER_SIZE], buffer2[BUFFER_SIZE];
  do {
    file1.read(buffer1, BUFFER_SIZE);
    file2.read(buffer2, BUFFER_SIZE);

    if ((file1.eof() && !file2.eof()) ||
        (!file1.eof() && file2.eof()) ||
        (file1.gcount() != file2.gcount()) ||
        (memcmp(buffer1, buffer2, file1.gcount()))) {
      file1.close();
      file2.close();
      return false;
    }
  } while (!file1.eof() && !file2.eof());

  file1.close();
  file2.close();
  return true;
}

bool ReadFileToString(const std::wstring& path, std::string* contents) {
#if defined(OS_WIN)
  FILE* file;
  errno_t err = _wfopen_s(&file, path.c_str(), L"rbS");
  if (err != 0)
    return false;
#elif defined(OS_POSIX)
  FILE* file = fopen(WideToUTF8(path).c_str(), "r");
  if (!file)
    return false;
#endif

  char buf[1 << 16];
  size_t len;
  while ((len = fread(buf, 1, sizeof(buf), file)) > 0) {
    contents->append(buf, len);
  }
  fclose(file);

  return true;
}

bool GetFileSize(const std::wstring& file_path, int64* file_size) {
  FileInfo info;
  if (!GetFileInfo(file_path, &info))
    return false;
  *file_size = info.size;
  return true;
}

bool CloseFile(FILE* file) {
  if (file == NULL)
    return true;
  return fclose(file) == 0;
}

<<<<<<< HEAD
=======
bool ContainsPath(const FilePath &parent, const FilePath& child) {
  FilePath abs_parent = FilePath(parent);
  FilePath abs_child = FilePath(child);

  if (!file_util::AbsolutePath(&abs_parent) ||
      !file_util::AbsolutePath(&abs_child))
    return false;

#if defined(OS_WIN)
  // file_util::AbsolutePath() does not flatten case on Windows, so we must do
  // a case-insensitive compare.
  if (!StartsWith(abs_child.value(), abs_parent.value(), false))
#else
  if (!StartsWithASCII(abs_child.value(), abs_parent.value(), true))
#endif
    return false;

  // file_util::AbsolutePath() normalizes '/' to '\' on Windows, so we only need
  // to check kSeparators[0].
  if (abs_child.value().length() <= abs_parent.value().length() ||
      abs_child.value()[abs_parent.value().length()] !=
          FilePath::kSeparators[0])
    return false;

  return true;
}

///////////////////////////////////////////////
// MemoryMappedFile

MemoryMappedFile::~MemoryMappedFile() {
  CloseHandles();
}

bool MemoryMappedFile::Initialize(const FilePath& file_name) {
  if (IsValid())
    return false;

  if (!MapFileToMemory(file_name)) {
    CloseHandles();
    return false;
  }

  return true;
}

bool MemoryMappedFile::IsValid() {
  return data_ != NULL;
}

// Deprecated functions ----------------------------------------------------

bool AbsolutePath(std::wstring* path_str) {
  FilePath path(FilePath::FromWStringHack(*path_str));
  if (!AbsolutePath(&path))
    return false;
  *path_str = path.ToWStringHack();
  return true;
}
void AppendToPath(std::wstring* path, const std::wstring& new_ending) {
  if (!path) {
    NOTREACHED();
    return;  // Don't crash in this function in release builds.
  }

  if (!EndsWithSeparator(path))
    path->push_back(FilePath::kSeparators[0]);
  path->append(new_ending);
}
bool CopyDirectory(const std::wstring& from_path, const std::wstring& to_path,
                   bool recursive) {
  return CopyDirectory(FilePath::FromWStringHack(from_path),
                       FilePath::FromWStringHack(to_path),
                       recursive);
}
bool ContentsEqual(const std::wstring& filename1,
                   const std::wstring& filename2) {
  return ContentsEqual(FilePath::FromWStringHack(filename1),
                       FilePath::FromWStringHack(filename2));
}
bool CopyFile(const std::wstring& from_path, const std::wstring& to_path) {
  return CopyFile(FilePath::FromWStringHack(from_path),
                  FilePath::FromWStringHack(to_path));
}
bool CreateDirectory(const std::wstring& full_path) {
  return CreateDirectory(FilePath::FromWStringHack(full_path));
}
bool CreateNewTempDirectory(const std::wstring& prefix,
                            std::wstring* new_temp_path) {
#if defined(OS_WIN)
  FilePath::StringType dir_prefix(prefix);
#elif defined(OS_POSIX)
  FilePath::StringType dir_prefix = WideToUTF8(prefix);
#endif
  FilePath temp_path;
  if (!CreateNewTempDirectory(dir_prefix, &temp_path))
    return false;
  *new_temp_path = temp_path.ToWStringHack();
  return true;
}
bool CreateTemporaryFileName(std::wstring* temp_file) {
  FilePath temp_file_path;
  if (!CreateTemporaryFileName(&temp_file_path))
    return false;
  *temp_file = temp_file_path.ToWStringHack();
  return true;
}
bool Delete(const std::wstring& path, bool recursive) {
  return Delete(FilePath::FromWStringHack(path), recursive);
}
bool DirectoryExists(const std::wstring& path) {
  return DirectoryExists(FilePath::FromWStringHack(path));
}
bool EndsWithSeparator(std::wstring* path) {
  return EndsWithSeparator(FilePath::FromWStringHack(*path));
}
bool EndsWithSeparator(const std::wstring& path) {
  return EndsWithSeparator(FilePath::FromWStringHack(path));
}
bool GetCurrentDirectory(std::wstring* path_str) {
  FilePath path;
  if (!GetCurrentDirectory(&path))
    return false;
  *path_str = path.ToWStringHack();
  return true;
}
std::wstring GetFileExtensionFromPath(const std::wstring& path) {
  FilePath::StringType extension =
      GetFileExtensionFromPath(FilePath::FromWStringHack(path));
#if defined(OS_WIN)
  return extension;
#elif defined(OS_POSIX)
  return UTF8ToWide(extension);
#endif
}
bool GetFileInfo(const std::wstring& file_path, FileInfo* results) {
  return GetFileInfo(FilePath::FromWStringHack(file_path), results);
}
std::wstring GetFilenameFromPath(const std::wstring& path) {
  if (path.empty() || EndsWithSeparator(path))
    return std::wstring();

  return FilePath::FromWStringHack(path).BaseName().ToWStringHack();
}
bool GetFileSize(const std::wstring& file_path, int64* file_size) {
  return GetFileSize(FilePath::FromWStringHack(file_path), file_size);
}
bool GetTempDir(std::wstring* path_str) {
  FilePath path;
  if (!GetTempDir(&path))
    return false;
  *path_str = path.ToWStringHack();
  return true;
}
bool Move(const std::wstring& from_path, const std::wstring& to_path) {
  return Move(FilePath::FromWStringHack(from_path),
              FilePath::FromWStringHack(to_path));
}
FILE* OpenFile(const std::wstring& filename, const char* mode) {
  return OpenFile(FilePath::FromWStringHack(filename), mode);
}
bool PathExists(const std::wstring& path) {
  return PathExists(FilePath::FromWStringHack(path));
}
bool PathIsWritable(const std::wstring& path) {
  return PathIsWritable(FilePath::FromWStringHack(path));
}
bool SetCurrentDirectory(const std::wstring& directory) {
  return SetCurrentDirectory(FilePath::FromWStringHack(directory));
}
void TrimFilename(std::wstring* path) {
  if (EndsWithSeparator(path)) {
    TrimTrailingSeparator(path);
  } else {
    *path = FilePath::FromWStringHack(*path).DirName().ToWStringHack();
  }
}
void UpOneDirectory(std::wstring* dir) {
  FilePath path = FilePath::FromWStringHack(*dir);
  FilePath directory = path.DirName();
  // If there is no separator, we will get back kCurrentDirectory.
  // In this case don't change |dir|.
  if (directory.value() != FilePath::kCurrentDirectory)
    *dir = directory.ToWStringHack();
}
void UpOneDirectoryOrEmpty(std::wstring* dir) {
  FilePath path = FilePath::FromWStringHack(*dir);
  FilePath directory = path.DirName();
  // If there is no separator, we will get back kCurrentDirectory.
  // In this case, clear dir.
  if (directory == path || directory.value() == FilePath::kCurrentDirectory)
    dir->clear();
  else
    *dir = directory.ToWStringHack();
}
>>>>>>> 5d99fccd
}  // namespace
<|MERGE_RESOLUTION|>--- conflicted
+++ resolved
@@ -4,90 +4,79 @@
 
 #include "base/file_util.h"
 
+#include <stdio.h>
+
 #include <fstream>
 
+#include "base/file_path.h"
 #include "base/logging.h"
 #include "base/string_util.h"
 #include "unicode/uniset.h"
 
+#include "base/string_piece.h"
+#include "base/sys_string_conversions.h"
+
+namespace {
+
+const FilePath::CharType kExtensionSeparator = FILE_PATH_LITERAL('.');
+
+}
+
 namespace file_util {
 
-const wchar_t kExtensionSeparator = L'.';
-
-void PathComponents(const std::wstring& path,
-                    std::vector<std::wstring>* components) {
-  DCHECK(components != NULL);
-  if (components == NULL)
+void PathComponents(const FilePath& path,
+                    std::vector<FilePath::StringType>* components) {
+  DCHECK(components);
+  if (!components)
     return;
-  std::wstring::size_type start = 0;
-  std::wstring::size_type end = path.find(kPathSeparator, start);
-
-  // Special case the "/" or "\" directory.  On Windows with a drive letter,
-  // this code path won't hit, but the right thing should still happen.  
-  // "E:\foo" will turn into "E:","foo".
+
+  FilePath::StringType path_str = path.value();
+  FilePath::StringType::size_type start = 0;
+  FilePath::StringType::size_type end =
+      path_str.find_first_of(FilePath::kSeparators);
+
+  // If the path starts with a separator, add it to components.
   if (end == start) {
-    components->push_back(std::wstring(path, 0, 1));
+    components->push_back(FilePath::StringType(path_str, 0, 1));
     start = end + 1;
-    end = path.find(kPathSeparator, start);
-  }
-  while (end != std::wstring::npos) {
-    std::wstring component = std::wstring(path, start, end - start);
+    end = path_str.find_first_of(FilePath::kSeparators, start);
+  }
+  while (end != FilePath::StringType::npos) {
+    FilePath::StringType component =
+        FilePath::StringType(path_str, start, end - start);
     components->push_back(component);
     start = end + 1;
-    end = path.find(kPathSeparator, start);
-  }
-  std::wstring component = std::wstring(path, start);
-  components->push_back(component);
-}
-  
-bool EndsWithSeparator(std::wstring* path) {
-  return EndsWithSeparator(*path);
-}
-  
-bool EndsWithSeparator(const std::wstring& path) {
-  bool is_sep = (path.length() > 0 && 
-      (path)[path.length() - 1] == kPathSeparator);
-  return is_sep;
+    end = path_str.find_first_of(FilePath::kSeparators, start);
+  }
+
+  components->push_back(FilePath::StringType(path_str, start));
+}
+
+bool EndsWithSeparator(const FilePath& path) {
+  FilePath::StringType value = path.value();
+  if (value.empty())
+    return false;
+
+  return FilePath::IsSeparator(value[value.size() - 1]);
+}
+
+bool EnsureEndsWithSeparator(FilePath* path) {
+  if (!DirectoryExists(*path))
+    return false;
+
+  if (EndsWithSeparator(*path))
+    return true;
+
+  FilePath::StringType& path_str =
+      const_cast<FilePath::StringType&>(path->value());
+  path_str.append(&FilePath::kSeparators[0], 1);
+
+  return true;
 }
 
 void TrimTrailingSeparator(std::wstring* dir) {
   while (dir->length() > 1 && EndsWithSeparator(dir))
     dir->resize(dir->length() - 1);
-}
-
-void UpOneDirectory(std::wstring* dir) {
-  TrimTrailingSeparator(dir);
-
-  std::wstring::size_type last_sep = dir->find_last_of(kPathSeparator);
-  if (last_sep != std::wstring::npos)
-    dir->resize(last_sep);
-}
-
-void UpOneDirectoryOrEmpty(std::wstring* dir) {
-  TrimTrailingSeparator(dir);
-
-  std::wstring::size_type last_sep = dir->find_last_of(kPathSeparator);
-  if (last_sep != std::wstring::npos)
-    dir->resize(last_sep);
-  else
-    dir->clear();
-}
-
-void TrimFilename(std::wstring* path) {
-  if (EndsWithSeparator(path)) {
-    TrimTrailingSeparator(path);
-  } else {
-    std::wstring::size_type last_sep = path->find_last_of(kPathSeparator);
-    if (last_sep != std::wstring::npos)
-      path->resize(last_sep);
-  }
-}
-
-std::wstring GetFilenameFromPath(const std::wstring& path) {
-  // TODO(erikkay): fix this - it's not using kPathSeparator, but win unit test
-  // are exercising '/' as a path separator as well.
-  std::wstring::size_type pos = path.find_last_of(L"\\/");
-  return std::wstring(path, pos == std::wstring::npos ? 0 : pos + 1);
 }
 
 FilePath::StringType GetFileExtensionFromPath(const FilePath& path) {
@@ -105,32 +94,51 @@
   return file_name.substr(0, last_dot);
 }
 
-void AppendToPath(std::wstring* path, const std::wstring& new_ending) {
-  if (!path) {
-    NOTREACHED();
-    return;  // Don't crash in this function in release builds.
-  }
-
-  if (!EndsWithSeparator(path))
-    path->push_back(kPathSeparator);
-  path->append(new_ending);
-}
-
-void InsertBeforeExtension(std::wstring* path, const std::wstring& suffix) {
-  DCHECK(path);
-
-  const std::wstring::size_type last_dot = path->rfind(kExtensionSeparator);
-  const std::wstring::size_type last_sep = path->rfind(kPathSeparator);
-
-  if (last_dot == std::wstring::npos ||
-      (last_sep != std::wstring::npos && last_dot < last_sep)) {
+void InsertBeforeExtension(FilePath* path, const FilePath::StringType& suffix) {
+  FilePath::StringType& value =
+      const_cast<FilePath::StringType&>(path->value());
+
+  const FilePath::StringType::size_type last_dot =
+      value.rfind(kExtensionSeparator);
+  const FilePath::StringType::size_type last_separator =
+      value.find_last_of(FilePath::StringType(FilePath::kSeparators));
+
+  if (last_dot == FilePath::StringType::npos ||
+      (last_separator != std::wstring::npos && last_dot < last_separator)) {
     // The path looks something like "C:\pics.old\jojo" or "C:\pics\jojo".
     // We should just append the suffix to the entire path.
-    path->append(suffix);
+    value.append(suffix);
     return;
   }
 
-  path->insert(last_dot, suffix);
+  value.insert(last_dot, suffix);
+}
+
+void ReplaceExtension(FilePath* path, const FilePath::StringType& extension) {
+  FilePath::StringType clean_extension;
+  // If the new extension is "" or ".", then we will just remove the current
+  // extension.
+  if (!extension.empty() &&
+      extension != FilePath::StringType(&kExtensionSeparator, 1)) {
+    if (extension[0] != kExtensionSeparator)
+      clean_extension.append(&kExtensionSeparator, 1);
+    clean_extension.append(extension);
+  }
+
+  FilePath::StringType& value =
+      const_cast<FilePath::StringType&>(path->value());
+  const FilePath::StringType::size_type last_dot =
+      value.rfind(kExtensionSeparator);
+  const FilePath::StringType::size_type last_separator =
+      value.find_last_of(FilePath::StringType(FilePath::kSeparators));
+
+  // Erase the current extension, if any.
+  if ((last_dot > last_separator ||
+      last_separator == FilePath::StringType::npos) &&
+      last_dot != FilePath::StringType::npos)
+    value.erase(last_dot);
+
+  value.append(clean_extension);
 }
 
 void ReplaceIllegalCharacters(std::wstring* file_name, int replace_char) {
@@ -203,54 +211,15 @@
 #endif
 }
 
-// Appends the extension to file adding a '.' if extension doesn't contain one.
-// This does nothing if extension is empty or '.'. This is used internally by
-// ReplaceExtension.
-static void AppendExtension(const std::wstring& extension,
-                            std::wstring* file) {
-  if (!extension.empty() && extension != L".") {
-    if (extension[0] != L'.')
-      file->append(L".");
-    file->append(extension);
-  }
-}
-
-void ReplaceExtension(std::wstring* file_name, const std::wstring& extension) {
-  const std::wstring::size_type last_dot = file_name->rfind(L'.');
-  if (last_dot == std::wstring::npos) {
-    // No extension, just append the supplied extension.
-    AppendExtension(extension, file_name);
-    return;
-  }
-  const std::wstring::size_type last_separator =
-      file_name->rfind(kPathSeparator);
-  if (last_separator != std::wstring::npos && last_dot < last_separator) {
-    // File name doesn't have extension, but one of the directories does; don't
-    // replace it, just append the supplied extension. For example
-    // 'c:\tmp.bar\foo'.
-    AppendExtension(extension, file_name);
-    return;
-  }
-  std::wstring result = file_name->substr(0, last_dot);
-  AppendExtension(extension, &result);
-  file_name->swap(result);
-}
-
-bool ContentsEqual(const std::wstring& filename1,
-                   const std::wstring& filename2) {
+bool ContentsEqual(const FilePath& filename1, const FilePath& filename2) {
   // We open the file in binary format even if they are text files because
   // we are just comparing that bytes are exactly same in both files and not
   // doing anything smart with text formatting.
-#if defined(OS_WIN)
-  std::ifstream file1(filename1.c_str(), std::ios::in | std::ios::binary);
-  std::ifstream file2(filename2.c_str(), std::ios::in | std::ios::binary);
-#elif defined(OS_POSIX)
-  std::ifstream file1(WideToUTF8(filename1).c_str(),
+  std::ifstream file1(filename1.value().c_str(),
                       std::ios::in | std::ios::binary);
-  std::ifstream file2(WideToUTF8(filename2).c_str(),
+  std::ifstream file2(filename2.value().c_str(),
                       std::ios::in | std::ios::binary);
-#endif
-  
+
   // Even if both files aren't openable (and thus, in some sense, "equal"),
   // any unusable file yields a result of "false".
   if (!file1.is_open() || !file2.is_open())
@@ -278,28 +247,22 @@
 }
 
 bool ReadFileToString(const std::wstring& path, std::string* contents) {
-#if defined(OS_WIN)
-  FILE* file;
-  errno_t err = _wfopen_s(&file, path.c_str(), L"rbS");
-  if (err != 0)
-    return false;
-#elif defined(OS_POSIX)
-  FILE* file = fopen(WideToUTF8(path).c_str(), "r");
-  if (!file)
-    return false;
-#endif
+  FILE* file = OpenFile(path, "rb");
+  if (!file) {
+    return false;
+  }
 
   char buf[1 << 16];
   size_t len;
   while ((len = fread(buf, 1, sizeof(buf), file)) > 0) {
     contents->append(buf, len);
   }
-  fclose(file);
-
-  return true;
-}
-
-bool GetFileSize(const std::wstring& file_path, int64* file_size) {
+  CloseFile(file);
+
+  return true;
+}
+
+bool GetFileSize(const FilePath& file_path, int64* file_size) {
   FileInfo info;
   if (!GetFileInfo(file_path, &info))
     return false;
@@ -313,8 +276,6 @@
   return fclose(file) == 0;
 }
 
-<<<<<<< HEAD
-=======
 bool ContainsPath(const FilePath &parent, const FilePath& child) {
   FilePath abs_parent = FilePath(parent);
   FilePath abs_child = FilePath(child);
@@ -510,5 +471,4 @@
   else
     *dir = directory.ToWStringHack();
 }
->>>>>>> 5d99fccd
 }  // namespace
