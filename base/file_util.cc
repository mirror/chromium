--- conflicted
+++ resolved
@@ -74,17 +74,9 @@
   return true;
 }
 
-<<<<<<< HEAD
-std::wstring GetFilenameFromPath(const std::wstring& path) {
-  // TODO(erikkay): fix this - it's not using kPathSeparator, but win unit test
-  // are exercising '/' as a path separator as well.
-  std::wstring::size_type pos = path.find_last_of(L"\\/");
-  return std::wstring(path, pos == std::wstring::npos ? 0 : pos + 1);
-=======
 void TrimTrailingSeparator(std::wstring* dir) {
   while (dir->length() > 1 && EndsWithSeparator(dir))
     dir->resize(dir->length() - 1);
->>>>>>> 12c75e7a
 }
 
 std::wstring GetFileExtensionFromPath(const std::wstring& path) {
@@ -93,15 +85,6 @@
   return std::wstring(last_dot == std::wstring::npos ? 
       L"" : 
       file_name, last_dot+1);
-<<<<<<< HEAD
-}
-
-std::wstring GetFilenameWithoutExtensionFromPath(const std::wstring& path) {
-  std::wstring file_name = GetFilenameFromPath(path);
-  std::wstring::size_type last_dot = file_name.rfind(L'.');
-  return file_name.substr(0, last_dot);
-=======
->>>>>>> 12c75e7a
 }
 
 std::wstring GetFilenameWithoutExtensionFromPath(const std::wstring& path) {
@@ -292,8 +275,6 @@
   return fclose(file) == 0;
 }
 
-<<<<<<< HEAD
-=======
 ///////////////////////////////////////////////
 // MemoryMappedFile
 
@@ -437,5 +418,4 @@
   else
     *dir = directory.ToWStringHack();
 }
->>>>>>> 12c75e7a
 }  // namespace
