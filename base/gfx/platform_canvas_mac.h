// Copyright (c) 2006-2008 The Chromium Authors. All rights reserved.
// Use of this source code is governed by a BSD-style license that can be
// found in the LICENSE file.

#ifndef BASE_GFX_PLATFORM_CANVAS_MAC_H__
#define BASE_GFX_PLATFORM_CANVAS_MAC_H__

<<<<<<< HEAD
#include "base/gfx/platform_device_mac.h"
#include "base/basictypes.h"

#import "SkCanvas.h"

namespace gfx {

// This class is a specialization of the regular SkCanvas that is designed to
// work with a gfx::PlatformDevice to manage platform-specific drawing. It
// allows using both Skia operations and platform-specific operations.
class PlatformCanvasMac : public SkCanvas {
 public:
  // Set is_opaque if you are going to erase the bitmap and not use
  // tranparency: this will enable some optimizations.  The shared_section
  // parameter is passed to gfx::PlatformDevice::create.  See it for details.
  //
  // If you use the version with no arguments, you MUST call initialize()
  PlatformCanvasMac();
  PlatformCanvasMac(int width, int height, bool is_opaque);
  PlatformCanvasMac(int width, int height, bool is_opaque, CGContextRef context);
  virtual ~PlatformCanvasMac();

  // For two-part init, call if you use the no-argument constructor above
  bool initialize(int width, int height, bool is_opaque);

  // These calls should surround calls to platform drawing routines. The CG
  // context returned by beginPlatformPaint is the one that can be used to
  // draw into.
  // Call endPlatformPaint when you are done and want to use Skia operations
  // again; this will synchronize the bitmap.
  virtual CGContextRef beginPlatformPaint();
  virtual void endPlatformPaint();

  // Returns the platform device pointer of the topmost rect with a non-empty
  // clip. In practice, this is usually either the top layer or nothing, since
  // we usually set the clip to new layers when we make them.
  //
  // If there is no layer that is not all clipped out, this will return a
  // dummy device so callers do not have to check. If you are concerned about
  // performance, check the clip before doing any painting.
  //  
  // This is different than SkCanvas' getDevice, because that returns the
  // bottommost device.
  //
  // Danger: the resulting device should not be saved. It will be invalidated
  // by the next call to save() or restore().
  PlatformDeviceMac& getTopPlatformDevice() const;

  // Allow callers to see the non-virtual function even though we have an
  // override of a virtual one.
  using SkCanvas::clipRect;

 protected:
  // Creates a device store for use by the canvas. We override this so that
  // the device is always our own so we know that we can use GDI operations
  // on it. Simply calls into createPlatformDevice().
  virtual SkDevice* createDevice(SkBitmap::Config, int width, int height,
                                 bool is_opaque, bool isForLayer);

  // Creates a device store for use by the canvas. By default, it creates a
  // BitmapPlatformDevice object. Can be overridden to change the object type.
  virtual SkDevice* createPlatformDevice(int width, int height, bool is_opaque,
                                         CGContextRef context);

 private:
  // Unimplemented. This is to try to prevent people from calling this function
  // on SkCanvas. SkCanvas' version is not virtual, so we can't prevent this
  // 100%, but hopefully this will make people notice and not use the function.
  // Calling SkCanvas' version will create a new device which is not compatible
  // with us and we will crash if somebody tries to draw into it with
  // CoreGraphics.
  SkDevice* setBitmapDevice(const SkBitmap& bitmap);

  DISALLOW_COPY_AND_ASSIGN(PlatformCanvasMac);
};

}  // namespace gfx
=======
// TODO(brettw) this file should be removed and the includes changed to this
// new location.
#include "skia/ext/platform_canvas_mac.h"
>>>>>>> 12c75e7a

#endif  // BASE_GFX_PLATFORM_CANVAS_MAC_H__
<|MERGE_RESOLUTION|>--- conflicted
+++ resolved
@@ -5,88 +5,8 @@
 #ifndef BASE_GFX_PLATFORM_CANVAS_MAC_H__
 #define BASE_GFX_PLATFORM_CANVAS_MAC_H__
 
-<<<<<<< HEAD
-#include "base/gfx/platform_device_mac.h"
-#include "base/basictypes.h"
-
-#import "SkCanvas.h"
-
-namespace gfx {
-
-// This class is a specialization of the regular SkCanvas that is designed to
-// work with a gfx::PlatformDevice to manage platform-specific drawing. It
-// allows using both Skia operations and platform-specific operations.
-class PlatformCanvasMac : public SkCanvas {
- public:
-  // Set is_opaque if you are going to erase the bitmap and not use
-  // tranparency: this will enable some optimizations.  The shared_section
-  // parameter is passed to gfx::PlatformDevice::create.  See it for details.
-  //
-  // If you use the version with no arguments, you MUST call initialize()
-  PlatformCanvasMac();
-  PlatformCanvasMac(int width, int height, bool is_opaque);
-  PlatformCanvasMac(int width, int height, bool is_opaque, CGContextRef context);
-  virtual ~PlatformCanvasMac();
-
-  // For two-part init, call if you use the no-argument constructor above
-  bool initialize(int width, int height, bool is_opaque);
-
-  // These calls should surround calls to platform drawing routines. The CG
-  // context returned by beginPlatformPaint is the one that can be used to
-  // draw into.
-  // Call endPlatformPaint when you are done and want to use Skia operations
-  // again; this will synchronize the bitmap.
-  virtual CGContextRef beginPlatformPaint();
-  virtual void endPlatformPaint();
-
-  // Returns the platform device pointer of the topmost rect with a non-empty
-  // clip. In practice, this is usually either the top layer or nothing, since
-  // we usually set the clip to new layers when we make them.
-  //
-  // If there is no layer that is not all clipped out, this will return a
-  // dummy device so callers do not have to check. If you are concerned about
-  // performance, check the clip before doing any painting.
-  //  
-  // This is different than SkCanvas' getDevice, because that returns the
-  // bottommost device.
-  //
-  // Danger: the resulting device should not be saved. It will be invalidated
-  // by the next call to save() or restore().
-  PlatformDeviceMac& getTopPlatformDevice() const;
-
-  // Allow callers to see the non-virtual function even though we have an
-  // override of a virtual one.
-  using SkCanvas::clipRect;
-
- protected:
-  // Creates a device store for use by the canvas. We override this so that
-  // the device is always our own so we know that we can use GDI operations
-  // on it. Simply calls into createPlatformDevice().
-  virtual SkDevice* createDevice(SkBitmap::Config, int width, int height,
-                                 bool is_opaque, bool isForLayer);
-
-  // Creates a device store for use by the canvas. By default, it creates a
-  // BitmapPlatformDevice object. Can be overridden to change the object type.
-  virtual SkDevice* createPlatformDevice(int width, int height, bool is_opaque,
-                                         CGContextRef context);
-
- private:
-  // Unimplemented. This is to try to prevent people from calling this function
-  // on SkCanvas. SkCanvas' version is not virtual, so we can't prevent this
-  // 100%, but hopefully this will make people notice and not use the function.
-  // Calling SkCanvas' version will create a new device which is not compatible
-  // with us and we will crash if somebody tries to draw into it with
-  // CoreGraphics.
-  SkDevice* setBitmapDevice(const SkBitmap& bitmap);
-
-  DISALLOW_COPY_AND_ASSIGN(PlatformCanvasMac);
-};
-
-}  // namespace gfx
-=======
 // TODO(brettw) this file should be removed and the includes changed to this
 // new location.
 #include "skia/ext/platform_canvas_mac.h"
->>>>>>> 12c75e7a
 
 #endif  // BASE_GFX_PLATFORM_CANVAS_MAC_H__
