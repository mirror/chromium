<<<<<<< HEAD
# Copyright 2008, Google Inc.
# All rights reserved.
#
# Redistribution and use in source and binary forms, with or without
# modification, are permitted provided that the following conditions are
# met:
#
#    * Redistributions of source code must retain the above copyright
# notice, this list of conditions and the following disclaimer.
#    * Redistributions in binary form must reproduce the above
# copyright notice, this list of conditions and the following disclaimer
# in the documentation and/or other materials provided with the
# distribution.
#    * Neither the name of Google Inc. nor the names of its
# contributors may be used to endorse or promote products derived from
# this software without specific prior written permission.
#
# THIS SOFTWARE IS PROVIDED BY THE COPYRIGHT HOLDERS AND CONTRIBUTORS
# "AS IS" AND ANY EXPRESS OR IMPLIED WARRANTIES, INCLUDING, BUT NOT
# LIMITED TO, THE IMPLIED WARRANTIES OF MERCHANTABILITY AND FITNESS FOR
# A PARTICULAR PURPOSE ARE DISCLAIMED. IN NO EVENT SHALL THE COPYRIGHT
# OWNER OR CONTRIBUTORS BE LIABLE FOR ANY DIRECT, INDIRECT, INCIDENTAL,
# SPECIAL, EXEMPLARY, OR CONSEQUENTIAL DAMAGES (INCLUDING, BUT NOT
# LIMITED TO, PROCUREMENT OF SUBSTITUTE GOODS OR SERVICES; LOSS OF USE,
# DATA, OR PROFITS; OR BUSINESS INTERRUPTION) HOWEVER CAUSED AND ON ANY
# THEORY OF LIABILITY, WHETHER IN CONTRACT, STRICT LIABILITY, OR TORT
# (INCLUDING NEGLIGENCE OR OTHERWISE) ARISING IN ANY WAY OUT OF THE USE
# OF THIS SOFTWARE, EVEN IF ADVISED OF THE POSSIBILITY OF SUCH DAMAGE.

Import('env')

env = env.Clone()

env.Prepend(
    CPPPATH = [
        '$SKIA_DIR/include',
        '$SKIA_DIR/include/corecg',
        '$SKIA_DIR/include/platform',
        '$ZLIB_DIR',
        '$LIBPNG_DIR',
        '$ICU38_DIR/public/common',
        '$ICU38_DIR/public/i18n',
        '../..',
    ],
    CPPDEFINES = [
        'PNG_USER_CONFIG',
        'CHROME_PNG_WRITE_SUPPORT',
        'U_STATIC_IMPLEMENTATION',
        'CERT_CHAIN_PARA_HAS_EXTRA_FIELDS',
        'WIN32_LEAN_AND_MEAN',
    ],
    CCFLAGS = [
        '/TP',

        '/Wp64',
        '/WX',

        '/wd4503',
        '/wd4819',
    ],
)

input_files = [
    'bitmap_header.cc',
    'bitmap_platform_device.cc',
    'convolver.cc',
    'font_utils.cc',
    'image_operations.cc',
    'native_theme.cc',
    'platform_canvas.cc',
    'platform_device.cc',
    'png_decoder.cc',
    'png_encoder.cc',
    'point.cc',
    'rect.cc',
    'size.cc',
    'skia_utils.cc',
    'uniscribe.cc',
    'vector_canvas.cc',
    'vector_device.cc',
]

env.StaticLibrary('base_gfx', input_files)
=======
# Copyright (c) 2006-2008 The Chromium Authors. All rights reserved.
# Use of this source code is governed by a BSD-style license that can be
# found in the LICENSE file.

Import('env')

env = env.Clone()

# Remove an inherited relative path that doesn't make sense anymore.  This
# makes sure we don't pull in the wrong version of time.h when building on
# linux.
env['CPPPATH'].remove('..')

env.Prepend(
    CPPPATH = [
        '$SKIA_DIR/include',
        '$SKIA_DIR/include/corecg',
        '$SKIA_DIR/include/platform',
        '$ZLIB_DIR',
        '$LIBPNG_DIR',
        '$ICU38_DIR/public/common',
        '$ICU38_DIR/public/i18n',
        '../..',
    ],
    CPPDEFINES = [
        'PNG_USER_CONFIG',
        'CHROME_PNG_WRITE_SUPPORT',
        'U_STATIC_IMPLEMENTATION',
    ],
)

if env['PLATFORM'] == 'win32':
  env.Prepend(
      CCFLAGS = [
          '/TP',
          '/WX',
      ],
  )

input_files = [
  'convolver.cc',
  'image_operations.cc',
  'png_decoder.cc',
  'png_encoder.cc',
  'point.cc',
  'rect.cc',
  'size.cc',
]

if env['PLATFORM'] == 'win32':
  # Some of these aren't really Windows-specific, they're just here until
  # we have the port versions working.
  input_files.extend([
    'bitmap_header.cc',
    'font_utils.cc',
    'native_theme.cc',
    'skia_utils.cc',
    'uniscribe.cc',
    'vector_canvas.cc',
    'vector_device.cc',
  ])

if env['PLATFORM'] == 'win32':
  input_files.extend([
    'bitmap_platform_device.cc',
    'platform_canvas_win.cc',
    'platform_device_win.cc',
  ])
elif env['PLATFORM'] == 'posix':
  input_files.extend([
    'bitmap_platform_device_linux.cc',
    'platform_canvas_linux.cc',
    'platform_device_linux.cc',
  ])

env.ChromeStaticLibrary('base_gfx', input_files)
>>>>>>> fcfaa4e7
<|MERGE_RESOLUTION|>--- conflicted
+++ resolved
@@ -1,88 +1,3 @@
-<<<<<<< HEAD
-# Copyright 2008, Google Inc.
-# All rights reserved.
-#
-# Redistribution and use in source and binary forms, with or without
-# modification, are permitted provided that the following conditions are
-# met:
-#
-#    * Redistributions of source code must retain the above copyright
-# notice, this list of conditions and the following disclaimer.
-#    * Redistributions in binary form must reproduce the above
-# copyright notice, this list of conditions and the following disclaimer
-# in the documentation and/or other materials provided with the
-# distribution.
-#    * Neither the name of Google Inc. nor the names of its
-# contributors may be used to endorse or promote products derived from
-# this software without specific prior written permission.
-#
-# THIS SOFTWARE IS PROVIDED BY THE COPYRIGHT HOLDERS AND CONTRIBUTORS
-# "AS IS" AND ANY EXPRESS OR IMPLIED WARRANTIES, INCLUDING, BUT NOT
-# LIMITED TO, THE IMPLIED WARRANTIES OF MERCHANTABILITY AND FITNESS FOR
-# A PARTICULAR PURPOSE ARE DISCLAIMED. IN NO EVENT SHALL THE COPYRIGHT
-# OWNER OR CONTRIBUTORS BE LIABLE FOR ANY DIRECT, INDIRECT, INCIDENTAL,
-# SPECIAL, EXEMPLARY, OR CONSEQUENTIAL DAMAGES (INCLUDING, BUT NOT
-# LIMITED TO, PROCUREMENT OF SUBSTITUTE GOODS OR SERVICES; LOSS OF USE,
-# DATA, OR PROFITS; OR BUSINESS INTERRUPTION) HOWEVER CAUSED AND ON ANY
-# THEORY OF LIABILITY, WHETHER IN CONTRACT, STRICT LIABILITY, OR TORT
-# (INCLUDING NEGLIGENCE OR OTHERWISE) ARISING IN ANY WAY OUT OF THE USE
-# OF THIS SOFTWARE, EVEN IF ADVISED OF THE POSSIBILITY OF SUCH DAMAGE.
-
-Import('env')
-
-env = env.Clone()
-
-env.Prepend(
-    CPPPATH = [
-        '$SKIA_DIR/include',
-        '$SKIA_DIR/include/corecg',
-        '$SKIA_DIR/include/platform',
-        '$ZLIB_DIR',
-        '$LIBPNG_DIR',
-        '$ICU38_DIR/public/common',
-        '$ICU38_DIR/public/i18n',
-        '../..',
-    ],
-    CPPDEFINES = [
-        'PNG_USER_CONFIG',
-        'CHROME_PNG_WRITE_SUPPORT',
-        'U_STATIC_IMPLEMENTATION',
-        'CERT_CHAIN_PARA_HAS_EXTRA_FIELDS',
-        'WIN32_LEAN_AND_MEAN',
-    ],
-    CCFLAGS = [
-        '/TP',
-
-        '/Wp64',
-        '/WX',
-
-        '/wd4503',
-        '/wd4819',
-    ],
-)
-
-input_files = [
-    'bitmap_header.cc',
-    'bitmap_platform_device.cc',
-    'convolver.cc',
-    'font_utils.cc',
-    'image_operations.cc',
-    'native_theme.cc',
-    'platform_canvas.cc',
-    'platform_device.cc',
-    'png_decoder.cc',
-    'png_encoder.cc',
-    'point.cc',
-    'rect.cc',
-    'size.cc',
-    'skia_utils.cc',
-    'uniscribe.cc',
-    'vector_canvas.cc',
-    'vector_device.cc',
-]
-
-env.StaticLibrary('base_gfx', input_files)
-=======
 # Copyright (c) 2006-2008 The Chromium Authors. All rights reserved.
 # Use of this source code is governed by a BSD-style license that can be
 # found in the LICENSE file.
@@ -159,4 +74,3 @@
   ])
 
 env.ChromeStaticLibrary('base_gfx', input_files)
->>>>>>> fcfaa4e7
