--- conflicted
+++ resolved
@@ -1,216 +1,17 @@
-// Copyright 2008, Google Inc.
-// All rights reserved.
-//
-// Redistribution and use in source and binary forms, with or without
-// modification, are permitted provided that the following conditions are
-// met:
-//
-//    * Redistributions of source code must retain the above copyright
-// notice, this list of conditions and the following disclaimer.
-//    * Redistributions in binary form must reproduce the above
-// copyright notice, this list of conditions and the following disclaimer
-// in the documentation and/or other materials provided with the
-// distribution.
-//    * Neither the name of Google Inc. nor the names of its
-// contributors may be used to endorse or promote products derived from
-// this software without specific prior written permission.
-//
-// THIS SOFTWARE IS PROVIDED BY THE COPYRIGHT HOLDERS AND CONTRIBUTORS
-// "AS IS" AND ANY EXPRESS OR IMPLIED WARRANTIES, INCLUDING, BUT NOT
-// LIMITED TO, THE IMPLIED WARRANTIES OF MERCHANTABILITY AND FITNESS FOR
-// A PARTICULAR PURPOSE ARE DISCLAIMED. IN NO EVENT SHALL THE COPYRIGHT
-// OWNER OR CONTRIBUTORS BE LIABLE FOR ANY DIRECT, INDIRECT, INCIDENTAL,
-// SPECIAL, EXEMPLARY, OR CONSEQUENTIAL DAMAGES (INCLUDING, BUT NOT
-// LIMITED TO, PROCUREMENT OF SUBSTITUTE GOODS OR SERVICES; LOSS OF USE,
-// DATA, OR PROFITS; OR BUSINESS INTERRUPTION) HOWEVER CAUSED AND ON ANY
-// THEORY OF LIABILITY, WHETHER IN CONTRACT, STRICT LIABILITY, OR TORT
-// (INCLUDING NEGLIGENCE OR OTHERWISE) ARISING IN ANY WAY OUT OF THE USE
-// OF THIS SOFTWARE, EVEN IF ADVISED OF THE POSSIBILITY OF SUCH DAMAGE.
+// Copyright (c) 2006-2008 The Chromium Authors. All rights reserved.
+// Use of this source code is governed by a BSD-style license that can be
+// found in the LICENSE file.
 
-#ifndef BASE_GFX_PLATFORM_CANVAS_H__
-#define BASE_GFX_PLATFORM_CANVAS_H__
+// Declare a platform-neutral name for this platform's canvas class
+// that can be used by upper-level classes that just need to pass a reference
+// around.
 
-#include "base/gfx/platform_device.h"
-#include "base/basictypes.h"
-
-#include "SkCanvas.h"
+#include "build/build_config.h"
 
 #if defined(OS_WIN)
 #include "base/gfx/platform_canvas_win.h"
 namespace gfx {
 
-<<<<<<< HEAD
-// This class is a specialization of the regular SkCanvas that is designed to
-// work with a gfx::PlatformDevice to manage platform-specific drawing. It
-// allows using both Skia operations and platform-specific operations.
-class PlatformCanvas : public SkCanvas {
- public:
-  // Set is_opaque if you are going to erase the bitmap and not use
-  // tranparency: this will enable some optimizations.  The shared_section
-  // parameter is passed to gfx::PlatformDevice::create.  See it for details.
-  //
-  // If you use the version with no arguments, you MUST call initialize()
-  PlatformCanvas();
-  PlatformCanvas(int width, int height, bool is_opaque);
-  PlatformCanvas(int width, int height, bool is_opaque, HANDLE shared_section);
-  virtual ~PlatformCanvas();
-
-  // For two-part init, call if you use the no-argument constructor above
-  void initialize(int width, int height, bool is_opaque, HANDLE shared_section);
-
-  // These calls should surround calls to platform drawing routines, the DC
-  // returned by beginPlatformPaint is the DC that can be used to draw into.
-  // Call endPlatformPaint when you are done and want to use Skia operations
-  // again; this will synchronize the bitmap to Windows.
-  virtual HDC beginPlatformPaint();
-  virtual void endPlatformPaint();
-
-  // Returns the platform device pointer of the topmost rect with a non-empty
-  // clip. In practice, this is usually either the top layer or nothing, since
-  // we usually set the clip to new layers when we make them.
-  //
-  // If there is no layer that is not all clipped out, this will return a
-  // dummy device so callers do not have to check. If you are concerned about
-  // performance, check the clip before doing any painting.
-  //
-  // This is different than SkCanvas' getDevice, because that returns the
-  // bottommost device.
-  //
-  // Danger: the resulting device should not be saved. It will be invalidated
-  // by the next call to save() or restore().
-  PlatformDevice& getTopPlatformDevice() const;
-
- protected:
-  // Creates a device store for use by the canvas. We override this so that
-  // the device is always our own so we know that we can use GDI operations
-  // on it. Simply calls into createPlatformDevice().
-  virtual SkDevice* createDevice(SkBitmap::Config, int width, int height,
-                                 bool is_opaque, bool isForLayer);
-
-  // Creates a device store for use by the canvas. By default, it creates a
-  // BitmapPlatformDevice object. Can be overridden to change the object type.
-  virtual SkDevice* createPlatformDevice(int width, int height, bool is_opaque,
-                                         HANDLE shared_section);
-
- private:
-  // Unimplemented.
-  virtual SkDevice* setBitmapDevice(const SkBitmap& bitmap);
-
-  DISALLOW_EVIL_CONSTRUCTORS(PlatformCanvas);
-};
-
-// A class designed to help with WM_PAINT operations on Windows. It will
-// do BeginPaint/EndPaint on init/destruction, and will create the bitmap and
-// canvas with the correct size and transform for the dirty rect. The bitmap
-// will be automatically painted to the screen on destruction.
-//
-// You MUST call isEmpty before painting to determine if anything needs
-// painting. Sometimes the dirty rect can actually be empty, and this makes
-// the bitmap functions we call unhappy. The caller should not paint in this
-// case.
-//
-// Therefore, all you need to do is:
-//   case WM_PAINT: {
-//     gfx::PlatformCanvasPaint canvas(hwnd);
-//     if (!canvas.isEmpty()) {
-//       ... paint to the canvas ...
-//     }
-//     return 0;
-//   }
-template <class T>
-class CanvasPaintT : public T {
- public:
-  CanvasPaintT(HWND hwnd) : hwnd_(hwnd), for_paint_(true) {
-    initPaint(true);
-  }
-
-  CanvasPaintT(HWND hwnd, bool opaque) : hwnd_(hwnd), for_paint_(true) {
-    initPaint(opaque);
-  }
-
-  // Creates a CanvasPaintT for the specified region that paints to the
-  // specified dc. This does NOT do BeginPaint/EndPaint.
-  CanvasPaintT(HDC dc, bool opaque, int x, int y, int w, int h)
-      : hwnd_(NULL),
-        paint_dc_(dc),
-        for_paint_(false) {
-    memset(&ps_, 0, sizeof(ps_));
-    ps_.rcPaint.left = x;
-    ps_.rcPaint.right = x + w;
-    ps_.rcPaint.top = y;
-    ps_.rcPaint.bottom = y + h;
-    init(opaque);
-  }
-
-
-  virtual ~CanvasPaintT() {
-    if (!isEmpty()) {
-      restoreToCount(1);
-      // Commit the drawing to the screen
-      getTopPlatformDevice().drawToHDC(paint_dc_,
-                                       ps_.rcPaint.left, ps_.rcPaint.top,
-                                       NULL);
-    }
-    if (for_paint_)
-      EndPaint(hwnd_, &ps_);
-  }
-
-  // Returns true if the invalid region is empty. The caller should call this
-  // function to determine if anything needs painting.
-  bool isEmpty() const {
-    return ps_.rcPaint.right - ps_.rcPaint.left == 0 ||
-           ps_.rcPaint.bottom - ps_.rcPaint.top == 0;
-  }
-
-  // Use to access the Windows painting parameters, especially useful for
-  // getting the bounding rect for painting: paintstruct().rcPaint
-  const PAINTSTRUCT& paintStruct() const {
-    return ps_;
-  }
-
-  // Returns the DC that will be painted to
-  HDC paintDC() const {
-    return paint_dc_;
-  }
-
- protected:
-  HWND hwnd_;
-  HDC paint_dc_;
-  PAINTSTRUCT ps_;
-
- private:
-  void initPaint(bool opaque) {
-    paint_dc_ = BeginPaint(hwnd_, &ps_);
-
-    init(opaque);
-  }
-
-  void init(bool opaque) {
-    // FIXME(brettw) for ClearType, we probably want to expand the bounds of
-    // painting by one pixel so that the boundaries will be correct (ClearType
-    // text can depend on the adjacent pixel). Then we would paint just the inset
-    // pixels to the screen.
-    initialize(ps_.rcPaint.right - ps_.rcPaint.left,
-               ps_.rcPaint.bottom - ps_.rcPaint.top, opaque, NULL);
-
-    // This will bring the canvas into the screen coordinate system for the
-    // dirty rect
-    translate(SkIntToScalar(-ps_.rcPaint.left),
-              SkIntToScalar(-ps_.rcPaint.top));
-  }
-
-  // If true, this canvas was created for a BeginPaint.
-  const bool for_paint_;
-
-  DISALLOW_EVIL_CONSTRUCTORS(CanvasPaintT);
-};
-
-typedef CanvasPaintT<PlatformCanvas> PlatformCanvasPaint;
-
-}  // namespace gfx
-
-#endif  // BASE_GFX_PLATFORM_CANVAS_H__
-=======
 typedef PlatformCanvasWin PlatformCanvas;
 
 }  // namespace gfx
@@ -228,5 +29,4 @@
 typedef PlatformCanvasLinux PlatformCanvas;
 
 }  // namespace gfx
-#endif
->>>>>>> fcfaa4e7
+#endif