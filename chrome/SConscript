<<<<<<< HEAD
# Copyright 2008, Google Inc.
# All rights reserved.
#
# Redistribution and use in source and binary forms, with or without
# modification, are permitted provided that the following conditions are
# met:
#
#    * Redistributions of source code must retain the above copyright
# notice, this list of conditions and the following disclaimer.
#    * Redistributions in binary form must reproduce the above
# copyright notice, this list of conditions and the following disclaimer
# in the documentation and/or other materials provided with the
# distribution.
#    * Neither the name of Google Inc. nor the names of its
# contributors may be used to endorse or promote products derived from
# this software without specific prior written permission.
#
# THIS SOFTWARE IS PROVIDED BY THE COPYRIGHT HOLDERS AND CONTRIBUTORS
# "AS IS" AND ANY EXPRESS OR IMPLIED WARRANTIES, INCLUDING, BUT NOT
# LIMITED TO, THE IMPLIED WARRANTIES OF MERCHANTABILITY AND FITNESS FOR
# A PARTICULAR PURPOSE ARE DISCLAIMED. IN NO EVENT SHALL THE COPYRIGHT
# OWNER OR CONTRIBUTORS BE LIABLE FOR ANY DIRECT, INDIRECT, INCIDENTAL,
# SPECIAL, EXEMPLARY, OR CONSEQUENTIAL DAMAGES (INCLUDING, BUT NOT
# LIMITED TO, PROCUREMENT OF SUBSTITUTE GOODS OR SERVICES; LOSS OF USE,
# DATA, OR PROFITS; OR BUSINESS INTERRUPTION) HOWEVER CAUSED AND ON ANY
# THEORY OF LIABILITY, WHETHER IN CONTRACT, STRICT LIABILITY, OR TORT
# (INCLUDING NEGLIGENCE OR OTHERWISE) ARISING IN ANY WAY OUT OF THE USE
# OF THIS SOFTWARE, EVEN IF ADVISED OF THE POSSIBILITY OF SUCH DAMAGE.

import os

Import(['env'])

env_res = env.Clone()
env_test = env.Clone()
env = env.Clone()



install_targets = []


env.Prepend(
    CPPPATH = [
        Dir('app'),
        #Dir('third_party/wtl/include'),
        Dir('#/../chrome/third_party/wtl/include'),
    ],
)


env_res.Append(
    CPPPATH = [
        '.',
        '#/../chrome/Debug/obj/chrome_dll',
        '#/..',
        '#/../chrome/Debug/obj',
    ],
    RCFLAGS = [
        ['/l', '0x409'],
    ],
)

browser_res = env_res.RES('browser/browser_resources.rc')
chrome_dll_res = env_res.RES('app/chrome_dll.rc')
common_res = env_res.RES('common/common_resources.rc')
renderer_res = env_res.RES('renderer/renderer_resources.rc')
test_data_res = env_res.RES('test/data/resource.rc')
webkit_res = env_res.RES('$WEBKIT_DIR/glue/webkit_resources.rc')

net_res = '$NET_DIR/net_resources.res'

dll_resources = [
    browser_res,
    chrome_dll_res,
    common_res,
    net_res,
    renderer_res,
    webkit_res,
]

env_test['BROWSER_RES'] = browser_res[0]
env_test['TEST_DATA_RES'] = test_data_res[0]

env_dll = env.Clone()

env_dll.Prepend(
    CPPPATH = [
        "..",
    ],
    CPPDEFINES = [
        'U_STATIC_IMPLEMENTATION',
        'CERT_CHAIN_PARA_HAS_EXTRA_FIELDS',
        'WIN32_LEAN_AND_MEAN',

        'PNG_USER_CONFIG',
        'CHROME_PNG_WRITE_SUPPORT',
        'LIBXSLT_STATIC',
        'LIBXML_STATIC',
        '_WINDLL',
    ],
    CCFLAGS = [
        '/TP',

        '/Wp64',

        '/wd4503',
        '/wd4819',
    ],
)

env_dll.Append(
    CPPPATH = [
        #/I '../chrome/Debug/webkit'
        #/I '../third_party/webkit/out'

        Dir('#../chrome/app'),
        #Dir('#../chrome/Debug/obj/generated_resources'),
        Dir('#../chrome/Debug/obj/localized_strings'),
        Dir('#../third_party/libpng'),
        Dir('#../skia/include'),
        Dir('#../skia/include/corecg'),
        Dir('#../skia/platform'),
        Dir('#../third_party/libxslt'),
        Dir('#../third_party/libxml/include'),
        Dir('#../breakpad/src'),
    ],
    LIBS = [
        'DelayImp.lib',
        'advapi32.lib',
        'comctl32.lib',
        'comdlg32.lib',
        'delayimp.lib',
        'dwmapi.lib',
        'gdi32.lib',
        'kernel32.lib',
        'msimg32.lib',
        'odbc32.lib',
        'odbccp32.lib',
        'ole32.lib',
        'oleaut32.lib',
        'psapi.lib',
        'rpcrt4.lib',
        'shell32.lib',
        'shlwapi.lib',
        'user32.lib',
        'usp10.lib',
        'uuid.lib',
        'version.lib',
        'wininet.lib',
        'wininet.lib',
        'winmm.lib',
        'winspool.lib',
        'ws2_32.lib',
        'wsock32.lib',

        env.File('$BASE_DIR/base.lib'),
        env.File('$BASE_DIR/gfx/base_gfx.lib'),
        env.File('$BREAKPAD_DIR/breakpad_handler.lib'),
        env.File('browser/browser.lib'),
        env.File('browser/debugger/debugger.lib'),
        env.File('common/common.lib'),
        env.File('installer/util/util.lib'),
        env.File('libjscre.lib'),
        env.File('plugin/plugin.lib'),
        env.File('renderer/renderer.lib'),
        env.File('third_party/hunspell/hunspell.lib'),
        env.File('third_party/sqlite/sqlite.lib'),
        env.File('views/views.lib'),
        env.File('$NET_DIR/net.lib'),
        env.File('$SKIA_DIR/skia.lib'),
        env.File('$BZIP2_DIR/bzip2.lib'),
        env.File('$ICU38_DIR/icuuc.lib'),
        env.File('$LIBJPEG_DIR/libjpeg.lib'),
        env.File('$LIBPNG_DIR/libpng.lib'),
        env.File('$LIBXML_DIR/libxml.lib'),
        env.File('$LIBXSLT_DIR/libxslt.lib'),
        env.File('$MODP_B64_DIR/modp_b64.lib'),
        env.File('$ZLIB_DIR/zlib.lib'),
        env.File('$V8_DIR/v8.lib'),
        env.File('$V8_DIR/snapshot-empty.obj'),
        env.File('$WEBKIT_DIR/activex_shim/activex_shim.lib'),
        env.File('$WEBKIT_DIR/build/JavaScriptCore/WTF.lib'),
        env.File('$WEBKIT_DIR/build/V8Bindings/V8Bindings.lib'),
        env.File('$WEBKIT_DIR/build/WebCore/WebCore.lib'),
        env.File('$WEBKIT_DIR/default_plugin/default_plugin.lib'),
        env.File('$WEBKIT_DIR/glue/Glue.lib'),
        env.File('$GOOGLEURL_DIR/googleurl.lib'),
        env.File('$WEBKIT_DIR/JavaScriptCore_pcre.lib'),
        env.File('$WEBKIT_DIR/Port.lib'),
    ],
    LINKFLAGS = [
        '/INCREMENTAL',
        '/DEBUG',

        '/DELAYLOAD:"comdlg32.dll"',
        '/DELAYLOAD:"crypt32.dll"',
        '/DELAYLOAD:"cryptui.dll"',
        '/DELAYLOAD:"dwmapi.dll"',
        '/DELAYLOAD:"imagehlp.dll"',
        '/DELAYLOAD:"imm32.dll"',
        '/DELAYLOAD:"oleacc.dll"',
        '/DELAYLOAD:"oleaut32.dll"',
        '/DELAYLOAD:"psapi.dll"',
        '/DELAYLOAD:"urlmon.dll"',
        '/DELAYLOAD:"uxtheme.dll"',
        '/DELAYLOAD:"winhttp.dll"',
        '/DELAYLOAD:"wininet.dll"',
        '/DELAYLOAD:"winspool.drv"',
        '/DELAYLOAD:"ws2_32.dll"',
        '/DELAYLOAD:"wsock32.dll"',

        '/SUBSYSTEM:WINDOWS',
        '/BASE:"0x01000000"',
        '/MACHINE:X86',
        '/FIXED:No',

        '/safeseh',
        '/dynamicbase',
        '/ignore:4199',
        '/nxcompat',

        '/PDB:${TARGETS[1]}',
        '/IMPLIB:${TARGETS[2]}',
    ],
)

input_files = [
    'app/chrome_main.cc',
]

dll_targets = env_dll.SharedLibrary(['chrome',
                                     'chrome_dll.pdb',
                                     'chrome_dll.lib'],
                                    dll_resources + input_files)

install_targets.extend(dll_targets)



import os
import sys
sys.path.append(Dir('#/../tools/grit').abspath)
env_grd = env.Clone()
env_grd.Tool('scons', toolpath=['#/../tools/grit/grit'])
# NOTE: generated_target is fake, to cause a different target.
generated = env_grd.GRIT('app/resources/generated_target',
                         '#/../chrome/app/generated_resources.grd')
for g in [ g for g in generated if str(g).endswith('.rc') ]:
    env_res.RES(g)



env_version = env.Clone(
    VERSION_BAT = File('#/../chrome/tools/build/win/version.bat'),
    CHROMEDIR = Dir('#/../chrome'),
    PWD = Dir('.'),
)

env_version['ENV']['PROGRAMFILES'] = os.environ['PROGRAMFILES']
env_version['ENV']['SystemDrive'] = os.environ['SystemDrive']
env_version['ENV']['USERPROFILE'] = os.environ['USERPROFILE']
env_version['ENV']['PATH'] = os.environ['PATH']


chrome_exe_version_rc = env_version.Command(
    'chrome_exe_version.rc',
    ['app/chrome_exe_version.rc.version',
    '$CHROMEDIR/VERSION',
    '$CHROMEDIR/BRANDING'],
    '$VERSION_BAT $SOURCE $CHROMEDIR $PWD $TARGET')

chrome_dll_version_rc = env_version.Command(
    'chrome_dll_version.rc',
    [
        'app/chrome_dll_version.rc.version',
        '$CHROMEDIR/VERSION',
       '$CHROMEDIR/BRANDING',
    ],
    '$VERSION_BAT $SOURCE $CHROMEDIR $PWD $TARGET')

Depends(chrome_dll_res, chrome_dll_version_rc)

chrome_exe_version_res = env_res.RES(chrome_exe_version_rc)
chrome_dll_version_res = env_res.RES(chrome_dll_version_rc)

install_targets.extend(chrome_exe_version_rc)
install_targets.extend(chrome_exe_version_res)

install_targets.extend(chrome_dll_version_rc)
install_targets.extend(chrome_dll_version_res)



env_exe = env.Clone()
env_exe.Prepend(
    CPPPATH = [
        '..',
        Dir('#../breakpad/src'),
    ],
    CPPDEFINES = [
        'CERT_CHAIN_PARA_HAS_EXTRA_FIELDS',
        'WIN32_LEAN_AND_MEAN',
    ],
)
env_exe.Append(
    LINKFLAGS = [
        '/INCREMENTAL',

        '/DELAYLOAD:"dwmapi.dll"',
        '/DELAYLOAD:"uxtheme.dll"',

        '/SUBSYSTEM:WINDOWS',
        '/MACHINE:X86',
        '/FIXED:No',

        '/safeseh',
        '/dynamicbase',
        '/ignore:4199',
        '/nxcompat',

        '/PDB:${TARGETS[1]}',
        '/IMPLIB:${TARGETS[2]}',
    ],
    LIBS = [
        'DelayImp.lib',
        'advapi32.lib',
        'comdlg32.lib',
        'gdi32.lib',
        'kernel32.lib',
        'msimg32.lib',
        'odbc32.lib',
        'odbccp32.lib',
        'ole32.lib',
        'oleaut32.lib',
        'psapi.lib',
        'shell32.lib',
        'user32.lib',
        'usp10.lib',
        'uuid.lib',
        'version.lib',
        'wininet.lib',
        'winspool.lib',
        'ws2_32.lib',

        env.File('common/common.lib'),
        env.File('$CHROME_DIR/chrome_dll.lib'),
        env.File('$BREAKPAD_DIR/breakpad_handler.lib'),
        env.File('$SANDBOX_DIR/src/sandbox.lib'),
        env.File('$BASE_DIR/base.lib'),
        env.File('$ICU38_DIR/icuuc.lib'),
    ],
)

chrome_exe = env_exe.Program(
    ['chrome.exe',
     'chrome_exe.pdb',
     'chrome_exe_implib.lib'],
    [
        env_res.RES('app/chrome_exe.rc'),
        'app/breakpad.cc',
        'app/main.cc',
        'app/google_update_client.cc',
        'app/google_update_settings.cc',
    ]
)

install_targets.extend(chrome_exe)
env.Requires(chrome_exe[0], ['$TARGET_ROOT/chrome.dll',
                             '$TARGET_ROOT/icudt38.dll',
                             '$TARGET_ROOT/rlz.dll'])


env_snapshot = env.Clone()

env_snapshot.Prepend(
    CPPPATH = [
        '$V8_DIR/src',
        '$V8_DIR/src/pcre/jscre',
        #"C:\src\trunk-vs\chrome\\third_party\webkit\src\JavaScriptCore\os-win32"
        #"C:\src\trunk-vs\chrome\Debug\obj\snapshotv8\DerivedSources"
        '..',
    ],
    CPPDEFINES = [
        'ENABLE_DISASSEMBLER',
    ],
    CCFLAGS = [
        '/wd4099',
        '/wd4355',
        '/wd4800',
        '/wd4503',
        '/wd4819',
    ],
)

env_snapshot.StaticLibrary('snapshotv8', 'snapshot.cc')

env_snapshot.Command('snapshot.cc', '#/../v8/bin/debug/mksnapshot.exe',
                     '$SOURCE $TARGET')



env_flat = env.Clone(
    BROWSER_RESOURCES = Dir('browser_resources'),
    HTML_INLINE = File('#/../chrome/tools/build/win/html_inline.py'),
    FLATTEN_HTML_COM = '$PYTHON $HTML_INLINE $SOURCE $TARGET',
)

flats = [
    'about_memory',
    'incognito_tab',
    'new_tab',
    'safe_browsing_malware_block',
    'safe_browsing_phishing_block',
    'ssl_error',
]

flats_out = []
for i in flats:
  flats_out += env_flat.Command(
      '$BROWSER_RESOURCES/' + i + '_flat.html',
      'browser/resources/' + i + '.html', '$FLATTEN_HTML_COM')

flats_out += env_flat.Command(
    '$BROWSER_RESOURCES/ssl_roadblock_flat.html',
    'browser/security/resources/ssl_roadblock.html', '$FLATTEN_HTML_COM')

env_flat.Depends(browser_res, flats_out)



env_test.Object('test/test_file_util.cc',
                CPPPATH=['..'] + env['CPPPATH'])

test_sconscript_files = [
    'SConscript.automated_ui_tests',
    'SConscript.unit_tests',
    'SConscript.ui_tests',
]

env.SConscript(test_sconscript_files, exports=['env_test'])


sconscript_files = [
    'app/resources/SConscript',
    'app/theme/SConscript',
    'browser/SConscript',
    'common/SConscript',
    'installer/mini_installer/SConscript',
    'installer/setup/SConscript',
    'installer/util/SConscript',
    'plugin/SConscript',
    'renderer/SConscript',
    'test/activex_test_control/SConscript',
    'test/automation/SConscript',
    'test/chrome_plugin/SConscript',
    'test/interactive_ui/SConscript',
    'test/mini_installer_test/SConscript',
    'test/page_cycler/SConscript',
    'test/plugin/SConscript',
    'test/reliability/SConscript',
    'test/security_tests/SConscript',
    'test/selenium/SConscript',
    'test/startup/SConscript',
    'test/tab_switching/SConscript',
    'tools/crash_service/SConscript',
    'tools/perf/flush_cache/SConscript',
    'tools/test/image_diff/SConscript',
    'third_party/hunspell/SConscript',
    'third_party/sqlite/SConscript',
    'views/SConscript',
]

env.SConscript(sconscript_files, exports=['env', 'env_res', 'env_test'])


env.InstallAs('libjscre.lib', '$WEBKIT_DIR/JavaScriptCore_pcre.lib')


i = env.Install('$TARGET_ROOT', install_targets)
env.Alias('chrome', i)


gears_plugins = [
    '$GEARS_DIR/binaries/gears.dll',
    '$GEARS_DIR/binaries/gears.pdb',
]

i = env.Install('$TARGET_ROOT/plugins/gears', gears_plugins)
env.Alias('chrome', i)


i = env.Command('$TARGET_ROOT/resources/inspector',
            '#/../webkit/port/page/inspector',
            Copy('$TARGET', '$SOURCE'),
            source_scanner=DirScanner)
env.Alias('chrome', i)

env.Alias('chrome', env.Alias('webkit'))
=======
# Copyright (c) 2006-2008 The Chromium Authors. All rights reserved.
# Use of this source code is governed by a BSD-style license that can be
# found in the LICENSE file.

import os

Import(['env'])

env_res = env.Clone()
env_test = env.Clone()
env = env.Clone()

install_targets = []


env.Prepend(
    CPPPATH = [
        'app',
        '$CHROME_DIR/third_party/wtl/include',
    ],
)


# TODO(port)
if env_res['PLATFORM'] == 'win32':
  env_res.Append(
      CPPDEFINES = [
          'GOOGLE_CHROME_BUILD',
      ],
      CPPPATH = [
          '.',
          '#/..',
          # For app/chrome_dll.res to #include installer_util_strings.rc.
          '$CHROME_DIR/installer/util',
      ],
      RCFLAGS = [
          ['/l', '0x409'],
      ],
  )

  browser_res = env_res.RES('browser/browser_resources.rc')
  chrome_dll_res = env_res.RES('app/chrome_dll.rc')
  common_res = env_res.RES('common/common_resources.rc')
  debugger_res = env_res.RES('browser/debugger/resources/debugger_resources.rc')
  renderer_res = env_res.RES('renderer/renderer_resources.rc')
  test_data_res = env_res.RES('test/data/resource.rc')
  webkit_res = env_res.RES('$WEBKIT_DIR/glue/webkit_resources.rc')

  net_res = '$NET_DIR/net_resources.res'

  dll_resources = [
      browser_res,
      chrome_dll_res,
      common_res,
      debugger_res,
      net_res,
      renderer_res,
      webkit_res,
  ]

  env_test['BROWSER_RES'] = browser_res[0]
  env_test['TEST_DATA_RES'] = test_data_res[0]

env_dll = env.Clone()

env_dll.Prepend(
    CPPPATH = [
        "..",
    ],
    CPPDEFINES = [
        'U_STATIC_IMPLEMENTATION',
        'PNG_USER_CONFIG',
        'CHROME_PNG_WRITE_SUPPORT',
        'GOOGLE_CHROME_BUILD',
        'LIBXSLT_STATIC',
        'LIBXML_STATIC',
        '_WINDLL',
        'BROWSER_DLL',
        'RENDERER_DLL',
        'PLUGIN_DLL',
    ],
    CCFLAGS = [
        '/TP',
        '/Wp64',
    ],
)

env_dll.Append(
    CPPPATH = [
        '$CHROME_DIR/app',
        '$LIBPNG_DIR',
        '$SKIA_DIR/include',
        '$SKIA_DIR/include/corecg',
        '$SKIA_DIR/platform',
        '$LIBXSL_DIR',
        '$LIBXML_DIR/include',
        '$BREAKPAD_DIR/src',
    ],
    LIBS = [
        'base',
        'base_gfx',
        'breakpad_handler',
        'googleurl',
        'net',
        'skia',
        'bzip2',
        'icuuc',
        'libjpeg',
        'libpng',
        'libxml',
        'libxslt',
        'modp_b64',
        'zlib',

        'activex_shim',
        'WTF',
        'V8Bindings',
        'WebCore',
        'default_plugin',
        'glue',
        'JavaScriptCore_pcre',
        'port',
    ],
)

if env_dll['PLATFORM'] == 'win32':
  env_dll.Append(
      LIBS = [
          'comctl32.lib',
          'dwmapi.lib',
          'rpcrt4.lib',
          'shlwapi.lib',
          'winmm.lib',
          'wsock32.lib',
      ],
      LINKFLAGS = [
          '/INCREMENTAL',
          '/DEBUG',

          '/DELAYLOAD:"comdlg32.dll"',
          '/DELAYLOAD:"crypt32.dll"',
          '/DELAYLOAD:"cryptui.dll"',
          '/DELAYLOAD:"dwmapi.dll"',
          '/DELAYLOAD:"imagehlp.dll"',
          '/DELAYLOAD:"imm32.dll"',
          '/DELAYLOAD:"oleacc.dll"',
          '/DELAYLOAD:"oleaut32.dll"',
          '/DELAYLOAD:"psapi.dll"',
          '/DELAYLOAD:"urlmon.dll"',
          '/DELAYLOAD:"uxtheme.dll"',
          '/DELAYLOAD:"winhttp.dll"',
          '/DELAYLOAD:"wininet.dll"',
          '/DELAYLOAD:"winspool.drv"',
          '/DELAYLOAD:"ws2_32.dll"',
          '/DELAYLOAD:"wsock32.dll"',

          '/SUBSYSTEM:WINDOWS',
          '/BASE:"0x01000000"',
          '/MACHINE:X86',
          '/FIXED:No',

          '/safeseh',
          '/dynamicbase',
          '/ignore:4199',
          '/nxcompat',

          '/PDB:${TARGETS[1]}',
          '/IMPLIB:${TARGETS[2]}',
      ],
  )

input_files = []

if env_dll['PLATFORM'] == 'win32':
  input_files.extend([
      'app/chrome_dll_main.cc',
  ])

libs = [
    'browser/browser.lib',
    'browser/views/browser_views.lib',
    'browser/debugger/debugger.lib',
    'common/common.lib',
    'installer/util/util.lib',
    'libjscre.lib',
    'plugin/plugin.lib',
    'renderer/renderer.lib',
    'third_party/hunspell/hunspell.lib',
    'third_party/libevent/libevent.lib',
    'third_party/sqlite/sqlite.lib',
    'views/views.lib',
    '$V8_DIR/v8.lib',
    '$V8_DIR/snapshot-empty$OBJSUFFIX',
]


if env_dll['PLATFORM'] == 'win32':
  targets = [
      'chrome.dll',
      'chrome_dll.pdb',
      'chrome_dll.lib',
  ]
else:
  targets = ['chrome']

# TODO(port)
if env_dll['PLATFORM'] == 'win32':
  dll_targets = env_dll.ChromeSharedLibrary(targets,
                                            dll_resources + input_files + libs)
  install_targets.extend(dll_targets)

  # TODO(sgk): make a pseudo-Builder for these
  import os
  import sys
  sys.path.append(Dir('#/../tools/grit').abspath)

  env_grd = env.Clone()
  env_grd.Tool('scons', toolpath=['#/../tools/grit/grit'])

  # NOTE: fake target gets replaced with real targets from reading .grd
  generated = env_grd.GRIT('app/resources/fake_generated_target',
                           '#/../chrome/app/generated_resources.grd')
  for g in [ g for g in generated if str(g).endswith('.rc') ]:
      env_res.RES(g)

  # NOTE: fake target gets replaced with real targets from reading .grd
  chromium = env_grd.GRIT('app/resources/fake_chromium_target',
                           '#/../chrome/app/chromium_strings.grd')
  for g in [ g for g in chromium if str(g).endswith('.rc') ]:
      env_res.RES(g)

  # NOTE: fake target gets replaced with real targets from reading .grd
  google_chrome = env_grd.GRIT('app/resources/fake_google_chrome_target',
                           '#/../chrome/app/google_chrome_strings.grd')
  for g in [ g for g in google_chrome if str(g).endswith('.rc') ]:
      env_res.RES(g)



  def chrome_version_emitter(target, source, env):
      source.append('$CHROME_SRC_DIR/VERSION')
      source.append('$CHROME_SRC_DIR/BRANDING')
      return target, source

  b = Builder(action = '$CHROME_VERSION_RC_COM',
              emitter = chrome_version_emitter)

  env['BUILDERS']['ChromeVersionRC'] = b

  env.Replace(
      CHROME_VERSION_RC_COM =
          '$VERSION_BAT $SOURCE $CHROME_SRC_DIR $PWD $TARGET',
      VERSION_BAT = File('#/../chrome/tools/build/win/version.bat'),
      CHROME_SRC_DIR = Dir('#/../chrome'),
      PWD = Dir('.'),
  )

  chrome_exe_version_rc = env.ChromeVersionRC(
      'chrome_exe_version.rc',
      'app/chrome_exe_version.rc.version'
  )

  chrome_dll_version_rc = env.ChromeVersionRC(
      'chrome_dll_version.rc',
      'app/chrome_dll_version.rc.version',
  )

  Depends(chrome_dll_res, chrome_dll_version_rc)

  chrome_exe_version_res = env_res.RES(chrome_exe_version_rc)
  chrome_dll_version_res = env_res.RES(chrome_dll_version_rc)

  install_targets.extend(chrome_exe_version_rc)
  install_targets.extend(chrome_exe_version_res)

  install_targets.extend(chrome_dll_version_rc)
  install_targets.extend(chrome_dll_version_res)



env_exe = env.Clone()

env_exe.Prepend(
    CPPPATH = [
        '..',
        '$BREAKPAD_DIR/src',
    ],
    LIBS = [
        'base',
        'breakpad_handler',
        'icuuc',
        'sandbox',
        'util',
    ],
)

env_exe.Append(
    LINKFLAGS = [
        '/INCREMENTAL',

        '/DELAYLOAD:"dwmapi.dll"',
        '/DELAYLOAD:"uxtheme.dll"',

        '/SUBSYSTEM:WINDOWS',
        '/MACHINE:X86',
        '/FIXED:No',

        '/safeseh',
        '/dynamicbase',
        '/ignore:4199',
        '/nxcompat',

        '/PDB:${TARGETS[1]}',
        '/IMPLIB:${TARGETS[2]}',
    ],
)

if env['PLATFORM'] == 'win32':
  targets = [
      'chrome.exe',
      'chrome_exe.pdb',
      'chrome_exe_implib.lib',
  ]
else:
  targets = ['chrome']

# TODO(port)
if env['PLATFORM'] == 'win32':
  chrome_exe = env_exe.ChromeProgram(
      targets,
      [
          env_res.RES('app/chrome_exe.rc'),
          'app/breakpad.cc',
          'app/chrome_exe_main.cc',
          'app/client_util.cc',
          'app/google_update_client.cc',

          'common/common.lib',
          '$CHROME_DIR/chrome_dll.lib',
      ]
  )

  install_targets.extend(chrome_exe)
  env.Requires(chrome_exe[0], ['$TARGET_ROOT/chrome.dll',
                               '$TARGET_ROOT/icudt38.dll',
                               '$TARGET_ROOT/rlz.dll',
                               '$TARGET_ROOT/First Run'])

  env.Command('$TARGET_ROOT/First Run', '$CHROME_DIR/app/FirstRun',
              Copy('$TARGET', '$SOURCE'))

  # For release we want to run dependencies.py, may look something like:
  #env.AddPostAction('$TARGET_ROOT/chrome.exe',
  #                  '$PYTHON tools/build/win/dependencies.py $(TargetPath) chrome.exe.deps')


  env_snapshot = env.Clone()

  env_snapshot.Prepend(
      CPPPATH = [
          '$V8_DIR/src',
          '$V8_DIR/src/pcre/jscre',
          '..',
      ],
      CPPDEFINES = [
          'ENABLE_DISASSEMBLER',
      ],
      CCFLAGS = [
          '/wd4099',
          '/wd4355',
          '/wd4800',
      ],
  )

  env_snapshot.ChromeStaticLibrary('snapshotv8', 'snapshot.cc')

  env_snapshot.Command('snapshot.cc', '#/../v8/bin/debug/mksnapshot.exe',
                       '$SOURCE $TARGET')



env_flat = env.Clone(
    BROWSER_RESOURCES = Dir('browser_resources'),
    HTML_INLINE = File('#/../chrome/tools/build/win/html_inline.py'),
    FLATTEN_HTML_COM = '$PYTHON $HTML_INLINE $SOURCE $TARGET',
)

flats = [
    'about_memory',
    'about_version',
    'incognito_tab',
    'new_tab',
    'safe_browsing_malware_block',
    'safe_browsing_phishing_block',
    'ssl_error',
]

# TODO(port)
if env_flat['PLATFORM'] == 'win32':
  flats_out = []
  for i in flats:
    flats_out += env_flat.Command(
        '$BROWSER_RESOURCES/' + i + '_flat.html',
        'browser/resources/' + i + '.html', '$FLATTEN_HTML_COM')

  flats_out += env_flat.Command(
      '$BROWSER_RESOURCES/ssl_roadblock_flat.html',
      'browser/security/resources/ssl_roadblock.html', '$FLATTEN_HTML_COM')

  env_flat.Depends(browser_res, flats_out)


# TODO(port)
  env_test.Object('test/test_file_util.cc',
                  CPPPATH=['..'] + env['CPPPATH'])

test_sconscript_files = [
    'SConscript.unit_tests',
]

# TODO(port)
if env['PLATFORM'] == 'win32':
  test_sconscript_files.extend([
      'SConscript.automated_ui_tests',
      'SConscript.ui_tests',
  ])

env.SConscript(test_sconscript_files, exports=['env_test'])

sconscript_files = [
    'browser/SConscript',
    'common/SConscript',
    '$THIRD_PARTY_DIR/sqlite/SConscript',
]

# TODO(port)
if env['PLATFORM'] == 'win32':
  sconscript_files.extend([
      'app/resources/SConscript',
      'app/theme/SConscript',
      'browser/views/SConscript',
      'installer/mini_installer/SConscript',
      'installer/setup/SConscript',
      'installer/util/SConscript',
      'plugin/SConscript',
      'renderer/SConscript',
      'test/activex_test_control/SConscript',
      'test/automation/SConscript',
      'test/chrome_plugin/SConscript',
      'test/interactive_ui/SConscript',
      'test/memory_test/SConscript',
      'test/mini_installer_test/SConscript',
      'test/page_cycler/SConscript',
      'test/plugin/SConscript',
      'test/reliability/SConscript',
      'test/security_tests/SConscript',
      'test/selenium/SConscript',
      'test/startup/SConscript',
      'test/tab_switching/SConscript',
      'tools/crash_service/SConscript',
      'tools/perf/flush_cache/SConscript',
      'tools/test/image_diff/SConscript',
      'third_party/hunspell/SConscript',
      'views/SConscript',
  ])

env.SConscript(sconscript_files, exports=['env', 'env_res', 'env_test'])

# TODO(port)
if env['PLATFORM'] == 'win32':
  env.InstallAs('libjscre.lib', '$WEBKIT_DIR/JavaScriptCore_pcre.lib')


i = env.Install('$TARGET_ROOT', install_targets)
env.Alias('chrome', i)


gears_plugins = [
    '$GEARS_DIR/binaries/gears.dll',
    '$GEARS_DIR/binaries/gears.pdb',
]

# TODO(port)
if env['PLATFORM'] == 'win32':
  i = env.Install('$TARGET_ROOT/plugins/gears', gears_plugins)
  env.Alias('chrome', i)


i = env.Command('$TARGET_ROOT/resources/inspector',
            '#/../webkit/port/page/inspector',
            Copy('$TARGET', '$SOURCE'),
            source_scanner=DirScanner)
env.Alias('chrome', i)

env.Alias('chrome', env.Alias('webkit'))
>>>>>>> b8afeda4
<|MERGE_RESOLUTION|>--- conflicted
+++ resolved
@@ -1,504 +1,3 @@
-<<<<<<< HEAD
-# Copyright 2008, Google Inc.
-# All rights reserved.
-#
-# Redistribution and use in source and binary forms, with or without
-# modification, are permitted provided that the following conditions are
-# met:
-#
-#    * Redistributions of source code must retain the above copyright
-# notice, this list of conditions and the following disclaimer.
-#    * Redistributions in binary form must reproduce the above
-# copyright notice, this list of conditions and the following disclaimer
-# in the documentation and/or other materials provided with the
-# distribution.
-#    * Neither the name of Google Inc. nor the names of its
-# contributors may be used to endorse or promote products derived from
-# this software without specific prior written permission.
-#
-# THIS SOFTWARE IS PROVIDED BY THE COPYRIGHT HOLDERS AND CONTRIBUTORS
-# "AS IS" AND ANY EXPRESS OR IMPLIED WARRANTIES, INCLUDING, BUT NOT
-# LIMITED TO, THE IMPLIED WARRANTIES OF MERCHANTABILITY AND FITNESS FOR
-# A PARTICULAR PURPOSE ARE DISCLAIMED. IN NO EVENT SHALL THE COPYRIGHT
-# OWNER OR CONTRIBUTORS BE LIABLE FOR ANY DIRECT, INDIRECT, INCIDENTAL,
-# SPECIAL, EXEMPLARY, OR CONSEQUENTIAL DAMAGES (INCLUDING, BUT NOT
-# LIMITED TO, PROCUREMENT OF SUBSTITUTE GOODS OR SERVICES; LOSS OF USE,
-# DATA, OR PROFITS; OR BUSINESS INTERRUPTION) HOWEVER CAUSED AND ON ANY
-# THEORY OF LIABILITY, WHETHER IN CONTRACT, STRICT LIABILITY, OR TORT
-# (INCLUDING NEGLIGENCE OR OTHERWISE) ARISING IN ANY WAY OUT OF THE USE
-# OF THIS SOFTWARE, EVEN IF ADVISED OF THE POSSIBILITY OF SUCH DAMAGE.
-
-import os
-
-Import(['env'])
-
-env_res = env.Clone()
-env_test = env.Clone()
-env = env.Clone()
-
-
-
-install_targets = []
-
-
-env.Prepend(
-    CPPPATH = [
-        Dir('app'),
-        #Dir('third_party/wtl/include'),
-        Dir('#/../chrome/third_party/wtl/include'),
-    ],
-)
-
-
-env_res.Append(
-    CPPPATH = [
-        '.',
-        '#/../chrome/Debug/obj/chrome_dll',
-        '#/..',
-        '#/../chrome/Debug/obj',
-    ],
-    RCFLAGS = [
-        ['/l', '0x409'],
-    ],
-)
-
-browser_res = env_res.RES('browser/browser_resources.rc')
-chrome_dll_res = env_res.RES('app/chrome_dll.rc')
-common_res = env_res.RES('common/common_resources.rc')
-renderer_res = env_res.RES('renderer/renderer_resources.rc')
-test_data_res = env_res.RES('test/data/resource.rc')
-webkit_res = env_res.RES('$WEBKIT_DIR/glue/webkit_resources.rc')
-
-net_res = '$NET_DIR/net_resources.res'
-
-dll_resources = [
-    browser_res,
-    chrome_dll_res,
-    common_res,
-    net_res,
-    renderer_res,
-    webkit_res,
-]
-
-env_test['BROWSER_RES'] = browser_res[0]
-env_test['TEST_DATA_RES'] = test_data_res[0]
-
-env_dll = env.Clone()
-
-env_dll.Prepend(
-    CPPPATH = [
-        "..",
-    ],
-    CPPDEFINES = [
-        'U_STATIC_IMPLEMENTATION',
-        'CERT_CHAIN_PARA_HAS_EXTRA_FIELDS',
-        'WIN32_LEAN_AND_MEAN',
-
-        'PNG_USER_CONFIG',
-        'CHROME_PNG_WRITE_SUPPORT',
-        'LIBXSLT_STATIC',
-        'LIBXML_STATIC',
-        '_WINDLL',
-    ],
-    CCFLAGS = [
-        '/TP',
-
-        '/Wp64',
-
-        '/wd4503',
-        '/wd4819',
-    ],
-)
-
-env_dll.Append(
-    CPPPATH = [
-        #/I '../chrome/Debug/webkit'
-        #/I '../third_party/webkit/out'
-
-        Dir('#../chrome/app'),
-        #Dir('#../chrome/Debug/obj/generated_resources'),
-        Dir('#../chrome/Debug/obj/localized_strings'),
-        Dir('#../third_party/libpng'),
-        Dir('#../skia/include'),
-        Dir('#../skia/include/corecg'),
-        Dir('#../skia/platform'),
-        Dir('#../third_party/libxslt'),
-        Dir('#../third_party/libxml/include'),
-        Dir('#../breakpad/src'),
-    ],
-    LIBS = [
-        'DelayImp.lib',
-        'advapi32.lib',
-        'comctl32.lib',
-        'comdlg32.lib',
-        'delayimp.lib',
-        'dwmapi.lib',
-        'gdi32.lib',
-        'kernel32.lib',
-        'msimg32.lib',
-        'odbc32.lib',
-        'odbccp32.lib',
-        'ole32.lib',
-        'oleaut32.lib',
-        'psapi.lib',
-        'rpcrt4.lib',
-        'shell32.lib',
-        'shlwapi.lib',
-        'user32.lib',
-        'usp10.lib',
-        'uuid.lib',
-        'version.lib',
-        'wininet.lib',
-        'wininet.lib',
-        'winmm.lib',
-        'winspool.lib',
-        'ws2_32.lib',
-        'wsock32.lib',
-
-        env.File('$BASE_DIR/base.lib'),
-        env.File('$BASE_DIR/gfx/base_gfx.lib'),
-        env.File('$BREAKPAD_DIR/breakpad_handler.lib'),
-        env.File('browser/browser.lib'),
-        env.File('browser/debugger/debugger.lib'),
-        env.File('common/common.lib'),
-        env.File('installer/util/util.lib'),
-        env.File('libjscre.lib'),
-        env.File('plugin/plugin.lib'),
-        env.File('renderer/renderer.lib'),
-        env.File('third_party/hunspell/hunspell.lib'),
-        env.File('third_party/sqlite/sqlite.lib'),
-        env.File('views/views.lib'),
-        env.File('$NET_DIR/net.lib'),
-        env.File('$SKIA_DIR/skia.lib'),
-        env.File('$BZIP2_DIR/bzip2.lib'),
-        env.File('$ICU38_DIR/icuuc.lib'),
-        env.File('$LIBJPEG_DIR/libjpeg.lib'),
-        env.File('$LIBPNG_DIR/libpng.lib'),
-        env.File('$LIBXML_DIR/libxml.lib'),
-        env.File('$LIBXSLT_DIR/libxslt.lib'),
-        env.File('$MODP_B64_DIR/modp_b64.lib'),
-        env.File('$ZLIB_DIR/zlib.lib'),
-        env.File('$V8_DIR/v8.lib'),
-        env.File('$V8_DIR/snapshot-empty.obj'),
-        env.File('$WEBKIT_DIR/activex_shim/activex_shim.lib'),
-        env.File('$WEBKIT_DIR/build/JavaScriptCore/WTF.lib'),
-        env.File('$WEBKIT_DIR/build/V8Bindings/V8Bindings.lib'),
-        env.File('$WEBKIT_DIR/build/WebCore/WebCore.lib'),
-        env.File('$WEBKIT_DIR/default_plugin/default_plugin.lib'),
-        env.File('$WEBKIT_DIR/glue/Glue.lib'),
-        env.File('$GOOGLEURL_DIR/googleurl.lib'),
-        env.File('$WEBKIT_DIR/JavaScriptCore_pcre.lib'),
-        env.File('$WEBKIT_DIR/Port.lib'),
-    ],
-    LINKFLAGS = [
-        '/INCREMENTAL',
-        '/DEBUG',
-
-        '/DELAYLOAD:"comdlg32.dll"',
-        '/DELAYLOAD:"crypt32.dll"',
-        '/DELAYLOAD:"cryptui.dll"',
-        '/DELAYLOAD:"dwmapi.dll"',
-        '/DELAYLOAD:"imagehlp.dll"',
-        '/DELAYLOAD:"imm32.dll"',
-        '/DELAYLOAD:"oleacc.dll"',
-        '/DELAYLOAD:"oleaut32.dll"',
-        '/DELAYLOAD:"psapi.dll"',
-        '/DELAYLOAD:"urlmon.dll"',
-        '/DELAYLOAD:"uxtheme.dll"',
-        '/DELAYLOAD:"winhttp.dll"',
-        '/DELAYLOAD:"wininet.dll"',
-        '/DELAYLOAD:"winspool.drv"',
-        '/DELAYLOAD:"ws2_32.dll"',
-        '/DELAYLOAD:"wsock32.dll"',
-
-        '/SUBSYSTEM:WINDOWS',
-        '/BASE:"0x01000000"',
-        '/MACHINE:X86',
-        '/FIXED:No',
-
-        '/safeseh',
-        '/dynamicbase',
-        '/ignore:4199',
-        '/nxcompat',
-
-        '/PDB:${TARGETS[1]}',
-        '/IMPLIB:${TARGETS[2]}',
-    ],
-)
-
-input_files = [
-    'app/chrome_main.cc',
-]
-
-dll_targets = env_dll.SharedLibrary(['chrome',
-                                     'chrome_dll.pdb',
-                                     'chrome_dll.lib'],
-                                    dll_resources + input_files)
-
-install_targets.extend(dll_targets)
-
-
-
-import os
-import sys
-sys.path.append(Dir('#/../tools/grit').abspath)
-env_grd = env.Clone()
-env_grd.Tool('scons', toolpath=['#/../tools/grit/grit'])
-# NOTE: generated_target is fake, to cause a different target.
-generated = env_grd.GRIT('app/resources/generated_target',
-                         '#/../chrome/app/generated_resources.grd')
-for g in [ g for g in generated if str(g).endswith('.rc') ]:
-    env_res.RES(g)
-
-
-
-env_version = env.Clone(
-    VERSION_BAT = File('#/../chrome/tools/build/win/version.bat'),
-    CHROMEDIR = Dir('#/../chrome'),
-    PWD = Dir('.'),
-)
-
-env_version['ENV']['PROGRAMFILES'] = os.environ['PROGRAMFILES']
-env_version['ENV']['SystemDrive'] = os.environ['SystemDrive']
-env_version['ENV']['USERPROFILE'] = os.environ['USERPROFILE']
-env_version['ENV']['PATH'] = os.environ['PATH']
-
-
-chrome_exe_version_rc = env_version.Command(
-    'chrome_exe_version.rc',
-    ['app/chrome_exe_version.rc.version',
-    '$CHROMEDIR/VERSION',
-    '$CHROMEDIR/BRANDING'],
-    '$VERSION_BAT $SOURCE $CHROMEDIR $PWD $TARGET')
-
-chrome_dll_version_rc = env_version.Command(
-    'chrome_dll_version.rc',
-    [
-        'app/chrome_dll_version.rc.version',
-        '$CHROMEDIR/VERSION',
-       '$CHROMEDIR/BRANDING',
-    ],
-    '$VERSION_BAT $SOURCE $CHROMEDIR $PWD $TARGET')
-
-Depends(chrome_dll_res, chrome_dll_version_rc)
-
-chrome_exe_version_res = env_res.RES(chrome_exe_version_rc)
-chrome_dll_version_res = env_res.RES(chrome_dll_version_rc)
-
-install_targets.extend(chrome_exe_version_rc)
-install_targets.extend(chrome_exe_version_res)
-
-install_targets.extend(chrome_dll_version_rc)
-install_targets.extend(chrome_dll_version_res)
-
-
-
-env_exe = env.Clone()
-env_exe.Prepend(
-    CPPPATH = [
-        '..',
-        Dir('#../breakpad/src'),
-    ],
-    CPPDEFINES = [
-        'CERT_CHAIN_PARA_HAS_EXTRA_FIELDS',
-        'WIN32_LEAN_AND_MEAN',
-    ],
-)
-env_exe.Append(
-    LINKFLAGS = [
-        '/INCREMENTAL',
-
-        '/DELAYLOAD:"dwmapi.dll"',
-        '/DELAYLOAD:"uxtheme.dll"',
-
-        '/SUBSYSTEM:WINDOWS',
-        '/MACHINE:X86',
-        '/FIXED:No',
-
-        '/safeseh',
-        '/dynamicbase',
-        '/ignore:4199',
-        '/nxcompat',
-
-        '/PDB:${TARGETS[1]}',
-        '/IMPLIB:${TARGETS[2]}',
-    ],
-    LIBS = [
-        'DelayImp.lib',
-        'advapi32.lib',
-        'comdlg32.lib',
-        'gdi32.lib',
-        'kernel32.lib',
-        'msimg32.lib',
-        'odbc32.lib',
-        'odbccp32.lib',
-        'ole32.lib',
-        'oleaut32.lib',
-        'psapi.lib',
-        'shell32.lib',
-        'user32.lib',
-        'usp10.lib',
-        'uuid.lib',
-        'version.lib',
-        'wininet.lib',
-        'winspool.lib',
-        'ws2_32.lib',
-
-        env.File('common/common.lib'),
-        env.File('$CHROME_DIR/chrome_dll.lib'),
-        env.File('$BREAKPAD_DIR/breakpad_handler.lib'),
-        env.File('$SANDBOX_DIR/src/sandbox.lib'),
-        env.File('$BASE_DIR/base.lib'),
-        env.File('$ICU38_DIR/icuuc.lib'),
-    ],
-)
-
-chrome_exe = env_exe.Program(
-    ['chrome.exe',
-     'chrome_exe.pdb',
-     'chrome_exe_implib.lib'],
-    [
-        env_res.RES('app/chrome_exe.rc'),
-        'app/breakpad.cc',
-        'app/main.cc',
-        'app/google_update_client.cc',
-        'app/google_update_settings.cc',
-    ]
-)
-
-install_targets.extend(chrome_exe)
-env.Requires(chrome_exe[0], ['$TARGET_ROOT/chrome.dll',
-                             '$TARGET_ROOT/icudt38.dll',
-                             '$TARGET_ROOT/rlz.dll'])
-
-
-env_snapshot = env.Clone()
-
-env_snapshot.Prepend(
-    CPPPATH = [
-        '$V8_DIR/src',
-        '$V8_DIR/src/pcre/jscre',
-        #"C:\src\trunk-vs\chrome\\third_party\webkit\src\JavaScriptCore\os-win32"
-        #"C:\src\trunk-vs\chrome\Debug\obj\snapshotv8\DerivedSources"
-        '..',
-    ],
-    CPPDEFINES = [
-        'ENABLE_DISASSEMBLER',
-    ],
-    CCFLAGS = [
-        '/wd4099',
-        '/wd4355',
-        '/wd4800',
-        '/wd4503',
-        '/wd4819',
-    ],
-)
-
-env_snapshot.StaticLibrary('snapshotv8', 'snapshot.cc')
-
-env_snapshot.Command('snapshot.cc', '#/../v8/bin/debug/mksnapshot.exe',
-                     '$SOURCE $TARGET')
-
-
-
-env_flat = env.Clone(
-    BROWSER_RESOURCES = Dir('browser_resources'),
-    HTML_INLINE = File('#/../chrome/tools/build/win/html_inline.py'),
-    FLATTEN_HTML_COM = '$PYTHON $HTML_INLINE $SOURCE $TARGET',
-)
-
-flats = [
-    'about_memory',
-    'incognito_tab',
-    'new_tab',
-    'safe_browsing_malware_block',
-    'safe_browsing_phishing_block',
-    'ssl_error',
-]
-
-flats_out = []
-for i in flats:
-  flats_out += env_flat.Command(
-      '$BROWSER_RESOURCES/' + i + '_flat.html',
-      'browser/resources/' + i + '.html', '$FLATTEN_HTML_COM')
-
-flats_out += env_flat.Command(
-    '$BROWSER_RESOURCES/ssl_roadblock_flat.html',
-    'browser/security/resources/ssl_roadblock.html', '$FLATTEN_HTML_COM')
-
-env_flat.Depends(browser_res, flats_out)
-
-
-
-env_test.Object('test/test_file_util.cc',
-                CPPPATH=['..'] + env['CPPPATH'])
-
-test_sconscript_files = [
-    'SConscript.automated_ui_tests',
-    'SConscript.unit_tests',
-    'SConscript.ui_tests',
-]
-
-env.SConscript(test_sconscript_files, exports=['env_test'])
-
-
-sconscript_files = [
-    'app/resources/SConscript',
-    'app/theme/SConscript',
-    'browser/SConscript',
-    'common/SConscript',
-    'installer/mini_installer/SConscript',
-    'installer/setup/SConscript',
-    'installer/util/SConscript',
-    'plugin/SConscript',
-    'renderer/SConscript',
-    'test/activex_test_control/SConscript',
-    'test/automation/SConscript',
-    'test/chrome_plugin/SConscript',
-    'test/interactive_ui/SConscript',
-    'test/mini_installer_test/SConscript',
-    'test/page_cycler/SConscript',
-    'test/plugin/SConscript',
-    'test/reliability/SConscript',
-    'test/security_tests/SConscript',
-    'test/selenium/SConscript',
-    'test/startup/SConscript',
-    'test/tab_switching/SConscript',
-    'tools/crash_service/SConscript',
-    'tools/perf/flush_cache/SConscript',
-    'tools/test/image_diff/SConscript',
-    'third_party/hunspell/SConscript',
-    'third_party/sqlite/SConscript',
-    'views/SConscript',
-]
-
-env.SConscript(sconscript_files, exports=['env', 'env_res', 'env_test'])
-
-
-env.InstallAs('libjscre.lib', '$WEBKIT_DIR/JavaScriptCore_pcre.lib')
-
-
-i = env.Install('$TARGET_ROOT', install_targets)
-env.Alias('chrome', i)
-
-
-gears_plugins = [
-    '$GEARS_DIR/binaries/gears.dll',
-    '$GEARS_DIR/binaries/gears.pdb',
-]
-
-i = env.Install('$TARGET_ROOT/plugins/gears', gears_plugins)
-env.Alias('chrome', i)
-
-
-i = env.Command('$TARGET_ROOT/resources/inspector',
-            '#/../webkit/port/page/inspector',
-            Copy('$TARGET', '$SOURCE'),
-            source_scanner=DirScanner)
-env.Alias('chrome', i)
-
-env.Alias('chrome', env.Alias('webkit'))
-=======
 # Copyright (c) 2006-2008 The Chromium Authors. All rights reserved.
 # Use of this source code is governed by a BSD-style license that can be
 # found in the LICENSE file.
@@ -993,5 +492,4 @@
             source_scanner=DirScanner)
 env.Alias('chrome', i)
 
-env.Alias('chrome', env.Alias('webkit'))
->>>>>>> b8afeda4
+env.Alias('chrome', env.Alias('webkit'))