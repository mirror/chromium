// Copyright (c) 2006-2008 The Chromium Authors. All rights reserved.
// Use of this source code is governed by a BSD-style license that can be
// found in the LICENSE file.

#include <atlbase.h>
#include <atlapp.h>
#include <malloc.h>
#include <new.h>
<<<<<<< HEAD
=======
#endif
>>>>>>> 5d99fccd

#include "base/at_exit.h"
#include "base/command_line.h"
#include "base/icu_util.h"
#include "base/message_loop.h"
#include "base/path_service.h"
#include "base/stats_table.h"
#include "base/string_util.h"
#include "base/win_util.h"
#include "chrome/browser/render_process_host.h"
<<<<<<< HEAD
=======
#endif
#include "chrome/app/scoped_ole_initializer.h"
>>>>>>> 5d99fccd
#include "chrome/common/chrome_constants.h"
#include "chrome/common/chrome_counters.h"
#include "chrome/common/chrome_paths.h"
#include "chrome/common/chrome_switches.h"
#include "chrome/common/logging_chrome.h"
<<<<<<< HEAD
#include "chrome/common/resource_bundle.h"
=======
#include "chrome/common/main_function_params.h"
#if defined(OS_WIN)
#include "chrome/common/resource_bundle.h"
#endif
#include "chrome/common/sandbox_init_wrapper.h"
#if defined(OS_WIN)
>>>>>>> 5d99fccd
#include "sandbox/src/sandbox.h"
#include "tools/memory_watcher/memory_watcher.h"

<<<<<<< HEAD
extern int BrowserMain(CommandLine &, int, sandbox::BrokerServices*);
extern int RendererMain(CommandLine &, int, sandbox::TargetServices*);
extern int PluginMain(CommandLine &, int, sandbox::TargetServices*);
=======
extern int BrowserMain(const MainFunctionParams&);
extern int RendererMain(const MainFunctionParams&);
extern int PluginMain(const MainFunctionParams&);
>>>>>>> 5d99fccd

// TODO(erikkay): isn't this already defined somewhere?
#define DLLEXPORT __declspec(dllexport)

// We use extern C for the prototype DLLEXPORT to avoid C++ name mangling.
extern "C" {
DLLEXPORT int __cdecl ChromeMain(HINSTANCE instance,
                                 sandbox::SandboxInterfaceInfo* sandbox_info,
                                 TCHAR* command_line, int show_command);
}

namespace {

const wchar_t kProfilingDll[] = L"memory_watcher.dll";

// Load the memory profiling DLL.  All it needs to be activated
// is to be loaded.  Return true on success, false otherwise.
bool LoadMemoryProfiler() {
  HMODULE prof_module = LoadLibrary(kProfilingDll);
  return prof_module != NULL;
}

CAppModule _Module;

#pragma optimize("", off)
// Handlers for invalid parameter and pure call. They generate a breakpoint to
// tell breakpad that it needs to dump the process.
void InvalidParameter(const wchar_t* expression, const wchar_t* function,
                      const wchar_t* file, unsigned int line,
                      uintptr_t reserved) {
  __debugbreak();
}

void PureCall() {
  __debugbreak();
}

int OnNoMemory(size_t memory_size) {
  __debugbreak();
  // Return memory_size so it is not optimized out. Make sure the return value
  // is at least 1 so malloc/new is retried, especially useful when under a
  // debugger.
  return memory_size ? static_cast<int>(memory_size) : 1;
}

// Handlers to silently dump the current process when there is an assert in
// chrome.
void ChromeAssert(const std::string& str) {
  // Get the breakpad pointer from chrome.exe
  typedef void (__stdcall *DumpProcessFunction)();
  DumpProcessFunction DumpProcess = reinterpret_cast<DumpProcessFunction>(
      ::GetProcAddress(::GetModuleHandle(L"chrome.exe"), "DumpProcess"));
  if (DumpProcess)
    DumpProcess();
}

#pragma optimize("", on)

<<<<<<< HEAD
}  // namespace

DLLEXPORT int __cdecl ChromeMain(HINSTANCE instance,
                                 sandbox::SandboxInterfaceInfo* sandbox_info,
                                 TCHAR* command_line, int show_command) {
  // Register the invalid param handler and pure call handler to be able to
  // notify breakpad when it happens.
=======
#endif  // OS_WIN

// Register the invalid param handler and pure call handler to be able to
// notify breakpad when it happens.
void RegisterInvalidParamHandler() {
#if defined(OS_WIN)
>>>>>>> 5d99fccd
  _set_invalid_parameter_handler(InvalidParameter);
  _set_purecall_handler(PureCall);
  // Gather allocation failure.
  _set_new_handler(&OnNoMemory);
  // Make sure malloc() calls the new handler too.
  _set_new_mode(1);

  // The exit manager is in charge of calling the dtors of singleton objects.
  base::AtExitManager exit_manager;

  // Initialize the command line.
  CommandLine parsed_command_line;

#ifdef _CRTDBG_MAP_ALLOC
  _CrtSetReportFile(_CRT_WARN, _CRTDBG_FILE_STDERR);
  _CrtSetReportMode(_CRT_WARN, _CRTDBG_MODE_FILE);
#else
  if (!parsed_command_line.HasSwitch(switches::kDisableBreakpad)) {
    _CrtSetReportMode(_CRT_ASSERT, 0);
  }
#endif

  // Enable the low fragmentation heap for the CRT heap. The heap is not changed
  // if the process is run under the debugger is enabled or if certain gflags
  // are set.
  bool use_lfh = false;
  if (parsed_command_line.HasSwitch(switches::kUseLowFragHeapCrt))
    use_lfh = parsed_command_line.GetSwitchValue(switches::kUseLowFragHeapCrt)
        != L"false";
  if (use_lfh) {
    void* crt_heap = reinterpret_cast<void*>(_get_heap_handle());
    ULONG enable_lfh = 2;
    HeapSetInformation(crt_heap, HeapCompatibilityInformation,
                       &enable_lfh, sizeof(enable_lfh));
  }
<<<<<<< HEAD

=======
#endif
}

// Enable the heap profiler if the appropriate command-line switch is
// present, bailing out of the app we can't.
void EnableHeapProfiler(const CommandLine& parsed_command_line) {
#if defined(OS_WIN)
  if (parsed_command_line.HasSwitch(switches::kMemoryProfiling))
    if (!LoadMemoryProfiler())
      exit(-1);
#endif
}

void CommonSubprocessInit() {
#if defined(OS_WIN)
  // Initialize ResourceBundle which handles files loaded from external
  // sources.  The language should have been passed in to us from the
  // browser process as a command line flag.
  // TODO(port): enable when we figure out resource bundle issues
  ResourceBundle::InitSharedInstance(std::wstring());

  // HACK: Let Windows know that we have started.  This is needed to suppress
  // the IDC_APPSTARTING cursor from being displayed for a prolonged period
  // while a subprocess is starting.
  PostThreadMessage(GetCurrentThreadId(), WM_NULL, 0, 0);
  MSG msg;
  PeekMessage(&msg, NULL, 0, 0, PM_REMOVE);
#endif
}

}  // namespace

#if defined(OS_WIN)
DLLEXPORT int __cdecl ChromeMain(HINSTANCE instance,
                                 sandbox::SandboxInterfaceInfo* sandbox_info,
                                 TCHAR* command_line) {
#elif defined(OS_POSIX)
int ChromeMain(int argc, const char** argv) {
#endif
  RegisterInvalidParamHandler();

  // The exit manager is in charge of calling the dtors of singleton objects.
  base::AtExitManager exit_manager;

  // Initialize the command line.
#if defined(OS_POSIX)
  CommandLine::SetArgcArgv(argc, argv);
#endif
  CommandLine parsed_command_line;

  SetupCRT(parsed_command_line);
  
>>>>>>> 5d99fccd
  // Initialize the Chrome path provider.
  chrome::RegisterPathProvider();

  // Initialize the Stats Counters table.  With this initialized,
  // the StatsViewer can be utilized to read counters outside of
  // Chrome.  These lines can be commented out to effectively turn
  // counters 'off'.  The table is created and exists for the life
  // of the process.  It is not cleaned up.
  StatsTable *stats_table = new StatsTable(chrome::kStatsFilename,
      chrome::kStatsMaxThreads, chrome::kStatsMaxCounters);
  StatsTable::set_current(stats_table);

  StatsScope<StatsCounterTimer>
      startup_timer(chrome::Counters::chrome_main());

  // Enable the heap profiler as early as possible!
  if (parsed_command_line.HasSwitch(switches::kMemoryProfiling))
    if (!LoadMemoryProfiler())
      exit(-1);

  // Enable Message Loop related state asap.
  if (parsed_command_line.HasSwitch(switches::kMessageLoopHistogrammer))
    MessageLoop::EnableHistogrammer(true);

<<<<<<< HEAD
  sandbox::TargetServices* target_services = NULL;
  sandbox::BrokerServices* broker_services = NULL;
  if (sandbox_info) {
    target_services = sandbox_info->target_services;
    broker_services = sandbox_info->broker_services;
  }

  std::wstring process_type =
    parsed_command_line.GetSwitchValue(switches::kProcessType);

  // Checks if the sandbox is enabled in this process and initializes it if this
  // is the case. The crash handler depends on this so it has to be done before
  // its initialization.
  if (target_services && !parsed_command_line.HasSwitch(switches::kNoSandbox)) {
    if ((process_type == switches::kRendererProcess) ||
        (process_type == switches::kPluginProcess &&
         parsed_command_line.HasSwitch(switches::kSafePlugins))) {
      target_services->Init();
    }
  }

=======
  std::wstring process_type =
    parsed_command_line.GetSwitchValue(switches::kProcessType);
  
  // Checks if the sandbox is enabled in this process and initializes it if this
  // is the case. The crash handler depends on this so it has to be done before
  // its initialization.
  SandboxInitWrapper sandbox_wrapper;
#if defined(OS_WIN)
  sandbox_wrapper.SetServices(sandbox_info);
#endif
  sandbox_wrapper.InitializeSandbox(parsed_command_line, process_type);
  
#if defined(OS_WIN)
>>>>>>> 5d99fccd
  _Module.Init(NULL, instance);

  // Notice a user data directory override if any
  const std::wstring user_data_dir =
      parsed_command_line.GetSwitchValue(switches::kUserDataDir);
  if (!user_data_dir.empty())
    PathService::Override(chrome::DIR_USER_DATA, user_data_dir);

  bool single_process =
    parsed_command_line.HasSwitch(switches::kSingleProcess);
  if (single_process)
    RenderProcessHost::set_run_renderer_in_process(true);

  bool icu_result = icu_util::Initialize();
  CHECK(icu_result);

  logging::OldFileDeletionState file_state =
      logging::APPEND_TO_OLD_LOG_FILE;
  if (process_type.empty()) {
    file_state = logging::DELETE_OLD_LOG_FILE;
  }
  logging::InitChromeLogging(parsed_command_line, file_state);

#ifdef NDEBUG
  if (parsed_command_line.HasSwitch(switches::kSilentDumpOnDCHECK) &&
      parsed_command_line.HasSwitch(switches::kEnableDCHECK)) {
    logging::SetLogAssertHandler(ChromeAssert);
  }
#endif  // NDEBUG

  if (!process_type.empty()) {
    // Initialize ResourceBundle which handles files loaded from external
    // sources.  The language should have been passed in to us from the
    // browser process as a command line flag.
    ResourceBundle::InitSharedInstance(std::wstring());
  }

  startup_timer.Stop();  // End of Startup Time Measurement.

<<<<<<< HEAD
  int rv;
  if (process_type == switches::kRendererProcess) {
    rv = RendererMain(parsed_command_line, show_command, target_services);
  } else if (process_type == switches::kPluginProcess) {
    rv = PluginMain(parsed_command_line, show_command, target_services);
  } else if (process_type.empty()) {
    int ole_result = OleInitialize(NULL);
    DCHECK(ole_result == S_OK);
    rv = BrowserMain(parsed_command_line, show_command, broker_services);
    OleUninitialize();
=======
  MainFunctionParams main_params(parsed_command_line, sandbox_wrapper);
  
  // TODO(port): turn on these main() functions as they've been de-winified.
  int rv = -1;
  if (process_type == switches::kRendererProcess) {
#if defined(OS_WIN)
    rv = RendererMain(main_params);
#endif
  } else if (process_type == switches::kPluginProcess) {
#if defined(OS_WIN)
    rv = PluginMain(main_params);
#endif
  } else if (process_type.empty()) {
    ScopedOleInitializer ole_initializer;
    rv = BrowserMain(main_params);
>>>>>>> 5d99fccd
  } else {
    NOTREACHED() << "Unknown process type";
    rv = -1;
  }

  if (!process_type.empty()) {
    ResourceBundle::CleanupSharedInstance();
  }

#ifdef _CRTDBG_MAP_ALLOC
  _CrtDumpMemoryLeaks();
#endif  // _CRTDBG_MAP_ALLOC

  _Module.Term();

  logging::CleanupChromeLogging();

  return rv;
}
<|MERGE_RESOLUTION|>--- conflicted
+++ resolved
@@ -2,57 +2,53 @@
 // Use of this source code is governed by a BSD-style license that can be
 // found in the LICENSE file.
 
+// TODO(port): the ifdefs in here are a first step towards trying to determine
+// the correct abstraction for all the OS functionality required at this
+// stage of process initialization. It should not be taken as a final 
+// abstraction. 
+
+#include "build/build_config.h"
+
+#if defined(OS_WIN)
 #include <atlbase.h>
 #include <atlapp.h>
 #include <malloc.h>
 #include <new.h>
-<<<<<<< HEAD
-=======
-#endif
->>>>>>> 5d99fccd
+#endif
 
 #include "base/at_exit.h"
 #include "base/command_line.h"
 #include "base/icu_util.h"
 #include "base/message_loop.h"
 #include "base/path_service.h"
+#include "base/process_util.h"
 #include "base/stats_table.h"
 #include "base/string_util.h"
+#if defined(OS_WIN)
 #include "base/win_util.h"
 #include "chrome/browser/render_process_host.h"
-<<<<<<< HEAD
-=======
 #endif
 #include "chrome/app/scoped_ole_initializer.h"
->>>>>>> 5d99fccd
 #include "chrome/common/chrome_constants.h"
 #include "chrome/common/chrome_counters.h"
 #include "chrome/common/chrome_paths.h"
 #include "chrome/common/chrome_switches.h"
 #include "chrome/common/logging_chrome.h"
-<<<<<<< HEAD
+#include "chrome/common/main_function_params.h"
+#if defined(OS_WIN)
 #include "chrome/common/resource_bundle.h"
-=======
-#include "chrome/common/main_function_params.h"
-#if defined(OS_WIN)
-#include "chrome/common/resource_bundle.h"
 #endif
 #include "chrome/common/sandbox_init_wrapper.h"
 #if defined(OS_WIN)
->>>>>>> 5d99fccd
 #include "sandbox/src/sandbox.h"
 #include "tools/memory_watcher/memory_watcher.h"
-
-<<<<<<< HEAD
-extern int BrowserMain(CommandLine &, int, sandbox::BrokerServices*);
-extern int RendererMain(CommandLine &, int, sandbox::TargetServices*);
-extern int PluginMain(CommandLine &, int, sandbox::TargetServices*);
-=======
+#endif
+
 extern int BrowserMain(const MainFunctionParams&);
 extern int RendererMain(const MainFunctionParams&);
 extern int PluginMain(const MainFunctionParams&);
->>>>>>> 5d99fccd
-
+
+#if defined(OS_WIN)
 // TODO(erikkay): isn't this already defined somewhere?
 #define DLLEXPORT __declspec(dllexport)
 
@@ -60,11 +56,17 @@
 extern "C" {
 DLLEXPORT int __cdecl ChromeMain(HINSTANCE instance,
                                  sandbox::SandboxInterfaceInfo* sandbox_info,
-                                 TCHAR* command_line, int show_command);
-}
+                                 TCHAR* command_line);
+}
+#elif defined(OS_POSIX)
+extern "C" {
+int ChromeMain(int argc, const char** argv);
+}
+#endif
 
 namespace {
 
+#if defined(OS_WIN)
 const wchar_t kProfilingDll[] = L"memory_watcher.dll";
 
 // Load the memory profiling DLL.  All it needs to be activated
@@ -110,35 +112,23 @@
 
 #pragma optimize("", on)
 
-<<<<<<< HEAD
-}  // namespace
-
-DLLEXPORT int __cdecl ChromeMain(HINSTANCE instance,
-                                 sandbox::SandboxInterfaceInfo* sandbox_info,
-                                 TCHAR* command_line, int show_command) {
-  // Register the invalid param handler and pure call handler to be able to
-  // notify breakpad when it happens.
-=======
 #endif  // OS_WIN
 
 // Register the invalid param handler and pure call handler to be able to
 // notify breakpad when it happens.
 void RegisterInvalidParamHandler() {
 #if defined(OS_WIN)
->>>>>>> 5d99fccd
   _set_invalid_parameter_handler(InvalidParameter);
   _set_purecall_handler(PureCall);
   // Gather allocation failure.
   _set_new_handler(&OnNoMemory);
   // Make sure malloc() calls the new handler too.
   _set_new_mode(1);
-
-  // The exit manager is in charge of calling the dtors of singleton objects.
-  base::AtExitManager exit_manager;
-
-  // Initialize the command line.
-  CommandLine parsed_command_line;
-
+#endif
+}
+
+void SetupCRT(const CommandLine& parsed_command_line) {
+#if defined(OS_WIN)
 #ifdef _CRTDBG_MAP_ALLOC
   _CrtSetReportFile(_CRT_WARN, _CRTDBG_FILE_STDERR);
   _CrtSetReportMode(_CRT_WARN, _CRTDBG_MODE_FILE);
@@ -161,9 +151,6 @@
     HeapSetInformation(crt_heap, HeapCompatibilityInformation,
                        &enable_lfh, sizeof(enable_lfh));
   }
-<<<<<<< HEAD
-
-=======
 #endif
 }
 
@@ -216,7 +203,6 @@
 
   SetupCRT(parsed_command_line);
   
->>>>>>> 5d99fccd
   // Initialize the Chrome path provider.
   chrome::RegisterPathProvider();
 
@@ -225,7 +211,12 @@
   // Chrome.  These lines can be commented out to effectively turn
   // counters 'off'.  The table is created and exists for the life
   // of the process.  It is not cleaned up.
-  StatsTable *stats_table = new StatsTable(chrome::kStatsFilename,
+  // TODO(port): we probably need to shut this down correctly to avoid
+  // leaking shared memory regions on posix platforms.
+  std::string statsfile = chrome::kStatsFilename;
+  std::string pid_string = StringPrintf("-%d", base::GetCurrentProcId());
+  statsfile += pid_string;
+  StatsTable *stats_table = new StatsTable(statsfile,
       chrome::kStatsMaxThreads, chrome::kStatsMaxCounters);
   StatsTable::set_current(stats_table);
 
@@ -233,37 +224,12 @@
       startup_timer(chrome::Counters::chrome_main());
 
   // Enable the heap profiler as early as possible!
-  if (parsed_command_line.HasSwitch(switches::kMemoryProfiling))
-    if (!LoadMemoryProfiler())
-      exit(-1);
+  EnableHeapProfiler(parsed_command_line);
 
   // Enable Message Loop related state asap.
   if (parsed_command_line.HasSwitch(switches::kMessageLoopHistogrammer))
     MessageLoop::EnableHistogrammer(true);
 
-<<<<<<< HEAD
-  sandbox::TargetServices* target_services = NULL;
-  sandbox::BrokerServices* broker_services = NULL;
-  if (sandbox_info) {
-    target_services = sandbox_info->target_services;
-    broker_services = sandbox_info->broker_services;
-  }
-
-  std::wstring process_type =
-    parsed_command_line.GetSwitchValue(switches::kProcessType);
-
-  // Checks if the sandbox is enabled in this process and initializes it if this
-  // is the case. The crash handler depends on this so it has to be done before
-  // its initialization.
-  if (target_services && !parsed_command_line.HasSwitch(switches::kNoSandbox)) {
-    if ((process_type == switches::kRendererProcess) ||
-        (process_type == switches::kPluginProcess &&
-         parsed_command_line.HasSwitch(switches::kSafePlugins))) {
-      target_services->Init();
-    }
-  }
-
-=======
   std::wstring process_type =
     parsed_command_line.GetSwitchValue(switches::kProcessType);
   
@@ -277,8 +243,8 @@
   sandbox_wrapper.InitializeSandbox(parsed_command_line, process_type);
   
 #if defined(OS_WIN)
->>>>>>> 5d99fccd
   _Module.Init(NULL, instance);
+#endif
 
   // Notice a user data directory override if any
   const std::wstring user_data_dir =
@@ -286,10 +252,14 @@
   if (!user_data_dir.empty())
     PathService::Override(chrome::DIR_USER_DATA, user_data_dir);
 
+#if defined(OS_WIN)
+  // TODO(port): pull in when render_process_host.h compiles on posix. There's
+  // nothing win-specific about these lines.
   bool single_process =
     parsed_command_line.HasSwitch(switches::kSingleProcess);
   if (single_process)
     RenderProcessHost::set_run_renderer_in_process(true);
+#endif
 
   bool icu_result = icu_util::Initialize();
   CHECK(icu_result);
@@ -304,31 +274,17 @@
 #ifdef NDEBUG
   if (parsed_command_line.HasSwitch(switches::kSilentDumpOnDCHECK) &&
       parsed_command_line.HasSwitch(switches::kEnableDCHECK)) {
+#if defined(OS_WIN)
     logging::SetLogAssertHandler(ChromeAssert);
+#endif
   }
 #endif  // NDEBUG
 
-  if (!process_type.empty()) {
-    // Initialize ResourceBundle which handles files loaded from external
-    // sources.  The language should have been passed in to us from the
-    // browser process as a command line flag.
-    ResourceBundle::InitSharedInstance(std::wstring());
-  }
+  if (!process_type.empty())
+    CommonSubprocessInit();
 
   startup_timer.Stop();  // End of Startup Time Measurement.
 
-<<<<<<< HEAD
-  int rv;
-  if (process_type == switches::kRendererProcess) {
-    rv = RendererMain(parsed_command_line, show_command, target_services);
-  } else if (process_type == switches::kPluginProcess) {
-    rv = PluginMain(parsed_command_line, show_command, target_services);
-  } else if (process_type.empty()) {
-    int ole_result = OleInitialize(NULL);
-    DCHECK(ole_result == S_OK);
-    rv = BrowserMain(parsed_command_line, show_command, broker_services);
-    OleUninitialize();
-=======
   MainFunctionParams main_params(parsed_command_line, sandbox_wrapper);
   
   // TODO(port): turn on these main() functions as they've been de-winified.
@@ -344,23 +300,34 @@
   } else if (process_type.empty()) {
     ScopedOleInitializer ole_initializer;
     rv = BrowserMain(main_params);
->>>>>>> 5d99fccd
   } else {
     NOTREACHED() << "Unknown process type";
-    rv = -1;
-  }
+  }
+
+  // TODO(pinkerton): nothing after this point will be hit on Mac if this is the
+  // browser process, as NSApplicationMain doesn't return. There are a couple of
+  // possible solutions, including breaking this up into pre/post code (won't
+  // work for stack-based objects) or making sure we fall out of the runloop
+  // ourselves, then manually call |-NSApp terminate:|. We'll most likely 
+  // need to do the latter.
 
   if (!process_type.empty()) {
+#if defined(OS_WIN)
+    // TODO(port): enable when we figure out resource bundle issues
     ResourceBundle::CleanupSharedInstance();
-  }
-
+#endif
+  }
+
+#if defined(OS_WIN)
 #ifdef _CRTDBG_MAP_ALLOC
   _CrtDumpMemoryLeaks();
 #endif  // _CRTDBG_MAP_ALLOC
 
   _Module.Term();
+#endif
 
   logging::CleanupChromeLogging();
 
   return rv;
 }
+
