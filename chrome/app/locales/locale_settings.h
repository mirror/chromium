// These are the identifiers for locale specific settings.

// UNUSED                             1000

// The font used in web-style native pages (e.g. History).
#define IDS_WEB_FONT_FAMILY           1001

// The default value for HTTP Accept-Language header.
#define IDS_ACCEPT_LANGUAGES          1002

// Default values for the WebPreference object.
// The default value for |WebPreference::default_encoding|.
#define IDS_DEFAULT_ENCODING          1003
// The default value to determine whether |WebPreference::standard_font_family|
// serif or sans-serif
#define IDS_STANDARD_FONT_IS_SERIF    1004
// The default value for |WebPreference::fixed_font_family|
#define IDS_FIXED_FONT_FAMILY         1005
// The default value for |WebPreference::serif_font_family|
#define IDS_SERIF_FONT_FAMILY         1006
// The default value for |WebPreference::sans_serif_font_family|
#define IDS_SANS_SERIF_FONT_FAMILY    1007
// The default value for |WebPreference::cursive_font_family|
#define IDS_CURSIVE_FONT_FAMILY       1008
// The default value for |WebPreference::fantasy_font_family|
#define IDS_FANTASY_FONT_FAMILY       1009
// The default value for |WebPreference::default_font_size|
#define IDS_DEFAULT_FONT_SIZE         1010
// The default value for |WebPreference::default_fixed_font_size|
#define IDS_DEFAULT_FIXED_FONT_SIZE   1011
// The default value for |WebPreference::minimum_font_size|
#define IDS_MINIMUM_FONT_SIZE         1012
// The default value for |WebPreference::minimum_logical_font_size|.
#define IDS_MINIMUM_LOGICAL_FONT_SIZE 1013
// The default value for |WebPreference::uses_universal_detector|.
#define IDS_USES_UNIVERSAL_DETECTOR   1014


// The file name of the spellchecking dictionary without the extension (case-sensitive).
#define IDS_SPELLCHECK_DICTIONARY     1015

// URL for the "Learn more" link on the malware blocking page.
#define IDS_LEARN_MORE_MALWARE_URL    1016

// URL for the "Learn more" link on the phishing blocking page.
#define IDS_LEARN_MORE_PHISHING_URL   1017

// Removed: #define IDS_REPORT_ERROR_PHISHING_URL 1018

// Removed: #define IDS_PAGE_MENU_REPORT_PHISHING_WEBSITE_URL 1019

// The width of the Options dialog box, in characters (character width =
// average character width for default dialog box font)
#define IDS_OPTIONS_DIALOG_WIDTH_CHARS 1020

// The height of the Options dialog box, in lines (line height = character
// height for default dialog box font)
#define IDS_OPTIONS_DIALOG_HEIGHT_LINES 1021

// The width of the title column of the Options dialog box, in characters (see
// above for defn of character width)
#define IDS_OPTIONS_DIALOG_LEFT_COLUMN_WIDTH_CHARS 1022

// The URL to be loaded to display Help
#define IDS_HELP_CONTENT_URL          1023

// URL to post bug reports to
#define IDS_BUGREPORT_POST_URL        1024

// The width and height of the Bug Reporting dialog box in characters and lines
// (See above).
#define IDS_BUGREPORT_DIALOG_WIDTH_CHARS 1025
#define IDS_BUGREPORT_DIALOG_HEIGHT_LINES 1026

// The width and height of the Clear Browsing Data dialog box in characters and
// lines (See above).
#define IDS_CLEARDATA_DIALOG_WIDTH_CHARS 1027
#define IDS_CLEARDATA_DIALOG_HEIGHT_LINES 1028

// The width and height of the Import dialog box in characters and lines (See
// above).
#define IDS_IMPORT_DIALOG_WIDTH_CHARS 1029
#define IDS_IMPORT_DIALOG_HEIGHT_LINES 1030

// The width and height of the About dialog box in characters and lines (See
// above).
#define IDS_ABOUT_DIALOG_WIDTH_CHARS 1031
#define IDS_ABOUT_DIALOG_MINIMUM_HEIGHT_LINES 1032

// The width and height of the Fonts and Languages dialog box in characters and
// lines (See above).
#define IDS_FONTSLANG_DIALOG_WIDTH_CHARS 1033
#define IDS_FONTSLANG_DIALOG_HEIGHT_LINES 1034

// Locale-dependent static encodings string
#define IDS_STATIC_ENCODING_LIST 1035

// The width and height of the Page Info dialog box in characters and lines
// (See above).
#define IDS_PAGEINFO_DIALOG_WIDTH_CHARS 1036
#define IDS_PAGEINFO_DIALOG_HEIGHT_LINES 1037

// The width and height of the Search Engines dialog box in characters and
// lines (See above).
#define IDS_SEARCHENGINES_DIALOG_WIDTH_CHARS 1038
#define IDS_SEARCHENGINES_DIALOG_HEIGHT_LINES 1039

// The width and height of the Shelf Item dialog box in characters and
// lines (See above).
#define IDS_SHELFITEM_DIALOG_WIDTH_CHARS 1040
#define IDS_SHELFITEM_DIALOG_HEIGHT_LINES 1041

// The width and height of the Edit Bookmark dialog box in characters and lines
// (See above).
#define IDS_EDITBOOKMARK_DIALOG_WIDTH_CHARS 1042
#define IDS_EDITBOOKMARK_DIALOG_HEIGHT_LINES 1043

// The width and height of the First Run dialog box in characters and lines
// (See above).
#define IDS_FIRSTRUN_DIALOG_WIDTH_CHARS 1044
#define IDS_FIRSTRUN_DIALOG_HEIGHT_LINES 1045

// The width and height of the First Run Customize dialog box in characters and
// lines (See above).
#define IDS_FIRSTRUNCUSTOMIZE_DIALOG_WIDTH_CHARS 1046
#define IDS_FIRSTRUNCUSTOMIZE_DIALOG_HEIGHT_LINES 1047

// The width and height of the Cookies dialog box in characters and lines
// (See above).
#define IDS_COOKIES_DIALOG_WIDTH_CHARS 1048
#define IDS_COOKIES_DIALOG_HEIGHT_LINES 1049

// The width and height of the Import Progress dialog box in characters and
// lines (See above).
#define IDS_IMPORTPROGRESS_DIALOG_WIDTH_CHARS 1050
#define IDS_IMPORTPROGRESS_DIALOG_HEIGHT_LINES 1051

// The width and height of the "Mozilla Firefox is locked" dialog box in
// characters and lines (See above).
#define IDS_IMPORTLOCK_DIALOG_WIDTH_CHARS 1052
#define IDS_IMPORTLOCK_DIALOG_HEIGHT_LINES 1053

// The width and height of the First Run Search Information bubble in
// characters and lines (See above).
#define IDS_FIRSTRUNBUBBLE_DIALOG_WIDTH_CHARS 1054
#define IDS_FIRSTRUNBUBBLE_DIALOG_HEIGHT_LINES 1055

// The width of the font style column in the Fonts and Languages dialog box,
// in character widths.
#define IDS_FONTSLANG_LABEL_WIDTH 1056

// The URL for the the Welcome to Chrome page shown on first run.
#define IDS_WELCOME_PAGE_URL 1057

// The URL for the the Learn More page shown on incognito new tab.
#define IDS_LEARN_MORE_INCOGNITO_URL 1058

// The URL for the "Learn more" page for the Privacy section under Options.
#define IDS_LEARN_MORE_PRIVACY_URL 1059

// The URL for more info on how we are affected by 3rd party licenses.
#define IDS_ABOUT_VERSION_LICENSE_URL 1060

// The HTML for the about:terms page
#define IDR_TERMS_HTML 1061

// The width and height of the bookmark manager in characters and lines
// (See above).
#define IDS_BOOKMARK_MANAGER_DIALOG_WIDTH_CHARS 1062
#define IDS_BOOKMARK_MANAGER_DIALOG_HEIGHT_LINES 1063

// The language dependent download view size.
<<<<<<< HEAD
#define IDS_DOWNLOAD_BIG_PROGRESS_SIZE 1064
=======
#define IDS_DOWNLOAD_BIG_PROGRESS_SIZE 1064

// The width and height of the Select Profile dialog in characters and lines
// (See above).
#define IDS_SELECT_PROFILE_DIALOG_WIDTH_CHARS 1065
#define IDS_SELECT_PROFILE_DIALOG_HEIGHT_LINES 1066

// The width of the New Profile dialog in characters (See above).
#define IDS_NEW_PROFILE_DIALOG_WIDTH_CHARS 1067
>>>>>>> 12c75e7a
<|MERGE_RESOLUTION|>--- conflicted
+++ resolved
@@ -170,9 +170,6 @@
 #define IDS_BOOKMARK_MANAGER_DIALOG_HEIGHT_LINES 1063
 
 // The language dependent download view size.
-<<<<<<< HEAD
-#define IDS_DOWNLOAD_BIG_PROGRESS_SIZE 1064
-=======
 #define IDS_DOWNLOAD_BIG_PROGRESS_SIZE 1064
 
 // The width and height of the Select Profile dialog in characters and lines
@@ -181,5 +178,4 @@
 #define IDS_SELECT_PROFILE_DIALOG_HEIGHT_LINES 1066
 
 // The width of the New Profile dialog in characters (See above).
-#define IDS_NEW_PROFILE_DIALOG_WIDTH_CHARS 1067
->>>>>>> 12c75e7a
+#define IDS_NEW_PROFILE_DIALOG_WIDTH_CHARS 1067