<?xml version="1.0" encoding="UTF-8"?>
<!-- This file contains definitions of strings that are distribution specific.
These strings will not be translated and only english versions will
be available for now. -->

<grit base_dir="." latest_public_release="0" current_release="1"
      source_lang_id="en" enc_check="möl">
  <outputs>
    <output filename="chromium_strings.h" type="rc_header">
      <emit emit_type='prepend'></emit>
    </output>
    <output filename="chromium_strings_ar.rc" type="rc_all" lang="ar" />
    <output filename="chromium_strings_bg.rc" type="rc_all" lang="bg" />
    <output filename="chromium_strings_bn.rc" type="rc_all" lang="bn" />
    <output filename="chromium_strings_ca.rc" type="rc_all" lang="ca" />
    <output filename="chromium_strings_cs.rc" type="rc_all" lang="cs" />
    <output filename="chromium_strings_da.rc" type="rc_all" lang="da" />
    <output filename="chromium_strings_de.rc" type="rc_all" lang="de" />
    <output filename="chromium_strings_el.rc" type="rc_all" lang="el" />
    <output filename="chromium_strings_en-GB.rc" type="rc_all" lang="en-GB" />
    <output filename="chromium_strings_en-US.rc" type="rc_all" lang="en" />
    <output filename="chromium_strings_es.rc" type="rc_all" lang="es" />
    <output filename="chromium_strings_es-419.rc" type="rc_all" lang="es-419" />
    <output filename="chromium_strings_et.rc" type="rc_all" lang="et" />
    <output filename="chromium_strings_fi.rc" type="rc_all" lang="fi" />
    <output filename="chromium_strings_fil.rc" type="rc_all" lang="fil" />
    <output filename="chromium_strings_fr.rc" type="rc_all" lang="fr" />
    <output filename="chromium_strings_gu.rc" type="rc_all" lang="gu" />
    <output filename="chromium_strings_he.rc" type="rc_all" lang="he" />
    <output filename="chromium_strings_hi.rc" type="rc_all" lang="hi" />
    <output filename="chromium_strings_hr.rc" type="rc_all" lang="hr" />
    <output filename="chromium_strings_hu.rc" type="rc_all" lang="hu" />
    <output filename="chromium_strings_id.rc" type="rc_all" lang="id" />
    <output filename="chromium_strings_it.rc" type="rc_all" lang="it" />
    <output filename="chromium_strings_ja.rc" type="rc_all" lang="ja" />
    <output filename="chromium_strings_kn.rc" type="rc_all" lang="kn" />
    <output filename="chromium_strings_ko.rc" type="rc_all" lang="ko" />
    <output filename="chromium_strings_lt.rc" type="rc_all" lang="lt" />
    <output filename="chromium_strings_lv.rc" type="rc_all" lang="lv" />
    <output filename="chromium_strings_ml.rc" type="rc_all" lang="ml" />
    <output filename="chromium_strings_mr.rc" type="rc_all" lang="mr" />
    <output filename="chromium_strings_nl.rc" type="rc_all" lang="nl" />
    <output filename="chromium_strings_nb.rc" type="rc_all" lang="no" />
    <!-- 'no' for Norwegian Bokmål. It should be 'nb'. -->
    <output filename="chromium_strings_or.rc" type="rc_all" lang="or" />
    <output filename="chromium_strings_pl.rc" type="rc_all" lang="pl" />
    <output filename="chromium_strings_pt-BR.rc" type="rc_all" lang="pt-BR" />
    <output filename="chromium_strings_pt-PT.rc" type="rc_all" lang="pt-PT" />
    <output filename="chromium_strings_ro.rc" type="rc_all" lang="ro" />
    <output filename="chromium_strings_ru.rc" type="rc_all" lang="ru" />
    <output filename="chromium_strings_sk.rc" type="rc_all" lang="sk" />
    <output filename="chromium_strings_sl.rc" type="rc_all" lang="sl" />
    <output filename="chromium_strings_sr.rc" type="rc_all" lang="sr" />
    <output filename="chromium_strings_sv.rc" type="rc_all" lang="sv" />
    <output filename="chromium_strings_ta.rc" type="rc_all" lang="ta" />
    <output filename="chromium_strings_te.rc" type="rc_all" lang="te" />
    <output filename="chromium_strings_th.rc" type="rc_all" lang="th" />
    <output filename="chromium_strings_tr.rc" type="rc_all" lang="tr" />
    <output filename="chromium_strings_uk.rc" type="rc_all" lang="uk" />
    <output filename="chromium_strings_vi.rc" type="rc_all" lang="vi" />
    <output filename="chromium_strings_zh-CN.rc" type="rc_all" lang="zh-CN" />
    <output filename="chromium_strings_zh-TW.rc" type="rc_all" lang="zh-TW" />
  </outputs>
  <translations>
    <!-- No translations available. -->
  </translations>
  <release seq="1" allow_pseudo="false">
    <messages fallback_to_english="true">
      <message name="IDS_PRODUCT_NAME" desc="The Chrome application name">
        Chromium
      </message>
      <message name="IDS_CERT_ERROR_COMMON_NAME_INVALID_EXTRA_INFO_2" desc="2nd paragraph of extra information for an unsafe common name in an X509 certificate">
        In this case, the address listed in the certificate does not match the address of the website your browser tried to go to. One possible reason for this is that your communications are being intercepted by an attacker who is presenting a certificate for a different website, which would cause a mismatch. Another possible reason is that the server is set up to return the same certificate for multiple websites, including the one you are attempting to visit, even though that certificate is not valid for all of those websites. Chromium can say for sure that you reached &lt;strong&gt;<ph name="DOMAIN2">$1<ex>paypal.com</ex></ph>&lt;/strong&gt;, but cannot verify that that is the same site as &lt;strong&gt;<ph name="DOMAIN">$2<ex>www.paypal.com</ex></ph>&lt;/strong&gt; which you intended to reach. If you proceed, Chromium will not check for any further name mismatches. In general, it is best not to proceed past this point.
      </message>
      <message name="IDS_CERT_ERROR_EXPIRED_DETAILS" desc="Details for an expired X509 certificate">
        You attempted to reach &lt;strong&gt;<ph name="DOMAIN">$1<ex>paypal.com</ex></ph>&lt;/strong&gt;, but the server presented an expired certificate. No information is available to indicate whether that certificate has been compromised since its expiration. This means Chromium cannot guarantee that you are communicating with &lt;strong&gt;<ph name="DOMAIN2">$2<ex>paypal.com</ex></ph>&lt;/strong&gt; and not an attacker. You should not proceed.
      </message>
      <message name="IDS_CERT_ERROR_NOT_YET_VALID_DETAILS" desc="Details for an X509 certificate that is not yet valid">
        You attempted to reach &lt;strong&gt;<ph name="DOMAIN">$1<ex>paypal.com</ex></ph>&lt;/strong&gt;, but the server presented a certificate that is not yet valid. No information is available to indicate whether that certificate can be trusted. Chromium cannot reliably guarantee that you are communicating with &lt;strong&gt;<ph name="DOMAIN2">$2<ex>paypal.com</ex></ph>&lt;/strong&gt; and not an attacker. You should ensure that your clock and time zone are set correctly on your computer. If they are not, you should correct any issues and refresh this page. If they are correct, you should not proceed.
      </message>
      <message name="IDS_CERT_ERROR_AUTHORITY_INVALID_DETAILS" desc="Details for an X509 certificate with an invalid authority">
        You attempted to reach &lt;strong&gt;<ph name="DOMAIN">$1<ex>paypal.com</ex></ph>&lt;/strong&gt;, but the server presented a certificate issued by an entity that is not trusted by your computer's operating system. This may mean that the server has generated its own security credentials, which Chromium cannot rely on for identity information, or an attacker may be trying to intercept your communications. You should not proceed, &lt;strong&gt;especially&lt;/strong&gt; if you have never seen this warning before for this site.
      </message>
      <message name="IDS_CERT_ERROR_CONTAINS_ERRORS_DETAILS" desc="Details of the error page for an X509 certificate that contains errors">
        You attempted to reach &lt;strong&gt;<ph name="DOMAIN">$1<ex>paypal.com</ex></ph>&lt;/strong&gt;, but the certificate that the server presented contains errors. Chromium cannot use a certificate with errors and cannot validate the identity of the site that you have attempted to connect to. Your connection is not secure and you should not proceed.
      </message>
      <message name="IDS_TASK_MANAGER_TITLE" desc="The title of the Task Manager window">
        Task Manager - Chromium
      </message>
      <message name="IDS_SESSION_CRASHED_VIEW_MESSAGE" desc="Message shown when the last session didn't exit cleanly.">
        Chromium didn't shut down correctly. To reopen the pages you had open, click Restore.
      </message>
      <!-- Browser Window Title Format -->
      <message name="IDS_BROWSER_WINDOW_TITLE_FORMAT" desc="The format for titles displayed in tabs and popup windows">
        <ph name="PAGE_TITLE">$1<ex>Google</ex></ph> - Chromium
      </message>
      <message name="IDS_ABOUT_VERSION_COMPANY_NAME" desc="Company name on the about pages">
        The Chromium Authors
      </message>
      <message name="IDS_ABOUT_VERSION_COPYRIGHT" desc="Copyright information on the about pages">
        Copyright © 2006-2008 The Chromium Authors. All Rights Reserved.
      </message>
      <message name="IDS_ABOUT_VERSION_LICENSE" desc="The label below the copyright message, containing the URLs.">
        Chromium is made possible by the <ph name="BEGIN_LINK_CHROMIUM">BEGIN_LINK_CHR</ph>Chromium<ph name="END_LINK_CHROMIUM">END_LINK_CHR</ph> open source project and other <ph name="BEGIN_LINK_OSS">BEGIN_LINK_OSS</ph>open source software<ph name="END_LINK_OSS">END_LINK_OSS</ph>.
      </message>
      <message name="IDS_ABOUT_TERMS_OF_SERVICE" desc="The terms of service label in the About box.">
        Not used in Chromium. Placeholder to keep resource maps in synch.
      </message>
      <message name="IDS_TERMS_OF_SERVICE" desc="The Terms of Service link text in the About box. Used in IDS_ABOUT_TERMS_OF_SERVICE.">
        Not used in Chromium. Placeholder to keep resource maps in synch.
      </message>
      <message name="IDS_ACCNAME_APP" desc="The accessible name for the app menu.">
        Chromium
      </message>
      <message name="IDS_ACCNAME_TOOLBAR" desc="The accessible name for the application's toolbar.">
        Chromium Toolbar
      </message>
      <!-- Hung Browser Detector -->
      <message name="IDS_BROWSER_HUNGBROWSER_MESSAGE" desc="Content of the dialog box shown when the browser is hung">
        Chromium is unresponsive. Restart now?
      </message>
      <message name="IDS_IMPORT_PROGRESS_INFO" desc="Explanatory text for the importing progress dialog">
        Chromium is now importing the following items from <ph name="BROWSER_COMPONENT">$1<ex>History</ex></ph>:
      </message>
      <message name="IDS_IMPORTER_LOCK_TEXT" desc="The message to be displayed on dialog">
        Sadly, your Mozilla Firefox settings are not available while that browser is running. To import those settings to Chromium, save your work and close all Firefox windows. Then click Continue.
      </message>
      <message name="IDS_BUGREPORT_CHROME_MISBEHAVES">
        Chromium is misbehaving
      </message>
      <message name="IDS_ABOUT_CHROME_TITLE" desc="Dialog title">
        About Chromium
      </message>
      <!-- Uninstall messages -->
      <message name="IDS_UNINSTALL_CLOSE_APP" desc="Message to user when uninstall detects other app instance running">
        Please close all Chromium windows and try again.
      </message>
      <message name="IDS_UNINSTALL_VERIFY" desc="Message to confirm user wants to uninstall">
        Are you sure you want to uninstall Chromium? (Was it something we said?)
      </message>
      <message name="IDS_UNINSTALL_CHROME" desc="The text of the shortcut in the Start Menu for uninstalling chrome.">
        Uninstall Chromium
      </message>
      <message name="IDS_FIRSTRUN_DLG_TITLE" desc="Dialog title for first-run dialog">
        Welcome to Chromium
      </message>
      <message name="IDS_FIRSTRUN_DLG_TEXT" desc="Explains what the first-run dialog does">
        Chromium is ready to complete your installation.
      </message>
      <message name="IDS_FIRSTRUN_DLG_DETAIL" desc="Text for detailed explanation of actions">
        Chromium will do these tasks:
      </message>
      <message name="IDS_FIRSTRUN_DLG_OK" desc="Text for OK button on first-run dialog">
        Start Chromium
      </message>
      <message name="IDS_FIRSTRUN_DLG_ACTION2" desc="Second action item on first-run dialog">
        Add Chromium shortcuts to your desktop, quick launch bar, and Start menu
      </message>
      <message name="IDS_FR_CUSTOMIZE_DEFAULT_BROWSER" desc="Default browser checkbox label">
        Make Chromium the default browser
      </message>
      <message name="IDS_FR_CUSTOMIZE_SHORTCUTS" desc="Create shortcuts preface text">
        Create Chromium shortcuts in these locations:
      </message>
      <message name="IDS_NEW_TAB_MOST_VISITED_INTRO"
               desc="Displayed to explain the Most Visited concept when there aren't enough most visited items.">
        The "Most visited" area shows the websites that you use most often. After using Chromium for a while, you will see your most visited sites whenever you open a new tab. You can learn more about this and other features on the <ph name="BEGIN_LINK">&lt;a href="$1"&gt;</ph>Getting Started page<ph name="END_LINK">&lt;/a&gt;</ph>.
      </message>
      <message name="IDS_EXTERNAL_PROTOCOL_INFORMATION" desc="General information about what Chrome is trying to do when opening this external protocol">
        Chromium needs to launch an external application to handle <ph name="SCHEME">$1<ex>acrobat:</ex></ph> links. The link requested is <ph name="PROTOLINK">$2<ex>acrobat:yourpdf</ex></ph>.
      </message>
      <!-- Strings used to warn that an OS is not supported -->
      <message name="IDS_UNSUPPORTED_OS_WIN2000" desc="The text used to warn the user that Windows 2000 is not supported">
        Chromium does not support Windows 2000. Some features may not work.
      </message>
      <message name="IDS_UNSUPPORTED_OS" desc="The text used to warn the user that current OS is not supported">
        Chromium does not support <ph name="OS_NAME">$1<ex>Windows 2000</ex></ph>.
      </message>
      <message name="IDS_OPTIONS_CHROME_LANGUAGE_INFO" desc="Information text about the language of various Chrome features">
        Change the language used in Chromium menus, dialog boxes, and tooltips.
      </message>
      <message name="IDS_OPTIONS_CHROME_UI_LANGUAGE" desc="The documentation string of the 'Chrome UI language' preference">
        Chromium language:
      </message>
      <message name="IDS_OPTIONS_RESTART_REQUIRED" desc="The message displayed for an option that requires a restart to take effect. This appears in a message box if an option is changed that requires a restart.">
        Please close all Chromium windows and restart Chromium for this change to take effect.
      </message>
      <message name="IDS_OPTIONS_RESET_MESSAGE" desc="The message shown when the user presses the 'Reset Chrome options' button">
        When you reset Chromium options any changes you've made will be reverted to the default settings. Do you want to Reset Chromium options?
      </message>
      <message name="IDS_CANT_WRITE_USER_DIRECTORY_SUMMARY" desc="Summary of problem displayed in dialog when we can't create a directory for this user.">
        Chromium cannot read and write to its data directory:\n\n<ph name="USER_DATA_DIRECTORY">$1<ex>C:\Documents and Settings\devint\Local Settings\Application Data\Google\Chrome</ex></ph>
      </message>
      <message name="IDS_OPTIONS_ENABLE_LOGGING" desc="The label of the checkbox to enable/disable crash and user metrics logging">
        Help make Chromium better by automatically sending usage statistics and crash reports to Google
      </message>
      <message name="IDS_PROFILE_TOO_NEW_ERROR" desc="Error displayed on startup when the profile is from a newer version of the product and can not be read">
        Your profile can not be used because it is from a newer version of Chromium.\n\nSome features may be unavailable. Please specify a different profile directory or use a newer version of Chromium.
      </message>
      <!-- Crash Recovery Dialog -->
      <message name="IDS_CRASH_RECOVERY_TITLE" desc="Title of dialog shown when the browser crashes.">
        Chromium
      </message>
      <message name="IDS_CRASH_RECOVERY_CONTENT" desc="Text content telling the user the browser has crashed.">
        Whoa! Chromium has crashed. Restart now?
      </message>
      <message name="IDS_PASSWORD_MANAGER_SAVE_PASSWORD_PROMPT" desc="Info bar message to save a password">
        Do you want Chromium to save your password?
      </message>
      <message name="IDS_IMPORT_PROGRESS_STATUS_CANCEL_CONFIRM" desc="Import cancellation confirmation">
        If you cancel now, not all items will be imported. You can import again later from the Chromium menu.
      </message>
      <message name="IDS_FR_BUBBLE_QUESTION" desc="Main text for the bubble">
        Chromium uses your default search engine, which is currently set to <ph name="PAGE_TITLE">$1<ex>Google</ex></ph>. Do you want to keep your default search engine?
      </message>
      <message name="IDS_CANT_WRITE_USER_DIRECTORY_EXIT_BUTTON" desc="Text on button of dialog that closes Chrome if we can't create a directory for this user.">
        Exit Chromium
      </message>
      <message name="IDS_MACHINE_LEVEL_INSTALL_CONFLICT" desc="Error message to display when user tries to run user level Chromium even though machine level Chromium is already installed.">
        An administrator has installed Chromium on this system, and it is available for all users. The system-level Chromium will replace your user-level installation now.
      </message>
      <message name="IDS_INSTALL_HIGHER_VERSION" desc="Error displayed when higher version already exists.">
        This computer already has a more recent version of Chromium. If the software is not working, please uninstall Chromium and download it again.
      </message>
      <message name="IDS_INSTALL_USER_LEVEL_EXISTS" desc="Error displayed during system level install if user level Chromium is already installed.">
        Chromium has already been installed for this user. If the software is not working, please uninstall Chromium and download it again.
      </message>
      <message name="IDS_INSTALL_SYSTEM_LEVEL_EXISTS" desc="Error displayed during user level install if system level Chromium is already installed.">
        Chromium is already installed and available to all users of this computer. If you want to install Chromium at the user level, you must first uninstall the system-level version installed by an administrator.
      </message>
      <message name="IDS_INSTALL_FAILED" desc="Error displayed if installation fails due to some unknown error.">
        Installation failed due to unspecified error. If Chromium is currently running, please close it and try again.
      </message>
      <message name="IDS_INSTALL_OS_NOT_SUPPORTED" desc="Error displayed if OS is not supported">
        Chromium requires Windows Vista or Windows XP with SP1 or higher.
      </message>
      <message name="IDS_INSTALL_OS_ERROR" desc="Error displayed when any Windows API call fails and we do not have more specific information.">
        An operating system error occurred during installation. Please download Chromium again.
      </message>
      <message name="IDS_INSTALL_TEMP_DIR_FAILED" desc="Error displayed when we fail to create temporary directory during installation.">
        The installer couldn't create a temporary directory. Please check for free disk space and permission to install software.
      </message>
      <message name="IDS_INSTALL_UNCOMPRESSION_FAILED" desc="Error when when we can not uncompress installation archive.">
        The installer failed to uncompress archive. Please download Chromium again.
      </message>
      <message name="IDS_INSTALL_INVALID_ARCHIVE" desc="Error displayed when we can not open the installation archive.">
        The installer archive is corrupted or invalid. Please download Chromium again.
      </message>
<<<<<<< HEAD
=======
      <message name="IDS_INSTALL_INSUFFICIENT_RIGHTS" desc="Error displayed when a non admin user tries to attempt system level install/uninstall.">
        You do not have appropriate rights for system-level install. Try running the installer again as Administrator.
      </message>
>>>>>>> 12c75e7a
      <message name="IDS_UNINSTALL_FAILED" desc="Error during uninstall if we can not find the installation directory from registry.">
        Chromium is not installed or it failed to find installation directory. Please download Chromium again.
      </message>
      <!-- Options Dialog -->
      <message name="IDS_OPTIONS_DISABLE_SERVICES" desc="The text in the options panel that describes how we use web services to improve browsing experience.">
        Chromium may use web services to improve your browsing experience - you may optionally disable these services.
      </message>
      <message name="IDS_IMPORT_BOOKMARKS" desc="Explanatory text for the importing progress dialog when importing a bookmarks.html file from the bookmark manager">
        Chromium is now importing Favorites/Bookmarks.
      </message>
<<<<<<< HEAD
=======
      <message name="IDS_START_IN_PROFILE_SHORTCUT_NAME" desc="Name of the desktop shortcut to start the application in a specific profile.">
        Chromium for <ph name="profile_name">$1</ph>
      </message>
>>>>>>> 12c75e7a
    </messages>
  </release>
</grit><|MERGE_RESOLUTION|>--- conflicted
+++ resolved
@@ -246,12 +246,9 @@
       <message name="IDS_INSTALL_INVALID_ARCHIVE" desc="Error displayed when we can not open the installation archive.">
         The installer archive is corrupted or invalid. Please download Chromium again.
       </message>
-<<<<<<< HEAD
-=======
       <message name="IDS_INSTALL_INSUFFICIENT_RIGHTS" desc="Error displayed when a non admin user tries to attempt system level install/uninstall.">
         You do not have appropriate rights for system-level install. Try running the installer again as Administrator.
       </message>
->>>>>>> 12c75e7a
       <message name="IDS_UNINSTALL_FAILED" desc="Error during uninstall if we can not find the installation directory from registry.">
         Chromium is not installed or it failed to find installation directory. Please download Chromium again.
       </message>
@@ -262,12 +259,9 @@
       <message name="IDS_IMPORT_BOOKMARKS" desc="Explanatory text for the importing progress dialog when importing a bookmarks.html file from the bookmark manager">
         Chromium is now importing Favorites/Bookmarks.
       </message>
-<<<<<<< HEAD
-=======
       <message name="IDS_START_IN_PROFILE_SHORTCUT_NAME" desc="Name of the desktop shortcut to start the application in a specific profile.">
         Chromium for <ph name="profile_name">$1</ph>
       </message>
->>>>>>> 12c75e7a
     </messages>
   </release>
 </grit>