// Microsoft Visual C++ generated resource script.
//
#include "chrome_dll_resource.h"

#define APSTUDIO_READONLY_SYMBOLS
/////////////////////////////////////////////////////////////////////////////
//
// Generated from the TEXTINCLUDE 2 resource.
//
#define APSTUDIO_HIDDEN_SYMBOLS
#include "windows.h"
#undef APSTUDIO_HIDDEN_SYMBOLS

/////////////////////////////////////////////////////////////////////////////
#undef APSTUDIO_READONLY_SYMBOLS

/////////////////////////////////////////////////////////////////////////////
// English (U.S.) resources

#if !defined(AFX_RESOURCE_DLL) || defined(AFX_TARG_ENU)
#ifdef _WIN32
LANGUAGE LANG_ENGLISH, SUBLANG_ENGLISH_US
#pragma code_page(1252)
#endif //_WIN32

/////////////////////////////////////////////////////////////////////////////
//
// Accelerator
//

// Note that we don't handle any of the VK_BROWSER_* commands here. We will
// pick those up in the WM_APPCOMMAND message.
IDR_MAINFRAME ACCELERATORS
BEGIN
<<<<<<< HEAD
    VK_LEFT,             IDC_BACK,           VIRTKEY, ALT
    VK_BACK,             IDC_BACK,           VIRTKEY
    VK_F4,               IDC_CLOSETAB,       VIRTKEY, CONTROL
    "W",                 IDC_CLOSETAB,       VIRTKEY, CONTROL
    "W",                 IDC_CLOSEPOPUPS,    VIRTKEY, SHIFT, ALT
    "L",                 IDC_DEBUGGER,       VIRTKEY, SHIFT, CONTROL
    "J",                 IDC_SHOW_JS_CONSOLE,VIRTKEY, SHIFT, CONTROL
    "F",                 IDC_FIND,           VIRTKEY, CONTROL
    "G",                 IDC_FIND_NEXT,      VIRTKEY, CONTROL
    VK_F3,               IDC_FIND_NEXT,      VIRTKEY
    "G",                 IDC_FIND_PREVIOUS,  VIRTKEY, SHIFT, CONTROL
    VK_F3,               IDC_FIND_PREVIOUS,  VIRTKEY, SHIFT
    VK_F6,               IDC_FOCUS_LOCATION, VIRTKEY
    "D",                 IDC_FOCUS_LOCATION, VIRTKEY, ALT
    "L",                 IDC_FOCUS_LOCATION, VIRTKEY, CONTROL
    "K",                 IDC_FOCUS_SEARCH,   VIRTKEY, CONTROL
    "E",                 IDC_FOCUS_SEARCH,   VIRTKEY, CONTROL
    "T",                 IDC_FOCUS_TOOLBAR,  VIRTKEY, SHIFT, ALT
    VK_RIGHT,            IDC_FORWARD,        VIRTKEY, ALT
    VK_BACK,             IDC_FORWARD,        VIRTKEY, SHIFT
    VK_F1,               IDC_HELPMENU,       VIRTKEY
    "T",                 IDC_NEWTAB,         VIRTKEY, CONTROL
    "N",                 IDC_NEWWINDOW,      VIRTKEY, CONTROL
    "N",                 IDC_GOOFFTHERECORD, VIRTKEY, CONTROL, SHIFT
    "O",                 IDC_OPENFILE,       VIRTKEY, CONTROL
    "P",                 IDC_PRINT,          VIRTKEY, CONTROL
    "R",                 IDC_RELOAD,         VIRTKEY, CONTROL
    VK_F5,               IDC_RELOAD,         VIRTKEY
    VK_F5,               IDC_RELOAD,         VIRTKEY, CONTROL
    VK_F5,               IDC_RELOAD,         VIRTKEY, SHIFT
    VK_HOME,             IDC_HOME,           VIRTKEY, ALT
    "T",                 IDC_RESTORE_TAB,    VIRTKEY, CONTROL, SHIFT
    "S",                 IDC_SAVEPAGE,       VIRTKEY, CONTROL
    "9",                 IDC_SELECT_LAST_TAB,VIRTKEY, CONTROL
    VK_NUMPAD9,          IDC_SELECT_LAST_TAB,VIRTKEY, CONTROL
    VK_TAB,              IDC_SELECT_NEXT_TAB,VIRTKEY, CONTROL
    VK_NEXT,             IDC_SELECT_NEXT_TAB,VIRTKEY, CONTROL
    VK_TAB,              IDC_SELECT_PREV_TAB,VIRTKEY, SHIFT, CONTROL
    VK_PRIOR,            IDC_SELECT_PREV_TAB,VIRTKEY, CONTROL
// NOTE: IDC_SELECT_TAB_N is bound to the key N+1, and selects the tab at
// index N. For example, IDC_SELECT_TAB_0 is bound to control 1, and selects
// the tab at index 0.
    "1",                 IDC_SELECT_TAB_0,   VIRTKEY, CONTROL
    VK_NUMPAD1,          IDC_SELECT_TAB_0,   VIRTKEY, CONTROL
    "2",                 IDC_SELECT_TAB_1,   VIRTKEY, CONTROL
    VK_NUMPAD2,          IDC_SELECT_TAB_1,   VIRTKEY, CONTROL
    "3",                 IDC_SELECT_TAB_2,   VIRTKEY, CONTROL
    VK_NUMPAD3,          IDC_SELECT_TAB_2,   VIRTKEY, CONTROL
    "4",                 IDC_SELECT_TAB_3,   VIRTKEY, CONTROL
    VK_NUMPAD4,          IDC_SELECT_TAB_3,   VIRTKEY, CONTROL
    "5",                 IDC_SELECT_TAB_4,   VIRTKEY, CONTROL
    VK_NUMPAD5,          IDC_SELECT_TAB_4,   VIRTKEY, CONTROL
    "6",                 IDC_SELECT_TAB_5,   VIRTKEY, CONTROL
    VK_NUMPAD6,          IDC_SELECT_TAB_5,   VIRTKEY, CONTROL
    "7",                 IDC_SELECT_TAB_6,   VIRTKEY, CONTROL
    VK_NUMPAD7,          IDC_SELECT_TAB_6,   VIRTKEY, CONTROL
    "8",                 IDC_SELECT_TAB_7,   VIRTKEY, CONTROL
    VK_NUMPAD8,          IDC_SELECT_TAB_7,   VIRTKEY, CONTROL
    "B",                 IDC_SHOW_BOOKMARKS_BAR, VIRTKEY, CONTROL
    "B",                 IDC_SHOW_BOOKMARK_MANAGER, VIRTKEY, CONTROL, SHIFT
    "J",                 IDC_SHOW_DOWNLOADS, VIRTKEY, CONTROL
    "H",                 IDC_SHOW_HISTORY,   VIRTKEY, CONTROL
    "D",                 IDC_STAR,           VIRTKEY, CONTROL
    VK_ESCAPE,           IDC_STOP,           VIRTKEY
    VK_ESCAPE,           IDC_TASKMANAGER,    VIRTKEY, SHIFT
    "U",                 IDC_VIEWSOURCE,     VIRTKEY, CONTROL
    VK_OEM_MINUS,        IDC_ZOOM_MINUS,     VIRTKEY, CONTROL
    VK_OEM_MINUS,        IDC_ZOOM_MINUS,     VIRTKEY, CONTROL, SHIFT
    VK_SUBTRACT,         IDC_ZOOM_MINUS,     VIRTKEY, CONTROL
    VK_OEM_PLUS,         IDC_ZOOM_PLUS,      VIRTKEY, CONTROL
    VK_OEM_PLUS,         IDC_ZOOM_PLUS,      VIRTKEY, CONTROL, SHIFT
    VK_ADD,              IDC_ZOOM_PLUS,      VIRTKEY, CONTROL
    "0",                 IDC_ZOOM_NORMAL,    VIRTKEY, CONTROL
    VK_NUMPAD0,          IDC_ZOOM_NORMAL,    VIRTKEY, CONTROL
=======
    VK_LEFT,        IDC_BACK,                   VIRTKEY, ALT
    VK_BACK,        IDC_BACK,                   VIRTKEY
    VK_F4,          IDC_CLOSE_TAB,              VIRTKEY, CONTROL
    "W",            IDC_CLOSE_TAB,              VIRTKEY, CONTROL
    "W",            IDC_CLOSE_POPUPS,           VIRTKEY, SHIFT, ALT
    "L",            IDC_DEBUGGER,               VIRTKEY, CONTROL, SHIFT
    "F",            IDC_FIND,                   VIRTKEY, CONTROL
    "G",            IDC_FIND_NEXT,              VIRTKEY, CONTROL
    VK_F3,          IDC_FIND_NEXT,              VIRTKEY
    "G",            IDC_FIND_PREVIOUS,          VIRTKEY, CONTROL, SHIFT
    VK_F3,          IDC_FIND_PREVIOUS,          VIRTKEY, SHIFT
    VK_F6,          IDC_FOCUS_LOCATION,         VIRTKEY
    "D",            IDC_FOCUS_LOCATION,         VIRTKEY, ALT
    "L",            IDC_FOCUS_LOCATION,         VIRTKEY, CONTROL
    "K",            IDC_FOCUS_SEARCH,           VIRTKEY, CONTROL
    "E",            IDC_FOCUS_SEARCH,           VIRTKEY, CONTROL
    "T",            IDC_FOCUS_TOOLBAR,          VIRTKEY, SHIFT, ALT
    VK_RIGHT,       IDC_FORWARD,                VIRTKEY, ALT
    VK_BACK,        IDC_FORWARD,                VIRTKEY, SHIFT
    VK_F1,          IDC_HELP_PAGE,              VIRTKEY
    "J",            IDC_JS_CONSOLE,             VIRTKEY, CONTROL, SHIFT
    "N",            IDC_NEW_INCOGNITO_WINDOW,   VIRTKEY, CONTROL, SHIFT
    "T",            IDC_NEW_TAB,                VIRTKEY, CONTROL
    "N",            IDC_NEW_WINDOW,             VIRTKEY, CONTROL
    // NOTE: IDC_NEW_WINDOW_PROFILE_N is bound to the key ctrl-shift-(N+1), and
    // opens a new window using profile number N. For example,
    // IDC_NEW_WINDOW_PROFILE_0 is bound to ctrl-shift-1, and opens a window in
    // profile 0.
    "1",            IDC_NEW_WINDOW_PROFILE_0,   VIRTKEY, CONTROL, SHIFT
    VK_NUMPAD1,     IDC_NEW_WINDOW_PROFILE_0,   VIRTKEY, CONTROL, SHIFT
    "2",            IDC_NEW_WINDOW_PROFILE_1,   VIRTKEY, CONTROL, SHIFT
    VK_NUMPAD2,     IDC_NEW_WINDOW_PROFILE_1,   VIRTKEY, CONTROL, SHIFT
    "3",            IDC_NEW_WINDOW_PROFILE_2,   VIRTKEY, CONTROL, SHIFT
    VK_NUMPAD3,     IDC_NEW_WINDOW_PROFILE_2,   VIRTKEY, CONTROL, SHIFT
    "4",            IDC_NEW_WINDOW_PROFILE_3,   VIRTKEY, CONTROL, SHIFT
    VK_NUMPAD4,     IDC_NEW_WINDOW_PROFILE_3,   VIRTKEY, CONTROL, SHIFT
    "5",            IDC_NEW_WINDOW_PROFILE_4,   VIRTKEY, CONTROL, SHIFT
    VK_NUMPAD5,     IDC_NEW_WINDOW_PROFILE_4,   VIRTKEY, CONTROL, SHIFT
    "6",            IDC_NEW_WINDOW_PROFILE_5,   VIRTKEY, CONTROL, SHIFT
    VK_NUMPAD6,     IDC_NEW_WINDOW_PROFILE_5,   VIRTKEY, CONTROL, SHIFT
    "7",            IDC_NEW_WINDOW_PROFILE_6,   VIRTKEY, CONTROL, SHIFT
    VK_NUMPAD7,     IDC_NEW_WINDOW_PROFILE_6,   VIRTKEY, CONTROL, SHIFT
    "8",            IDC_NEW_WINDOW_PROFILE_7,   VIRTKEY, CONTROL, SHIFT
    VK_NUMPAD8,     IDC_NEW_WINDOW_PROFILE_7,   VIRTKEY, CONTROL, SHIFT
    "9",            IDC_NEW_WINDOW_PROFILE_8,   VIRTKEY, CONTROL, SHIFT
    VK_NUMPAD9,     IDC_NEW_WINDOW_PROFILE_8,   VIRTKEY, CONTROL, SHIFT
    "O",            IDC_OPEN_FILE,              VIRTKEY, CONTROL
    "P",            IDC_PRINT,                  VIRTKEY, CONTROL
    "R",            IDC_RELOAD,                 VIRTKEY, CONTROL
    VK_F5,          IDC_RELOAD,                 VIRTKEY
    VK_F5,          IDC_RELOAD,                 VIRTKEY, CONTROL
    VK_F5,          IDC_RELOAD,                 VIRTKEY, SHIFT
    VK_HOME,        IDC_HOME,                   VIRTKEY, ALT
    "T",            IDC_RESTORE_TAB,            VIRTKEY, CONTROL, SHIFT
    "S",            IDC_SAVE_PAGE,              VIRTKEY, CONTROL
    "9",            IDC_SELECT_LAST_TAB,        VIRTKEY, CONTROL
    VK_NUMPAD9,     IDC_SELECT_LAST_TAB,        VIRTKEY, CONTROL
    VK_TAB,         IDC_SELECT_NEXT_TAB,        VIRTKEY, CONTROL
    VK_NEXT,        IDC_SELECT_NEXT_TAB,        VIRTKEY, CONTROL
    VK_TAB,         IDC_SELECT_PREVIOUS_TAB,    VIRTKEY, CONTROL, SHIFT
    VK_PRIOR,       IDC_SELECT_PREVIOUS_TAB,    VIRTKEY, CONTROL
    "M",            IDC_SELECT_PROFILE,         VIRTKEY, CONTROL
    // NOTE: IDC_SELECT_TAB_N is bound to the key ctrl-(N+1), and selects the
    // tab at index N. For example, IDC_SELECT_TAB_0 is bound to ctrl-1, and
    // selects the tab at index 0.
    "1",            IDC_SELECT_TAB_0,           VIRTKEY, CONTROL
    VK_NUMPAD1,     IDC_SELECT_TAB_0,           VIRTKEY, CONTROL
    "2",            IDC_SELECT_TAB_1,           VIRTKEY, CONTROL
    VK_NUMPAD2,     IDC_SELECT_TAB_1,           VIRTKEY, CONTROL
    "3",            IDC_SELECT_TAB_2,           VIRTKEY, CONTROL
    VK_NUMPAD3,     IDC_SELECT_TAB_2,           VIRTKEY, CONTROL
    "4",            IDC_SELECT_TAB_3,           VIRTKEY, CONTROL
    VK_NUMPAD4,     IDC_SELECT_TAB_3,           VIRTKEY, CONTROL
    "5",            IDC_SELECT_TAB_4,           VIRTKEY, CONTROL
    VK_NUMPAD5,     IDC_SELECT_TAB_4,           VIRTKEY, CONTROL
    "6",            IDC_SELECT_TAB_5,           VIRTKEY, CONTROL
    VK_NUMPAD6,     IDC_SELECT_TAB_5,           VIRTKEY, CONTROL
    "7",            IDC_SELECT_TAB_6,           VIRTKEY, CONTROL
    VK_NUMPAD7,     IDC_SELECT_TAB_6,           VIRTKEY, CONTROL
    "8",            IDC_SELECT_TAB_7,           VIRTKEY, CONTROL
    VK_NUMPAD8,     IDC_SELECT_TAB_7,           VIRTKEY, CONTROL
    "B",            IDC_SHOW_BOOKMARK_BAR,      VIRTKEY, CONTROL
    "B",            IDC_SHOW_BOOKMARK_MANAGER,  VIRTKEY, CONTROL, SHIFT
    "J",            IDC_SHOW_DOWNLOADS,         VIRTKEY, CONTROL
    "H",            IDC_SHOW_HISTORY,           VIRTKEY, CONTROL
    "D",            IDC_STAR,                   VIRTKEY, CONTROL
    VK_ESCAPE,      IDC_STOP,                   VIRTKEY
    VK_ESCAPE,      IDC_TASK_MANAGER,           VIRTKEY, SHIFT
    "U",            IDC_VIEW_SOURCE,            VIRTKEY, CONTROL
    VK_OEM_MINUS,   IDC_ZOOM_MINUS,             VIRTKEY, CONTROL
    VK_OEM_MINUS,   IDC_ZOOM_MINUS,             VIRTKEY, CONTROL, SHIFT
    VK_SUBTRACT,    IDC_ZOOM_MINUS,             VIRTKEY, CONTROL
    "0",            IDC_ZOOM_NORMAL,            VIRTKEY, CONTROL
    VK_NUMPAD0,     IDC_ZOOM_NORMAL,            VIRTKEY, CONTROL
    VK_OEM_PLUS,    IDC_ZOOM_PLUS,              VIRTKEY, CONTROL
    VK_OEM_PLUS,    IDC_ZOOM_PLUS,              VIRTKEY, CONTROL, SHIFT
    VK_ADD,         IDC_ZOOM_PLUS,              VIRTKEY, CONTROL
>>>>>>> 12c75e7a
END


#ifdef APSTUDIO_INVOKED
/////////////////////////////////////////////////////////////////////////////
//
// TEXTINCLUDE
//

1 TEXTINCLUDE
BEGIN
    "chrome_dll_resource.h\0"
END

2 TEXTINCLUDE
BEGIN
    "#define APSTUDIO_HIDDEN_SYMBOLS\r\n"
    "#include ""windows.h""\r\n"
    "#undef APSTUDIO_HIDDEN_SYMBOLS\r\n"
    "\0"
END

3 TEXTINCLUDE
BEGIN
    "\r\n"
    "\0"
END

#else     // APSTUDIO_INVOKED
#include "chrome_dll_version.rc"
#endif    // APSTUDIO_INVOKED

/////////////////////////////////////////////////////////////////////////////
//
// Icon
//
// This is duplicated from the .exe file to make ATL happy (it tries to load
// the icon from the current module). We can perhaps work around this in the
// future to get the icon from the .exe, which would save a copy.

#if defined(GOOGLE_CHROME_BUILD)
IDR_MAINFRAME       ICON                        "theme\google_chrome\chrome.ico"
#else
IDR_MAINFRAME       ICON                        "theme\chromium\chromium.ico"
#endif

/////////////////////////////////////////////////////////////////////////////
//
// Bitmap
//

IDR_SAD_PLUGIN      BINDATA                     "resources\\sadplugin.png"

/////////////////////////////////////////////////////////////////////////////
//
// Dialog
//

IDD_IPC_SETTINGS DIALOGEX 0, 0, 723, 478
STYLE DS_SETFONT | DS_MODALFRAME | DS_CENTER | DS_FIXEDSYS | WS_POPUP | WS_CAPTION | WS_SYSMENU
CAPTION "IPC Logging Settings"
FONT 8, "MS Shell Dlg", 400, 0, 0x1
BEGIN
    CONTROL         "",IDC_View,"SysListView32",LVS_ALIGNLEFT | WS_BORDER | WS_TABSTOP,7,22,170,449
    CONTROL         "",IDC_ViewHost,"SysListView32",LVS_ALIGNLEFT | WS_BORDER | WS_TABSTOP,187,23,170,449
    CONTROL         "",IDC_Plugin,"SysListView32",LVS_ALIGNLEFT | WS_BORDER | WS_TABSTOP,367,22,170,279
    CONTROL         "",IDC_PluginHost,"SysListView32",LVS_ALIGNLEFT | WS_BORDER | WS_TABSTOP,546,22,170,279
    CONTROL         "",IDC_NPObject,"SysListView32",LVS_ALIGNLEFT | WS_BORDER | WS_TABSTOP,367,333,170,138
    CONTROL         "",IDC_PluginProcess,"SysListView32",LVS_ALIGNLEFT | WS_BORDER | WS_TABSTOP,546,353,170,50
    CONTROL         "",IDC_PluginProcessHost,"SysListView32",LVS_ALIGNLEFT | WS_BORDER | WS_TABSTOP,546,421,170,50
    PUSHBUTTON      "Check All",IDC_ViewAll,7,6,56,13
    PUSHBUTTON      "Check None",IDC_ViewNone,121,7,56,13
    PUSHBUTTON      "Check All",IDC_ViewHostAll,187,7,56,13
    PUSHBUTTON      "Check None",IDC_ViewHostNone,301,7,56,13
    PUSHBUTTON      "Check All",IDC_PluginAll,367,7,56,13
    PUSHBUTTON      "Check None",IDC_PluginNone,482,7,56,13
    PUSHBUTTON      "Check All",IDC_NPObjectAll,367,317,56,13
    PUSHBUTTON      "Check None",IDC_NPObjectNone,481,317,56,13
    PUSHBUTTON      "Check All",IDC_PluginHostAll,546,7,56,13
    PUSHBUTTON      "Check None",IDC_PluginHostNone,660,7,56,13
END


/////////////////////////////////////////////////////////////////////////////
//
// DESIGNINFO
//

#ifdef APSTUDIO_INVOKED
GUIDELINES DESIGNINFO
BEGIN
    IDD_IPC_SETTINGS, DIALOG
    BEGIN
        LEFTMARGIN, 7
        RIGHTMARGIN, 784
        TOPMARGIN, 7
        BOTTOMMARGIN, 421
    END
END
#endif    // APSTUDIO_INVOKED

#endif    // English (U.S.) resources
/////////////////////////////////////////////////////////////////////////////

#include "installer_util_strings.rc"


#ifndef APSTUDIO_INVOKED
/////////////////////////////////////////////////////////////////////////////
//
// Generated from the TEXTINCLUDE 3 resource.
//


/////////////////////////////////////////////////////////////////////////////
#endif    // not APSTUDIO_INVOKED

<|MERGE_RESOLUTION|>--- conflicted
+++ resolved
@@ -32,82 +32,6 @@
 // pick those up in the WM_APPCOMMAND message.
 IDR_MAINFRAME ACCELERATORS
 BEGIN
-<<<<<<< HEAD
-    VK_LEFT,             IDC_BACK,           VIRTKEY, ALT
-    VK_BACK,             IDC_BACK,           VIRTKEY
-    VK_F4,               IDC_CLOSETAB,       VIRTKEY, CONTROL
-    "W",                 IDC_CLOSETAB,       VIRTKEY, CONTROL
-    "W",                 IDC_CLOSEPOPUPS,    VIRTKEY, SHIFT, ALT
-    "L",                 IDC_DEBUGGER,       VIRTKEY, SHIFT, CONTROL
-    "J",                 IDC_SHOW_JS_CONSOLE,VIRTKEY, SHIFT, CONTROL
-    "F",                 IDC_FIND,           VIRTKEY, CONTROL
-    "G",                 IDC_FIND_NEXT,      VIRTKEY, CONTROL
-    VK_F3,               IDC_FIND_NEXT,      VIRTKEY
-    "G",                 IDC_FIND_PREVIOUS,  VIRTKEY, SHIFT, CONTROL
-    VK_F3,               IDC_FIND_PREVIOUS,  VIRTKEY, SHIFT
-    VK_F6,               IDC_FOCUS_LOCATION, VIRTKEY
-    "D",                 IDC_FOCUS_LOCATION, VIRTKEY, ALT
-    "L",                 IDC_FOCUS_LOCATION, VIRTKEY, CONTROL
-    "K",                 IDC_FOCUS_SEARCH,   VIRTKEY, CONTROL
-    "E",                 IDC_FOCUS_SEARCH,   VIRTKEY, CONTROL
-    "T",                 IDC_FOCUS_TOOLBAR,  VIRTKEY, SHIFT, ALT
-    VK_RIGHT,            IDC_FORWARD,        VIRTKEY, ALT
-    VK_BACK,             IDC_FORWARD,        VIRTKEY, SHIFT
-    VK_F1,               IDC_HELPMENU,       VIRTKEY
-    "T",                 IDC_NEWTAB,         VIRTKEY, CONTROL
-    "N",                 IDC_NEWWINDOW,      VIRTKEY, CONTROL
-    "N",                 IDC_GOOFFTHERECORD, VIRTKEY, CONTROL, SHIFT
-    "O",                 IDC_OPENFILE,       VIRTKEY, CONTROL
-    "P",                 IDC_PRINT,          VIRTKEY, CONTROL
-    "R",                 IDC_RELOAD,         VIRTKEY, CONTROL
-    VK_F5,               IDC_RELOAD,         VIRTKEY
-    VK_F5,               IDC_RELOAD,         VIRTKEY, CONTROL
-    VK_F5,               IDC_RELOAD,         VIRTKEY, SHIFT
-    VK_HOME,             IDC_HOME,           VIRTKEY, ALT
-    "T",                 IDC_RESTORE_TAB,    VIRTKEY, CONTROL, SHIFT
-    "S",                 IDC_SAVEPAGE,       VIRTKEY, CONTROL
-    "9",                 IDC_SELECT_LAST_TAB,VIRTKEY, CONTROL
-    VK_NUMPAD9,          IDC_SELECT_LAST_TAB,VIRTKEY, CONTROL
-    VK_TAB,              IDC_SELECT_NEXT_TAB,VIRTKEY, CONTROL
-    VK_NEXT,             IDC_SELECT_NEXT_TAB,VIRTKEY, CONTROL
-    VK_TAB,              IDC_SELECT_PREV_TAB,VIRTKEY, SHIFT, CONTROL
-    VK_PRIOR,            IDC_SELECT_PREV_TAB,VIRTKEY, CONTROL
-// NOTE: IDC_SELECT_TAB_N is bound to the key N+1, and selects the tab at
-// index N. For example, IDC_SELECT_TAB_0 is bound to control 1, and selects
-// the tab at index 0.
-    "1",                 IDC_SELECT_TAB_0,   VIRTKEY, CONTROL
-    VK_NUMPAD1,          IDC_SELECT_TAB_0,   VIRTKEY, CONTROL
-    "2",                 IDC_SELECT_TAB_1,   VIRTKEY, CONTROL
-    VK_NUMPAD2,          IDC_SELECT_TAB_1,   VIRTKEY, CONTROL
-    "3",                 IDC_SELECT_TAB_2,   VIRTKEY, CONTROL
-    VK_NUMPAD3,          IDC_SELECT_TAB_2,   VIRTKEY, CONTROL
-    "4",                 IDC_SELECT_TAB_3,   VIRTKEY, CONTROL
-    VK_NUMPAD4,          IDC_SELECT_TAB_3,   VIRTKEY, CONTROL
-    "5",                 IDC_SELECT_TAB_4,   VIRTKEY, CONTROL
-    VK_NUMPAD5,          IDC_SELECT_TAB_4,   VIRTKEY, CONTROL
-    "6",                 IDC_SELECT_TAB_5,   VIRTKEY, CONTROL
-    VK_NUMPAD6,          IDC_SELECT_TAB_5,   VIRTKEY, CONTROL
-    "7",                 IDC_SELECT_TAB_6,   VIRTKEY, CONTROL
-    VK_NUMPAD7,          IDC_SELECT_TAB_6,   VIRTKEY, CONTROL
-    "8",                 IDC_SELECT_TAB_7,   VIRTKEY, CONTROL
-    VK_NUMPAD8,          IDC_SELECT_TAB_7,   VIRTKEY, CONTROL
-    "B",                 IDC_SHOW_BOOKMARKS_BAR, VIRTKEY, CONTROL
-    "B",                 IDC_SHOW_BOOKMARK_MANAGER, VIRTKEY, CONTROL, SHIFT
-    "J",                 IDC_SHOW_DOWNLOADS, VIRTKEY, CONTROL
-    "H",                 IDC_SHOW_HISTORY,   VIRTKEY, CONTROL
-    "D",                 IDC_STAR,           VIRTKEY, CONTROL
-    VK_ESCAPE,           IDC_STOP,           VIRTKEY
-    VK_ESCAPE,           IDC_TASKMANAGER,    VIRTKEY, SHIFT
-    "U",                 IDC_VIEWSOURCE,     VIRTKEY, CONTROL
-    VK_OEM_MINUS,        IDC_ZOOM_MINUS,     VIRTKEY, CONTROL
-    VK_OEM_MINUS,        IDC_ZOOM_MINUS,     VIRTKEY, CONTROL, SHIFT
-    VK_SUBTRACT,         IDC_ZOOM_MINUS,     VIRTKEY, CONTROL
-    VK_OEM_PLUS,         IDC_ZOOM_PLUS,      VIRTKEY, CONTROL
-    VK_OEM_PLUS,         IDC_ZOOM_PLUS,      VIRTKEY, CONTROL, SHIFT
-    VK_ADD,              IDC_ZOOM_PLUS,      VIRTKEY, CONTROL
-    "0",                 IDC_ZOOM_NORMAL,    VIRTKEY, CONTROL
-    VK_NUMPAD0,          IDC_ZOOM_NORMAL,    VIRTKEY, CONTROL
-=======
     VK_LEFT,        IDC_BACK,                   VIRTKEY, ALT
     VK_BACK,        IDC_BACK,                   VIRTKEY
     VK_F4,          IDC_CLOSE_TAB,              VIRTKEY, CONTROL
@@ -205,7 +129,6 @@
     VK_OEM_PLUS,    IDC_ZOOM_PLUS,              VIRTKEY, CONTROL
     VK_OEM_PLUS,    IDC_ZOOM_PLUS,              VIRTKEY, CONTROL, SHIFT
     VK_ADD,         IDC_ZOOM_PLUS,              VIRTKEY, CONTROL
->>>>>>> 12c75e7a
 END
 
 
