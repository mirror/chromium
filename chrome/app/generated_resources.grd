<?xml version="1.0" encoding="UTF-8"?>

<!-- This file contains definitions of resources that will be translated for
each locale. -->

<grit base_dir="." latest_public_release="0" current_release="1"
      source_lang_id="en" enc_check="möl">
  <outputs>
    <output filename="generated_resources.h" type="rc_header">
      <emit emit_type='prepend'></emit>
    </output>
    <output filename="generated_resources_ar.rc" type="rc_all" lang="ar" />
    <output filename="generated_resources_bg.rc" type="rc_all" lang="bg" />
    <output filename="generated_resources_bn.rc" type="rc_all" lang="bn" />
    <output filename="generated_resources_ca.rc" type="rc_all" lang="ca" />
    <output filename="generated_resources_cs.rc" type="rc_all" lang="cs" />
    <output filename="generated_resources_da.rc" type="rc_all" lang="da" />
    <output filename="generated_resources_de.rc" type="rc_all" lang="de" />
    <output filename="generated_resources_el.rc" type="rc_all" lang="el" />
    <output filename="generated_resources_en-GB.rc" type="rc_all" lang="en-GB" />
    <output filename="generated_resources_en-US.rc" type="rc_all" lang="en" />
    <output filename="generated_resources_es.rc" type="rc_all" lang="es" />
    <output filename="generated_resources_es-419.rc" type="rc_all" lang="es-419" />
    <output filename="generated_resources_et.rc" type="rc_all" lang="et" />
    <output filename="generated_resources_fi.rc" type="rc_all" lang="fi" />
    <output filename="generated_resources_fil.rc" type="rc_all" lang="fil" />
    <output filename="generated_resources_fr.rc" type="rc_all" lang="fr" />
    <output filename="generated_resources_gu.rc" type="rc_all" lang="gu" />
    <output filename="generated_resources_he.rc" type="rc_all" lang="he" />
    <output filename="generated_resources_hi.rc" type="rc_all" lang="hi" />
    <output filename="generated_resources_hr.rc" type="rc_all" lang="hr" />
    <output filename="generated_resources_hu.rc" type="rc_all" lang="hu" />
    <output filename="generated_resources_id.rc" type="rc_all" lang="id" />
    <output filename="generated_resources_it.rc" type="rc_all" lang="it" />
    <output filename="generated_resources_ja.rc" type="rc_all" lang="ja" />
    <output filename="generated_resources_kn.rc" type="rc_all" lang="kn" />
    <output filename="generated_resources_ko.rc" type="rc_all" lang="ko" />
    <output filename="generated_resources_lt.rc" type="rc_all" lang="lt" />
    <output filename="generated_resources_lv.rc" type="rc_all" lang="lv" />
    <output filename="generated_resources_ml.rc" type="rc_all" lang="ml" />
    <output filename="generated_resources_mr.rc" type="rc_all" lang="mr" />
    <output filename="generated_resources_nl.rc" type="rc_all" lang="nl" />
    <!-- The translation console uses 'no' for Norwegian Bokmål. It should
         be 'nb'. -->
    <output filename="generated_resources_nb.rc" type="rc_all" lang="no" />
    <output filename="generated_resources_or.rc" type="rc_all" lang="or" />
    <output filename="generated_resources_pl.rc" type="rc_all" lang="pl" />
    <output filename="generated_resources_pt-BR.rc" type="rc_all" lang="pt-BR" />
    <output filename="generated_resources_pt-PT.rc" type="rc_all" lang="pt-PT" />
    <output filename="generated_resources_ro.rc" type="rc_all" lang="ro" />
    <output filename="generated_resources_ru.rc" type="rc_all" lang="ru" />
    <output filename="generated_resources_sk.rc" type="rc_all" lang="sk" />
    <output filename="generated_resources_sl.rc" type="rc_all" lang="sl" />
    <output filename="generated_resources_sr.rc" type="rc_all" lang="sr" />
    <output filename="generated_resources_sv.rc" type="rc_all" lang="sv" />
    <output filename="generated_resources_ta.rc" type="rc_all" lang="ta" />
    <output filename="generated_resources_te.rc" type="rc_all" lang="te" />
    <output filename="generated_resources_th.rc" type="rc_all" lang="th" />
    <output filename="generated_resources_tr.rc" type="rc_all" lang="tr" />
    <output filename="generated_resources_uk.rc" type="rc_all" lang="uk" />
    <output filename="generated_resources_vi.rc" type="rc_all" lang="vi" />
    <output filename="generated_resources_zh-CN.rc" type="rc_all" lang="zh-CN" />
    <output filename="generated_resources_zh-TW.rc" type="rc_all" lang="zh-TW" />
  </outputs>
  <translations>
    <file path="resources/generated_resources_ar.xtb" lang="ar" />
    <file path="resources/generated_resources_bg.xtb" lang="bg" />
    <file path="resources/generated_resources_ca.xtb" lang="ca" />
    <file path="resources/generated_resources_cs.xtb" lang="cs" />
    <file path="resources/generated_resources_da.xtb" lang="da" />
    <file path="resources/generated_resources_de.xtb" lang="de" />
    <file path="resources/generated_resources_el.xtb" lang="el" />
    <file path="resources/generated_resources_en-GB.xtb" lang="en-GB" />
    <file path="resources/generated_resources_es.xtb" lang="es" />
    <file path="resources/generated_resources_es-419.xtb" lang="es-419" />
    <file path="resources/generated_resources_et.xtb" lang="et" />
    <file path="resources/generated_resources_fi.xtb" lang="fi" />
    <file path="resources/generated_resources_fil.xtb" lang="fil" />
    <file path="resources/generated_resources_fr.xtb" lang="fr" />
    <file path="resources/generated_resources_he.xtb" lang="he" />
    <file path="resources/generated_resources_hi.xtb" lang="hi" />
    <file path="resources/generated_resources_hr.xtb" lang="hr" />
    <file path="resources/generated_resources_hu.xtb" lang="hu" />
    <file path="resources/generated_resources_id.xtb" lang="id" />
    <file path="resources/generated_resources_it.xtb" lang="it" />
    <file path="resources/generated_resources_ja.xtb" lang="ja" />
    <file path="resources/generated_resources_ko.xtb" lang="ko" />
    <file path="resources/generated_resources_lt.xtb" lang="lt" />
    <file path="resources/generated_resources_lv.xtb" lang="lv" />
    <file path="resources/generated_resources_nl.xtb" lang="nl" />
    <file path="resources/generated_resources_no.xtb" lang="no" />
    <file path="resources/generated_resources_pl.xtb" lang="pl" />
    <file path="resources/generated_resources_pt-BR.xtb" lang="pt-BR" />
    <file path="resources/generated_resources_pt-PT.xtb" lang="pt-PT" />
    <file path="resources/generated_resources_ro.xtb" lang="ro" />
    <file path="resources/generated_resources_ru.xtb" lang="ru" />
    <file path="resources/generated_resources_sk.xtb" lang="sk" />
    <file path="resources/generated_resources_sl.xtb" lang="sl" />
    <file path="resources/generated_resources_sr.xtb" lang="sr" />
    <file path="resources/generated_resources_sv.xtb" lang="sv" />
    <file path="resources/generated_resources_th.xtb" lang="th" />
    <file path="resources/generated_resources_tr.xtb" lang="tr" />
    <file path="resources/generated_resources_uk.xtb" lang="uk" />
    <file path="resources/generated_resources_vi.xtb" lang="vi" />
    <file path="resources/generated_resources_zh-CN.xtb" lang="zh-CN" />
    <file path="resources/generated_resources_zh-TW.xtb" lang="zh-TW" />
  </translations>
  <release seq="1" allow_pseudo="false">
    <includes>
      <!-- TODO add a list of your included resources here, e.g. BMP and GIF
      resources. -->
    </includes>
    <structures>
      <!-- TODO add a list of all your structured resources here, e.g. HTML
      templates, menus, dialogs etc.  Note that for menus, dialogs and version
      information resources you reference an .rc file containing them.-->
    </structures>
    <identifiers>
      <!-- TODO, e.g.:
      <identifier name="TEST_IDENTIFIER" id="1000"/>
      -->
    </identifiers>
    <messages fallback_to_english="true">
      <!-- TODO add all of your "string table" messages here.  Remember to
      change nontranslateable parts of the messages into placeholders (using the
      <ph> element).  You can also use the 'grit add' tool to help you identify
      nontranslateable parts and create placeholders for them. -->

      <message name="IDS_SHOWFULLHISTORY_LINK" desc="The label of the Show Full History link at the bottom of the back/forward menu.">
        Show Full History
      </message>

      <message name="IDS_PAGEMENU" desc="The label to show for the page menu">
        Page
      </message>
      <message name="IDS_PAGEMENU_TOOLTIP" desc="The tooltip to show for the page menu">
        Control the current page
      </message>
      <message name="IDS_APPMENU_TOOLTIP" desc="The tooltip to show for the browser menu">
        Customize and control <ph name="PRODUCT_NAME">$1<ex>Google Chrome</ex></ph>
      </message>
      
      <message name="IDS_ALTERNATE_NAV_URL_VIEW_LABEL" desc="Label displayed in an infobar when a user searches for a term he may have meant to navigate to.">
        Did you mean to go to <ph name="SITE">$1<ex>http://intranetsite/</ex></ph>?
      </message>

      <message name="IDS_AUTOCOMPLETE_KEYWORD_DESCRIPTION" desc="Description for a keyword match.">
        (Keyword: <ph name="KEYWORD">$1</ph>)
      </message>
      <message name="IDS_AUTOCOMPLETE_SEARCH_CONTENTS" desc="Contents for a search match.">
        Search <ph name="ENGINE">$1<ex>Google</ex></ph> for <ph name="SEARCH_TERMS">$2<ex>flowers</ex></ph>
      </message>
      <message name="IDS_AUTOCOMPLETE_NO_QUERY" desc="Dummy search term displayed when the user has no query input.">
        &lt;enter query&gt;
      </message>

      <message name="IDS_HISTORY_TITLE" desc="Title for the history tab.">
        History
      </message>
      <message name="IDS_BOOKMARKS_TITLE" desc="Title for the bookmarks tab.">
        Bookmarks
      </message>
      <message name="IDS_DOWNLOAD_TITLE" desc="Title for the downloads tab.">
        Downloads
      </message>
      <message name="IDS_SESSIONS_TITLE" desc="Title for the sessions tab.">
        Sessions
      </message>
      <message name="IDS_HISTORY_UNTITLED_TITLE" desc="Title for history items when the page has no title">
        (Untitled)
      </message>
      <message name="IDS_DESTINATIONS_MENU_SEPARATOR" desc="Character between items in the menu">
        ''' - '''
      </message>
      <message name="IDS_DEFAULT_TAB_TITLE" desc="The default title in a tab.">
        Untitled
      </message>
      <message name="IDS_VIEW_SOURCE_TITLE" desc="The ViewSource tab title.">
        Source of <ph name="PAGE_URL">%s</ph>
      </message>


      <message name="IDS_HISTORY_SEARCH_STRING" desc="Text showing what the user searched for">
        Search Results for '<ph name="SEARCH_STRING">
          $1<ex>pie</ex>
        </ph>'
      </message>
      <message name="IDS_HISTORY_DELETE_PRIOR_VISITS_LINK" desc="Title of the link that allows the user to delete visits prior to the specified point">
        Delete history for this day
      </message>
      <message name="IDS_HISTORY_DELETE_PRIOR_VISITS_WARNING" desc="Warning shown before deleting">
        Are you sure you want to delete these pages from your history?
      </message>
      <message name="IDS_HISTORY_DELETE_PRIOR_VISITS_WARNING_TITLE" desc="Title of the warning dialog">
        Delete
      </message>

      <!-- History HTML UI -->
      <message name="IDS_HISTORY_LOADING" desc="Text shown when we're loading the user's history">
        Loading...
      </message>
      <message name="IDS_HISTORY_DATE_WITH_RELATIVE_TIME" desc="In the history view, some dates are formatted as 'Today - Wednesday, Nov 7, 2007">
        <ph name="RELATIVE_DATE">
          $1<ex>Today</ex>
        </ph> - <ph name="FULL_DATE">
          $2<ex>Wednesday, Nov 7, 2007</ex>
        </ph>
      </message>
      <message name="IDS_HISTORY_NO_RESULTS" desc="Text shown when no history search results have been found">
        No search results found.
      </message>
      <message name="IDS_HISTORY_NO_ITEMS" desc="Text shown when the user has no history">
        All the pages you visit will appear here unless you open them in an incognito window. You can use the Search button on this page to search all the pages in your history.
      </message>
      <message name="IDS_HISTORY_SEARCH_BUTTON" desc="Title of the button in the history page that triggers a search">
        Search history
      </message>
      <message name="IDS_HISTORY_NEWEST" desc="HTML text shown as page navigation tool to take the user to the top of their history">
        Newest
      </message>
      <message name="IDS_HISTORY_NEWER" desc="HTML text shown as page navigation tool to take the user back to the more recent page">
        Newer
      </message>
      <message name="IDS_HISTORY_OLDER" desc="HTML text shown as page navigation tool to take the user forward to their older history">
        Older
      </message>
      <message name="IDS_HISTORY_SEARCHRESULTSFOR" desc="Format string for search results">
        Search results for '<ph name="SEARCH_STRING">%s</ph>'
      </message>
      <message name="IDS_HISTORY_BROWSERESULTS" desc="Title of browsing results page">
        History
      </message>
      <message name="IDS_HISTORY_CONTINUED" desc="Shown after the date if the data is continued from the previous page">
        (Cont.)
      </message>
      <message name="IDS_HISTORY_DELETE" desc="Link shown after the date, allowing the user to delete that date">
        delete
      </message>

      <!-- Generic terms -->
      <message name="IDS_OK" desc="Used for Ok on buttons">
        OK
      </message>
      <message name="IDS_CANCEL" desc="Used for Cancel on buttons">
        Cancel
      </message>
      <message name="IDS_DELETE" desc="A delete button or menu">
        &amp;Delete
      </message>
      <message name="IDS_EDIT" desc="Edit menu item">
        &amp;Edit
      </message>
      <message name="IDS_LEARN_MORE" desc="Learn more text">
        Learn more
      </message>

      <!-- content area context menus -->
      <message name="IDS_CONTENT_CONTEXT_BACK" desc="The name of the Back command in the content area context menu">
        &amp;Back
      </message>
      <message name="IDS_CONTENT_CONTEXT_FORWARD" desc="The name of the Forward command in the content area context menu">
        &amp;Forward
      </message>
      <message name="IDS_CONTENT_CONTEXT_SAVEPAGEAS" desc="The name of the Save Page As command in the content area context menu">
        Save &amp;as...
      </message>
      <message name="IDS_CONTENT_CONTEXT_PRINT" desc="The name of the Print... command in the content area context menu. Brings a dialog to select the print options">
        P&amp;rint...
      </message>
      <message name="IDS_CONTENT_CONTEXT_VIEWPAGESOURCE" desc="The name of the View Page Source command in the content area context menu">
        &amp;View page source
      </message>
      <message name="IDS_CONTENT_CONTEXT_VIEWPAGEINFO" desc="The name of the View Page Info command in the content area context menu">
        View page &amp;info
      </message>
      <message name="IDS_CONTENT_CONTEXT_INSPECTELEMENT" desc="The name of the Inspect Element command in the content area context menu">
        I&amp;nspect element
      </message>
      <message name="IDS_CONTENT_CONTEXT_RELOAD" desc="The name of the Reload command in the content area context menu">
        Re&amp;load
      </message>

      <message name="IDS_CONTENT_CONTEXT_OPENFRAMENEWWINDOW" desc="The name of the Open Frame in New Window command in the content area context menu">
        Open frame in new &amp;window
      </message>
      <message name="IDS_CONTENT_CONTEXT_OPENFRAMEOFFTHERECORD" desc="The name of the open frame in incognito window command">
        Open frame in inco&amp;gnito window
      </message>
      <message name="IDS_CONTENT_CONTEXT_OPENFRAMENEWTAB" desc="The name of the Open Frame in New Tab command in the content area context menu">
        Open frame in new &amp;tab
      </message>
      <message name="IDS_CONTENT_CONTEXT_SAVEFRAMEAS" desc="The name of the Save Frame As command in the content area context menu">
        Save &amp;frame as...
      </message>
      <message name="IDS_CONTENT_CONTEXT_PRINTFRAME" desc="The name of the Print Frame command in the content area context menu">
        P&amp;rint frame...
      </message>
      <message name="IDS_CONTENT_CONTEXT_VIEWFRAMESOURCE" desc="The name of the View Frame Source command in the content area context menu">
        &amp;View frame source
      </message>
      <message name="IDS_CONTENT_CONTEXT_VIEWFRAMEINFO" desc="The name of the View Frame Info command in the content area context menu">
        View frame &amp;info
      </message>

      <message name="IDS_CONTENT_CONTEXT_OPENLINKNEWTAB" desc="The name of the Open Link in New Tab command in the content area context menu">
        Open link in new &amp;tab
      </message>
      <message name="IDS_CONTENT_CONTEXT_OPENLINKNEWWINDOW" desc="The name of the Open Link in New Window command in the content area context menu">
        Open link in new &amp;window
      </message>
      <message name="IDS_CONTENT_CONTEXT_OPENLINKOFFTHERECORD" desc="The name of the open a link in incognito window command">
        Open link in inco&amp;gnito window
      </message>

      <message name="IDS_CONTENT_CONTEXT_SAVELINKAS" desc="The name of the Save Link As command in the content area context menu">
        Save lin&amp;k as...
      </message>
      <message name="IDS_CONTENT_CONTEXT_COPYLINKLOCATION" desc="The name of the Copy Link Location command in the content area context menu">
        Copy link addr&amp;ess
      </message>

      <message name="IDS_CONTENT_CONTEXT_COPYEMAILADDRESS" desc="The name of the Copy Email Address command in the content area context menu">
        Copy &amp;email address
      </message>

      <message name="IDS_CONTENT_CONTEXT_SAVEIMAGEAS" desc="The name of the Save Image As command in the content area context menu">
        Sa&amp;ve image as...
      </message>
      <message name="IDS_CONTENT_CONTEXT_COPYIMAGELOCATION" desc="The name of the Copy Image Location command in the content area context menu">
        C&amp;opy image URL
      </message>
      <message name="IDS_CONTENT_CONTEXT_COPYIMAGE" desc="The name of the Copy Image command in the content area context menu">
        Cop&amp;y image
      </message>
      <message name="IDS_CONTENT_CONTEXT_OPENIMAGENEWTAB" desc="The name of the Open Image in New Tab command in the content area context menu">
        Open &amp;image in new tab
      </message>

      <message name="IDS_CONTENT_CONTEXT_UNDO" desc="The name of the Undo command in the content area context menu">
        &amp;Undo
      </message>
      <message name="IDS_CONTENT_CONTEXT_REDO" desc="The name of the Redo command in the content area context menu">
        &amp;Redo
      </message>
      <message name="IDS_CONTENT_CONTEXT_CUT" desc="The name of the Cut command in the content area context menu">
        Cu&amp;t
      </message>
      <message name="IDS_CONTENT_CONTEXT_COPY" desc="The name of the Copy command in the content area context menu">
        &amp;Copy
      </message>
      <message name="IDS_CONTENT_CONTEXT_PASTE" desc="The name of the Paste command in the content area context menu">
        &amp;Paste
      </message>
      <message name="IDS_CONTENT_CONTEXT_DELETE" desc="The name of the Delete command in the content area context menu">
        &amp;Delete
      </message>
      <message name="IDS_CONTENT_CONTEXT_ADD_TO_DICTIONARY" desc="The name of the Add to dictionary command in the content area context menu">
        &amp;Add to dictionary
      </message>
      <message name="IDS_CONTENT_CONTEXT_NO_SPELLING_SUGGESTIONS" desc="The name of the No Spelling Suggestions display in the content area context menu">
        &amp;No spelling suggestions
      </message>
<<<<<<< HEAD
      <message name="IDS_CONTENT_CONTEXT_SPELLCHECK_OPTIONS" desc="The name of the Spellcheck Options display in the content area context menu">
=======
      <message name="IDS_CONTENT_CONTEXT_SPELLCHECK_MENU" desc="The name of the Spellcheck Options submenu in the content area context menu">
>>>>>>> 12c75e7a
        &amp;Spell-checker options
      </message>
      <message name="IDS_CONTENT_CONTEXT_LANGUAGE_SETTINGS" desc="The name of the Language Settings command in the content area context menu">
        &amp;Language settings...
      </message>
      <message name="IDS_CONTENT_CONTEXT_CHECK_SPELLING_OF_THIS_FIELD" desc="The name of the Check the spelling of this field command in the content area context menu">
        &amp;Check the spelling of this field
      </message>
      <message name="IDS_CONTENT_CONTEXT_SELECTALL" desc="The name of the Select All command in the content area context menu">
        Select &amp;all
      </message>
      <message name="IDS_CONTENT_CONTEXT_SEARCHWEBFOR" desc="The name of the Search the Web for 'string' command in the content area context menu">
        &amp;Search <ph name="SEARCH_ENGINE">$1<ex>Google</ex></ph> for '<ph name="SEARCH_TERMS">$2<ex>flowers</ex></ph>'
      </message>
      <message name="IDS_CONTENT_CONTEXT_ADDSEARCHENGINE" desc="The name of the Add as Search Engine command in the content area context menu">
        Add as search en&amp;gine...
      </message>
      <message name="IDS_MOST_VISITED_SUB_PAGE" desc="The link below every domain on the most visited view">
        Show pages
      </message>

      <!-- Page menu -->
      <message name="IDS_NEW_TAB" desc="The text label of the New Tab menu item">
        New &amp;tab
      </message>
      <message name="IDS_SHOW_AS_TAB" desc="The text label for the Show As tab menu item">
        &amp;Show as tab
      </message>
      <message name="IDS_NEW_WINDOW" desc="The text label of the New Window menu item" >
        &amp;New window
      </message>
      <message name="IDS_PROFILE_MENU" desc="The text label of the New profile Window menu item" >
        New window in &amp;profile
      </message>
      <message name="IDS_SELECT_PROFILE" desc="The text label of the menu item to select a profile other than the ones displayed directly in the Profile submenu." >
        Other...
      </message>
      <message name="IDS_NEW_INCOGNITO_WINDOW" desc="The text label of the New incognito window menu item">
        New &amp;incognito window
      </message>
      <message name="IDS_UNDO" desc="The text label of the Undo menu item" >
        &amp;Undo
      </message>
      <message name="IDS_CUT" desc="The text label of the Cut menu item" >
        Cu&amp;t
      </message>
      <message name="IDS_COPY" desc="The text label of the Copy menu item" >
        &amp;Copy
      </message>
      <message name="IDS_PASTE" desc="The text label of the Paste menu item" >
        &amp;Paste
      </message>
      <message name="IDS_SELECT_ALL" desc="The text label of the Select All menu item" >
        Select &amp;all
      </message>
      <message name="IDS_FIND" desc="The text label of the Find in Page menu item" >
        &amp;Find in page
      </message>
      <message name="IDS_SAVE_PAGE" desc="The text label of the Save Page As menu item" >
        Save page &amp;as...
      </message>
      <message name="IDS_PRINT" desc="The text label of the Print... menu item. Opens a dialog box to select print settings" >
        &amp;Print...
      </message>
      <message name="IDS_ZOOM_MENU" desc="The text label of the Zoom submenu" >
        &amp;Zoom
      </message>
      <message name="IDS_ZOOM_PLUS" desc="The text label of the Make Text Larger menu item" >
        &amp;Larger
      </message>
      <message name="IDS_ZOOM_NORMAL" desc="The text label of the Make Text Normal Size menu item" >
        &amp;Normal
      </message>
      <message name="IDS_ZOOM_MINUS" desc="The text label of the Make Text Smaller menu item" >
        &amp;Smaller
      </message>
      <message name="IDS_ENCODING_MENU" desc="The text label of the Encoding submenu" >
        &amp;Encoding
      </message>
      <message name="IDS_ENCODING_AUTO_DETECT" desc="The text label of the Auto Dectect submenu" >
        Auto detect
      </message>
      <message name="IDS_ENCODING_DISPLAY_TEMPLATE" desc="The format of encodings in the encoding menu. Encoding categories are Unicode, Western, Turkish, Cyrillic, Chinese Simplified, Thai, Arabic, Hebrew and so forth. Encoding names are UTF-8, ISO-8859-1, Windows-1251, GB2312, etc.">
        <ph name="ENCODING_CATEGORY">$1<ex>Japanese</ex></ph> (<ph name="ENCODING_NAME">$2<ex>Shift_JIS</ex></ph>)
      </message>
      <message name="IDS_ENCODING_UNICODE" desc="The text label of Unicode encodings" >
        Unicode
      </message>
      <message name="IDS_ENCODING_WESTERN" desc="The text label of West European character encoding" >
        Western
      </message>
      <message name="IDS_ENCODING_SIMP_CHINESE" desc="The text label of Simplified Chinese encodings" >
        Chinese Simplified
      </message>
      <message name="IDS_ENCODING_TRAD_CHINESE" desc="The text label of Tradtional Chinese encodings" >
        Chinese Traditional
      </message>
      <message name="IDS_ENCODING_KOREAN" desc="The text label of Korean encoding" >
        Korean
      </message>
      <message name="IDS_ENCODING_JAPANESE" desc="The text label of Japanese encodings" >
        Japanese
      </message>
      <message name="IDS_ENCODING_THAI" desc="The text label of encoding thai lanuage" >
        Thai
      </message>
      <message name="IDS_ENCODING_CENTRAL_EUROPEAN" desc="The text label of encoding Central European" >
        Central European
      </message>
      <message name="IDS_ENCODING_CYRILLIC" desc="The text label of Cyrillic encodings" >
        Cyrillic
      </message>
      <message name="IDS_ENCODING_GREEK" desc="The text label of Greek encodings" >
        Greek
      </message>
      <message name="IDS_ENCODING_BALTIC" desc="The text label of Baltic encodings" >
        Baltic
      </message>
      <message name="IDS_ENCODING_SOUTH_EUROPEAN" desc="The text label of South European encodings" >
        South European
      </message>
      <message name="IDS_ENCODING_NORDIC" desc="The text label of Nordic encoding" >
        Nordic
      </message>
      <message name="IDS_ENCODING_CELTIC" desc="The text label of Celtic encodings" >
        Celtic
      </message>
      <message name="IDS_ENCODING_ROMANIAN" desc="The text label of Romanian encoding" >
        Romanian
      </message>
      <message name="IDS_ENCODING_TURKISH" desc="The text label of Turkish encodings" >
        Turkish
      </message>
      <message name="IDS_ENCODING_ARABIC" desc="The text label of Arabic encodings">
        Arabic
      </message>
      <message name="IDS_ENCODING_HEBREW" desc="The text label of Hebrew encodings" >
        Hebrew
      </message>
      <message name="IDS_ENCODING_VIETNAMESE" desc="The text label of Vietnamese encoding" >
        Vietnamese
      </message>
      <message name="IDS_DEVELOPER_MENU" desc="The text label of the Developer submenu">
        Developer
      </message>
      <message name="IDS_VIEW_SOURCE" desc="The text label of the View Page Source menu item" >
        View s&amp;ource
      </message>
      <message name="IDS_DEBUGGER" desc="The text label of the JavaScript debugger menu item">
        Debug JavaScript
      </message>
      <message name="IDS_REPORT_BUG" desc="The text label of the Report Bug menu item">
        &amp;Report bug or broken website...
      </message>
      <message name="IDS_JS_CONSOLE" desc="The text the menu to show the JS console">
        &amp;JavaScript console
      </message>
      <message name="IDS_TASK_MANAGER" desc="The text label of the Task Manager menu item" >
        &amp;Task manager
      </message>
      <message name="IDS_CLOSE" desc="The close menu">
        Close
      </message>

      <!-- XPFrame buttons tooltips -->
      <message name="IDS_XPFRAME_MINIMIZE_TOOLTIP" desc="The tooltip used for the minimize button">
        Minimize
      </message>
      <message name="IDS_XPFRAME_RESTORE_TOOLTIP" desc="The tooltip used for the restore button">
        Restore
      </message>
      <message name="IDS_XPFRAME_MAXIMIZE_TOOLTIP" desc="The tooltip used for the maximize button">
        Maximize
      </message>
      <message name="IDS_XPFRAME_CLOSE_TOOLTIP" desc="The tooltip used for the close button">
        Close
      </message>

      <!-- App menu -->
      <message name="IDS_IMPORT_SETTINGS" desc="The text label for the Import menu item">
        &amp;Import bookmarks &amp;&amp; settings...
      </message>
      <message name="IDS_SHOW_HISTORY" desc="The show history menu in the app menu">
        &amp;History
      </message>
      <message name="IDS_SHOW_BOOKMARK_BAR" desc="The toggle to show the bookmark bar">
        &amp;Always show bookmarks bar
      </message>
      <message name="IDS_CLEAR_BROWSING_DATA" desc="The text label for the menu item for clearing of browing data">
        Clear browsing &amp;data...
      </message>
      <message name="IDS_SHOW_DOWNLOADS" desc="The show downloads menu in the app menu">
        &amp;Downloads
      </message>
      <message name="IDS_OPTIONS" desc="The text label of the Options menu item">
        &amp;Options
      </message>
      <message name="IDS_HELP_PAGE" desc="The text label of the Help menu item">
        Help
      </message>
      <message name="IDS_ABOUT" desc="The text label of the About Chrome menu item">
        About &amp;<ph name="PRODUCT_NAME">$1<ex>Google Chrome</ex></ph>
      </message>
      <message name="IDS_EXIT" desc="The text label of the Exit menu item">
        E&amp;xit
      </message>

      <!-- Keywords -->
      <message name="IDS_KEYWORD_SEARCH"
               desc="The description for a chrome keyword search match in the Omnibox dropdown">
        Search <ph name="SITE_NAME">$1<ex>www.google.com</ex></ph> for <ph name="SEARCH_TERMS">$2<ex>flowers</ex></ph>
      </message>
      <message name="IDS_EMPTY_KEYWORD_VALUE"
                desc="Shown in the location bar drop down when the user enters a string that matches a chrome keyword, but they haven't entered any text following the chrome keyword">
        &lt;enter query&gt;
      </message>
      <message name="IDS_EDIT_SEARCH_ENGINES"
               desc="Title of the popup menu item for editing search engines">
        &amp;Edit search engines...
      </message>

      <!-- Search Engine Preferences-->
      <message name="IDS_SEARCH_ENGINES_EDITOR_WINDOW_TITLE"
               desc="Title of the search engines window">
        Search Engines
      </message>
      <message name="IDS_SEARCH_ENGINES_EDITOR_KEYWORD_COLUMN"
               desc="Title of the keyword column in the search engines editor">
        Keyword
      </message>
      <message name="IDS_SEARCH_ENGINES_EDITOR_DESCRIPTION_COLUMN"
               desc="Title of the description column in the search engines editor">
        Name
      </message>
      <message name="IDS_SEARCH_ENGINES_EDITOR_DESCRIPTION_LABEL"
               desc="Prefix before the search engine description text field">
        Name:
      </message>
      <message name="IDS_SEARCH_ENGINES_EDITOR_KEYWORD_LABEL"
               desc="Prefix before the search engine keyword text field">
        Keyword:
      </message>
      <message name="IDS_SEARCH_ENGINES_EDITOR_URL_LABEL"
               desc="Prefix before the URL text field">
        URL:
      </message>
      <message name="IDS_SEARCH_ENGINES_EDITOR_URL_DESCRIPTION_LABEL"
               desc="Describes how to escape the url">
        Insert <ph name="SEARCH_TERMS_LITERAL">%s</ph> in the URL where the search terms should appear.
      </message>
      <message name="IDS_SEARCH_ENGINES_EDITOR_NEW_BUTTON"
               desc="Text of the new button in the search engines editor">
        Add
      </message>
      <message name="IDS_SEARCH_ENGINES_EDITOR_REMOVE_BUTTON"
               desc="Text of the remove button in the search engines editor">
        Remove
      </message>
      <message name="IDS_SEARCH_ENGINES_EDITOR_EDIT_BUTTON"
               desc="Text of the edit button in the search engines editor">
        Edit
      </message>
      <message name="IDS_SEARCH_ENGINES_EDITOR_MAKE_DEFAULT_BUTTON"
               desc="Text of the button that makes the selected endint the default search engine">
        Make Default
      </message>
      <message name="IDS_SEARCH_ENGINES_EDITOR_EDIT_WINDOW_TITLE"
               desc="Text of the window title when editing a search engine">
        Edit Search Engine
      </message>
      <message name="IDS_SEARCH_ENGINES_EDITOR_NEW_WINDOW_TITLE"
               desc="Text of the window title when adding a search engine">
        Add Search Engine
      </message>
      <message name="IDS_SEARCH_ENGINES_INVALID_TITLE_TT"
               desc="Text of tooltip shown in the keyword editor when the title is invalid">
        Title must contain at least one character
      </message>
      <message name="IDS_SEARCH_ENGINES_INVALID_URL_TT"
               desc="Text of tooltip shown in the keyword editor when the url is invalid">
        Must be a valid URL
      </message>
      <message name="IDS_SEARCH_ENGINES_INVALID_KEYWORD_TT"
               desc="Text of tooltip shown in the keyword editor when the keyword is invalid">
        Keyword must be empty or unique
      </message>
      <message name="IDS_SEARCH_ENGINES_EDITOR_MAIN_SEPARATOR"
               desc="Title above the set of keywords the user has modified and or explicitly created">
        Default search options
      </message>
      <message name="IDS_SEARCH_ENGINES_EDITOR_OTHER_SEPARATOR"
               desc="Title above the set of keywords Chrome automatically created as the user browses">
        Other search engines
      </message>

      <message name="IDS_SEARCH_ENGINES_EDITOR_DEFAULT_ENGINE"
               desc="Engine name displayed for the engine in the list that is currently marked as default">
        <ph name="ENGINE_NAME">$1<ex>Google</ex></ph> (Default)
      </message>

      <!-- TODO(jungshik) : Improve the description to minimize translator errors.  -->

      <message name="IDS_TIME_SECS_DEFAULT"
               desc="This is necessary for every language. This is the default for all the numbers NOT covered by special cases (singular, dual/two, few, many) some languages need. For CJK, Vietnamese, and Turkish, this is the only string necessary. For languages with singular-plural distinction, this is generic plural. For Lithuanian, NUMBER_DEFAULT is 11 .. 19.">
        <ph name="NUMBER_DEFAULT"><ex>37</ex>#</ph> secs
      </message>

      <if expr="lang not in ['zh-CN', 'zh-TW', 'ko', 'ja', 'vi', 'tr']">
      <message name="IDS_TIME_SEC_SINGULAR"
               desc="NUMBER_ONE is one or one-like numbers : 1 (many European languages), 1 and 0 (French and Brazillian Portugese), 1,21,31, .. (Russian, Ukrainian, Croatian, Servian, Latvian, Lithuanian), or 1, 101, 201, .. (Slovenian). Do NOT translate this for CJK, Vietnamese and Turkish, but just copy the source string.">
        <ph name="NUMBER_ONE"><ex>1</ex>#</ph> sec
      </message>
      </if>
      <if expr="lang in ['zh-CN', 'zh-TW', 'ko', 'ja', 'vi', 'tr']">
      <message translateable="false" name="IDS_TIME_SEC_SINGULAR"
               desc="">
        NA
      </message>
      </if>

      <if expr="lang in ['ar', 'ro', 'lv']">
      <message name="IDS_TIME_SECS_ZERO"
               desc="NUMBER_ZERO is 0 (Arabic, Latvian) or 0, 2..19, 101..119, ... (Romanian). For other languages, just copy the source string.">
        <ph name="NUMBER_ZERO"><ex>0</ex>#</ph> secs
      </message>
      </if>
      <if expr="lang not in ['ar', 'ro', 'lv']">
      <message translateable="false" name="IDS_TIME_SECS_ZERO"
               desc="">
        NA
      </message>
      </if>

      <if expr="lang in ['ga', 'sl', 'ar']">
      <message name="IDS_TIME_SECS_TWO"
               desc="NUMBER_TWO is two or two-like/dual numbers :  2 (Arabic and Irish) or  2, 102, 202 ... (Slovenian). For other languages, just copy the source string.">
        <ph name="NUMBER_TWO"><ex>2</ex>#</ph> secs
      </message>
      </if>
      <if expr="lang not in ['ga', 'sl', 'ar']">
      <message translateable="false" name="IDS_TIME_SECS_TWO"
               desc="">
        NA
      </message>
      </if>

      <if expr="lang  in ['ru', 'lt', 'hr', 'uk', 'cs', 'sk', 'pl', 'sl', 'ar']">
      <message name="IDS_TIME_SECS_FEW"
               desc="NUMBER_FEW is few or few-like numbers in Arabic, Russian, Polish, Croatian, Serbian, Ukrainian, Czech, Slovak, Slovenian, Latvian. For other languages, just copy the source string.">
        <ph name="NUMBER_FEW"><ex>3</ex>#</ph> secs
      </message>
      </if>
      <if expr="lang not in ['ru', 'lt', 'hr', 'uk', 'cs', 'sk', 'pl', 'sl', 'ar']">
      <message translateable="false" name="IDS_TIME_SECS_FEW"
               desc="">
        NA
      </message>
      </if>

      <if expr="lang == 'ar'">
      <message name="IDS_TIME_SECS_MANY"
               desc="NUMBER_MANY is 11 through 99 in Arabic. For all other languages, just copy the source string.">
        <ph name="NUMBER_MANY"><ex>23</ex>#</ph> secs
      </message>
      </if>
      <if expr="lang != 'ar'">
      <message translateable="false" name="IDS_TIME_SECS_MANY"
               desc="">
        NA
      </message>
      </if>


      <message name="IDS_TIME_MINS_DEFAULT"
               desc="This is necessary for every language. This is the default for all the numbers NOT covered by special cases (singular, dual/two, few, many) some languages need. For CJK, Vietnamese, and Turkish, this is the only string necessary. For languages with singular-plural distinction, this is generic plural. For Lithuanian, NUMBER_DEFAULT is 11 .. 19.">
        <ph name="NUMBER_DEFAULT"><ex>37</ex>#</ph> mins
      </message>

      <if expr="lang not in ['zh-CN', 'zh-TW', 'ko', 'ja', 'vi', 'tr']">
      <message name="IDS_TIME_MIN_SINGULAR"
               desc="NUMBER_ONE is one or one-like numbers : 1 (many European languages), 1 and 0 (French and Brazillian Portugese), 1,21,31, .. (Russian, Ukrainian, Croatian, Servian, Latvian, Lithuanian), or 1, 101, 201, .. (Slovenian). Do NOT translate this for CJK, Vietnamese and Turkish, but just copy the source string.">
        <ph name="NUMBER_ONE"><ex>1</ex>#</ph> min
      </message>
      </if>
      <if expr="lang in ['zh-CN', 'zh-TW', 'ko', 'ja', 'vi', 'tr']">
      <message translateable="false" name="IDS_TIME_MIN_SINGULAR"
               desc="">
        NA
      </message>
      </if>

      <if expr="lang in ['ga', 'sl', 'ar']">
      <message name="IDS_TIME_MINS_TWO"
               desc="NUMBER_TWO is two or two-like/dual numbers :  2 (Arabic and Irish) or  2, 102, 202 ... (Slovenian). For other languages, just copy the source string.">
        <ph name="NUMBER_TWO"><ex>2</ex>#</ph> mins
      </message>
      </if>
      <if expr="lang not in ['ga', 'sl', 'ar']">
      <message translateable="false" name="IDS_TIME_MINS_TWO"
               desc="">
        NA
      </message>
      </if>

      <if expr="lang  in ['ru', 'lt', 'hr', 'uk', 'cs', 'sk', 'pl', 'sl', 'ar']">
      <message name="IDS_TIME_MINS_FEW"
               desc="NUMBER_FEW is few or few-like numbers in Arabic, Russian, Polish, Croatian, Serbian, Ukrainian, Czech, Slovak, Slovenian, Latvian. For other languages, just copy the source string.">
        <ph name="NUMBER_FEW"><ex>3</ex>#</ph> mins
      </message>
      </if>
      <if expr="lang not in ['ru', 'lt', 'hr', 'uk', 'cs', 'sk', 'pl', 'sl', 'ar']">
      <message translateable="false" name="IDS_TIME_MINS_FEW"
               desc="">
        NA
      </message>
      </if>

      <if expr="lang == 'ar'">
      <message name="IDS_TIME_MINS_MANY"
               desc="NUMBER_MANY is 11 through 99 in Arabic. For all other languages, just copy the source string.">
        <ph name="NUMBER_MANY"><ex>23</ex>#</ph> mins
      </message>
      </if>
      <if expr="lang != 'ar'">
      <message translateable="false" name="IDS_TIME_MINS_MANY"
               desc="">
        NA
      </message>
      </if>


      <message name="IDS_TIME_HOURS_DEFAULT"
               desc="This is necessary for every language. This is the default for all the numbers NOT covered by special cases (singular, dual/two, few, many) some languages need. For CJK, Vietnamese, and Turkish, this is the only string necessary. For languages with singular-plural distinction, this is generic plural. For Lithuanian, NUMBER_DEFAULT is 11 .. 19.">
        <ph name="NUMBER_DEFAULT"><ex>37</ex>#</ph> hours
      </message>

      <if expr="lang not in ['zh-CN', 'zh-TW', 'ko', 'ja', 'vi', 'tr']">
      <message name="IDS_TIME_HOUR_SINGULAR"
               desc="NUMBER_ONE is one or one-like numbers : 1 (many European languages), 1 and 0 (French and Brazillian Portugese), 1,21,31, .. (Russian, Ukrainian, Croatian, Servian, Latvian, Lithuanian), or 1, 101, 201, .. (Slovenian). Do NOT translate this for CJK, Vietnamese and Turkish, but just copy the source string.">
        <ph name="NUMBER_ONE"><ex>1</ex>#</ph> hour
      </message>
      </if>
      <if expr="lang in ['zh-CN', 'zh-TW', 'ko', 'ja', 'vi', 'tr']">
      <message translateable="false" name="IDS_TIME_HOUR_SINGULAR"
               desc="">
        NA
      </message>
      </if>

      <if expr="lang in ['ga', 'sl', 'ar']">
      <message name="IDS_TIME_HOURS_TWO"
               desc="NUMBER_TWO is two or two-like/dual numbers :  2 (Arabic and Irish) or  2, 102, 202 ... (Slovenian). For other languages, just copy the source string.">
        <ph name="NUMBER_TWO"><ex>2</ex>#</ph> hours
      </message>
      </if>
      <if expr="lang not in ['ga', 'sl', 'ar']">
      <message translateable="false" name="IDS_TIME_HOURS_TWO"
               desc="">
        NA
      </message>
      </if>

      <if expr="lang  in ['ru', 'lt', 'hr', 'uk', 'cs', 'sk', 'pl', 'sl', 'ar']">
      <message name="IDS_TIME_HOURS_FEW"
               desc="NUMBER_FEW is few or few-like numbers in Arabic, Russian, Polish, Croatian, Serbian, Ukrainian, Czech, Slovak, Slovenian, Latvian. For other languages, just copy the source string.">
        <ph name="NUMBER_FEW"><ex>3</ex>#</ph> hours
      </message>
      </if>
      <if expr="lang not in ['ru', 'lt', 'hr', 'uk', 'cs', 'sk', 'pl', 'sl', 'ar']">
      <message translateable="false" name="IDS_TIME_HOURS_FEW"
               desc="">
        NA
      </message>
      </if>

      <if expr="lang == 'ar'">
      <message name="IDS_TIME_HOURS_MANY"
               desc="NUMBER_MANY is 11 through 99 in Arabic. For all other languages, just copy the source string.">
        <ph name="NUMBER_MANY"><ex>23</ex>#</ph> hours
      </message>
      </if>
      <if expr="lang != 'ar'">
      <message translateable="false" name="IDS_TIME_HOURS_MANY"
               desc="">
        NA
      </message>
      </if>


      <message name="IDS_TIME_DAYS_DEFAULT"
               desc="This is necessary for every language. This is the default for all the numbers NOT covered by special cases (singular, dual/two, few, many) some languages need. For CJK, Vietnamese, and Turkish, this is the only string necessary. For languages with singular-plural distinction, this is generic plural. For Lithuanian, NUMBER_DEFAULT is 11 .. 19.">
        <ph name="NUMBER_DEFAULT"><ex>37</ex>#</ph> days
      </message>

      <if expr="lang not in ['zh-CN', 'zh-TW', 'ko', 'ja', 'vi', 'tr']">
      <message name="IDS_TIME_DAY_SINGULAR"
               desc="NUMBER_ONE is one or one-like numbers : 1 (many European languages), 1 and 0 (French and Brazillian Portugese), 1,21,31, .. (Russian, Ukrainian, Croatian, Servian, Latvian, Lithuanian), or 1, 101, 201, .. (Slovenian). Do NOT translate this for CJK, Vietnamese and Turkish, but just copy the source string.">
        <ph name="NUMBER_ONE"><ex>1</ex>#</ph> day
      </message>
      </if>
      <if expr="lang in ['zh-CN', 'zh-TW', 'ko', 'ja', 'vi', 'tr']">
      <message translateable="false" name="IDS_TIME_DAY_SINGULAR"
               desc="">
        NA
      </message>
      </if>

      <if expr="lang in ['ga', 'sl', 'ar']">
      <message name="IDS_TIME_DAYS_TWO"
               desc="NUMBER_TWO is two or two-like/dual numbers :  2 (Arabic and Irish) or  2, 102, 202 ... (Slovenian). For other languages, just copy the source string.">
        <ph name="NUMBER_TWO"><ex>2</ex>#</ph> days
      </message>
      </if>
      <if expr="lang not in ['ga', 'sl', 'ar']">
      <message translateable="false" name="IDS_TIME_DAYS_TWO"
               desc="">
        NA
      </message>
      </if>

      <if expr="lang  in ['ru', 'lt', 'hr', 'uk', 'cs', 'sk', 'pl', 'sl', 'ar']">
      <message name="IDS_TIME_DAYS_FEW"
               desc="NUMBER_FEW is few or few-like numbers in Arabic, Russian, Polish, Croatian, Serbian, Ukrainian, Czech, Slovak, Slovenian, Latvian. For other languages, just copy the source string.">
        <ph name="NUMBER_FEW"><ex>3</ex>#</ph> days
      </message>
      </if>
      <if expr="lang not in ['ru', 'lt', 'hr', 'uk', 'cs', 'sk', 'pl', 'sl', 'ar']">
      <message translateable="false" name="IDS_TIME_DAYS_FEW"
               desc="">
        NA
      </message>
      </if>

      <if expr="lang == 'ar'">
      <message name="IDS_TIME_DAYS_MANY"
               desc="NUMBER_MANY is 11 through 99 in Arabic. For all other languages, just copy the source string.">
        <ph name="NUMBER_MANY"><ex>23</ex>#</ph> days
      </message>
      </if>
      <if expr="lang != 'ar'">
      <message translateable="false" name="IDS_TIME_DAYS_MANY"
               desc="">
        NA
      </message>
      </if>


      <message name="IDS_TIME_REMAINING_SECS_DEFAULT"
               desc="This is necessary for every language. This is the default for all the numbers NOT covered by special cases (singular, dual/two, few, many) some languages need. For CJK, Vietnamese, and Turkish, this is the only string necessary. For languages with singular-plural distinction, this is generic plural. For Lithuanian, NUMBER_DEFAULT is 11 .. 19.">
        <ph name="NUMBER_DEFAULT"><ex>37</ex>#</ph> secs left
      </message>

      <if expr="lang not in ['zh-CN', 'zh-TW', 'ko', 'ja', 'vi', 'tr']">
      <message name="IDS_TIME_REMAINING_SEC_SINGULAR"
               desc="NUMBER_ONE is one or one-like numbers : 1 (many European languages), 1 and 0 (French and Brazillian Portugese), 1,21,31, .. (Russian, Ukrainian, Croatian, Servian, Latvian, Lithuanian), or 1, 101, 201, .. (Slovenian). Do NOT translate this for CJK, Vietnamese and Turkish, but just copy the source string.">
        <ph name="NUMBER_ONE"><ex>1</ex>#</ph> sec left
      </message>
      </if>
      <if expr="lang in ['zh-CN', 'zh-TW', 'ko', 'ja', 'vi', 'tr']">
      <message translateable="false" name="IDS_TIME_REMAINING_SEC_SINGULAR"
               desc="">
        NA
      </message>
      </if>

      <if expr="lang in ['ar', 'ro', 'lv']">
      <message name="IDS_TIME_REMAINING_SECS_ZERO"
               desc="NUMBER_ZERO is 0 (Arabic, Latvian) or 0, 2..19, 101..119, ... (Romanian). For other languages, just copy the source string.">
        <ph name="NUMBER_ZERO"><ex>0</ex>#</ph> secs left
      </message>
      </if>
      <if expr="lang not in ['ar', 'ro', 'lv']">
      <message translateable="false" name="IDS_TIME_REMAINING_SECS_ZERO"
               desc="">
        NA
      </message>
      </if>

      <if expr="lang in ['ga', 'sl', 'ar']">
      <message name="IDS_TIME_REMAINING_SECS_TWO"
               desc="NUMBER_TWO is two or two-like/dual numbers :  2 (Arabic and Irish) or  2, 102, 202 ... (Slovenian). For other languages, just copy the source string.">
        <ph name="NUMBER_TWO"><ex>2</ex>#</ph> secs left
      </message>
      </if>
      <if expr="lang not in ['ga', 'sl', 'ar']">
      <message translateable="false" name="IDS_TIME_REMAINING_SECS_TWO"
               desc="">
        NA
      </message>
      </if>

      <if expr="lang  in ['ru', 'lt', 'hr', 'uk', 'cs', 'sk', 'pl', 'sl', 'ar']">
      <message name="IDS_TIME_REMAINING_SECS_FEW"
               desc="NUMBER_FEW is few or few-like numbers in Arabic, Russian, Polish, Croatian, Serbian, Ukrainian, Czech, Slovak, Slovenian, Latvian. For other languages, just copy the source string.">
        <ph name="NUMBER_FEW"><ex>3</ex>#</ph> secs left
      </message>
      </if>
      <if expr="lang not in ['ru', 'lt', 'hr', 'uk', 'cs', 'sk', 'pl', 'sl', 'ar']">
      <message translateable="false" name="IDS_TIME_REMAINING_SECS_FEW"
               desc="">
        NA
      </message>
      </if>

      <if expr="lang == 'ar'">
      <message name="IDS_TIME_REMAINING_SECS_MANY"
               desc="NUMBER_MANY is 11 through 99 in Arabic. For all other languages, just copy the source string.">
        <ph name="NUMBER_MANY"><ex>23</ex>#</ph> secs left
      </message>
      </if>
      <if expr="lang != 'ar'">
      <message translateable="false" name="IDS_TIME_REMAINING_SECS_MANY"
               desc="">
        NA
      </message>
      </if>


      <message name="IDS_TIME_REMAINING_MINS_DEFAULT"
               desc="This is necessary for every language. This is the default for all the numbers NOT covered by special cases (singular, dual/two, few, many) some languages need. For CJK, Vietnamese, and Turkish, this is the only string necessary. For languages with singular-plural distinction, this is generic plural. For Lithuanian, NUMBER_DEFAULT is 11 .. 19.">
        <ph name="NUMBER_DEFAULT"><ex>37</ex>#</ph> mins left
      </message>

      <if expr="lang not in ['zh-CN', 'zh-TW', 'ko', 'ja', 'vi', 'tr']">
      <message name="IDS_TIME_REMAINING_MIN_SINGULAR"
               desc="NUMBER_ONE is one or one-like numbers : 1 (many European languages), 1 and 0 (French and Brazillian Portugese), 1,21,31, .. (Russian, Ukrainian, Croatian, Servian, Latvian, Lithuanian), or 1, 101, 201, .. (Slovenian). Do NOT translate this for CJK, Vietnamese and Turkish, but just copy the source string.">
        <ph name="NUMBER_ONE"><ex>1</ex>#</ph> min left
      </message>
      </if>
      <if expr="lang in ['zh-CN', 'zh-TW', 'ko', 'ja', 'vi', 'tr']">
      <message translateable="false" name="IDS_TIME_REMAINING_MIN_SINGULAR"
               desc="">
        NA
      </message>
      </if>

      <if expr="lang in ['ga', 'sl', 'ar']">
      <message name="IDS_TIME_REMAINING_MINS_TWO"
               desc="NUMBER_TWO is two or two-like/dual numbers :  2 (Arabic and Irish) or  2, 102, 202 ... (Slovenian). For other languages, just copy the source string.">
        <ph name="NUMBER_TWO"><ex>2</ex>#</ph> mins left
      </message>
      </if>
      <if expr="lang not in ['ga', 'sl', 'ar']">
      <message translateable="false" name="IDS_TIME_REMAINING_MINS_TWO"
               desc="">
        NA
      </message>
      </if>

      <if expr="lang  in ['ru', 'lt', 'hr', 'uk', 'cs', 'sk', 'pl', 'sl', 'ar']">
      <message name="IDS_TIME_REMAINING_MINS_FEW"
               desc="NUMBER_FEW is few or few-like numbers in Arabic, Russian, Polish, Croatian, Serbian, Ukrainian, Czech, Slovak, Slovenian, Latvian. For other languages, just copy the source string.">
        <ph name="NUMBER_FEW"><ex>3</ex>#</ph> mins left
      </message>
      </if>
      <if expr="lang not in ['ru', 'lt', 'hr', 'uk', 'cs', 'sk', 'pl', 'sl', 'ar']">
      <message translateable="false" name="IDS_TIME_REMAINING_MINS_FEW"
               desc="">
        NA
      </message>
      </if>

      <if expr="lang == 'ar'">
      <message name="IDS_TIME_REMAINING_MINS_MANY"
               desc="NUMBER_MANY is 11 through 99 in Arabic. For all other languages, just copy the source string.">
        <ph name="NUMBER_MANY"><ex>23</ex>#</ph> mins left
      </message>
      </if>
      <if expr="lang != 'ar'">
      <message translateable="false" name="IDS_TIME_REMAINING_MINS_MANY"
               desc="">
        NA
      </message>
      </if>


      <message name="IDS_TIME_REMAINING_HOURS_DEFAULT"
               desc="This is necessary for every language. This is the default for all the numbers NOT covered by special cases (singular, dual/two, few, many) some languages need. For CJK, Vietnamese, and Turkish, this is the only string necessary. For languages with singular-plural distinction, this is generic plural. For Lithuanian, NUMBER_DEFAULT is 11 .. 19.">
        <ph name="NUMBER_DEFAULT"><ex>37</ex>#</ph> hours left
      </message>

      <if expr="lang not in ['zh-CN', 'zh-TW', 'ko', 'ja', 'vi', 'tr']">
      <message name="IDS_TIME_REMAINING_HOUR_SINGULAR"
               desc="NUMBER_ONE is one or one-like numbers : 1 (many European languages), 1 and 0 (French and Brazillian Portugese), 1,21,31, .. (Russian, Ukrainian, Croatian, Servian, Latvian, Lithuanian), or 1, 101, 201, .. (Slovenian). Do NOT translate this for CJK, Vietnamese and Turkish, but just copy the source string.">
        <ph name="NUMBER_ONE"><ex>1</ex>#</ph> hour left
      </message>
      </if>
      <if expr="lang in ['zh-CN', 'zh-TW', 'ko', 'ja', 'vi', 'tr']">
      <message translateable="false" name="IDS_TIME_REMAINING_HOUR_SINGULAR"
               desc="">
        NA
      </message>
      </if>

      <if expr="lang in ['ga', 'sl', 'ar']">
      <message name="IDS_TIME_REMAINING_HOURS_TWO"
               desc="NUMBER_TWO is two or two-like/dual numbers :  2 (Arabic and Irish) or  2, 102, 202 ... (Slovenian). For other languages, just copy the source string.">
        <ph name="NUMBER_TWO"><ex>2</ex>#</ph> hours left
      </message>
      </if>
      <if expr="lang not in ['ga', 'sl', 'ar']">
      <message translateable="false" name="IDS_TIME_REMAINING_HOURS_TWO"
               desc="">
        NA
      </message>
      </if>

      <if expr="lang  in ['ru', 'lt', 'hr', 'uk', 'cs', 'sk', 'pl', 'sl', 'ar']">
      <message name="IDS_TIME_REMAINING_HOURS_FEW"
               desc="NUMBER_FEW is few or few-like numbers in Arabic, Russian, Polish, Croatian, Serbian, Ukrainian, Czech, Slovak, Slovenian, Latvian. For other languages, just copy the source string.">
        <ph name="NUMBER_FEW"><ex>3</ex>#</ph> hours left
      </message>
      </if>
      <if expr="lang not in ['ru', 'lt', 'hr', 'uk', 'cs', 'sk', 'pl', 'sl', 'ar']">
      <message translateable="false" name="IDS_TIME_REMAINING_HOURS_FEW"
               desc="">
        NA
      </message>
      </if>

      <if expr="lang == 'ar'">
      <message name="IDS_TIME_REMAINING_HOURS_MANY"
               desc="NUMBER_MANY is 11 through 99 in Arabic. For all other languages, just copy the source string.">
        <ph name="NUMBER_MANY"><ex>23</ex>#</ph> hours left
      </message>
      </if>
      <if expr="lang != 'ar'">
      <message translateable="false" name="IDS_TIME_REMAINING_HOURS_MANY"
               desc="">
        NA
      </message>
      </if>


      <message name="IDS_TIME_REMAINING_DAYS_DEFAULT"
               desc="This is necessary for every language. This is the default for all the numbers NOT covered by special cases (singular, dual/two, few, many) some languages need. For CJK, Vietnamese, and Turkish, this is the only string necessary. For languages with singular-plural distinction, this is generic plural. For Lithuanian, NUMBER_DEFAULT is 11 .. 19.">
        <ph name="NUMBER_DEFAULT"><ex>37</ex>#</ph> days left
      </message>

      <if expr="lang not in ['zh-CN', 'zh-TW', 'ko', 'ja', 'vi', 'tr']">
      <message name="IDS_TIME_REMAINING_DAY_SINGULAR"
               desc="NUMBER_ONE is one or one-like numbers : 1 (many European languages), 1 and 0 (French and Brazillian Portugese), 1,21,31, .. (Russian, Ukrainian, Croatian, Servian, Latvian, Lithuanian), or 1, 101, 201, .. (Slovenian). Do NOT translate this for CJK, Vietnamese and Turkish, but just copy the source string.">
        <ph name="NUMBER_ONE"><ex>1</ex>#</ph> day left
      </message>
      </if>
      <if expr="lang in ['zh-CN', 'zh-TW', 'ko', 'ja', 'vi', 'tr']">
      <message translateable="false" name="IDS_TIME_REMAINING_DAY_SINGULAR"
               desc="">
        NA
      </message>
      </if>

      <if expr="lang in ['ga', 'sl', 'ar']">
      <message name="IDS_TIME_REMAINING_DAYS_TWO"
               desc="NUMBER_TWO is two or two-like/dual numbers :  2 (Arabic and Irish) or  2, 102, 202 ... (Slovenian). For other languages, just copy the source string.">
        <ph name="NUMBER_TWO"><ex>2</ex>#</ph> days left
      </message>
      </if>
      <if expr="lang not in ['ga', 'sl', 'ar']">
      <message translateable="false" name="IDS_TIME_REMAINING_DAYS_TWO"
               desc="">
        NA
      </message>
      </if>

      <if expr="lang  in ['ru', 'lt', 'hr', 'uk', 'cs', 'sk', 'pl', 'sl', 'ar']">
      <message name="IDS_TIME_REMAINING_DAYS_FEW"
               desc="NUMBER_FEW is few or few-like numbers in Arabic, Russian, Polish, Croatian, Serbian, Ukrainian, Czech, Slovak, Slovenian, Latvian. For other languages, just copy the source string.">
        <ph name="NUMBER_FEW"><ex>3</ex>#</ph> days left
      </message>
      </if>
      <if expr="lang not in ['ru', 'lt', 'hr', 'uk', 'cs', 'sk', 'pl', 'sl', 'ar']">
      <message translateable="false" name="IDS_TIME_REMAINING_DAYS_FEW"
               desc="">
        NA
      </message>
      </if>

      <if expr="lang == 'ar'">
      <message name="IDS_TIME_REMAINING_DAYS_MANY"
               desc="NUMBER_MANY is 11 through 99 in Arabic. For all other languages, just copy the source string.">
        <ph name="NUMBER_MANY"><ex>23</ex>#</ph> days left
      </message>
      </if>
      <if expr="lang != 'ar'">
      <message translateable="false" name="IDS_TIME_REMAINING_DAYS_MANY"
               desc="">
        NA
      </message>
      </if>

      <message name="IDS_PAST_TIME_TODAY" desc="Relative day today">
        Today
      </message>
      <message name="IDS_PAST_TIME_YESTERDAY" desc="Relative day yesterday">
        Yesterday
      </message>
      <!-- Download Shelf-->
      <message name="IDS_SHOW_ALL_DOWNLOADS"
               desc="Link label shown at the corner of the download shelf">
        Show all downloads...
      </message>

      <!-- Download Shelf Items -->
      <message name="IDS_DOWNLOAD_STATUS_STARTING"
               desc="When starting a download, let the user know we're starting the download.">
        Starting...
      </message>
      <message name="IDS_DOWNLOAD_STATUS_IN_PROGRESS"
               desc="Size and units downloaded, time remaining.">
        <ph name="DOWNLOAD_RECEIVED">$1<ex>54kB</ex></ph>/<ph name="DOWNLOAD_TOTAL">$2<ex>154MB</ex></ph>, <ph name="TIME_LEFT">$3<ex>5s</ex></ph>
      </message>
      <message name="IDS_DOWNLOAD_STATUS_OPEN_IN"
               desc="Time left until the file download completes and the file is opened.">
        Opening in <ph name="TIME_REMAINING">$1<ex>5 sec</ex></ph>...
      </message>
      <message name="IDS_DOWNLOAD_STATUS_OPEN_WHEN_COMPLETE"
         desc="Status that the file download will be opened when the download completes.">
        Opening when complete
      </message>

      <message name="IDS_DOWNLOAD_STATUS_COMPLETE"
               desc="Size and units downloaded.">
        <ph name="DOWNLOAD_SIZE">$1<ex>54kB</ex></ph>, Complete
      </message>
      <message name="IDS_DOWNLOAD_STATUS_CANCELLED"
               desc="Size and units downloaded, for the cancelled state.">
        <ph name="DOWNLOAD_SIZE">$1<ex>54kB</ex></ph>, Cancelled
      </message>
      <message name="IDS_DOWNLOAD_BUTTON_OPEN"
               desc="Button open text.">
        Open
      </message>
      <message name="IDS_DOWNLOAD_BUTTON_CANCEL"
               desc="Button close text.">
        Cancel
      </message>

      <message name="IDS_PROMPT_DANGEROUS_DOWNLOAD"
               desc="Message shown to the user to validate the download of a dangerous file.">
        This type of file can harm your computer. Are you sure you want to download <ph name="FILE_NAME">$1<ex>malware.exe</ex></ph>?
      </message>
      <message name="IDS_SAVE_DOWNLOAD"
               desc="Text for the button used to validate the downloading of a dangerous download.">
        Save
      </message>
      <message name="IDS_DISCARD_DOWNLOAD"
               desc="Text for the button used to stop a dangerous download.">
        Discard
      </message>      

      <!-- Download Tab Items -->
      <message name="IDS_DOWNLOAD_LINK_PAUSE"
               desc="In the download view, 'Pause' link text">
        Pause
      </message>
      <message name="IDS_DOWNLOAD_SEARCH_BUTTON" desc="Title of the button in the download page that triggers a search">
        Search downloads
      </message>
      <message name="IDS_DOWNLOAD_LINK_RESUME"
               desc="In the download view, 'Resume' link text">
        Resume
      </message>
      <message name="IDS_DOWNLOAD_LINK_CANCEL"
               desc="In the download view, 'Cancel' link text">
        Cancel
      </message>
      <message name="IDS_DOWNLOAD_LINK_SHOW"
               desc="In the download view, 'Show in folder' link text">
        Show in folder
      </message>
      <message name="IDS_DOWNLOAD_TAB_CANCELLED"
               desc="Cancel link text">
        Cancelled
      </message>
      <message name="IDS_DOWNLOAD_TAB_PROGRESS_SPEED"
               desc="Speed and received byte counts">
        <ph name="SPEED">$1<ex>10kB/s</ex></ph> - <ph name="RECEIVED_AMOUNT">$2<ex>40kB</ex></ph>
      </message>
      <message name="IDS_DOWNLOAD_TAB_PROGRESS_SIZE"
               desc="Speed and received byte counts (with total)">
        <ph name="RECEIVED_AMOUNT">$1<ex>40kB</ex></ph> of <ph name="TOTAL_SIZE">$2<ex>250kB</ex></ph>
      </message>
      <message name="IDS_DOWNLOAD_PROGRESS_PAUSED"
               desc="Indicate the download is in progress but paused">
        Paused
      </message>

      <!-- Download Context Menu Items -->
      <message name="IDS_DOWNLOAD_MENU_COPY_PATH"
                     desc="Download context menu copy file path to clipboard">
        Copy file &amp;path
      </message>
      <message name="IDS_DOWNLOAD_MENU_COPY_FILE"
                     desc="Download context menu copy file to clipboard">
        Copy &amp;file
      </message>
      <message name="IDS_DOWNLOAD_MENU_OPEN_WHEN_COMPLETE"
               desc="Download context menu open when download is finished">
        Open when &amp;done
      </message>
      <message name="IDS_DOWNLOAD_MENU_OPEN"
               desc="Download context menu open download">
        &amp;Open
      </message>
      <message name="IDS_DOWNLOAD_MENU_ALWAYS_OPEN_TYPE"
               desc="Download context menu open when download is finished">
        &amp;Always open files of this type
      </message>
      <message name="IDS_DOWNLOAD_MENU_CANCEL"
               desc="Download context menu cancel">
        &amp;Cancel
      </message>
      <message name="IDS_DOWNLOAD_MENU_REMOVE_ITEM"
               desc="Download context menu remove">
        &amp;Remove
      </message>

      <!-- Gears shortcut strings -->
      <message name="IDS_CREATE_SHORTCUTS" desc="Default installation menu label">
        Create application &amp;shortcuts...
      </message>

      <!-- SSL error strings -->
      <message name="IDS_SEVERAL_SSL_ERRORS" desc="Bubble info header text when there is more than 1 error">
        There are several SSL errors on this page:
      </message>
      <message name="IDS_SSL_MIXED_CONTENT_TITLE" desc="Title for mixed SSL / non-SSL content">
        This page contains insecure elements.
      </message>
      <message name="IDS_SSL_MIXED_CONTENT_DESCRIPTION" desc="Description for mixed SSL / non-SSL content">
        This page contains some insecure elements
      </message>
      <message name="IDS_SSL_MIXED_CONTENT_DETAILS" desc="Description for mixed SSL / non-SSL content">
        This page is not retrieved entirely over a secure connection.  It contains some elements retrieved over insecure connections.
      </message>
      <message name="IDS_SSL_UNSAFE_CONTENT_TITLE" desc="Title for broken https resources in safe SSL page">
        This page contains insecure elements.
      </message>
      <message name="IDS_SSL_UNSAFE_CONTENT_DESCRIPTION" desc="Description for broken https resources in safe SSL page">
        This page contains some insecure elements
      </message>
      <message name="IDS_SSL_UNSAFE_CONTENT_DETAILS" desc="Title for broken https resources in safe SSL page">
        Some elements in this page are retrieved over a connection with SSL errors.
      </message>

      <!-- Certificate error strings -->
      <message name="IDS_CERT_ERROR_EXTRA_INFO_TITLE" desc="The title for the extra information section displayed when a page contains a certificate error">
        Help me understand
      </message>
      <message name="IDS_CERT_ERROR_EXTRA_INFO_1" desc="1st paragraph of extra information for any certificate error">
        When you connect to a secure website, the server hosting that site presents your browser with something called a "certificate" to verify its identity. This certificate contains identity information, such as the address of the website, which is verified by a third party that your computer trusts. By checking that the address in the certificate matches the address of the website, it is possible to verify that you are securely communicating with the website you intended, and not a third party (such as an attacker on your network).
      </message>
      <message name="IDS_CERT_ERROR_COMMON_NAME_INVALID_TITLE" desc="Title for an unsafe common name in an X509 certificate">
        This is probably not the site you are looking for!
      </message>
      <message name="IDS_CERT_ERROR_COMMON_NAME_INVALID_DETAILS" desc="Details for an unsafe common name in an X509 certificate">
        You attempted to reach &lt;strong&gt;<ph name="DOMAIN">$1<ex>paypal.com</ex></ph>&lt;/strong&gt;, but instead you actually reached a server identifying itself as &lt;strong&gt;<ph name="DOMAIN2">$2<ex>fakepaypal.com</ex></ph>&lt;/strong&gt;. This may be caused by a misconfiguration on the server or by something more serious. An attacker on your network could be trying to get you to visit a fake (and potentially harmful) version of &lt;strong&gt;<ph name="DOMAIN3">$3<ex>paypal.com</ex></ph>&lt;/strong&gt;. You should not proceed.
      </message>
      <message name="IDS_CERT_ERROR_COMMON_NAME_INVALID_DESCRIPTION" desc="Description for an unsafe common name in an X509 certificate">
        Server's certificate does not match the URL
      </message>

      <message name="IDS_CERT_ERROR_EXPIRED_TITLE" desc="Title for an expired X509 certificate">
        The site's security certificate has expired!
      </message>
      <message name="IDS_CERT_ERROR_EXPIRED_DETAILS_EXTRA_INFO_2" desc="2nd paragraph of extra information for an expired X509 certificate">
        For a certificate which has not expired, the issuer of that certificate is responsible for maintaining something called a "revocation list". If a certificate is ever compromised, the issuer can revoke it by adding it to the revocation list, and then this certificate will no longer be trusted by your browser. Revocation status is not required to be maintained for expired certificates, so while this certificate used to be valid for the website you're visiting, at this point it is not possible to determine whether the certificate was compromised and subsequently revoked, or whether it remains secure. As such it is impossible to tell whether you're communicating with the legitimate web site, or whether the certificate was compromised and is now in the possession of an attacker with whom you are communicating. You should not proceed past this point.
      </message>
      <message name="IDS_CERT_ERROR_EXPIRED_DESCRIPTION" desc="Description for an expired X509 certificate">
        Server's certificate has expired
      </message>

      <message name="IDS_CERT_ERROR_NOT_YET_VALID_TITLE" desc="Title for an X509 certificate that is not yet valid">
        The server's security certificate is not yet valid!
      </message>
      <message name="IDS_CERT_ERROR_NOT_YET_VALID_DETAILS_EXTRA_INFO_2" desc="2nd paragraph of extra information for a X509 certificate that is not yet valid">
        Certificates have a validity period, much like any identity document (such as a passport) that you may have. The certificate presented to your browser is not yet valid. When a certificate is outside of its validity period, certain information about the status of the certificate (whether it has been revoked and should no longer be trusted) is not required to be maintained. As such, it is not possible to verify that this certificate is trustworthy. You should not proceed.
      </message>
      <message name="IDS_CERT_ERROR_NOT_YET_VALID_DESCRIPTION" desc="Description for an X509 certificate that is not yet valid">
        Server's certificate is not yet valid
      </message>

      <message name="IDS_CERT_ERROR_AUTHORITY_INVALID_TITLE" desc="Title for an X509 certificate with an invalid authority">
        The site's security certificate is not trusted!
      </message>
      <message name="IDS_CERT_ERROR_AUTHORITY_INVALID_EXTRA_INFO_2" desc="2nd paragraph of extra information for a X509 certificate with an invalid authority">
        In this case, the certificate has not been verified by a third party that your computer trusts. Anyone can create a certificate claiming to be whatever website they choose, which is why it must be verified by a trusted third party. Without that verification, the identity information in the certificate is meaningless. It is therefore not possible to verify that you are communicating with &lt;strong&gt;<ph name="DOMAIN">$1<ex>paypal.com</ex></ph>&lt;/strong&gt; instead of an attacker who generated his own certificate claiming to be &lt;strong&gt;<ph name="DOMAIN2">$2<ex>paypal.com</ex></ph>&lt;/strong&gt;. You should not proceed past this point.
      </message>
      <message name="IDS_CERT_ERROR_AUTHORITY_INVALID_EXTRA_INFO_3" desc="3rd paragraph of extra information for a X509 certificate with an invalid authority">
        If, however, you work in an organization that generates its own certificates, and you are trying to connect to an internal website of that organization using such a certificate, you may be able to solve this problem securely. You can import your organization's root certificate as a "root certificate", and then certificates issued or verified by your organization will be trusted and you will not see this error next time you try to connect to an internal website. Contact your organization's help staff for assistance in adding a new root certificate to Windows.
      </message>
      <message name="IDS_CERT_ERROR_AUTHORITY_INVALID_DESCRIPTION" desc="Description for an X509 certificate with an invalid authority">
        Server's certificate is not trusted
      </message>

      <message name="IDS_CERT_ERROR_CONTAINS_ERRORS_TITLE" desc="Title of the error page for an X509 certificate that contains errors">
        The server's security certificate has errors!
      </message>
      <message name="IDS_CERT_ERROR_CONTAINS_ERRORS_EXTRA_INFO_2" desc="2nd paragraph of extra information for a X509 certificate that contains errors">
        In this case, the certificate presented to your browser has errors and cannot be understood. This may mean that we cannot understand the identity information within the certificate, or certain other information in the certificate used to secure the connection. You should not proceed.
      </message>
      <message name="IDS_CERT_ERROR_CONTAINS_ERRORS_DESCRIPTION" desc="Description of the error page for an X509 certificate that contains errors">
        Server's certificate contains errors
      </message>

      <message name="IDS_CERT_ERROR_UNABLE_TO_CHECK_REVOCATION_TITLE" desc="Title for being unable to check revocation status of an X509 certificate">
        Failed to check revocation.
      </message>
      <message name="IDS_CERT_ERROR_UNABLE_TO_CHECK_REVOCATION_DETAILS" desc="Details for being unable to check revocation status of an X509 certificate">
        Unable to check whether the server's certificate was revoked.
      </message>
      <message name="IDS_CERT_ERROR_UNABLE_TO_CHECK_REVOCATION_INFO_BAR" desc="Info bar for being unable to check revocation status of an X509 certificate">
        Unable to check whether the server's certificate was revoked.
      </message>
      <message name="IDS_CERT_ERROR_UNABLE_TO_CHECK_REVOCATION_DESCRIPTION" desc="Description for being unable to check revocation status of an X509 certificate">
        Server's certificate cannot be checked
      </message>

      <message name="IDS_CERT_ERROR_NO_REVOCATION_MECHANISM_TITLE" desc="Title for not finding a revocation mechanism in an X509 certificate">
        No revocation mechanism found.
      </message>
      <message name="IDS_CERT_ERROR_NO_REVOCATION_MECHANISM_DETAILS" desc="Details for not finding a revocation mechanism in an X509 certificate">
        No revocation mechanism found in the server's certificate.
      </message>
      <message name="IDS_CERT_ERROR_NO_REVOCATION_MECHANISM_DESCRIPTION" desc="Description for not finding a revocation mechanism in an X509 certificate">
        No revocation mechanism found
      </message>

      <message name="IDS_CERT_ERROR_REVOKED_CERT_TITLE" desc="Title of the error page for a revoked certificate">
        The server's security certificate is revoked!
      </message>
      <message name="IDS_CERT_ERROR_REVOKED_CERT_DETAILS" desc="Details of the error page for a revoked certificate">
        You attempted to reach &lt;strong&gt;<ph name="DOMAIN">$1<ex>paypal.com</ex></ph>&lt;/strong&gt;, but the certificate that the server presented has been revoked by its issuer. This means that the security credentials the server presented absolutely should not be trusted. You may be communicating with an attacker. You should not proceed.
      </message>
      <message name="IDS_CERT_ERROR_REVOKED_CERT_EXTRA_INFO_2" desc="2nd paragraph of extra information for a revoked X509 certificate">
        In this case, the certificate presented to your browser has been revoked by its issuer. This usually means that the integrity of this certificate has been compromised, and that the certificate should not be trusted. You absolutely should not proceed past this point.
      </message>
      <message name="IDS_CERT_ERROR_REVOKED_CERT_DESCRIPTION" desc="Description of the error page for a revoked certificate">
        Server's certificate has been revoked
      </message>

      <message name="IDS_CERT_ERROR_INVALID_CERT_TITLE" desc="Title of the error page for an X509 certificate that is invalid">
        Invalid Server Certificate
      </message>
      <message name="IDS_CERT_ERROR_INVALID_CERT_DETAILS" desc="Details of the error page for an X509 certificate that is invalid">
        A request failed because the server's certificate was invalid.
      </message>
      <message name="IDS_CERT_ERROR_INVALID_CERT_DESCRIPTION" desc="Description of the error page for an X509 certificate that is invalid">
        Server's certificate is invalid
      </message>

      <message name="IDS_CERT_ERROR_UNKNOWN_ERROR_TITLE" desc="Title of the error page for an unknown ssl error">
        Unknown server certificate error
      </message>
      <message name="IDS_CERT_ERROR_UNKNOWN_ERROR_DETAILS" desc="Details of the error page for an unknown ssl error">
        An unknown error has occurred.
      </message>
      <message name="IDS_CERT_ERROR_UNKNOWN_ERROR_DESCRIPTION" desc="Description of the error page for an unknown ssl error">
        Unknown server certificate error
      </message>

      <!-- General wizard strings -->
      <message name="IDS_WIZARD_NEXT" desc="The wizard next button label">
        Next
      </message>
      <message name="IDS_WIZARD_DONE" desc="The wizard done button label">
        Done
      </message>
      <message name="IDS_WIZARD_PREVIOUS" desc="The wizard previous button label">
        Previous
      </message>
      <message name="IDS_WIZARD_CANCEL" desc="The wizard cancel button label">
        Cancel
      </message>
      <!-- Basic Auth Dialog -->
      <message name="IDS_LOGIN_DIALOG_TITLE" desc="String to be displayed in the title bar of the login prompt dialog">
        Authentication Required
      </message>
      <message name="IDS_LOGIN_DIALOG_DESCRIPTION" desc="String to be displayed in the login prompt dialog to explain what the user needs to do">
        The server <ph name="DOMAIN">$1<ex>google.com</ex></ph> at <ph name="TITLE">$2<ex>site name</ex></ph> requires a username and password.
      </message>
      <message name="IDS_LOGIN_DIALOG_USERNAME_FIELD" desc="The label of the username field in the login prompt dialog">
        User Name:
      </message>
      <message name="IDS_LOGIN_DIALOG_PASSWORD_FIELD" desc="The label of the password field in the login prompt dialog">
        Password:
      </message>
      <message name="IDS_LOGIN_DIALOG_OK_BUTTON_LABEL" desc="The label of the 'Log In' button on the login prompt dialog">
        Log In
      </message>


      <!-- FindInPage strings -->
      <message name="IDS_FIND_IN_PAGE_COUNT" desc="How many matches found and what item we are showing">
        <ph name="ACTIVE_MATCH">$1<ex>1</ex></ph> of <ph name="TOTAL_MATCHCOUNT">$2<ex>5</ex></ph>
      </message>
      <message name="IDS_FIND_IN_PAGE_HINT_LABEL" desc="A hint label to show in the Find box when the Find box is empty on open">
        Find in page
      </message>
      <message name="IDS_FIND_IN_PAGE_PREVIOUS_TOOLTIP" desc="The tooltip for the previous button">
        Previous
      </message>
      <message name="IDS_FIND_IN_PAGE_NEXT_TOOLTIP" desc="The tooltip for the next button">
        Next
      </message>
      <message name="IDS_FIND_IN_PAGE_CLOSE_TOOLTIP" desc="The tooltip for the close button">
        Close find bar
      </message>


      <!-- Task Manager Window -->
      <message name="IDS_TASK_MANAGER_KILL" desc="The caption of the Task Manager kill button">
        End process
      </message>
      <message name="IDS_TASK_MANAGER_ABOUT_MEMORY_LINK" desc="The caption of the Task Manager link to about:memory">
        Stats for nerds
      </message>
      <message name="IDS_TASK_MANAGER_PROCESS_ID_COLUMN" desc="The title for Task Manager process ID column.">
        Process ID
      </message>
      <message name="IDS_TASK_MANAGER_PAGE_COLUMN" desc="The text of the page column">
        Page
      </message>
      <message name="IDS_TASK_MANAGER_NET_COLUMN" desc="The text of the network usage column">
        Network
      </message>
      <message name="IDS_TASK_MANAGER_CPU_COLUMN" desc="The text of the CPU usage column">
        CPU
      </message>
      <message name="IDS_TASK_MANAGER_PHYSICAL_MEM_COLUMN" desc="Task manager process memory column. This is the similar to the process 'working set' reported by the Windows Task Manager">
        Memory
      </message>
      <message name="IDS_TASK_MANAGER_PRIVATE_MEM_COLUMN" desc="Task manager process private memory column. This is the allocated size that cannot be shared with other processes">
        Private Memory
      </message>
      <message name="IDS_TASK_MANAGER_SHARED_MEM_COLUMN" desc="Task manager process shared memory column. Shows the size of the memory used by the process which is shared with other processes">
        Shared Memory
      </message>
      <message name="IDS_TASK_MANAGER_MEM_CELL_TEXT" desc="The value displayed in the memory usage cells.">
        <ph name="NUM_KILOBYTES">$1<ex>5,000</ex></ph>K
      </message>
      <message name="IDS_TASK_MANAGER_NA_CELL_TEXT" desc="The value displayed for network / webcache usage when the information is not available (Not Applicable).">
        N/A
      </message>
      <message name="IDS_TASK_MANAGER_WEB_BROWSER_CELL_TEXT" desc="The text of the web browser process row">
        Browser
      </message>
      <message name="IDS_TASK_MANAGER_TAB_PREFIX" desc="The prefix for a Task Manager Tab row">
        Tab: <ph name="TAB_NAME">$1<ex>Google</ex></ph>
      </message>
      <message name="IDS_TASK_MANAGER_PLUGIN_PREFIX" desc="The prefix for a Task Manager plugin row">
        Plug-in: <ph name="PLUGIN_NAME">$1<ex>Unknown Plug-in</ex></ph>
      </message>
      <message name="IDS_TASK_MANAGER_UNKNOWN_PLUGIN_NAME" desc="The prefix for a Task Manager plugin row">
        Unknown plug-in
      </message>

      <!-- Session Crashed Info Bar-->
      <message name="IDS_SESSION_CRASHED_VIEW_RESTORE_BUTTON" desc="Title of the restore button in the session crashed view.">
        Restore
      </message>


      <!-- about:plugins strings -->
      <message name="IDS_ABOUT_PLUGINS_TITLE" desc="Title on the about:plugins page">
        About Plug-ins
      </message>
      <message name="IDS_ABOUT_PLUGINS_HEADING_PLUGS" desc="about:plugins page heading if the user has at least one plugin installed">
        Installed plug-ins
      </message>
      <message name="IDS_ABOUT_PLUGINS_HEADING_NOPLUGS" desc="about:plugins page heading if the user has no plugins installed">
        No plug-ins are installed
      </message>
      <message name="IDS_ABOUT_PLUGINS_FILENAME_LABEL" desc="about:plugins file name label">
        File name:
      </message>
      <message name="IDS_ABOUT_PLUGINS_MIMETYPE_LABEL" desc="about:plugins mime type table heading">
        MIME Type
      </message>
      <message name="IDS_ABOUT_PLUGINS_DESCRIPTION_LABEL" desc="about:plugins description table heading">
        Description
      </message>
      <message name="IDS_ABOUT_PLUGINS_SUFFIX_LABEL" desc="about:plugins suffix table heading">
        Suffixes
      </message>
      <message name="IDS_ABOUT_PLUGINS_ENABLED_LABEL" desc="about:plugins enabled table heading">
        Enabled
      </message>
      <message name="IDS_ABOUT_PLUGINS_ENABLED_YES" desc="about:plugins enabled label">
        Yes
      </message>
      <message name="IDS_ABOUT_PLUGINS_ENABLED_NO" desc="about:plugins not enabled label">
        No
      </message>

      <!-- about:version strings -->
      <message name="IDS_ABOUT_VERSION_TITLE" desc="Title on the about:version page">
        About Version
      </message>
      <message name="IDS_ABOUT_VERSION_OFFICIAL" desc="official build on the about:version page">
        Official Build
      </message>
      <message name="IDS_ABOUT_VERSION_UNOFFICIAL" desc="unofficial build on the about:version page">
        Developer Build
      </message>

      <!-- Javascript Dialog Box strings -->
      <message name="IDS_JAVASCRIPT_MESSAGEBOX_DEFAULT_TITLE" desc="Title for Javascript alert, prompt, and confirm if there is no hostname to display">
        Javascript Alert
      </message>
      <message name="IDS_JAVASCRIPT_MESSAGEBOX_TITLE" desc="Title for Javascript alert, prompt, and confirm">
        Alert <ph name="SITE">$1<ex>http://www.google.com</ex></ph>
      </message>
      <message name="IDS_JAVASCRIPT_MESSAGEBOX_SUPPRESS_OPTION" desc="Optional UI shown on the message box, in the form of a checkbox, allowing the user to suppress additional message boxes from the page.">
        Prevent this page from creating additional dialogs.
      </message>

      <!-- "Before Unload" Dialog Box strings -->
      <message name="IDS_BEFOREUNLOAD_MESSAGEBOX_TITLE" desc="Title for the 'before unload' dialog.">
        Confirm Navigation
      </message>
      <message name="IDS_BEFOREUNLOAD_MESSAGEBOX_FOOTER" desc="Text shown at the bottom of the dialog, after the message provided by the script.">
        Are you sure you want to leave this page?
      </message>
      <message name="IDS_BEFOREUNLOAD_MESSAGEBOX_OK_BUTTON_LABEL" desc="The text on the button which navigates the user away from the page.">
        Leave this Page
      </message>
      <message name="IDS_BEFOREUNLOAD_MESSAGEBOX_CANCEL_BUTTON_LABEL" desc="The text on the button which cancels the navigation away from the page.">
        Stay on this Page
      </message>

      <!-- Shelf and Add shelf item dialog -->
      <message name="IDS_ASI_ADD_TITLE" desc="Title for the shelf item dialog when adding an item.">
        Add page
      </message>
      <message name="IDS_ASI_ADD" desc="The add button">
        Add
      </message>
      <message name="IDS_ASI_URL" desc="The URL: label in the dialog">
        URL:
      </message>
      <message name="IDS_ASI_TITLE_LABEL" desc="The Title: label in the dialog">
        Title:
      </message>
      <message name="IDS_ASI_DEFAULT_TITLE" desc="The default title for a web page">
        Untitled
      </message>
      <message name="IDS_ASI_PAGE_COLUMN" desc="The page column in the table">
        Page
      </message>
      <message name="IDS_ASI_URL_COLUMN" desc="The URL column in the table">
        URL
      </message>
      <message name="IDS_ASI_DESCRIPTION" desc="Title shown about the recently visited sites table">
        Recently visited sites
      </message>

      <!-- Drag and Drop strings-->
      <message name="IDS_UNTITLED_SHORTCUT_FILE_NAME" desc="The name of the Internet Shortcut file created for URLs dragged that have no title">
        Untitled Web Page
      </message>
      <message name="IDS_UNTITLED_IMAGE_FILE_NAME" desc="The name of the Image file created for dragged images that have no file name">
        Untitled Web Image
      </message>

      <!-- Omnibox -->
      <message name="IDS_PASTE_AND_GO" desc="The text label of the Paste And Go menu item when the clipboard contains a URL" >
        Pa&amp;ste and go
      </message>
      <message name="IDS_PASTE_AND_SEARCH" desc="The text label of the Paste And Go menu item when the clipboard contains a string to search for" >
        Pa&amp;ste and search
    </message>
      <message name="IDS_OMNIBOX_EMPTY_TEXT" desc="Text shown if omnibox is empty">
        Type to search
      </message>
      <message name="IDS_OMNIBOX_KEYWORD_HINT" desc="Shown to the user when the url in the omnibox has a keyword associated with it. $1 is replaced with an image showing the tab key and is labelled with IDS_OMNIBOX_KEYWORD_HINT_KEY. $2 is replaced with the description of the keyword.">
        Press <ph name="SEARCH_KEY">$1<ex>Tab</ex></ph> to search <ph name="SITE_NAME">$2<ex>google.com</ex></ph>
      </message>
      <message name="IDS_OMNIBOX_KEYWORD_HINT_KEY">
        Tab
      </message>
      <message name="IDS_OMNIBOX_KEYWORD_TEXT" desc="Text shown in the search button at the front of the omnibox when the user has selected a keyword">
        Search <ph name="SITE_NAME">$1<ex>google.com</ex></ph>:
      </message>
      <!-- TODO(tc): This doesn't handle singular/plural properly. It needs to be reworded. -->
      <message name="IDS_OMNIBOX_RECENT_HISTORY" desc="Text shown in the omnibox that shows how many recent matches there are and allows the user to navigate to destinations->history with the selected text.">
        See <ph name="NUM_MATCHES">$1<ex>2,123</ex></ph> recent pages in history containing <ph name="SEARCH_TERMS">$2<ex>flowers</ex></ph>
      </message>
      <message name="IDS_OMNIBOX_RECENT_HISTORY_MANY" desc="Same as IDS_OMNIBOX_RECENT_HISTORY but when there are many results.">
        See all pages in history containing <ph name="SEARCH_TERMS">$1<ex>flowers</ex></ph>
      </message>

      <!-- Native Frame menu -->
      <message name="IDS_ALWAYS_ON_TOP" desc="The optional menu in native frame windows for setting the window to be always on top">
        Always on top
      </message>

      <!--Tooltip strings-->
      <message name="IDS_TOOLTIP_BACK" desc="The tooltip for back button">
        Click to go back, hold to see history
      </message>
      <message name="IDS_TOOLTIP_FORWARD" desc="The tooltip for forward button">
        Click to go forward, hold to see history
      </message>
      <message name="IDS_TOOLTIP_RELOAD" desc="The tooltip for reload button">
        Reload this page
      </message>
      <message name="IDS_TOOLTIP_HOME" desc="The tooltip for the home button">
        Open the homepage
      </message>
      <message name="IDS_TOOLTIP_STAR" desc="The tooltip for bookmark button">
        Bookmark this page
      </message>
      <message name="IDS_TOOLTIP_STARRED" desc="The tooltip for bookmark button when bookmarked">
        Edit bookmark for this page
      </message>
      <message name="IDS_TOOLTIP_GO_SITE" desc="The tooltip for go button when going to a site">
        Go to <ph name="URL">$1<ex>http://www.google.com/</ex></ph>
      </message>
      <message name="IDS_TOOLTIP_GO_SEARCH" desc="The tooltip for go button when searching for a term">
        Search <ph name="ENGINE">$1<ex>Google</ex></ph> for <ph name="SEARCH_TERMS">$2<ex>flowers</ex></ph>
      </message>
      <message name="IDS_TOOLTIP_STOP" desc="The tooltip for the stop button">
        Stop loading this page
      </message>

      <!--Accessible name/action strings-->
      <message name="IDS_ACCACTION_PRESS" desc="The accessible default action for a button.">
        Press
      </message>
      <message name="IDS_ACCNAME_BACK" desc="The accessible name for the back button.">
        Back
      </message>
      <message name="IDS_ACCNAME_FORWARD" desc="The accessible name for the forward button.">
        Forward
      </message>
      <message name="IDS_ACCNAME_RELOAD" desc="The accessible name for the reload button.">
        Reload
      </message>
      <message name="IDS_ACCNAME_HOME" desc="The accessible name for the home button">
        Home
      </message>
      <message name="IDS_ACCNAME_STAR" desc="The accessible name for the bookmark button.">
        Bookmark
      </message>
      <message name="IDS_ACCNAME_LOCATION" desc="The accessible name for the location bar edit field.">
        Location
      </message>
      <message name="IDS_ACCNAME_GO" desc="The accessible name for the go/stop button.">
        Go
      </message>
      <message name="IDS_ACCNAME_PAGE" desc="The accessible name for the page menu.">
        Page
      </message>
      <message name="IDS_ACCNAME_TABSTRIP" desc="The accessible name for the application's tabstrip.">
        Tabstrip
      </message>
      <message name="IDS_ACCNAME_NEWTAB" desc="The accessible name for the New Tab (+) button.">
        New Tab
      </message>
      <message name="IDS_ACCNAME_MINIMIZE" desc="The accessible name for the Minimize button.">
        Minimize
      </message>
      <message name="IDS_ACCNAME_MAXIMIZE" desc="The accessible name for the Maximize button.">
        Maximize
      </message>
      <message name="IDS_ACCNAME_RESTORE" desc="The accessible name for the Restore button.">
        Restore
      </message>
      <message name="IDS_ACCNAME_CLOSE" desc="The accessible name for the Close button.">
        Close
      </message>

      <!-- Browser Hung Plugin Detector -->
      <message name="IDS_UNKNOWN_PLUGIN_NAME" desc="Name for a plugin whose name could not be determined">
        Unknown
      </message>

      <message name="IDS_BROWSER_HANGMONITOR_TITLE" desc="Title for the hung plugin message">
        Plug-in Unresponsive
      </message>
      <message name="IDS_BROWSER_HANGMONITOR" desc="A plugin on a page has hung">
        The following plug-in is unresponsive: <ph name="PLUGIN_NAME">$1\n<ex>Shockwave\n</ex></ph>Would you like to stop it?
      </message>
      <message name="IDS_BROWSER_HANGMONITOR_PLUGIN_END" desc="The label of the 'kill plugin' button">
        Kill plug-in
      </message>
      <message name="IDS_BROWSER_HANGMONITOR_RENDERER_TITLE" desc="The title of the 'A renderer has hung' dialog">
        Page(s) Unresponsive
      </message>
      <message name="IDS_BROWSER_HANGMONITOR_RENDERER" desc="A renderer has hung">
        The following page(s) have become unresponsive. You can wait for them to become responsive or kill them.
      </message>
      <message name="IDS_BROWSER_HANGMONITOR_RENDERER_WAIT" desc="The label of the 'wait' button">
        Wait
      </message>
      <message name="IDS_BROWSER_HANGMONITOR_RENDERER_END" desc="The label of the 'kill' button">
        Kill pages
      </message>

      <!-- Password Manager -->
      <message name="IDS_PASSWORD_MANAGER_SAVE_BUTTON" desc="Save button text for password manager">
        Save password
      </message>
      <message name="IDS_PASSWORD_MANAGER_BLACKLIST_BUTTON" desc="Button text for the 'Save Password' infobar's 'Never remember for this site' option">
        Never for this site
      </message>
      <message name="IDS_PASSWORD_MANAGER_VIEW_TITLE" desc="Password manager view window title">
        Passwords
      </message>
      <message name="IDS_PASSWORD_MANAGER_VIEW_REMOVE_BUTTON" desc="Password manager view's remove button text">
        Remove
      </message>
      <message name="IDS_PASSWORD_MANAGER_VIEW_REMOVE_ALL_BUTTON" desc="Password manager view's remove all button text">
        Remove All
      </message>
      <message name="IDS_PASSWORD_MANAGER_VIEW_SHOW_BUTTON" desc="Text for password manager view's button to show a stored password">
        Show password
      </message>
      <message name="IDS_PASSWORD_MANAGER_VIEW_HIDE_BUTTON" desc="Text for password manager view's button to hide a stored password">
        Hide password
      </message>
      <message name="IDS_PASSWORD_MANAGER_VIEW_CLOSE_BUTTON" desc="Text for password manager view's close button">
        Close      
      </message>
      <message name="IDS_PASSWORD_MANAGER_VIEW_SITE_COLUMN" desc="Password manager table view Site column title">
        Site
      </message>
      <message name="IDS_PASSWORD_MANAGER_VIEW_USERNAME_COLUMN" desc="Password manager table view Username column title">
        Username
      </message>

      <!-- Import Settings Dialog -->
      <message name="IDS_IMPORT_SETTINGS_TITLE" desc="Dialog title for import dialog">
        Import Bookmarks and Settings
      </message>
      <message name="IDS_IMPORT_FROM_LABEL" desc="Label before profile select combo box">
        From:
      </message>
      <message name="IDS_IMPORT_FROM_IE" desc="browser combo box: Microsoft Internet Explorer">
        Microsoft Internet Explorer
      </message>
      <message name="IDS_IMPORT_FROM_FIREFOX" desc="browser combo box: Mozilla Firefox">
        Mozilla Firefox
      </message>
      <message name="IDS_IMPORT_FROM_GOOGLE_TOOLBAR" desc="browser combo box: Google Toolbar">
        Google Toolbar
      </message>
      <message name="IDS_IMPORT_ITEMS_LABEL" desc="Label before item select checkboxes">
        Select items to import:
      </message>
      <message name="IDS_IMPORT_HISTORY_CHKBOX" desc="Checkbox for importing browsing history">
        Browsing history
      </message>
      <message name="IDS_IMPORT_FAVORITES_CHKBOX" desc="Checkbox for importing favorites">
        Favorites/Bookmarks
      </message>
      <message name="IDS_IMPORT_COOKIES_CHKBOX" desc="Checkbox for importing cookies">
        Cookies
      </message>
      <message name="IDS_IMPORT_PASSWORDS_CHKBOX" desc="Checkbox for importing saved passwords">
        Saved passwords
      </message>
      <message name="IDS_IMPORT_SEARCH_ENGINES_CHKBOX" desc="Checkbox for importing search engines">
        Search engines
      </message>

      <message name="IDS_IMPORT_COMMIT" desc="Text for OK button on dialog">
        Import
      </message>

      <message name="IDS_IMPORTER_GOOGLE_LOGIN_TEXT" desc="The message to be displayed on dialog">
        In order to import Toolbar bookmarks into Chrome, you must be logged into your Google account.  Please log in and try to import again.
      </message>

      <!-- Import progress popup -->
      <message name="IDS_IMPORT_PROGRESS_TITLE" desc="Title for the importing progress dialog">
        Importing
      </message>
      <message name="IDS_IMPORT_PROGRESS_STATUS_BOOKMARKS" desc="Import status for bookmarks">
        Favorites/Bookmarks
      </message>
      <message name="IDS_IMPORT_PROGRESS_STATUS_SEARCH" desc="Import status for search engines">
        Search settings
      </message>
      <message name="IDS_IMPORT_PROGRESS_STATUS_PASSWORDS" desc="Import status for passwords">
        Saved passwords
      </message>
      <message name="IDS_IMPORT_PROGRESS_STATUS_HISTORY" desc="Import status for history">
        Browsing history
      </message>
      <message name="IDS_IMPORT_PROGRESS_STATUS_COOKIES" desc="Import status for cookies">
        Cookies
      </message>
      <message name="IDS_IMPORT_PROGRESS_STATUS_FINISHING" desc="Import status ending">
        Finishing up...
      </message>
      <message name="IDS_IMPORT_PROGRESS_STATUS_CANCEL" desc="Button text for import cancellation">
        Stop import
      </message>
      
      <message name="IDS_IMPORT_PROGRESS_STATUS_CANCEL_CONFIRM_OK" desc="Import cancellation confirmation accept button">
        Continue Importing
      </message>
      <message name="IDS_IMPORT_PROGRESS_STATUS_CANCEL_CONFIRM_CANCEL" desc="Import cancellation confirmation cancel button">
        Cancel Anyway
      </message>


      <!-- Importer Lock Dialog -->
      <message name="IDS_IMPORTER_LOCK_TITLE" desc="Dialog title for importer lock dialog">
        Close Firefox Before Importing
      </message>
      <message name="IDS_IMPORTER_LOCK_OK" desc="Text for OK button on dialog">
        Continue
      </message>
      <message name="IDS_IMPORTER_LOCK_CANCEL" desc="Text for Cancel button on dialog">
        Skip Import
      </message>
       
      <!-- Report Bug or Broken Web Site Dialog -->
      <message name="IDS_BUGREPORT_TITLE" desc="Dialog title for bug report dialog">
        Report Bug or Broken Web Site
      </message>
      <message name="IDS_BUGREPORT_REPORT_PAGE_TITLE" desc="Label showing title of the page that will be reported">
        Page title:
      </message>
      <message name="IDS_BUGREPORT_REPORT_URL_LABEL" desc="Label showing URL that will be reported">
        Page URL:
      </message>
      <message name="IDS_BUGREPORT_DESCRIPTION_LABEL" desc="Label for description field">
        Description:
      </message>
      <message name="IDS_BUGREPORT_INCLUDE_PAGE_SOURCE_CHKBOX" desc="Checkbox for including page source">
        Send source of current page
      </message>
      <message name="IDS_BUGREPORT_INCLUDE_PAGE_IMAGE_CHKBOX" desc="Checkbox for including page image">
        Send screen shot of current page
      </message>
      <message name="IDS_BUGREPORT_SEND_REPORT" desc="Text for OK button on dialog">
        Send report
      </message>
      <message name="IDS_BUGREPORT_SEND_PHISHING_REPORT" desc="Text for report phishing button">
        Open phishing report
      </message>
      <message name="IDS_BUGREPORT_BUG_TYPE">
        Bug type:
      </message>
      <message name="IDS_BUGREPORT_PAGE_WONT_LOAD">
        Page won't load
      </message>
      <message name="IDS_BUGREPORT_PAGE_LOOKS_ODD">
        Page looks odd
      </message>
      <message name="IDS_BUGREPORT_PHISHING_PAGE">
        Phishing page
      </message>
      <message name="IDS_BUGREPORT_CANT_SIGN_IN">
        Can't sign in
      </message>
      <message name="IDS_BUGREPORT_SOMETHING_MISSING">
        Something's missing
      </message>
      <message name="IDS_BUGREPORT_BROWSER_CRASH">
        Browser crash... go boom
      </message>
      <message name="IDS_BUGREPORT_OTHER_PROBLEM">
        Other problem
      </message>

      <!-- Clear Browsing Data -->
      <message name="IDS_CLEAR_BROWSING_DATA_TITLE" desc="Dialog title">
        Clear Browsing Data
      </message>
      <message name="IDS_CLEAR_BROWSING_DATA_LABEL" desc="Label at the top of the client area of the dialog">
        Obliterate the following items:
      </message>
      <message name="IDS_CLEAR_BROWSING_DATA_TIME_LABEL" desc="Label before time period combo box">
        Clear data from this period:
      </message>
      <message name="IDS_DEL_BROWSING_HISTORY_CHKBOX" desc="Checkbox for deleting Browsing History">
        Clear browsing history
      </message>
      <message name="IDS_DEL_DOWNLOAD_HISTORY_CHKBOX" desc="Checkbox for deleting Download History">
        Clear download history
      </message>
      <message name="IDS_DEL_CACHE_CHKBOX" desc="Checkbox for deleting Cache">
        Empty the cache
      </message>
      <message name="IDS_DEL_COOKIES_CHKBOX" desc="Checkbox for deleting Cookies">
        Delete cookies
      </message>
      <message name="IDS_DEL_PASSWORDS_CHKBOX" desc="Checkbox for deleting Passwords">
        Clear saved passwords
      </message>
      <message name="IDS_DEL_FORM_DATA_CHKBOX" desc="Checkbox for deleting form data saved for autofill">
        Clear saved form data
      </message>
      <message name="IDS_CLEAR_BROWSING_DATA_COMMIT" desc="Text for OK button on dialog">
        Clear Browsing Data
      </message>
      <message name="IDS_CLEAR_DATA_DAY" desc="deletion period combo box: day">
        Last day
      </message>
      <message name="IDS_CLEAR_DATA_WEEK" desc="deletion period combo box: week">
        Last week
      </message>
      <message name="IDS_CLEAR_DATA_4WEEKS" desc="deletion period combo box: 4 weeks">
        Last 4 weeks
      </message>
      <message name="IDS_CLEAR_DATA_EVERYTHING" desc="deletion period combo box: everything">
        Everything
      </message>
      <message name="IDS_CLEAR_DATA_DELETING" desc="The progress message">
        Clearing...
      </message>

      <!-- About Chrome View -->
      <message name="IDS_ABOUT_CHROME_ACKNOWLEDGEMENTS" desc="Acknowledgements link">
        Acknowledgements
      </message>
      <message name="IDS_ABOUT_CHROME_UPDATE_CHECK" desc="The Check for Updates button">
        Update Now
      </message>
      <message name="IDS_UPGRADE_CHECK_STARTED" desc="Status label: About to start checking for updates">
        Checking for updates...
      </message>
      <message name="IDS_UPGRADE_STARTED" desc="Status label: About to start updating Chrome">
        Installing new version...
      </message>
      <message name="IDS_UPGRADE_AVAILABLE" desc="Status label: A new version of Chrome is available">
        A new version of <ph name="PRODUCT_NAME">$1<ex>Google Chrome</ex></ph> is available
      </message>
      <message name="IDS_UPGRADE_SUCCESSFUL" desc="Status label: Successfully upgraded">
        <ph name="PRODUCT_NAME">$1<ex>Google Chrome</ex></ph> has been updated to <ph name="VERSION">$2<ex>0.1.131</ex></ph>
      </message>
      <message name="IDS_UPGRADE_SUCCESSFUL_NOVERSION" desc="Status label: Successfully upgraded">
        <ph name="PRODUCT_NAME">$1<ex>Google Chrome</ex></ph> has been updated
      </message>
      <message name="IDS_UPGRADE_ALREADY_UP_TO_DATE" desc="Status label: Already up to date">
        <ph name="PRODUCT_NAME">$1<ex>Google Chrome</ex></ph> is up to date (<ph name="VERSION">$2<ex>0.1.131</ex></ph>)
      </message>
      <message name="IDS_UPGRADE_ERROR" desc="Status label: Error occurred during upgrade">
        Update server not available (error: <ph name="ERROR_NUMBER">$1<ex>1</ex></ph>)
      </message>

      <!-- Print preview UI -->
      <message name="IDS_DEFAULT_PRINT_DOCUMENT_TITLE" desc="Default title for a print document">
        Untitled Document
      </message>

      <!-- Tabs -->
      <message name="IDS_TAB_LOADING_TITLE" desc="The text to be displayed in the title of a tab before a title is discovered.">
        Loading...
      </message>
      <message name="IDS_TAB_UNTITLED_TITLE" desc="The text to be displayed in the title of a tab when the tab has no title.">
        Untitled
      </message>

      <!-- Load State -->
      <message name="IDS_LOAD_STATE_IDLE"></message>
      <message name="IDS_LOAD_STATE_WAITING_FOR_CACHE">
        Waiting for cache...
      </message>
      <message name="IDS_LOAD_STATE_RESOLVING_PROXY_FOR_URL">
        Resolving proxy...
      </message>
      <message name="IDS_LOAD_STATE_RESOLVING_HOST">
        Resolving host...
      </message>
      <message name="IDS_LOAD_STATE_CONNECTING">
        Connecting...
      </message>
      <message name="IDS_LOAD_STATE_SENDING_REQUEST">
        Sending request...
      </message>
      <message name="IDS_LOAD_STATE_WAITING_FOR_RESPONSE">
        Waiting for <ph name="HOST_NAME">$1<ex>www.google.com</ex></ph>...
      </message>
      <message name="IDS_LOAD_STATE_READING_RESPONSE">
        Transferring from <ph name="HOST_NAME">$1<ex>www.google.com</ex></ph>...
      </message>
      
      <!-- Tab Context Menu -->
      <message name="IDS_TAB_CXMENU_NEWTAB" desc="The label of the 'New Tab' Tab context menu item.">
        New tab
      </message>
      <message name="IDS_TAB_CXMENU_RELOAD" desc="The label of the 'Reload' Tab context menu item.">
        Reload
      </message>
      <message name="IDS_TAB_CXMENU_DUPLICATE" desc="The label of the 'Duplicate' Tab context menu item.">
        Duplicate
      </message>
      <message name="IDS_TAB_CXMENU_CLOSETAB" desc="The label of the 'Close Tab' Tab context menu item.">
        Close tab
      </message>
      <message name="IDS_TAB_CXMENU_CLOSEOTHERTABS" desc="The label of the 'Close Other Tabs' Tab context menu item.">
        Close other tabs
      </message>
      <message name="IDS_TAB_CXMENU_CLOSETABSTORIGHT" desc="The label of the 'Close Tabs to the Right' Tab context menu item.">
        Close tabs to the right
      </message>
      <message name="IDS_TAB_CXMENU_CLOSETABSOPENEDBY" desc="The label of the 'Close Tabs opened by this Tab' Tab context menu item.">
        Close tabs opened by this tab
      </message>

      <!-- Items in the bookmarks destination mode -->
      <message name="IDS_BOOKMARKS_DEST_MODE_BOOKMARK_BAR_ON_BOOKMARK_BAR" desc="Text shown when entry is on the bookmark bar">
        Bookmark Bar
      </message>
      <message name="IDS_BOOKMARKS_PATH_SEPARATOR" desc="Separator for elements of the bookmark bar path">
        /
      </message>
      <message name="IDS_BOOKMARKS_NO_ITEMS" desc="Text shown when the user has no bookmarks">
        For quick access, place your bookmarks here in the bookmarks bar.
      </message>

      <!-- The location for special bookmark groups -->
      <message name="IDS_BOOKMARK_GROUP_FROM_IE" desc="The group name of bookmarks from Internet Explorer">
        Imported From IE
      </message>
      <message name="IDS_BOOKMARK_GROUP_FROM_FIREFOX" desc="The group name of bookmarks from Firefox">
        Imported From Firefox
      </message>
<<<<<<< HEAD
=======
      <message name="IDS_BOOKMARK_GROUP_FROM_GOOGLE_TOOLBAR" desc="The group name of bookmarks from Google Toolbar">
        Imported From Google Toolbar
      </message>
>>>>>>> 12c75e7a
      <message name="IDS_BOOKMARK_GROUP" desc="The group name of bookmarks imported from a file">
        Imported
      </message>

<<<<<<< HEAD
      <!-- bookmark editor messages-->
=======
  <!-- bookmark editor messages-->
>>>>>>> 12c75e7a
      <message name="IDS_BOOMARK_EDITOR_NAME_LABEL" desc="Label shown before the title/name of the URL.">
        Name:
      </message>
      <message name="IDS_BOOMARK_EDITOR_URL_LABEL" desc="Label shown before the URL.">
        URL:
      </message>
      <message name="IDS_BOOMARK_EDITOR_NEW_FOLDER_BUTTON" desc="Text on the new folder button.">
        New folder
      </message>
      <message name="IDS_BOOMARK_EDITOR_NEW_FOLDER_MENU_ITEM" desc="Text on the new folder context menu item.">
        &amp;New folder
      </message>
      <message name="IDS_BOOMARK_EDITOR_TITLE" desc="Title of the window the bookmark editor is in.">
        Edit Bookmark
      </message>
      <message name="IDS_BOOMARK_BAR_FOLDER_NAME" desc="Name shown in the tree for the bookmarks bar folder">
        Bookmarks bar
      </message>
      <message name="IDS_BOOMARK_BAR_OTHER_FOLDER_NAME" desc="Name shown in the tree for the other bookmarks folder">
        Other bookmarks
      </message>
      <message name="IDS_BOOMARK_EDITOR_NEW_FOLDER_NAME" desc="Name for newly created groups">
        New folder
      </message>
      <message name="IDS_BOOMARK_FOLDER_EDITOR_WINDOW_TITLE" desc="Window title of editor for bookmark folders">
        Edit folder name
      </message>
      <message name="IDS_BOOMARK_FOLDER_EDITOR_WINDOW_TITLE_NEW" desc="Window title of editor for new bookmark folders">
        New folder
      </message>

      <!-- bookmark info bubble messages -->
      <message name="IDS_BOOMARK_BUBBLE_PAGE_BOOKMARKED" desc="Title of the bubble after bookmarking something">
        Bookmark Added!
      </message>
      <message name="IDS_BOOMARK_BUBBLE_PAGE_BOOKMARK" desc="Title of the bubble when re-clicking on a bookmark">
        Bookmark
      </message>
      <message name="IDS_BOOMARK_BUBBLE_OPTIONS" desc="Title of the link the user can click to edit details of the bookmark">
        Edit...
      </message>
      <message name="IDS_BOOMARK_BUBBLE_REMOVE_BOOKMARK" desc="Link for removing the bookmark">
        Remove
      </message>
      <message name="IDS_BOOMARK_BUBBLE_TITLE_TEXT" desc="Text preceeding the title of the page that was bookmarked">
        Name:
      </message>
      <message name="IDS_BOOMARK_BUBBLE_FOLDER_TEXT" desc="Text preceeding the folder selector">
        Folder:
      </message>
      <message name="IDS_BOOMARK_BUBBLE_CHOOSER_ANOTHER_FOLDER" desc="Text in the combobox allowing the user to choose another folder (by bringing up th editor).">
        Choose another folder...
      </message>
      <message name="IDS_BOOMARK_BUBBLE_FOLDER_MRU_MORE" desc="Text used in the folder selector to take the user to the edit bookmark dialog">
        Choose another folder...
      </message>

      <!-- Application window menu -->
      <message name="IDS_APP_MENU_RELOAD" desc="The reload menu in application windows">
        Reload
      </message>
<<<<<<< HEAD
      <message name="IDS_APP_MENU_DUPLICATE" meaning="Duplicate application window" desc="The duplicate / start new instance menu">
=======
      <message name="IDS_APP_MENU_DUPLICATE_APP_WINDOW" meaning="Duplicate application window" desc="The duplicate / start new instance menu">
>>>>>>> 12c75e7a
        Duplicate
      </message>
      <message name="IDS_APP_MENU_COPY_URL" desc="The copy url menu in application windows">
        Copy URL
      </message>
      <message name="IDS_APP_MENU_NEW_WEB_PAGE" desc="The new web page menu in application windows">
        Open browser window
      </message>

      <!-- bookmark bar messages -->
      <message name="IDS_BOOMARK_BAR_ALWAYS_SHOW" desc="Menu item for having bookmark bar always visible">
        Always show bookmarks bar
      </message>
      <message name="IDS_BOOMARK_BAR_OTHER_BOOKMARKED" desc="Title of button showing other bookmarks">
        Other bookmarks
      </message>
      <message name="IDS_BOOMARK_BAR_DEFAULT_FOLDER" desc="Title of the default bookmarks folder">
        Bookmarks
      </message>
      <message name="IDS_BOOMARK_BAR_OPEN_INCOGNITO" desc="Menu description for openning bookmark in incognito window">
        Open in incognito window
      </message>
      <message name="IDS_BOOMARK_BAR_OPEN_IN_NEW_TAB" desc="Menu description for loading bookmark in a new tab">
        Open in new tab
      </message>
      <message name="IDS_BOOMARK_BAR_OPEN_IN_NEW_WINDOW" desc="Menu description for loading bookmark in a new window">
        Open in new window
      </message>
      <message name="IDS_BOOMARK_BAR_ADD_NEW_BOOKMARK" desc="Menu title for adding a new bookmark entry">
        Add page...
      </message>
      <message name="IDS_BOOMARK_BAR_NEW_FOLDER" desc="Menu title for adding a new folder">
        Add folder...
      </message>
      <message name="IDS_BOOMARK_BAR_OPEN_ALL" desc="Menu title for opening all urls in a bookmark folder">
        Open all bookmarks
      </message>
      <message name="IDS_BOOMARK_BAR_OPEN_ALL_NEW_WINDOW" desc="Menu title for opening all urls in a bookmark folder in a new window">
        Open all bookmarks in new window
      </message>
      <message name="IDS_BOOMARK_BAR_OPEN_ALL_INCOGNITO" desc="Menu description for openning all urls in a bookmark folder in an incognito window">
        Open all bookmarks in incognito window
      </message>
      <message name="IDS_BOOKMARK_BAR_REMOVE" desc="Menu title for removing/unstarring a bookmark">
        Delete
      </message>
      <message name="IDS_BOOMARK_BAR_EDIT_FOLDER_LABEL" desc="Title of label before text field in edit folder dialog">
        Name:
      </message>
      <message name="IDS_BOOMARK_BAR_UNKNOWN_DRAG_TITLE" desc="Title given to URLs that are dropped on the bookmark bar that don't have a title or host">
        Untitled
      </message>
      <message name="IDS_BOOKMARK_BAR_EDIT"
               desc="Title of the bookmark context menu item that brings up the bookmark editor">
        Edit...
      </message>
<<<<<<< HEAD
      <message name="IDS_BOOKMARK_BAR_SHOULD_OPEN_ALL"
               desc="Message in the message box shown if user asks to open a lot of bookmarks in a folder">
        Are you sure you want to open <ph name="tab_count">$1<ex>20</ex></ph> tabs?
=======
      <message name="IDS_BOOKMARK_BAR_RENAME_FOLDER"
               desc="Title of the bookmark context menu item that brings up a dialog to rename a folder">
        Rename...
      </message>
      <message name="IDS_BOOKMARK_BAR_SHOULD_OPEN_ALL"
               desc="Message in the message box shown if user asks to open a lot of bookmarks in a folder">
        Are you sure you want to open <ph name="TAB_COUNT">$1<ex>20</ex></ph> tabs?
>>>>>>> 12c75e7a
      </message>

      <!-- error page messages -->
      <message name="IDS_ERRORPAGES_SUGGESTION_HEADING" desc="Heading in the error page above the actual suggestions">
        Here are some suggestions:
      </message>
      <message name="IDS_ERRORPAGES_DETAILS_LINK" desc="Link in the error page that opens more details about the load error">
        More information on this error
      </message>
      <message name="IDS_ERRORPAGES_DETAILS_HEADING" desc="On an error page, the heading text next to the detailed error description">
        Below is the original error message
      </message>

      <message name="IDS_ERRORPAGES_SUGGESTION_RELOAD" desc="When a page fails to load, we provide a suggestion that the user try reloading the page later">
        &lt;a jsvalues="href:reloadUrl"&gt;Reload&lt;/a&gt; this web page later.
      </message>
      <message name="IDS_ERRORPAGES_SUGGESTION_HOMEPAGE" desc="When a page fails to load, sometimes we provide a suggesting of trying just the hostname of the site.">
        Go to the homepage of the site:
      </message>
      <message name="IDS_ERRORPAGES_SUGGESTION_LEARNMORE" desc="When a web page fails to load, we provide a link to the help center to learn more about the failure.">
        <ph name="BEGIN_LINK">&lt;a jsvalues="href:learnMoreUrl"&gt;</ph>Learn more<ph name="END_LINK">&lt;/a&gt;</ph> about this problem.
      </message>

      <message name="IDS_ERRORPAGES_TITLE_NOT_AVAILABLE" desc="Title of the error page when we can't connect to a site.">
        <ph name="SITE">$1<ex>google.xom</ex></ph> is not available
      </message>
      <message name="IDS_ERRORPAGES_TITLE_NOT_FOUND" desc="Title of the error page when the server returns a 404.">
        <ph name="URL">$1<ex>http://www.google.com/foo/bar</ex></ph> is not found
      </message>
      <message name="IDS_ERRORPAGES_TITLE_LOAD_FAILED" desc="Title of the error page when we can't load a page.">
        <ph name="URL">$1<ex>http://some-unreliable-site.com/</ex></ph> failed to load
      </message>
      <message name="IDS_ERRORPAGES_HEADING_NOT_AVAILABLE" desc="Heading in the error page when we can't connect to a site.">
        This webpage is not available.
      </message>
      <message name="IDS_ERRORPAGES_HEADING_NOT_FOUND" desc="Heading in the error page when the server returns a 404.">
        This webpage is not found.
      </message>
      <message name="IDS_ERRORPAGES_HEADING_TOO_MANY_REDIRECTS" desc="Heading in the error page when there are too many URL redirects.">
        This webpage has a redirect loop.
      </message>
      <message name="IDS_ERRORPAGES_SUMMARY_NOT_AVAILABLE" desc="Summary in the error page when we can't connect to a site.">
        The webpage at &lt;strong jscontent="failedUrl"&gt;&lt;/strong&gt; might be temporarily down or it may have moved permanently to a new web address.
      </message>
      <message name="IDS_ERRORPAGES_SUMMARY_NOT_FOUND" desc="Summary in the error page when the server returns a 404.">
        No webpage was found for the web address: &lt;strong jscontent="failedUrl"&gt;&lt;/strong&gt;
      </message>
      <message name="IDS_ERRORPAGES_SUMMARY_TOO_MANY_REDIRECTS" desc="Summary in the error page when there are too many URL redirects.">
        The webpage at &lt;strong jscontent="failedUrl"&gt;&lt;/strong&gt; has resulted in
        too many redirects.  Clearing your cookies for this site may fix the problem.  If
        not, it is possibly a server configuration issue and not a problem with your
        computer.
      </message>

      <message name="IDS_ERRORPAGES_DETAILS_TEMPLATE" desc="On the bottom of the error page text, there is a box that includes extra information for tech savvy users.">
        Error <ph name="ERROR_NUMBER">$1<ex>5</ex></ph> (<ph name="ERROR_NAME">$2<ex>net::ERR_FILE_NOT_FOUND</ex></ph>): <ph name="ERROR_TEXT">$3<ex>The requested file is not found.</ex></ph>
      </message>

      <message name="IDS_ERRORPAGES_DETAILS_TIMED_OUT" desc="The error message displayed when a page takes too long to load.">
        The operation timed out.
      </message>
      <message name="IDS_ERRORPAGES_DETAILS_CONNECT_FAILED" desc="The error message displayed when we can not reach the web site.">
        The attempt to connect to the server failed.
      </message>
      <message name="IDS_ERRORPAGES_DETAILS_NAME_NOT_RESOLVED" desc="The error message displayed when a dns look up fails.">
        The server could not be found.
      </message>
      <message name="IDS_ERRORPAGES_DETAILS_DISCONNECTED" desc="The error message displayed when we have no internet access.">
        The Internet connection has been lost.
      </message>
      <message name="IDS_ERRORPAGES_DETAILS_FILE_NOT_FOUND" desc="The error message displayed when a local file can not be found.">
        The file or directory could not be found.
      </message>
      <message name="IDS_ERRORPAGES_DETAILS_TOO_MANY_REDIRECTS" desc="The error message displayed when there are too many redirects.">
        There were too many redirects.
      </message>
      <message name="IDS_ERRORPAGES_DETAILS_UNKNOWN" desc="The default error message displayed if we don't have a more specific error message.">
        Unknown error.
      </message>

      <message name="IDS_ERRORPAGES_HTTP_POST_WARNING" desc="The error message displayed when the user navigates back or forward to a page which would resubmit post data. They can hit reload to send POST data again and load the page.">
        This web page requires data that you entered earlier in order to be properly displayed. You can send this data again, but by doing so you will repeat any action this page previously performed. Press Reload to resend that data and display this page.
      </message>
      
      <message name="IDS_SAVEAS_ALL_FILES" desc="Save As dialog box default text">
        All Files
      </message>

      <message name="IDS_SECURE_CONNECTION" desc="Info popup text when hovering the mouse over the lock icon.  ie., we have a secure connection to the site.">
        Secure connection to <ph name="DOMAIN">$1<ex>paypal.com</ex></ph>
      </message>

      <message name="IDS_SECURE_CONNECTION_EV" desc="Short text shown in the location when the connection is secure with an EV cert.">
        <ph name="ORGANIZATION">$1<ex>Paypal Inc.</ex></ph> [<ph name="COUNTRY">$2<ex>US</ex></ph>]
      </message>

      <message name="IDS_SECURE_CONNECTION_EV_CA" desc="Info popup text showing the certification authority's name when hovering the mouse over the EV label  ie., we have a secure connection to the site with an EV cert.">
        Verified by <ph name="ISSUER">$1<ex>VeriSign</ex></ph>
      </message>

      <!-- Page Information Window -->
      <message name="IDS_PAGEINFO_WINDOW_TITLE" desc="Title of the page info window.">
        Security information
      </message>
      <message name="IDS_PAGEINFO_CERT_INFO_BUTTON" desc="Text of button in the page info that shows the SSL certificate.">
        Certificate information...
      </message>
      <message name="IDS_PAGEINFO_CLOSE_BUTTON" desc="Text of button in the page info that closes the window.">
        Close
      </message>
      <message name="IDS_PAGE_INFO_SECURITY_TAB_IDENTITY_TITLE" desc="The name of the identity section.">
        Identity
      </message>
      <message name="IDS_PAGE_INFO_SECURITY_TAB_SECURE_IDENTITY" desc="The text of the identity section when the page is secure.">
        The identity of this website has been verified by <ph name="ISSUER">$1<ex>VeriSign</ex></ph>.
      </message>

      <message name="IDS_PAGE_INFO_EV_IDENTITY_TITLE" desc="The title of the identity section when the page is secure with an EV cert.">
        <ph name="ORGANIZATION_NAME">$1<ex>Google Inc</ex></ph> (<ph name="DOMAIN_NAME">$2<ex>www.google.com</ex></ph>)
      </message>

      <message name="IDS_PAGEINFO_ADDRESS" desc="Locality as reported in the EV identity text.">
        <ph name="CITY">$1<ex>Mountain View</ex></ph>, <ph name="STATE">$2<ex>California</ex></ph> <ph name="COUNTRY">$3<ex>USA</ex></ph>
      </message>

      <message name="IDS_PAGEINFO_PARTIAL_ADDRESS" desc="Locality with missing state as reported in the EV identity text.">
        <ph name="CITY">$1<ex>Mountain View</ex></ph>, <ph name="COUNTRY">$2<ex>US</ex></ph>
      </message>

      <message name="IDS_PAGE_INFO_SECURITY_TAB_SECURE_IDENTITY_EV" desc="The text of the identity section when the page is secured with an EV cert.">
        The identity of <ph name="ORGANIZATION">$1<ex>Google</ex></ph> at <ph name="LOCALITY">$2<ex>Mountain View, CA US</ex></ph> has been verified by <ph name="ISSUER">$3<ex>VeriSign</ex></ph>.
      </message>
      
      <message name="IDS_PAGE_INFO_SECURITY_TAB_UNKNOWN_PARTY" desc="The default name used when we did not find a principal name.">
        unknown name
      </message>
      <message name="IDS_PAGE_INFO_SECURITY_TAB_INSECURE_IDENTITY" desc="The text of the identity section when the page is not secure.">
        The identity of this website has not been verified.
      </message>
      <message name="IDS_PAGE_INFO_SECURITY_TAB_CONNECTION_TITLE" desc="The name of the connection section.">
        Connection
      </message>
      <message name="IDS_PAGE_INFO_SECURITY_TAB_ENCRYPTED_CONNECTION_TEXT" desc="The text of the connection section when the connection is encrypted.">
        Your connection to <ph name="DOMAIN">$1<ex>www.google.com</ex></ph> is encrypted with <ph name="BIT_COUNT">$2<ex>128</ex></ph>-bit encryption.
      </message>
      <message name="IDS_PAGE_INFO_SECURITY_TAB_WEAK_ENCRYPTION_CONNECTION_TEXT" desc="The text of the connection section when the connection uses weak encryption.">
        Your connection to <ph name="DOMAIN">$1<ex>www.google.com</ex></ph> is encrypted with weak encryption.
      </message>
      <message name="IDS_PAGE_INFO_SECURITY_TAB_NOT_ENCRYPTED_CONNECTION_TEXT" desc="The text of the connection section when the connection is not encrypted.">
        Your connection to <ph name="DOMAIN">$1<ex>www.google.com</ex></ph> is not encrypted.
      </message>
      <message name="IDS_PAGE_INFO_SECURITY_TAB_ENCRYPTED_MIXED_CONTENT_WARNING" desc="Some extra text of the connection section when the connection is encrypted and there is some mixed content on the page.">
        However, this page includes other resources which are not secure. These resources can be viewed by others while in transit, and can be modified by an attacker to change the look or behavior of the page.
      </message>
      <message name="IDS_PAGE_INFO_SECURITY_TAB_ENCRYPTED_BAD_HTTPS_WARNING" desc="Some extra text of the connection section when the connection is encrypted but there are some resources loaded over bad HTTPS on the page.">
        However, this page includes resources from other websites whose identity cannot be verified.
      </message>
      <message name="IDS_PAGE_INFO_SECURITY_TAB_ENCRYPTED_SENTENCE_LINK" desc="Linking 2 sentences in 1 paragraph.">
        <ph name="SENTENCE1">$1<ex>Your connection is encrypted.</ex></ph> <ph name="SENTENCE2">$2<ex>However, this page includes resources from other pages whose identity cannot be verified.</ex></ph>
      </message>

      <!-- SSL Blocking Page -->
      <message name="IDS_SSL_BLOCKING_PAGE_TITLE" desc="The title of the SSL blocking page.">
        SSL Error
      </message>
      <message name="IDS_SSL_BLOCKING_PAGE_PROCEED" desc="Proceed button text of the SSL blocking page.">
        Proceed anyway
      </message>
      <message name="IDS_SSL_BLOCKING_PAGE_EXIT" desc="'Back' button text of the SSL blocking page.">
        Back to safety
      </message>

      <!-- SSL Error Page -->
      <message name="IDS_SSL_ERROR_PAGE_TITLE" desc="The title of the SSL error page.">
        Security Error
      </message>
      <message name="IDS_SSL_ERROR_PAGE_BACK" desc="Back button text of the SSL error page.">
        Back
      </message>

      <!-- SSL Info Bar -->
      <message name="IDS_SSL_INFO_BAR_FILTERED_CONTENT" desc="Message displayed in the info bar when we have filtered some mixed/unsafe content.">
        Some of the elements on this page came from an unverified source and were not displayed.
      </message>
      <message name="IDS_SSL_INFO_BAR_SHOW_CONTENT" desc="Link displayed in the info bar when we have filtered some mixed/unsafe content to show all content.">
        Show all content
      </message>

      <!-- Misc strings for SSL UI -->
      <message name="IDS_UNSAFE_FRAME_MESSAGE" desc="The text displayed in the content that is subsituted to an unsafe frame.">
        This frame was blocked because it contains some insecure content.
      </message>
      <message name="IDS_MIXED_CONTENT_LOG_MESSAGE" desc="The text displayed in the log message of a page that contains insecure content.">
        The page at <ph name="SECURE_PAGE_URL">$1<ex>https://www.google.com/</ex></ph> contains insecure content from <ph name="INSECURE_RESOURCE_URL">$2<ex>http://www.google.com/</ex></ph>.
      </message>

      <!-- Advanced Font/Language settings -->
      <message name="IDS_FONT_LANGUAGE_SETTING_WINDOWS_TITLE" desc="Title that appears in the dialogue title bar for advanced font/encoding settings">
        Fonts and Languages
      </message>
      <message name="IDS_FONT_LANGUAGE_SETTING_FONT_TAB_TITLE" desc="Title that appears in the sub-dialogue for Fonts and Encoding">
        Fonts and Encoding
      </message>
      <message name="IDS_FONT_LANGUAGE_SETTING_FONT_SUB_DIALOG_FONT_TITLE" desc="Title that appears in the sub-dialogue for Font within Fonts and Encoding tab">
        Font
      </message>
      <message name="IDS_FONT_LANGUAGE_SETTING_FONT_SELECTOR_SERIF_LABEL" desc="Dialog label for Serif font selection">
        Serif Font:
      </message>
      <message name="IDS_FONT_LANGUAGE_SETTING_FONT_SELECTOR_SANS_SERIF_LABEL" desc="Dialog label for Sans Serif font selection">
        Sans-Serif Font:
      </message>
      <message name="IDS_FONT_LANGUAGE_SETTING_FONT_SELECTOR_FIXED_WIDTH_LABEL" desc="Dialog label for Fixed-Width font selection">
        Fixed-width Font:
      </message>
      <message name="IDS_FONT_LANGUAGE_SETTING_FONT_SELECTOR_BUTTON_LABEL" desc="Button label for font selection">
        Change...
      </message>
      <message name="IDS_FONT_LANGUAGE_SETTING_FONT_SUB_DIALOG_ENCODING_TITLE" desc="Title that appears in the sub-dialogue for Encoding within Fonts and Encoding tab">
        Encoding
      </message>
      <message name="IDS_FONT_LANGUAGE_SETTING_FONT_DEFAULT_ENCODING_SELECTOR_LABEL" desc="Dialog label for Default Encoding selection">
        Default Encoding:
      </message>
      <message name="IDS_FONT_LANGUAGE_SETTING_LANGUAGES_TAB_TITLE" desc="Title that appears in the tab for Languages">
        Languages
      </message>
      <message name="IDS_FONT_LANGUAGE_SETTING_LANGUAGES_INSTRUCTIONS" desc="Instructions that appear in the languages tab">
        Add the languages you use to read websites, listing in order of preference. Only add the ones you need, as some characters can be used to impersonate websites in other languages.
      </message>
      <message name="IDS_FONT_LANGUAGE_SETTING_LANGUAGES_SELECTOR_LABEL" desc="Label for Languages selection">
        Languages:
      </message>
      <message name="IDS_FONT_LANGUAGE_SETTING_LANGUAGES_SELECTOR_MOVEUP_BUTTON_LABEL" desc="Button label for Move up languages">
        Move up
      </message>
      <message name="IDS_FONT_LANGUAGE_SETTING_LANGUAGES_SELECTOR_MOVEDOWN_BUTTON_LABEL" desc="Button label for Move down languages">
        Move down
      </message>
      <message name="IDS_FONT_LANGUAGE_SETTING_LANGUAGES_SELECTOR_REMOVE_BUTTON_LABEL" desc="Button label for Remove languages">
        Remove
      </message>
      <message name="IDS_FONT_LANGUAGE_SETTING_LANGUAGES_SELECTOR_ADD_BUTTON_LABEL" desc="Button label for Add languages">
        Add
      </message>

      <!-- Advanced autofill settings -->
      <message name="IDS_AUTOFILL_SETTING_WINDOWS_TITLE" desc="Title that appears in the dialogue title bar for advanced autofill settings">
        Form autofill
      </message>
      <message name="IDS_AUTOFILL_SAVEFORMS" desc="The autofill checkbox label">
        Save and show text typed in similar fields
      </message>

      <!-- HTTP POST Warning -->
      <message name="IDS_HTTP_POST_WARNING_TITLE" desc="Title for dialog that warns users about a navigation that results in a repost">
        Confirm Form Resubmission
      </message>
      <message name="IDS_HTTP_POST_WARNING" desc="Re-navigation to page that leads to HTTP POST">
        The page that you're looking for used information that you entered. Returning to that page might cause any action you took to be repeated. Do you want to continue?
      </message>
      <message name="IDS_HTTP_POST_WARNING_RESEND" desc="Resend button for post warning">
        Continue
      </message>
      <message name="IDS_HTTP_POST_WARNING_CANCEL" desc="Cancel button for post warning">
        Cancel
      </message>
      
      <!-- Menus -->
      <message name="IDS_MENU_EMPTY_SUBMENU" desc="Used when a submenu has no entries">
        (empty)
      </message>

      <!-- Scroll Bar Context Menu Labels -->
      <message name="IDS_SCROLLBAR_CXMENU_SCROLLHERE" desc="The label for the 'Scroll Here' item">
        Scroll to Here
      </message>
      <message name="IDS_SCROLLBAR_CXMENU_SCROLLLEFTEDGE" desc="The label for the 'Left Edge' item">
        Left Edge
      </message>
      <message name="IDS_SCROLLBAR_CXMENU_SCROLLRIGHTEDGE" desc="The label for the 'Right Edge' item">
        Right Edge
      </message>
      <message name="IDS_SCROLLBAR_CXMENU_SCROLLHOME" desc="The label for the 'Top' item">
        Top
      </message>
      <message name="IDS_SCROLLBAR_CXMENU_SCROLLEND" desc="The label for the 'Bottom' item">
        Bottom
      </message>
      <message name="IDS_SCROLLBAR_CXMENU_SCROLLPAGEUP" desc="The label for the 'Page Up' item">
        Page Up
      </message>
      <message name="IDS_SCROLLBAR_CXMENU_SCROLLPAGEDOWN" desc="The label for the 'Page Down' item">
        Page Down
      </message>
      <message name="IDS_SCROLLBAR_CXMENU_SCROLLLEFT" desc="The label for the 'Scroll Left' item">
        Scroll Left
      </message>
      <message name="IDS_SCROLLBAR_CXMENU_SCROLLRIGHT" desc="The label for the 'Scroll Left' item">
        Scroll Right
      </message>
      <message name="IDS_SCROLLBAR_CXMENU_SCROLLUP" desc="The label for the 'Scroll Up' item">
        Scroll Up
      </message>
      <message name="IDS_SCROLLBAR_CXMENU_SCROLLDOWN" desc="The label for the 'Scroll Down' item">
        Scroll Down
      </message>

      <!-- First-run messages -->
      <message name="IDS_FIRSTRUN_DLG_CANCEL" desc="Text for CANCEL button on first-run dialog">
        Cancel
      </message>
      <message name="IDS_FIRSTRUN_DLG_OVERRIDE" desc="Text for the customize button">
        Customize these settings
      </message>
      <message name="IDS_FIRSTRUN_DLG_ACTION1" desc="First action item on first-run dialog">
        Import bookmarks, passwords, and other settings from <ph name="DEF_BROWSER">$1<ex>Internet Explorer</ex></ph>
      </message>
      <message name="IDS_FIRSTRUN_DLG_CANCEL_CONFIRM_CONTINUE" desc="Continue installation button for cancel confirmation dialog">
        Continue Installing
      </message>
      <message name="IDS_FIRSTRUN_DLG_CANCEL_CONFIRM_EXIT" desc="Exit installation button for cancel confirmation dialog">
        Exit Install
      </message>
      
      <!-- Customize chrome messages -->
      <message name="IDS_FR_CUSTOMIZE_DLG_TITLE" desc="Dialog title for first run customize dialog">
        Customize Your Settings
      </message>
      <message name="IDS_FR_CUSTOMIZE_DLG_TEXT" desc="Explains what the first-run customize dialog does">
        Change the default installation options.
      </message>
      <message name="IDS_FR_CUSTOMIZE_IMPORT" desc="Import settings checkbox label">
        Import settings from:
      </message>
      <message name="IDS_FR_CUSTOMIZE_IMPORT_FIREFOX" desc="Import settings option 1">
        Firefox
      </message>
      <message name="IDS_FR_CUSTOMIZE_IMPORT_IE" desc="Import settings option 2">
        Internet Explorer
      </message>
      <message name="IDS_FR_CUSTOM_SHORTCUT_DESKTOP" desc="Create desktop shortcut checkbox label">
        Desktop
      </message>
      <message name="IDS_FR_CUSTOM_SHORTCUT_STARTM" desc="Create start menu shortcut checkbox label">
        Start menu
      </message>
      <message name="IDS_FR_CUSTOM_SHORTCUT_QUICKL" desc="Create quicklaunch shortcut checkbox label">
        Quick launch bar
      </message>

      <!-- First run bubble popup -->
      <message name="IDS_FR_BUBBLE_TITLE" desc="Bubble-like popup dialog title">
        Search from right here
      </message>
      <message name="IDS_FR_BUBBLE_SUBTEXT" desc="Text under the title for the bubble">
        Type to search or enter a URL to navigate - everything just works.
      </message>
      <message name="IDS_FR_BUBBLE_OK" desc="Text for the OK button on the bubble">
        Keep <ph name="PAGE_TITLE">$1<ex>Google</ex></ph> as the default search engine
      </message>
      <message name="IDS_FR_BUBBLE_CHANGE" desc="Text for the change button on the bubble">
        Change search engine
      </message>

      <!-- Sad Tab Strings -->
      <message name="IDS_SAD_TAB_TITLE" desc="The title of the sad tab page.">
        Aw, Snap!
      </message>
      <message name="IDS_SAD_TAB_MESSAGE" desc="The message displayed on the sad tab page.">
        Something went wrong while displaying this webpage. To continue, press Reload or go to another page.
      </message>

      <!-- Incognito -->
      <message name="IDS_OFF_THE_RECORD_TOOLTIP" desc="The tooltip for the incognito icon.">
        You have opened an incognito window. Pages that you open in this window won't appear in your history.
      </message>

      <!-- Default Browser related messages -->
      <message name="IDS_HIDE_ICONS_NOT_SUPPORTED" desc="Message to explain we only support uninstall and not hide-icons.">
        To hide access to this program, you need to uninstall it by using\n<ph name="CONTROL_PANEL_APPLET_NAME">$1<ex>Add/Remove Programs</ex></ph> in Control Panel.\n\nWould you like to start <ph name="CONTROL_PANEL_APPLET_NAME">$1<ex>Add/Remove Programs</ex></ph>?
      </message>
      
      <!-- Options Window -->
      <message name="IDS_OPTIONS_DIALOG_TITLE" desc="The title of the Options dialog box">
        <ph name="PRODUCT_NAME">$1<ex>Google Chrome</ex></ph> Options
      </message>
      <message name="IDS_OPTIONS_GENERAL_TAB_LABEL" desc="The title of the General tab">
        Basics
      </message>
      <message name="IDS_OPTIONS_CONTENT_TAB_LABEL" desc="The title of the Tweaks tab">
        Minor Tweaks
      </message>
      <message name="IDS_OPTIONS_USER_DATA_TAB_LABEL" desc="The title of the User Data tab">
        User Data
      </message>
      <message name="IDS_OPTIONS_ADVANCED_TAB_LABEL" desc="The title of the Advanced tab">
        Under the Hood
      </message>
      <message name="IDS_OPTIONS_LEARN_MORE_LABEL" desc="In the options dialog, we have links to the support web pages where the user can learn more about a feature.">
        Learn more
      </message>
      <message name="IDS_OPTIONS_PRIVACY_LABEL" desc="In the options dialog, we have links to the support web pages where the user can learn about the privacy implications of a feature.">
        Privacy
      </message>

      <message name="IDS_OPTIONS_STARTUP_GROUP_NAME" desc="The title of the startup group">
        On startup:
      </message>
      <message name="IDS_OPTIONS_STARTUP_SHOW_DEFAULT_AND_NEWTAB" desc="The label of the 'Show default page and new tab page' startup option radio button">
        Open the home page
      </message>
      <message name="IDS_OPTIONS_STARTUP_SHOW_LAST_SESSION" desc="The label of the 'Show the last session' startup option radio button">
        Restore the pages that were open last
      </message>
      <message name="IDS_OPTIONS_STARTUP_SHOW_PAGES" desc="The label of the 'Custom home page' startup option radio button">
        Open the following pages:
      </message>
      <message name="IDS_OPTIONS_STARTUP_ADD_BUTTON" desc="The label of the 'Add...' button for the custom startup urls list">
        A&amp;dd...
      </message>
      <message name="IDS_OPTIONS_STARTUP_REMOVE_BUTTON" desc="The label of the 'Remove' button for the custom startup urls list">
        &amp;Remove
      </message>
      <message name="IDS_OPTIONS_STARTUP_USE_CURRENT" desc="The label of the 'Use Current' button for the custom startup urls list">
        Use Current
      </message>

      <message name="IDS_OPTIONS_HOMEPAGE_GROUP_NAME" desc="The title of the home pages group">
        Home page:
      </message>
      <message name="IDS_OPTIONS_HOMEPAGE_USE_NEWTAB" desc="The title of the 'Use the New Tab page' for the home page radio">
        Use the New Tab page
      </message>
      <message name="IDS_OPTIONS_HOMEPAGE_USE_URL" desc="The title of the 'Use this page' for the home page radio">
        Open this page:
      </message>
      <message name="IDS_OPTIONS_HOMEPAGE_SHOW_BUTTON" desc="The label of the 'Show home button on toolbar' checkbox">
        Show Home button on the toolbar
      </message>

      <message name="IDS_OPTIONS_DEFAULTSEARCH_GROUP_NAME" desc="The title of the default search engine group">
        Default search:
      </message>
      <message name="IDS_OPTIONS_DEFAULTSEARCH_GROUP_DESCRIPTION" desc="The description of the default search engine group">
        Set the search engine used in the omnibox.
      </message>
      <message name="IDS_OPTIONS_DEFAULTSEARCH_MANAGE_ENGINES_LINK"
               desc="The label of a link that brings up the keyword editor (aka search engine editor)">
        Manage
      </message>

      <message name="IDS_OPTIONS_DEFAULTBROWSER_GROUP_NAME" desc="The title of the default browser group">
        Default browser:
      </message>
      <message name="IDS_OPTIONS_DEFAULTBROWSER_DEFAULT" desc="The text displayed when Chrome is not the default browser">
        The default browser is currently <ph name="BROWSER_NAME">$1<ex>Firefox</ex></ph>.
      </message>
      <message name="IDS_OPTIONS_DEFAULTBROWSER_NOTDEFAULT" desc="The text displayed when Chrome is not the default browser">
        <ph name="PRODUCT_NAME">$1<ex>Google Chrome</ex></ph> is not currently your default browser.
      </message>
      <message name="IDS_OPTIONS_DEFAULTBROWSER_USEASDEFAULT" desc="The label of the 'Use Chrome as default' browser button">
        Make <ph name="PRODUCT_NAME">$1<ex>Google Chrome</ex></ph> my default browser
      </message>

      <message name="IDS_OPTIONS_DOWNLOADLOCATION_GROUP_NAME" desc="The title of the download location group">
        Download location:
      </message>
      <message name="IDS_OPTIONS_DOWNLOADLOCATION_BROWSE_BUTTON" desc="The label of the 'Browse...' button">
        Br&amp;owse...
      </message>
      <message name="IDS_OPTIONS_DOWNLOADLOCATION_BROWSE_TITLE" desc="In the 'Browse For Folder' dialog, this is the text that appears above the directory selector.">
        Download location:
      </message>
      <message name="IDS_OPTIONS_DOWNLOADLOCATION_ASKFORSAVELOCATION" desc="The 'Ask for save location before downloading' checkbox label">
        Ask where to save each file before downloading
      </message>

      <message name="IDS_OPTIONS_AUTOOPENFILETYPES_INFO" desc="The information label for the 'Reset always open files' button">
        You have chosen to open certain file types automatically after downloading. You can clear these settings so that downloaded files don't open automatically.
      </message>
      <message name="IDS_OPTIONS_AUTOOPENFILETYPES_RESETTODEFAULT" desc="The label of the 'Reset always open files' button">
        Clear auto-opening settings
      </message>

      
      <message name="IDS_OPTIONS_GEARSSETTINGS_GROUP_NAME" desc="The label of the 'Gears Settings' group">
        Google Gears:
      </message>
      <message name="IDS_OPTIONS_GEARSSETTINGS_CONFIGUREGEARS_BUTTON" desc="The label of the 'configure gears' button">
        Change Google Gears settings
      </message>

      <message name="IDS_OPTIONS_SHOWPOPUPBLOCKEDNOTIFICATION" desc="The label of the checkbox that toggles the 'Notify me when a popup is blocked' option">
        Notify me when a pop-up is blocked
      </message>

      <message name="IDS_OPTIONS_CERTIFICATES_LABEL" desc="The info label for the 'Manage certificates' button">
        Select trusted SSL certificates.
      </message>
      <message name="IDS_OPTIONS_CERTIFICATES_MANAGE_BUTTON" desc="The label of the 'Manage Certificates' button">
        Manage certificates
      </message>
      
      <message name="IDS_OPTIONS_PASSWORDS_GROUP_NAME" desc="The title of the 'Passwords' group">
        Passwords:
      </message>
      <message name="IDS_OPTIONS_PASSWORDS_ASKTOSAVE" desc="The label of the 'Ask me to save passwords' radio button">
        Offer to save passwords
      </message>
      <message name="IDS_OPTIONS_PASSWORDS_NEVERSAVE" desc="The label of the 'Never save passwords' radio button">
        Never save passwords
      </message>
      <message name="IDS_OPTIONS_PASSWORDS_SHOWPASSWORDS" desc="The label of the 'Show passwords' button">
        Show saved passwords
      </message>

      <message name="IDS_AUTOFILL_SETTING_WINDOWS_GROUP_NAME" desc="The title of the form autofill group">
        Form autofill:
      </message>
      <message name="IDS_AUTOFILL_SAVEFORMS" desc="The autofill checkbox label">
        Save and show text typed in similar fields
      </message>

      <message name="IDS_OPTIONS_FONTSANDLANGUAGES_GROUP_NAME" desc="The label of the 'Fonts and Languages' group">
        Fonts and Languages:
      </message>

      <message name="IDS_OPTIONS_PROXIES_LABEL" desc="The info label for the 'Proxy settings' button">
        Set up a proxy to connect to the network.
      </message>
      <message name="IDS_OPTIONS_PROXIES_CONFIGURE_BUTTON" desc="The label of the 'Configure proxy settings' button">
        Change proxy settings
      </message>

      <message name="IDS_OPTIONS_COOKIES_ACCEPT_LABEL" desc="The documentation string of the 'accept cookies' preference">
        Cookie settings:
      </message>
      <message name="IDS_OPTIONS_COOKIES_ACCEPT_ALL_COOKIES" desc="The label of the 'Accept all cookies' dropdown list item">
        Allow all cookies
      </message>
      <message name="IDS_OPTIONS_COOKIES_RESTRICT_THIRD_PARTY_COOKIES" desc="The label of the 'Restrict third-party cookies' dropdown list item. This option accepts third-party cookies, but limits how they can be used on subsequent requests.">
        Restrict how third-party cookies can be used
      </message>
      <message name="IDS_OPTIONS_COOKIES_BLOCK_THIRD_PARTY_COOKIES" desc="The label of the 'Block third-party cookies' dropdown list item. This option does not accept or send any third-party cookies.">
        Completely block third-party cookies
      </message>
      <message name="IDS_OPTIONS_COOKIES_BLOCK_ALL_COOKIES" desc="The label of the 'Block all cookies' dropdown list item">
        Block all cookies
      </message>
      <message name="IDS_OPTIONS_COOKIES_SHOWCOOKIES" desc="The label of the 'Show Cookies' button">
        Show cookies
      </message>
      <message name="IDS_OPTIONS_PLUGINS_IN_SANDBOX" desc="The label for the 'run plugins in sandbox' option">
        Runs plug-ins in a sandbox with no privileges. Will cause some plug-ins to not work properly.
      </message>
      <message name="IDS_OPTIONS_SAFEBROWSING_ENABLEPROTECTION" desc="The label of the 'Enable phishing and malware protection' checkbox">
        Enable phishing and malware protection
      </message>

      <message name="IDS_OPTIONS_SSL_GROUP_DESCRIPTION" desc="The description of the 'SSL Connections' group">
        Computer-wide SSL settings:
      </message>
      <message name="IDS_OPTIONS_SSL_USESSL2" desc="The label of the 'Use SSL 2.0' checkbox">
        Use SSL 2.0
      </message>
      <message name="IDS_OPTIONS_SSL_CHECKREVOCATION" desc="The label of the 'Check for server certificate revocation' checkbox">
        Check for server certificate revocation
      </message>

      <message name="IDS_OPTIONS_MIXED_CONTENT_LABEL" desc="The documentation string of the 'Mixed Content handling' preference.">
        When there is mixed content on secure (SSL) pages:
      </message>
      <message name="IDS_OPTIONS_INCLUDE_NO_MIXED_CONTENT" desc="The combo-box option for setting that no mixed-content should be included.">
        Block all insecure content
      </message>
      <message name="IDS_OPTIONS_INCLUDE_MIXED_CONTENT_IMAGE_ONLY" desc="The combo-box option for setting that only mixed-content which are not images should be included.">
        Allow insecure images
      </message>
      <message name="IDS_OPTIONS_INCLUDE_MIXED_CONTENT" desc="The combo-box option for setting that all mixed-content be included.">
        Allow all content to load
      </message>

      <message name="IDS_OPTIONS_IMPORT_DATA_GROUP_NAME" desc="The title of the 'Import' group.">
        Import:
      </message>
      <message name="IDS_OPTIONS_IMPORT_DATA_INFO" desc="Information text about import options.">
        You can import your bookmarks and settings from other browsers and user accounts on this computer.
      </message>
      <message name="IDS_OPTIONS_IMPORT_DATA_BUTTON" desc="Label for the import data button.">
        Import data...
      </message>

      <message name="IDS_OPTIONS_CLEAR_DATA_GROUP_NAME" desc="The title of the 'Clear data' group.">
        Clear Data:
      </message>
      <message name="IDS_OPTIONS_CLEAR_DATA_INFO" desc="Information text about clear data options.">
        Clear your browsing data from this computer. Be aware that this may adversely affect the contents of the New Tab Page.
      </message>
      <message name="IDS_OPTIONS_CLEAR_DATA_BUTTON" desc="Label for the Clear data button.">
        Clear browsing data...
      </message>


      <!-- Misc advanced option description strings. -->
      <message name="IDS_WEBKIT_JAVA_ENABLED_DESCRIPTION" desc="In the advanced options tab, the text next to the checkbox that enables Java.">
        Enable Java
      </message>
      <message name="IDS_WEBKIT_JAVASCRIPT_ENABLED_DESCRIPTION" desc="In the advanced options tab, the text next to the checkbox that enables JavaScript.">
        Enable JavaScript
      </message>
      <message name="IDS_WEBKIT_PLUGINS_ENABLED_DESCRIPTION" desc="In the advanced options tab, the text next to the checkbox that enables plugins (like flash).">
        Enable plug-ins
      </message>
      <message name="IDS_WEBKIT_IMAGE_LOAD_AUTOMATIC_DESCRIPTION" desc="In the advanced options tab, the text next to the checkbox that enables automatic image loading.">
        Load images automatically
      </message>
      <message name="IDS_NETWORK_DNS_PREFETCH_ENABLED_DESCRIPTION" desc="In the advanced options tab, the text next to the checkbox that enables DNS prefetching.  DNS prefetching involves scanning pages and user text entries, guessing what domain the user may next navigate to, and obtaining the damain's DNS information for that URL in advance. ">
        Use DNS pre-fetching to improve page load performance
      </message>

      <!-- Cookies Window -->
      <message name="IDS_COOKIES_WINDOW_TITLE" desc="The title of the Cookies Window">
        Cookies
      </message>
      <message name="IDS_COOKIES_SEARCH_LABEL" desc="The label of the 'Search:' label in the Cookies window">
        Search:
      </message>
      <message name="IDS_COOKIES_CLEAR_SEARCH_LABEL" desc="The label of the 'Clear' button in the Cookies window">
        C&amp;lear
      </message>
      <message name="IDS_COOKIES_INFO_LABEL" desc="The content of the description text above the cookies list in the Cookies window">
        The following cookies are stored on your computer:
      </message>
      <message name="IDS_COOKIES_REMOVE_LABEL" desc="The label of the 'Remove' button in the Cookies Window">
        &amp;Remove
      </message>
      <message name="IDS_COOKIES_REMOVE_ALL_LABEL" desc="The label of the 'Remove All' button in the Cookies Window">
        Remove &amp;All
      </message>
      <message name="IDS_COOKIES_COOKIE_NAME_LABEL" desc="The Cookie Name label">
        Name:
      </message>
      <message name="IDS_COOKIES_COOKIE_CONTENT_LABEL" desc="The Cookie Content label">
        Content:
      </message>
      <message name="IDS_COOKIES_COOKIE_DOMAIN_LABEL" desc="The Cookie Domain label">
        Domain:
      </message>
      <message name="IDS_COOKIES_COOKIE_PATH_LABEL" desc="The Cookie Path label">
        Path:
      </message>
      <message name="IDS_COOKIES_COOKIE_SENDFOR_LABEL" desc="The Cookie Send For label">
        Send For:
      </message>
      <message name="IDS_COOKIES_COOKIE_CREATED_LABEL" desc="The Cookie Created label">
        Created:
      </message>
      <message name="IDS_COOKIES_COOKIE_EXPIRES_LABEL" desc="The Cookie Expires label">
        Expires:
      </message>
      <message name="IDS_COOKIES_COOKIE_EXPIRES_SESSION" desc="The Cookie Expires field value for a session cookie">
        End of the session
      </message>
      <message name="IDS_COOKIES_COOKIE_SENDFOR_ANY" desc="Send Cookie for any kind of connection">
        Any kind of connection
      </message>
      <message name="IDS_COOKIES_COOKIE_SENDFOR_SECURE" desc="Send Cookie for any kind of connection">
        Secure connections only
      </message>
      <message name="IDS_COOKIES_COOKIE_NONESELECTED" desc="Field value when no cookie is selected">
        &lt;no cookie selected&gt;
      </message>
      <message name="IDS_COOKIES_DOMAIN_COLUMN_HEADER" desc="The label of the Domain header in the Cookies table">
        Site
      </message>
      <message name="IDS_COOKIES_NAME_COLUMN_HEADER" desc="The label of the Cookie Name header in the Cookies table">
        Cookie Name
      </message>

      <!-- New Tab -->
      <message name="IDS_NEW_TAB_TITLE"
               desc="Title of the new tab page, this is only shown while loading, then the title comes from the page">
        New Tab
      </message>
      <message name="IDS_NEW_TAB_TITLE_WITH_PROFILE_NAME"
               desc="Title of the new tab page with profile name, this is only shown while loading, then the title comes from the page">
        New Tab [<ph name="PROFILE_NAME">$1</ph>]
      </message>
      <message name="IDS_NEW_TAB_MOST_VISITED"
               desc="The 'Most Visited' heading on the new tab page">
        Most visited
      </message>
      <message name="IDS_NEW_TAB_MOST_VISITED_WITH_PROFILE_NAME"
               desc="The 'Most Visited' heading on the new tab page">
        Most visited [<ph name="PROFILE_NAME">$1</ph>]
      </message>
      <message name="IDS_NEW_TAB_SEARCHES"
               desc="The 'Searches' heading on the new tab page">
        Searches
      </message>
      <message name="IDS_NEW_TAB_SEARCHES_MANAGE"
               desc="The 'manage' link by the 'Searches' heading on the new tab page">
        Manage
      </message>
      <message name="IDS_NEW_TAB_SEARCHES_INTRO"
               desc="Explains the searches concept to new users.">
        The search boxes that you use most frequently on other sites will appear here.
      </message>
      <message name="IDS_NEW_TAB_BOOKMARKS"
               desc="The 'Bookmarks' heading on the new tab page">
        Recent bookmarks
      </message>
      <message name="IDS_NEW_TAB_HISTORY_SHOW"
               desc="The 'Show history' link on the new tab page">
        Show full history
      </message>
      <message name="IDS_NEW_TAB_HISTORY_SEARCH"
               desc="The label for the field that searches the user's history on the new tab page">
        Search your history
      </message>
      <message name="IDS_NEW_TAB_RECENTLY_CLOSED"
               desc="The 'Recently Closed' heading on the new tab page">
        Recently closed
      </message>
      <message name="IDS_NEW_TAB_FOOTER_HELP"
               desc="The help footer on the new tab page">
        Help
      </message>
      <message name="IDS_NEW_TAB_FOOTER_HELP_URL"
               desc="The help footer link on the new tab page">
        http://www.google.com/chrome/help/
      </message>
      <message name="IDS_NEW_TAB_OTR_MESSAGE"
               desc="Used when a person opens an OTR window">
        <ph name="BEGIN_BOLD">&lt;strong&gt;</ph>You've gone incognito<ph name="END_BOLD">"&lt;/strong&gt;</ph>. Pages you view in this window won't appear in your browser history or search history, and they won't leave other traces, like cookies, on your computer after you close the incognito window. Any files you download or bookmarks you create will be preserved, however.
        <ph name="LINE_BREAK">&lt;br /&gt;&lt;br /&gt;</ph>
        <ph name="BEGIN_BOLD">&lt;strong&gt;</ph>Going incognito doesn't affect the behavior of other people, servers, or software. Be wary of:<ph name="END_BOLD">&lt;/strong&gt;</ph>
        <ph name="BEGIN_LIST">&lt;ul&gt;</ph>
          <ph name="BEGIN_LIST_ITEM">&lt;li&gt;</ph>Websites that collect or share information about you<ph name="END_LIST_ITEM">&lt;/li&gt;</ph>
          <ph name="BEGIN_LIST_ITEM">&lt;li&gt;</ph>Internet service providers or employers that track the pages you visit<ph name="END_LIST_ITEM">&lt;/li&gt;</ph>
          <ph name="BEGIN_LIST_ITEM">&lt;li&gt;</ph>Malicious software that tracks your keystrokes in exchange for free smileys<ph name="END_LIST_ITEM">&lt;/li&gt;</ph>
          <ph name="BEGIN_LIST_ITEM">&lt;li&gt;</ph>Surveillance by secret agents<ph name="END_LIST_ITEM">&lt;/li&gt;</ph>
          <ph name="BEGIN_LIST_ITEM">&lt;li&gt;</ph>People standing behind you<ph name="END_LIST_ITEM">&lt;/li&gt;</ph>
        <ph name="END_LIST">&lt;/ul&gt;</ph>
        <ph name="BEGIN_LINK">&lt;a href="$1"&gt;</ph>Learn more<ph name="END_LINK">&lt;/a&gt;</ph> about incognito browsing.
      </message>
      <message name="IDS_NEW_TAB_RECENTLY_CLOSED_WINDOW"
               desc="Title of recently closed windows in the recently closed section of the new tab page">
        Window
      </message>

      <!-- SafeBrowsing -->
      <message name="IDS_SAFE_BROWSING_MALWARE_TITLE" desc="SafeBrowsing Malware HTML title">
        Malware Detected!
      </message>
      <message name="IDS_SAFE_BROWSING_MALWARE_HEADLINE" desc="SafeBrowsing Malware HTML headline">
        Warning: Visiting this site may harm your computer!
      </message>
      <message name="IDS_SAFE_BROWSING_MALWARE_DESCRIPTION1" desc="SafeBrowsing Malware HTML description, first line">
        The website at &lt;strong&gt;<ph name="HOST_NAME">$1<ex>www.malware.com</ex></ph>&lt;/strong&gt; appears to host malware – software that can hurt your computer or otherwise operate without your consent.  Just visiting a site that hosts malware can infect your computer.
      </message>
      <message name="IDS_SAFE_BROWSING_MALWARE_DESCRIPTION2" desc="SafeBrowsing Malware HTML description, second line">
        For detailed information about the problems with this site, visit the Google <ph name="DIAGNOSTIC_PAGE">$1<ex>diagnostic page</ex></ph> for <ph name="DOMAIN">$2<ex>www.malware.com</ex></ph>.
      </message>
      <message name="IDS_SAFE_BROWSING_MALWARE_DESCRIPTION3" desc="SafeBrowsing Malware HTML description, third line">
        Learn more about how to protect yourself from harmful software online.
      </message>
      <message name="IDS_SAFE_BROWSING_MALWARE_DESCRIPTION4" desc="SafeBrowsing Malware HTML description, first line for case of subresource malicious">
        The website at &lt;strong&gt;<ph name="HOST_NAME">$1<ex>www.goodsite.com</ex></ph>&lt;/strong&gt; contains elements from the site &lt;strong&gt;<ph name="ELEMENTS_HOST_NAME">$2<ex>www.evil.cn</ex></ph>&lt;/strong&gt;, which appears to host malware – software that can hurt your computer or otherwise operate without your consent.  Just visiting a site that contains malware can infect your computer.
      </message>
      <message name="IDS_SAFE_BROWSING_MALWARE_DESCRIPTION5" desc="SafeBrowsing Malware HTML description, second line for case of subresource malicious">
        For detailed information about the problems with these elements, visit the Google <ph name="DIAGNOSTIC_PAGE">$1<ex>diagnostic page</ex></ph> for <ph name="DOMAIN">$2<ex>www.evil.cn</ex></ph>.
      </message>
      <message name="IDS_SAFE_BROWSING_MALWARE_DESCRIPTION_AGREE" desc="SafeBrowsing Malware, agree checkbox text">
        I understand that visiting this site may harm my computer.
      </message>
      <message name="IDS_SAFE_BROWSING_MALWARE_PROCEED_BUTTON" desc="SafeBrowsing Malware, proceed button">
        Proceed anyway
      </message>
      <message name="IDS_SAFE_BROWSING_MALWARE_BACK_BUTTON" desc="SafeBrowsing Malware, back button">
        Back to safety
      </message>
      <message name="IDS_SAFE_BROWSING_MALWARE_DIAGNOSTIC_PAGE" desc="SafeBrowsing Malware diagnostic page">
        Safe Browsing diagnostic page
      </message>


      <message name="IDS_SAFE_BROWSING_PHISHING_TITLE" desc="SafeBrowsing Phishing HTML title">
        Phishing Detected!
      </message>
      <message name="IDS_SAFE_BROWSING_PHISHING_HEADLINE" desc="SafeBrowsing Phishing HTML headline">
        Warning: Suspected phishing site!
      </message>
      <message name="IDS_SAFE_BROWSING_PHISHING_DESCRIPTION1" desc="SafeBrowsing Phishing HTML description, first line">
        The website at &lt;strong&gt;<ph name="HOST_NAME">$1<ex>www.malware.com</ex></ph>&lt;/strong&gt; has been reported as a “phishing” site.  Phishing sites trick users into disclosing personal or financial information, often by pretending to represent trusted institutions, such as banks.
      </message>
      <message name="IDS_SAFE_BROWSING_PHISHING_DESCRIPTION2" desc="SafeBrowsing Phishing HTML description, second line, link to more information.">
        Learn more about phishing scams.
      </message>
      <message name="IDS_SAFE_BROWSING_PHISHING_PROCEED_BUTTON" desc="SafeBrowsing Phishing, proceed button">
        Proceed anyway
      </message>
      <message name="IDS_SAFE_BROWSING_PHISHING_BACK_BUTTON" desc="SafeBrowsing Phishing, back button">
        Back to safety
      </message>
      <message name="IDS_SAFE_BROWSING_PHISHING_REPORT_ERROR" desc="SafeBrowsing Phishing, back button">
        Report an error
      </message>

      <message name="IDS_PLUGININSTALLER_MISSINGPLUGIN_PROMPT" desc="Info Bar message to prompt installing missing plugin">
        An additional plug-in is required to display some elements on this page.
      </message>
      <message name="IDS_PLUGININSTALLER_INSTALLPLUGIN_BUTTON" desc="Info Bar button to install missing plugin">
        Install plug-in...
      </message>
      <message name="IDS_PLUGIN_CRASHED_PROMPT" desc="Info Bar message to notify about a crashed plugin">
        The following plug-in has crashed : <ph name="PLUGIN_NAME">$1<ex>Shockwave</ex></ph>
      </message>

      <message name="IDS_JS_OUT_OF_MEMORY_PROMPT" desc="Info Bar message to notify JS out of memory">
        Script on the page used too much memory. Reload to enable scripts again.
      </message>
      
      <message name="IDS_PAGE_INFO_SECURITY_TAB_PERSONAL_HISTORY_TITLE" 
               desc="Title of the personal history section">
        Visit history
      </message>
      <message name="IDS_PAGE_INFO_SECURITY_TAB_FIRST_VISITED_TODAY"
               desc="Message in IDS_PAGE_INFO_SECURITY_TAB_PERSONAL_HISTORY_TITLE section displayed when first visited page today">
        You have never visited this site before today.
      </message>
      <message name="IDS_PAGE_INFO_SECURITY_TAB_VISITED_BEFORE_TODAY"
               desc="Message in IDS_PAGE_INFO_SECURITY_TAB_PERSONAL_HISTORY_TITLE section displayed when user has visited page before today">
        You first visited this site on <ph name="VISIT_DATE">$1<ex>Nov 7, 2007</ex></ph>.
      </message>

      <!-- External Protocol Dialog -->
      <message name="IDS_EXTERNAL_PROTOCOL_TITLE" desc="External Protocol Dialog Title">
        External Protocol Request
      </message>
      <message name="IDS_EXTERNAL_PROTOCOL_OK_BUTTON_TEXT" desc="Button in External Protocol Dialog that launches the application associated with the protocol">
        Launch Application
      </message>
      <message name="IDS_EXTERNAL_PROTOCOL_APPLICATION_TO_LAUNCH" desc="Information about the application being launched by the external protocol">
        The following application will be launched if you accept this request:\n\n <ph name="APPLICATION">$1<ex>C:\Program Files\Adobe\Reader 8.0\Reader\AcroRd32.exe /u "%1"</ex></ph>
      </message>
      <message name="IDS_EXTERNAL_PROTOCOL_WARNING" desc="Warn user about external protocols.">
        If you did not initiate this request, it may represent an attempted attack on your system. Unless you took an explicit action to initiate this request, you should press Cancel.
      </message>
      <message name="IDS_EXTERNAL_PROTOCOL_CHECKBOX_TEXT" desc="Checkbox to remember users decision.">
        Remember my choice for all links of this type.
      </message>
      
      <!-- Debugger -->
      <message name="IDS_DEBUGGER_TITLE_BUSY" desc="V8 Debugger title bar displayed when busy (a command is running)">
        JavaScript Debugger - Busy
      </message>
      <message name="IDS_DEBUGGER_TITLE_BREAK" desc="V8 Debugger title bar displayed when ready and stopped at a breakpoint">
        JavaScript Debugger - Break
      </message>
      <message name="IDS_DEBUGGER_TITLE_RUNNING" desc="V8 Debugger title bar displayed when ready and the page is running">
        JavaScript Debugger - Running
      </message>

      <!-- Shortcut Modifiers -->
      <message name="IDS_CONTROL_MODIFIER" desc="Control key shortcut modifier">
        Ctrl+<ph name="KEY_COMBO_NAME">$1<ex>C</ex></ph>
      </message>
      <message name="IDS_ALT_MODIFIER" desc="Alt key shortcut modifier">
        Alt+<ph name="KEY_COMBO_NAME">$1<ex>C</ex></ph>
      </message>
      <message name="IDS_SHIFT_MODIFIER" desc="Shift key shortcut modifier">
        Shift+<ph name="KEY_COMBO_NAME">$1<ex>C</ex></ph>
      </message>
      
      <!-- Key names -->
      <message name="IDS_ESC_KEY" desc="Escape key">
        Esc
      </message>
      <message name="IDS_TAB_KEY" desc="Tab key">
        Tab
      </message>
      <message name="IDS_INSERT_KEY" desc="Insert key">
        Ins
      </message>
      <message name="IDS_HOME_KEY" desc="Home key">
        Home
      </message>
      <message name="IDS_DELETE_KEY" desc="Delete key">
        Del
      </message>
      <message name="IDS_END_KEY" desc="End key">
        End
      </message>
      <message name="IDS_PAGEUP_KEY" desc="Page up key">
        PgUp
      </message>
      <message name="IDS_PAGEDOWN_KEY" desc="Page down key">
        PgDwn
      </message>
      <message name="IDS_LEFT_ARROW_KEY" desc="Left arrow key">
        Left Arrow
      </message>
      <message name="IDS_RIGHT_ARROW_KEY" desc="Right arrow key">
        Right Arrow
      </message>
      <message name="IDS_RIGHT_UP_KEY" desc="Up arrow key">
        Up Arrow
      </message>
      <message name="IDS_RIGHT_DOWN_KEY" desc="Down arrow key">
        Down Arrow
      </message>
      <message name="IDS_ENTER_KEY" desc="Enter key">
        Enter
      </message>
      <message name="IDS_F1_KEY" desc="F1 key">
        F1
      </message>

      <!-- Strings used in local directory listings -->
      <message name="IDS_DIRECTORY_LISTING_HEADER" desc="When viewing a local directory, this is the title of the page.">
        Index of <ph name="LOCATION">LOCATION<ex>c:\Documents and Settings</ex></ph>
      </message>
      <message name="IDS_DIRECTORY_LISTING_PARENT" desc="When viewing a local directory, this is the text for a link to the parent directory.">
        [parent directory]
      </message>
      <message name="IDS_DIRECTORY_LISTING_NAME" desc="When viewing a local directory, this is the text for the column above the filenames.">
        Name
      </message>
      <message name="IDS_DIRECTORY_LISTING_SIZE" desc="When viewing a local directory, this is the text for the column above the file sizes.">
        Size
      </message>
      <message name="IDS_DIRECTORY_LISTING_DATE_MODIFIED" desc="When viewing a local directory, this is the text for the column above the last modified dates.">
        Date Modified
      </message>
      
      <!-- Saving Page-->
      <message name="IDS_SAVE_PAGE_FILTER" desc="Filter string for save page. \0's are required separators and additional two \0's should be appended when using this.">
        Web Page, HTML Only\0*.htm\0Web Page, Complete\0*.htm
      </message>
      <message name="IDS_SAVE_PAGE_STATUS_COMPLETED" desc="Save page status: completed">
        Completed
      </message>
      <message name="IDS_SAVE_PAGE_STATUS_CANCELLED" desc="Save page status: cancelled">
        Cancelled
      </message>
      <message name="IDS_SAVE_PAGE_STATUS_FAILED" desc="Save page status: failed">
        Failed
      </message>
      <message name="IDS_SAVE_PAGE_PROGRESS" desc="Text string for saving page progress, the number of saved files and total files">
        <ph name="SAVED_FILES">$1<ex>5</ex></ph> / <ph name="TOTAL_FILES">$2<ex>13</ex></ph> files
      </message>
      
      <!-- Report Phishing website -->
      <message name="IDS_PAGE_MENU_REPORT_PHISHING_WEBSITE" desc="The menu label for the menu item that allows the user to report the current page as a phishing website.">
        Report phishing website...
      </message>

      <message name="IDS_OPTIONS_LINKDOCTOR_PREF" desc="The documentation string of the 'Use Link Doctor' preference">
        Show suggestions for navigation errors
      </message>
      <message name="IDS_OPTIONS_LINKDOCTOR_URL" desc="The documentation string of the preference that sets the URL of the link doctor service">
        Service URL:
      </message>
      
      <message name="IDS_OPTIONS_SUGGEST_PREF" desc="The documentation string of the 'Use Suggest' preference">
        Use a suggestion service to help complete searches and URLs typed in the address bar
      </message>
      <message name="IDS_OPTIONS_SUGGEST_URL" desc="The documentation string of the preference">
        Suggestion service URL:
      </message>

      <message name="IDS_OPTIONS_FONTSETTINGS_INFO" desc="Information text about font and language options for web pages">
        Change the default font and language for webpages.
      </message>
      <message name="IDS_OPTIONS_FONTSETTINGS_CONFIGUREFONTS_BUTTON" desc="The label of the 'configure fonts' button">
        Change font and language settings
      </message>
      
      <message name="IDS_OPTIONS_CHROME_DICTIONARY_INFO" desc="The documentation string of the 'Spell check dictionary language' section">
        Change the language of the spell-checking dictionary.
      </message>
      <message name="IDS_OPTIONS_CHROME_DICTIONARY_LANGUAGE" desc="The documentation string of the 'Spell check dictionary language' preference">
        Spell-checker language:
      </message>
      <message name="IDS_OPTIONS_ENABLE_SPELLCHECK" desc="The documentation string of the 'Enable spellcheck' option">
        Check spelling:
      </message>
      
      <message name="IDS_OPTIONS_RESET" desc="The label of the 'Reset all settings to defaults' button">
        Reset to defaults
      </message>
      <message name="IDS_OPTIONS_RESET_OKLABEL" desc="The label of the OK button in the 'Reset Chrome options' confirmation dialog box">
        Reset to defaults
      </message>
      <message name="IDS_OPTIONS_RESET_CANCELLABEL" desc="The label of the Cancel button in the 'Reset Chrome options' confirmation dialog box">
        Don't reset
      </message>
      
      <!-- Can't write to user data directory dialog -->
      <message name="IDS_CANT_WRITE_USER_DIRECTORY_TITLE" desc="Title of dialog that is displayed when we can't create a directory for this user.">
        Failed To Create Data Directory
      </message>
      <message name="IDS_CANT_WRITE_USER_DIRECTORY_CHOOSE_DIRECTORY_BUTTON" desc="Text on button that opens another dialog to choose a new directory for user data.">
        Choose Another Directory...
      </message>

      <!-- User data directory profiles dialog -->
      <message name="IDS_SELECT_PROFILE_DIALOG_TITLE" desc="Title of the dialog that lets the user select a profile to open a new window.">
        Select a Profile
      </message>
      <message name="IDS_SELECT_PROFILE_DIALOG_LABEL_TEXT" desc="The label for the combo box that shows all the available profiles.">
        Select a profile to open a new window
      </message>
      <message name="IDS_SELECT_PROFILE_DIALOG_NEW_PROFILE_ENTRY" desc="Text for an extra entry in the profiles combo box. The user can select this entry to create a new profile.">
        &lt;New Profile&gt;...
      </message>

      <!-- User data directory new profile dialog -->
      <message name="IDS_NEW_PROFILE_DIALOG_TITLE" desc="Title of dialog that lets the user enter a new profile name to open new window.">
        Enter a Profile Name
      </message>
      <message name="IDS_NEW_PROFILE_DIALOG_LABEL_TEXT" desc="The label for the text box that lets the user enter a new profile name.">
        Enter a new profile name
      </message>
      <message name="IDS_NEW_PROFILE_DIALOG_CREATE_SHORTCUT_TEXT" desc="The label for the text box that lets the user enter a new profile name.">
        Create a desktop shortcut for this profile
      </message>

      <!-- Advanced Section Titles -->
      <message name="IDS_OPTIONS_ADVANCED_SECTION_TITLE_PRIVACY">
        Privacy
      </message>
      <message name="IDS_OPTIONS_ADVANCED_SECTION_TITLE_CONTENT">
        Web Content
      </message>
      <message name="IDS_OPTIONS_ADVANCED_SECTION_TITLE_SECURITY">
        Security
      </message>
      <message name="IDS_OPTIONS_ADVANCED_SECTION_TITLE_NETWORK">
        Network
      </message>

      <!-- Script Timeout Dialog -->
      <message name="IDS_SCRIPT_TIMEOUT_DIALOG_TITLE" desc="Title of the script timeout dialog.">
        Unresponsive Script
      </message>

      <message name="IDS_SCRIPT_TIMEOUT_DIALOG_BODY" desc="Message to warn that a script is unresponsive. (For example, it may be in an infinite loop.)">
        A script running on this page is taking a loooong time to do its job. Do you want to see if the script can complete, or just give up?
      </message>

      <message name="IDS_SCRIPT_TIMEOUT_DIALOG_STOP_SCRIPT_BUTTON" desc="Text for the button which kills the script.">
        Give up
      </message>

      <message name="IDS_SCRIPT_TIMEOUT_DIALOG_CONTINUE_SCRIPT_BUTTON" desc="Text for the button which continues to run the script and resets the timeout.">
        Continue
      </message>

      <!-- Constrained Window -->
      <message name="IDS_BLOCKED_POPUP" desc="Text on a blocked popup's window titlebar.">
        Blocked Pop-up
      </message>
      <message name="IDS_POPUPS_BLOCKED_COUNT" desc="Message on the blocked popup window">
        Pop-ups Blocked: <ph name="COUNT">$1<ex>2</ex></ph>
      </message>
      <message name="IDS_POPUP_TITLE_FORMAT" desc="Order of URL - Title on the popup">
        <ph name="URL">$1</ph> - <ph name="WINDOW_TITLE">$2</ph>
      </message>

      <!-- Multiple download warning-->
      <message name="IDS_MULTI_DOWNLOAD_WARNING" desc="Warning invoked if multiple downloads are attempted without user interaction.">
        This site is attempting to download multiple files. Do you want to allow this?
      </message>
      <message name="IDS_MULTI_DOWNLOAD_WARNING_ALLOW" desc="Text on the allow button in the IDS_MULTI_DOWNLOAD_WARNING dialog">
        Allow
      </message>
      <message name="IDS_MULTI_DOWNLOAD_WARNING_DENY" desc="Text on the deny button in the IDS_MULTI_DOWNLOAD_WARNING dialog">
        Deny
      </message>

      <!-- Bookmark table -->
      <message name="IDS_BOOKMARK_TABLE_TITLE" desc="Title of the column in bookmark table showing the title of the bookmark.">
        Title
      </message>
      <message name="IDS_BOOKMARK_TABLE_URL" desc="Title of the column in bookmark table showing the url of the bookmark.">
        URL
      </message>
      <message name="IDS_BOOKMARK_TABLE_PATH" desc="Title of the column in bookmark table showing the path in the bookmark bar of the node.">
        Folder
      </message>
      <message name="IDS_BOOKMARK_TABLE_OTHER_BOOKMARKS_PATH" desc="Path used for bookmarks in the other bookmarks folder">
        Other bookmarks
      </message>
      <message name="IDS_BOOKMARK_TABLE_BOOKMARK_BAR_PATH" desc="Path used for bookmarks on the bookmark bar">
        Bookmark bar
      </message>
      <message name="IDS_BOOKMARK_TABLE_PATH_SEPARATOR" desc="Separator between path elements in the bookmarks table">
        /
      </message>

      <!-- Bookmark tree -->
      <message name="IDS_BOOKMARK_TREE_RECENTLY_BOOKMARKED_NODE_TITLE" desc="Title of the bookmark node in the bookmark manager showing the 'recently bookmarked' bookmarks">
        Recently Added
      </message>
      <message name="IDS_BOOKMARK_TREE_SEARCH_NODE_TITLE" desc="Title of node under which search results are shown.">
        Search
      </message>

      <!-- Bookmark manager -->
      <message name="IDS_BOOKMARK_MANAGER_TITLE" desc="Title of the bookmark manager window.">
        Bookmark Manager
      </message>
      <message name="IDS_BOOKMARK_MANAGER" desc="The label of the menu item that shows the bookmark manager">
        &amp;Bookmark manager
      </message>
      <message name="IDS_BOOKMARK_MANAGER_SHOW_IN_FOLDER" desc="The label of the menu item in the bookmark manager context menu that changes the selection in the tree to match the folder of the selected item in the table.">
        Show in folder
      </message>
      <message name="IDS_BOOKMARK_MANAGER_ORGANIZE_MENU" desc="Title of the organize menu in the bookmark manager.">
        Organize
      </message>
      <message name="IDS_BOOKMARK_MANAGER_TOOLS_MENU" desc="Title of the tools menu in the bookmark manager.">
        Tools
      </message>
      <message name="IDS_BOOKMARK_MANAGER_IMPORT_MENU" desc="Title of the import menu item in the bookmark manager.">
        Import bookmarks...
      </message>
      <message name="IDS_BOOKMARK_MANAGER_EXPORT_MENU" desc="Title of the export menu item in the bookmark manager.">
        Export bookmarks...
      </message>
<<<<<<< HEAD
=======
      <message name="IDS_BOOKMARK_MANAGER_NO_SEARCH_TEXT" desc="Text shown in the bookmark table if the user clicks on the search folder without typing in any text in the search text field.">
        Enter a query in the text field above to search your bookmarks.
      </message>
      <message name="IDS_BOOKMARK_MANAGER_NO_RESULTS" desc="Text shown in the bookmark table when the search didn't find anything.">
        No bookmarks match the query '<ph name="SEARCH_TEXT">$1</ph>'.
      </message>
      <message name="IDS_BOOKMARK_MANAGER_SEARCH_TITLE" desc="Text shown before the search text field.">
        Search:
      </message>
>>>>>>> 12c75e7a

    </messages>
  </release>
</grit><|MERGE_RESOLUTION|>--- conflicted
+++ resolved
@@ -360,11 +360,7 @@
       <message name="IDS_CONTENT_CONTEXT_NO_SPELLING_SUGGESTIONS" desc="The name of the No Spelling Suggestions display in the content area context menu">
         &amp;No spelling suggestions
       </message>
-<<<<<<< HEAD
-      <message name="IDS_CONTENT_CONTEXT_SPELLCHECK_OPTIONS" desc="The name of the Spellcheck Options display in the content area context menu">
-=======
       <message name="IDS_CONTENT_CONTEXT_SPELLCHECK_MENU" desc="The name of the Spellcheck Options submenu in the content area context menu">
->>>>>>> 12c75e7a
         &amp;Spell-checker options
       </message>
       <message name="IDS_CONTENT_CONTEXT_LANGUAGE_SETTINGS" desc="The name of the Language Settings command in the content area context menu">
@@ -2090,21 +2086,14 @@
       <message name="IDS_BOOKMARK_GROUP_FROM_FIREFOX" desc="The group name of bookmarks from Firefox">
         Imported From Firefox
       </message>
-<<<<<<< HEAD
-=======
       <message name="IDS_BOOKMARK_GROUP_FROM_GOOGLE_TOOLBAR" desc="The group name of bookmarks from Google Toolbar">
         Imported From Google Toolbar
       </message>
->>>>>>> 12c75e7a
       <message name="IDS_BOOKMARK_GROUP" desc="The group name of bookmarks imported from a file">
         Imported
       </message>
 
-<<<<<<< HEAD
-      <!-- bookmark editor messages-->
-=======
   <!-- bookmark editor messages-->
->>>>>>> 12c75e7a
       <message name="IDS_BOOMARK_EDITOR_NAME_LABEL" desc="Label shown before the title/name of the URL.">
         Name:
       </message>
@@ -2166,11 +2155,7 @@
       <message name="IDS_APP_MENU_RELOAD" desc="The reload menu in application windows">
         Reload
       </message>
-<<<<<<< HEAD
-      <message name="IDS_APP_MENU_DUPLICATE" meaning="Duplicate application window" desc="The duplicate / start new instance menu">
-=======
       <message name="IDS_APP_MENU_DUPLICATE_APP_WINDOW" meaning="Duplicate application window" desc="The duplicate / start new instance menu">
->>>>>>> 12c75e7a
         Duplicate
       </message>
       <message name="IDS_APP_MENU_COPY_URL" desc="The copy url menu in application windows">
@@ -2227,11 +2212,6 @@
                desc="Title of the bookmark context menu item that brings up the bookmark editor">
         Edit...
       </message>
-<<<<<<< HEAD
-      <message name="IDS_BOOKMARK_BAR_SHOULD_OPEN_ALL"
-               desc="Message in the message box shown if user asks to open a lot of bookmarks in a folder">
-        Are you sure you want to open <ph name="tab_count">$1<ex>20</ex></ph> tabs?
-=======
       <message name="IDS_BOOKMARK_BAR_RENAME_FOLDER"
                desc="Title of the bookmark context menu item that brings up a dialog to rename a folder">
         Rename...
@@ -2239,7 +2219,6 @@
       <message name="IDS_BOOKMARK_BAR_SHOULD_OPEN_ALL"
                desc="Message in the message box shown if user asks to open a lot of bookmarks in a folder">
         Are you sure you want to open <ph name="TAB_COUNT">$1<ex>20</ex></ph> tabs?
->>>>>>> 12c75e7a
       </message>
 
       <!-- error page messages -->
@@ -2484,14 +2463,6 @@
       </message>
       <message name="IDS_FONT_LANGUAGE_SETTING_LANGUAGES_SELECTOR_ADD_BUTTON_LABEL" desc="Button label for Add languages">
         Add
-      </message>
-
-      <!-- Advanced autofill settings -->
-      <message name="IDS_AUTOFILL_SETTING_WINDOWS_TITLE" desc="Title that appears in the dialogue title bar for advanced autofill settings">
-        Form autofill
-      </message>
-      <message name="IDS_AUTOFILL_SAVEFORMS" desc="The autofill checkbox label">
-        Save and show text typed in similar fields
       </message>
 
       <!-- HTTP POST Warning -->
@@ -3373,8 +3344,6 @@
       <message name="IDS_BOOKMARK_MANAGER_EXPORT_MENU" desc="Title of the export menu item in the bookmark manager.">
         Export bookmarks...
       </message>
-<<<<<<< HEAD
-=======
       <message name="IDS_BOOKMARK_MANAGER_NO_SEARCH_TEXT" desc="Text shown in the bookmark table if the user clicks on the search folder without typing in any text in the search text field.">
         Enter a query in the text field above to search your bookmarks.
       </message>
@@ -3384,7 +3353,6 @@
       <message name="IDS_BOOKMARK_MANAGER_SEARCH_TITLE" desc="Text shown before the search text field.">
         Search:
       </message>
->>>>>>> 12c75e7a
 
     </messages>
   </release>
