// Copyright (c) 2006-2008 The Chromium Authors. All rights reserved.
// Use of this source code is governed by a BSD-style license that can be
// found in the LICENSE file.

#include "chrome/app/google_update_client.h"

#include <shlobj.h>
#include <strsafe.h>

#include "chrome/app/client_util.h"
#include "chrome/installer/util/google_update_constants.h"
#include "chrome/installer/util/install_util.h"

namespace {
// Allocates the out param on success.
bool GoogleUpdateEnvQueryStr(const wchar_t* key_name, wchar_t** out) {
  DWORD count = ::GetEnvironmentVariableW(key_name, NULL, 0);
  if (!count) {
    return false;
  }
  wchar_t* value = new wchar_t[count + 1];
  if (!::GetEnvironmentVariableW(key_name, value, count)) {
    delete[] value;
    return false;
  }
  *out = value;
  return true;
}
}  // anonymous namespace

namespace google_update {

GoogleUpdateClient::GoogleUpdateClient() : version_(NULL) {
}

GoogleUpdateClient::~GoogleUpdateClient() {
  delete[] version_;
}

std::wstring GoogleUpdateClient::GetDLLPath() {
  return client_util::GetDLLPath(dll_, dll_path_);
}

const wchar_t* GoogleUpdateClient::GetVersion() const {
  return version_;
}

bool GoogleUpdateClient::Launch(HINSTANCE instance,
                                sandbox::SandboxInterfaceInfo* sandbox,
                                wchar_t* command_line,
                                const char* entry_name,
                                int* ret) {
  if (client_util::FileExists(dll_path_)) {
    ::SetCurrentDirectory(dll_path_);
    // Setting the version on the environment block is a 'best effort' deal.
    // It enables Google Update running on a child to load the same DLL version.
    ::SetEnvironmentVariableW(google_update::kEnvProductVersionKey, version_);
  }

  // The dll can be in the exe's directory or in the current directory.
  // Use the alternate search path to be sure that it's not trying to load it
  // calling application's directory.
  HINSTANCE dll_handle = ::LoadLibraryEx(dll_.c_str(), NULL,
                                         LOAD_WITH_ALTERED_SEARCH_PATH);
  if (NULL == dll_handle) {
    unsigned long err = GetLastError();
    if (err) {
      WCHAR message[500] = {0};
      FormatMessage(FORMAT_MESSAGE_FROM_SYSTEM, NULL, err, 0,
                    reinterpret_cast<LPWSTR>(&message), 500, NULL);
      ::OutputDebugStringW(message);
    }
    return false;
  }

  bool did_launch = false;
  client_util::DLL_MAIN entry = reinterpret_cast<client_util::DLL_MAIN>(
      ::GetProcAddress(dll_handle, entry_name));
  if (NULL != entry) {
    // record did_run "dr" in client state
    std::wstring key_path(google_update::kRegPathClientState);
    key_path.append(L"\\" + guid_);
    HKEY reg_key;
    if (::RegOpenKeyEx(HKEY_CURRENT_USER, key_path.c_str(), 0,
                       KEY_WRITE, &reg_key) == ERROR_SUCCESS) {
      const wchar_t kVal[] = L"1";
      ::RegSetValueEx(reg_key, google_update::kRegDidRunField, 0, REG_SZ,
                      reinterpret_cast<const BYTE *>(kVal), sizeof(kVal));
      ::RegCloseKey(reg_key);
    }

    int rc = (entry)(instance, sandbox, command_line);
    if (ret) {
      *ret = rc;
    }
    did_launch = true;
  }
#ifdef PURIFY
  // We should never unload the dll. There is only risk and no gain from
  // doing so. The singleton dtors have been already run by AtExitManager.
  ::FreeLibrary(dll_handle);
#endif
  return did_launch;
}

bool GoogleUpdateClient::Init(const wchar_t* client_guid,
                              const wchar_t* client_dll) {
  client_util::GetExecutablePath(dll_path_);
  guid_.assign(client_guid);
  dll_.assign(client_dll);
  bool ret = false;
  if (!guid_.empty()) {
    if (GoogleUpdateEnvQueryStr(google_update::kEnvProductVersionKey,
                                &version_)) {
      ret = true;
    } else {
      std::wstring key(google_update::kRegPathClients);
<<<<<<< HEAD
      key.append(L"\\");
      key.append(guid_);
=======
      key.append(L"\\" + guid_);
>>>>>>> 12c75e7a
      if (client_util::GetChromiumVersion(dll_path_, key.c_str(), &version_))
        ret = true;
    }
  }

  if (version_) {
    ::StringCchCat(dll_path_, MAX_PATH, version_);
  }
  return ret;
}
}  // namespace google_update<|MERGE_RESOLUTION|>--- conflicted
+++ resolved
@@ -115,12 +115,7 @@
       ret = true;
     } else {
       std::wstring key(google_update::kRegPathClients);
-<<<<<<< HEAD
-      key.append(L"\\");
-      key.append(guid_);
-=======
       key.append(L"\\" + guid_);
->>>>>>> 12c75e7a
       if (client_util::GetChromiumVersion(dll_path_, key.c_str(), &version_))
         ret = true;
     }
