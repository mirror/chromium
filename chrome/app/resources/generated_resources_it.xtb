--- conflicted
+++ resolved
@@ -331,10 +331,6 @@
 <translation id="2266011376676382776">La pagina non risponde</translation>
 <translation id="1110155001042129815">Attendi</translation>
 <translation id="1684861821302948641">Termina pagine</translation>
-<<<<<<< HEAD
-<translation id="6134282421960734039">Vuoi che Chrome salvi la tua password?</translation>
-=======
->>>>>>> 4db48af7
 <translation id="5271549068863921519">Salva password</translation>
 <translation id="7484645889979462775">Mai per questo sito</translation>
 <translation id="4195643157523330669">Apri in un'altra scheda</translation>
@@ -657,50 +653,12 @@
 <translation id="7925285046818567682">In attesa di risposta da <ph name="HOST_NAME"/>...</translation>
 <translation id="2021921916539001817">Trasferimento in corso da <ph name="HOST_NAME"/>...</translation>
 <translation id="6698381487523150993">Data creazione:</translation>
-<<<<<<< HEAD
-<translation id="4127951844153999091">In questo caso l'indirizzo indicato nel certificato non corrisponde all'indirizzo del sito web al quale il tuo browser ha tentato di accedere. Questa mancata corrispondenza può essere dovuta al tentativo da parte di un hacker di presentare un certificato relativo a un altro sito web. È anche possibile che il server sia impostato in modo da restituire lo stesso certificato per più siti web, incluso quello che stai cercando di visitare, malgrado tale certificato non sia valido per tutti i siti. Siamo in grado di garantire che stai comunicando con &lt;strong&gt;<ph name="DOMAIN2"/>&lt;/strong&gt;, ma non è possibile verificare che questo sito corrisponda a &lt;strong&gt;<ph name="DOMAIN"/>&lt;/strong&gt;. Se decidi di procedere, Google Chrome non verificherà eventuali altre mancate corrispondenze. In generale, tuttavia, ti consigliamo di non procedere oltre questo punto.</translation>
-<translation id="9189723490960700326">Hai tentato di accedere a &lt;strong&gt;<ph name="DOMAIN"/>&lt;/strong&gt;, ma il server ha presentato un certificato scaduto. Non vi sono informazioni che indichino una violazione del certificato dopo la scadenza. Google Chrome non è in grado di garantire che tu stia comunicando effettivamente con &lt;strong&gt;<ph name="DOMAIN2"/>&lt;/strong&gt; e non con un hacker. Non procedere oltre.</translation>
-<translation id="6481075104394517441">Hai tentato di accedere a &lt;strong&gt;<ph name="DOMAIN"/>&lt;/strong&gt;, ma il certificato presentato dal server non è valido. Non sono disponibili informazioni che stabiliscano se il certificato è affidabile. Google Chrome non è in grado di garantire che tu stia comunicando con &lt;strong&gt;<ph name="DOMAIN2"/>&lt;/strong&gt; e non con un hacker. Assicurati che l'orologio e il fuso orario siano impostati correttamente sul tuo computer. Qualora non lo fossero, prova a correggere le impostazioni e aggiorna la pagina. Se le impostazioni sono corrette, non procedere oltre.</translation>
-<translation id="1144950271450340860">Hai tentato di accedere a &lt;strong&gt;<ph name="DOMAIN"/>&lt;/strong&gt;, ma il server ha presentato un certificato ritenuto non affidabile dal sistema operativo del tuo computer. Ciò significa che il server ha generato le proprie credenziali di sicurezza, che Google Chrome non ritiene affidabili ai fini del riconoscimento dell'identità, o che un hacker sta cercando di intercettare le tue comunicazioni. Non procedere oltre, &lt;strong&gt;soprattutto&lt;/strong&gt; se questo avviso non è mai stato visualizzato per questo sito.</translation>
-<translation id="6009537148180854585">Hai tentato di accedere a strong&gt;<ph name="DOMAIN"/>&lt;/strong&gt;, ma il certificato presentato dal server contiene degli errori. Google Chrome non può utilizzare un certificato in cui sono presenti errori e non è in grado di convalidare l'identità del sito a cui hai tentato di accedere. La connessione non è protetta, ti consigliamo di non procedere.</translation>
-<translation id="7106741999175697885">Task Manager - Google Chrome</translation>
-<translation id="1195935957447623558">La sessione di Google Chrome è stata terminata in modo non corretto. Per riaprire le pagine che stavi visualizzando, fai clic su Ripristina.</translation>
-<translation id="6169866489629082767"><ph name="PAGE_TITLE"/> - Google Chrome</translation>
-<translation id="2044287590254833138">Barra degli strumenti di Google Chrome</translation>
-<translation id="8449380764213232436">Google Chrome sta importando i seguenti elementi da <ph name="BROWSER_COMPONENT"/>:</translation>
 <translation id="8562413501751825163">Chiudi Firefox prima di eseguire l'importazione</translation>
-<translation id="6626317981028933585">Le impostazioni di Mozilla Firefox non sono disponibili finché il browser è in esecuzione. Per importare queste impostazioni in Google Chrome, salva i tuoi file e chiudi tutte le finestre di Firefox, quindi fai clic su Continua.</translation>
-<translation id="8446794773162156990">Google Chrome funziona in modo anomalo</translation>
-<translation id="7400722733683201933">Informazioni su Google Chrome</translation>
-<translation id="3591558551793645824">Google Chrome è stato disinstallato correttamente. Addio!</translation>
-<translation id="8172671748763307156">Sei sicuro di voler disinstallare Google Chrome? (Ti abbiamo fatto arrabbiare?)</translation>
-<translation id="7161904924553537242">Benvenuto in Google Chrome</translation>
-<translation id="6921913858457830952">Google Chrome è pronto a completare l'installazione.</translation>
-<translation id="7241541963706135274">Google Chrome eseguirà le seguenti azioni:</translation>
-<translation id="7101265395643981223">Avvia Google Chrome</translation>
-<translation id="2618799103663374905">Aggiungerà le scorciatoie di Google Chrome al desktop, alla barra Avvio veloce e al menu di avvio</translation>
-<translation id="213581405366815208">Annullare l'installazione di Google Chrome? Se desideri continuare in seguito, apri Chrome dalla cartella dei programmi del menu di avvio.</translation>
-<translation id="5941830788786076944">Imposta Google Chrome come browser predefinito</translation>
-<translation id="7001386529596391893">Crea scorciatoie di Google Chrome nei seguenti percorsi:</translation>
-=======
-<translation id="8562413501751825163">Chiudi Firefox prima di eseguire l'importazione</translation>
->>>>>>> 4db48af7
 <translation id="480990236307250886">Apri pagina iniziale</translation>
 <translation id="6514771739083339959">Pagina iniziale:</translation>
 <translation id="1665770420914915777">Usa la pagina Nuova scheda</translation>
 <translation id="4726901538158498735">Ricerca predefinita</translation>
 <translation id="2231233239095101917">Lo script presente nella pagina ha utilizzato troppa memoria. Ricarica la pagina per attivare nuovamente gli script.</translation>
-<<<<<<< HEAD
-<translation id="8227755444512189073">Google Chrome deve avviare un'applicazione esterna per gestire i link <ph name="SCHEME"/>. Il link richiesto è <ph name="PROTOLINK"/>.</translation>
-<translation id="8236873504073475138">Windows 2000 non è supportato da Google Chrome. Alcune funzioni potrebbero non essere disponibili.</translation>
-<translation id="3335672657969596251"><ph name="OS_NAME"/> non è supportato da Google Chrome.</translation>
-<translation id="1446473746922165495">Cambia la lingua utilizzata nei menu, nelle finestre di dialogo e nelle descrizioni dei comandi di Google Chrome.</translation>
-<translation id="8810218179782551669">Lingua di Google Chrome:</translation>
-<translation id="7958215378280655655">Ripristinando le opzioni di Google Chrome tutte le modifiche apportate verranno ignorate e verranno ripristinate le impostazioni predefinite. Ripristinare le opzioni di Chrome?</translation>
-<translation id="7100330187273168372">Chrome non è in grado di leggere e scrivere nella directory dei dati:\n\n<ph name="USER_DATA_DIRECTORY"/></translation>
-<translation id="3324235665723428530">Non è possibile utilizzare il tuo profilo, poiché è associato a una versione di Google Chrome più recente.\n\Alcune funzioni potrebbero non essere disponibili. Specifica una directory di profilo diversa o utilizza una versione di Chrome più recente.</translation>
-=======
->>>>>>> 4db48af7
 <translation id="3319048459796106952">Nuova f&amp;inestra di navigazione in incognito</translation>
 <translation id="1120026268649657149">Specifica una parola chiave univoca o lascia il campo vuoto</translation>
 <translation id="7481475534986701730">Siti visitati di recente</translation>
@@ -733,15 +691,7 @@
 <translation id="3761000923495507277">Mostra pulsante Pagina iniziale nella barra degli strumenti</translation>
 <translation id="5291303148298143069">Avvisami quando un popup viene bloccato</translation>
 <translation id="3383487468758466563">Caratteri e lingue:</translation>
-<<<<<<< HEAD
-<translation id="1137776625614346046">La sezione &quot;Più visitati&quot; mostra i siti web che hai visitato più spesso. Dopo aver utilizzato Chrome per un po' di tempo, vedrai i siti più visitati ogni volta che apri una nuova scheda. Per ulteriori informazioni su questa e altre funzioni, consulta la <ph name="BEGIN_LINK"/>pagina Come iniziare<ph name="END_LINK"/>.</translation>
 <translation id="7762841930144642410"><ph name="BEGIN_BOLD"/>Sei passato alla navigazione in incognito<ph name="END_BOLD"/>. Le pagine aperte in questa finestra non vengono registrate nella cronologia di navigazione o di ricerca, e non lasciano traccia sul tuo computer, ad esempio sotto forma di cookie, una volta chiusa la finestra. Tuttavia, qualsiasi file scaricato o preferito creato verrà conservato.        <ph name="LINE_BREAK"/>        <ph name="BEGIN_BOLD"/>La navigazione in incognito non influisce sul comportamento di altri utenti, server o software. Diffida di:<ph name="END_BOLD"/>        <ph name="BEGIN_LIST"/>          <ph name="BEGIN_LIST_ITEM"/>Siti web che raccolgono o condividono informazioni su di te<ph name="END_LIST_ITEM"/>          <ph name="BEGIN_LIST_ITEM"/>Provider di servizi Internet o datori di lavoro che registrano le pagine da te visitate<ph name="END_LIST_ITEM"/>          <ph name="BEGIN_LIST_ITEM"/>Software dannosi che registrano le sequenze di tasti da te utilizzate in cambio di smiley gratuiti<ph name="END_LIST_ITEM"/>          <ph name="BEGIN_LIST_ITEM"/>Agenti segreti<ph name="END_LIST_ITEM"/>          <ph name="BEGIN_LIST_ITEM"/>Persone che ti stanno alle spalle<ph name="END_LIST_ITEM"/>        <ph name="END_LIST"/>        <ph name="BEGIN_LINK"/>Ulteriori informazioni<ph name="END_LINK"/> sulla navigazione in incognito.</translation>
 <translation id="1604816462140255479">&amp;Carattere</translation>
 <translation id="2089625293428655599">Parti di questo software sono state ottenute in licenza da terze parti come descritto alla pagina: <ph name="URL"/></translation>
-<translation id="6817660909204164466">Aiutaci a migliorare Google Chrome inviando automaticamente a Google le statistiche sull'utilizzo e segnalazioni sugli arresti anomali</translation>
-=======
-<translation id="7762841930144642410"><ph name="BEGIN_BOLD"/>Sei passato alla navigazione in incognito<ph name="END_BOLD"/>. Le pagine aperte in questa finestra non vengono registrate nella cronologia di navigazione o di ricerca, e non lasciano traccia sul tuo computer, ad esempio sotto forma di cookie, una volta chiusa la finestra. Tuttavia, qualsiasi file scaricato o preferito creato verrà conservato.        <ph name="LINE_BREAK"/>        <ph name="BEGIN_BOLD"/>La navigazione in incognito non influisce sul comportamento di altri utenti, server o software. Diffida di:<ph name="END_BOLD"/>        <ph name="BEGIN_LIST"/>          <ph name="BEGIN_LIST_ITEM"/>Siti web che raccolgono o condividono informazioni su di te<ph name="END_LIST_ITEM"/>          <ph name="BEGIN_LIST_ITEM"/>Provider di servizi Internet o datori di lavoro che registrano le pagine da te visitate<ph name="END_LIST_ITEM"/>          <ph name="BEGIN_LIST_ITEM"/>Software dannosi che registrano le sequenze di tasti da te utilizzate in cambio di smiley gratuiti<ph name="END_LIST_ITEM"/>          <ph name="BEGIN_LIST_ITEM"/>Agenti segreti<ph name="END_LIST_ITEM"/>          <ph name="BEGIN_LIST_ITEM"/>Persone che ti stanno alle spalle<ph name="END_LIST_ITEM"/>        <ph name="END_LIST"/>        <ph name="BEGIN_LINK"/>Ulteriori informazioni<ph name="END_LINK"/> sulla navigazione in incognito.</translation>
-<translation id="1604816462140255479">&amp;Carattere</translation>
-<translation id="2089625293428655599">Parti di questo software sono state ottenute in licenza da terze parti come descritto alla pagina: <ph name="URL"/></translation>
->>>>>>> 4db48af7
 </translationbundle>