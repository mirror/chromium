<?xml version="1.0" ?>
<!DOCTYPE translationbundle>
<translationbundle lang="pl">
<translation id="362276910939193118">Wyświetl całą historię</translation>
<translation id="1586296736502814947">(Brak dostępnych czynności)</translation>
<translation id="7977590112176369853">&lt;wprowadź zapytanie&gt;</translation>
<translation id="6503077044568424649">Najczęściej odwiedzane</translation>
<translation id="1644574205037202324">Historia</translation>
<translation id="8820817407110198400">Zakładki</translation>
<translation id="4759238208242260848">Pobrane pliki</translation>
<translation id="3009731429620355204">Sesje</translation>
<translation id="3705722231355495246">-</translation>
<translation id="5329858601952122676">&amp;Usuń</translation>
<translation id="3873963583678942942">(Bez tytułu)</translation>
<translation id="1232569758102978740">Bez tytułu</translation>
<translation id="6965382102122355670">OK</translation>
<translation id="7658239707568436148">Anuluj</translation>
<translation id="6463795194797719782">&amp;Edycja</translation>
<translation id="3943582379552582368">&amp;Wstecz</translation>
<translation id="6691936601825168937">&amp;Dalej</translation>
<translation id="9170848237812810038">&amp;Cofnij</translation>
<translation id="2972581237482394796">&amp;Ponów</translation>
<translation id="3909791450649380159">Wy&amp;tnij</translation>
<translation id="7814458197256864873">&amp;Kopiuj</translation>
<translation id="5076340679995252485">&amp;Wklej</translation>
<translation id="5300471193642408424">Pokaż strony</translation>
<translation id="8434177709403049435">&amp;Kodowanie</translation>
<translation id="6040143037577758943">Zamknij</translation>
<translation id="9147392381910171771">&amp;Opcje</translation>
<translation id="2454247629720664989">Słowo kluczowe</translation>
<translation id="5903264686717710770">Tytuł:</translation>
<translation id="4188026131102273494">Słowo kluczowe:</translation>
<translation id="4268574628540273656">Adres URL:</translation>
<translation id="1181037720776840403">Usuń</translation>
<translation id="9065203028668620118">Edycja</translation>
<translation id="3157931365184549694">Przywróć</translation>
<translation id="8261506727792406068">Usuń</translation>
<translation id="5626134646977739690">Nazwa:</translation>
<translation id="2148716181193084225">Dzisiaj</translation>
<translation id="7781829728241885113">Wczoraj</translation>
<translation id="895347679606913382">Rozpoczynanie...</translation>
<translation id="4881695831933465202">Otwórz</translation>
<translation id="1178581264944972037">Wstrzymaj</translation>
<translation id="8200772114523450471">Wznów</translation>
<translation id="5170568018924773124">Pokaż w folderze</translation>
<translation id="2398703750948514961">Anulowano</translation>
<translation id="7607002721634913082">Wstrzymano</translation>
<translation id="2526590354069164005">Pulpit</translation>
<translation id="2088818908407967256">Strona zawiera niezabezpieczone elementy.</translation>
<translation id="3340262871848042885">Ważność certyfikatu serwera wygasła</translation>
<translation id="9141716082071217089">Nie można sprawdzić, czy certyfikat serwera został unieważniony.</translation>
<translation id="3108416241300843963">Żądanie nie powiodło się, ponieważ certyfikat serwera był nieprawidłowy.</translation>
<translation id="1201402288615127009">Dalej</translation>
<translation id="8730621377337864115">Gotowe</translation>
<translation id="6710213216561001401">Poprzednia</translation>
<translation id="6865323153634004209">Dostosuj te ustawienia</translation>
<translation id="6100736666660498114">Menu Start</translation>
<translation id="2065985942032347596">Wymagane uwierzytelnienie</translation>
<translation id="3693415264595406141">Hasło:</translation>
<translation id="1818606096021558659">Strona</translation>
<translation id="3122464029669770682">Procesor</translation>
<translation id="4047345532928475040">Nd.</translation>
<translation id="7895330511272068835">Informacje o dodatkach plug-in</translation>
<translation id="5607455023223000189">Zainstalowane dodatki plug-in</translation>
<translation id="8571852575982769756">Brak zainstalowanych dodatków plug-in</translation>
<translation id="350069200438440499">Nazwa pliku:</translation>
<translation id="4510290974676570902">Typ MIME</translation>
<translation id="3866249974567520381">Opis</translation>
<translation id="430831869130657585">Sufiksy</translation>
<translation id="59174027418879706">Włączono</translation>
<translation id="1426410128494586442">Tak</translation>
<translation id="4250680216510889253">Nie</translation>
<translation id="1375198122581997741">Informacje o wersji</translation>
<translation id="969892804517981540">Oficjalna wersja</translation>
<translation id="988159990683914416">Build</translation>
<translation id="610886263749567451">Alert JavaScript</translation>
<translation id="3433151241941574321">Dodaj stronę</translation>
<translation id="7791543448312431591">Dodaj</translation>
<translation id="7400418766976504921">Adres URL</translation>
<translation id="7000311294523403548">Strona internetowa bez tytułu</translation>
<translation id="6227291405321948850">Grafika internetowa bez tytułu</translation>
<translation id="5965640700983474726">Wpisz zapytanie</translation>
<translation id="436869212180315161">Kliknij</translation>
<translation id="2814489978934728345">Zatrzymaj ładowanie strony</translation>
<translation id="583281660410589416">Nieznany</translation>
<translation id="1526560967942511387">Dokument bez tytułu</translation>
<translation id="370665806235115550">Ładowanie...</translation>
<translation id="7554791636758816595">Nowa karta</translation>
<translation id="5556459405103347317">Odśwież</translation>
<translation id="8004582292198964060">Przeglądarka</translation>
<translation id="8028993641010258682">Rozmiar</translation>
<translation id="7378810950367401542">/</translation>
<translation id="2154710561487035718">Kopiuj adres URL</translation>
<translation id="7751559664766943798">Zawsze pokazuj pasek zakładek</translation>
<translation id="4910619056351738551">Oto kilka propozycji:</translation>
<translation id="1857842694030005096">Więcej informacji na temat tego błędu</translation>
<translation id="558442360746014982">Poniżej wyświetlono oryginalny komunikat o błędzie</translation>
<translation id="5204993535447683655">&lt;a jsvalues=&quot;href:reloadUrl&quot;&gt;Odśwież&lt;/a&gt; tę stronę później.</translation>
<translation id="8832489506946784872">Wyświetl &lt;a jsvalues=&quot;href:cacheUrl&quot;&gt;kopię strony internetowej przechowywaną w pamięci podręcznej Google&lt;/a&gt;</translation>
<translation id="8494979374722910010">Próba połączenia z serwerem nie powiodła się.</translation>
<translation id="7643817847124207232">Połączenie internetowe zostało utracone.</translation>
<translation id="1195447618553298278">Nieznany błąd.</translation>
<translation id="2497284189126895209">Wszystkie pliki</translation>
<translation id="772440777491435074">Informacje o certyfikacie...</translation>
<translation id="987264212798334818">Ogólne</translation>
<translation id="3435738964857648380">Bezpieczeństwo</translation>
<translation id="406259880812417922">(Słowo kluczowe: <ph name="KEYWORD"/>)</translation>
<translation id="1559333154119355392"><ph name="DOWNLOAD_SIZE"/>, ukończono</translation>
<translation id="3927097095400773697"><ph name="DOWNLOAD_SIZE"/>, anulowano</translation>
<translation id="4057041477816018958"><ph name="SPEED"/> – <ph name="RECEIVED_AMOUNT"/></translation>
<translation id="2505402373176859469"><ph name="RECEIVED_AMOUNT"/> z <ph name="TOTAL_SIZE"/></translation>
<translation id="6779164083355903755">&amp;Usuń</translation>
<translation id="8412968288526977732">Serwer <ph name="DOMAIN"/> pod adresem <ph name="TITLE"/> wymaga nazwy użytkownika i hasła.</translation>
<translation id="8135557862853121765"><ph name="NUM_KILOBYTES"/> KB</translation>
<translation id="5436510242972373446">Wyszukiwanie w <ph name="SITE_NAME"/>:</translation>
<translation id="6281636957902664775">Przejdź do <ph name="URL"/></translation>
<translation id="5782620817391526544">Pasek zakładek</translation>
<translation id="2214283295778284209">Witryna <ph name="SITE"/> jest niedostępna</translation>
<translation id="790025292736025802">Nie znaleziono adresu <ph name="URL"/></translation>
<translation id="2108475813351458355">Bezpieczne połączenie z <ph name="DOMAIN"/></translation>
<translation id="7208899522964477531">Wyszukaj hasło <ph name="SEARCH_TERMS"/> w witrynie <ph name="SITE_NAME"/></translation>
<translation id="3967132639560659870">Na tej stronie wystąpiło kilka błędów SSL:</translation>
<translation id="4666192354592784528">Ta strona nie jest pobierana w całości za pośrednictwem bezpiecznego połączenia.  Zawiera ona pewne elementy pobrane za pośrednictwem niezabezpieczonych połączeń.</translation>
<translation id="385051799172605136">Wstecz</translation>
<translation id="7481312909269577407">Dalej</translation>
<translation id="6847541693235449912">Idź</translation>
<translation id="1963227389609234879">Usuń wszystko</translation>
<translation id="2870560284913253234">Witryna</translation>
<translation id="8503813439785031346">Nazwa użytkownika</translation>
<translation id="7887334752153342268">Duplikuj</translation>
<translation id="7649070708921625228">Pomoc</translation>
<translation id="2190355936436201913">(puste)</translation>
<translation id="8328145009876646418">Krawędź po lewej</translation>
<translation id="3990502903496589789">Krawędź po prawej</translation>
<translation id="2666092431469916601">Do góry</translation>
<translation id="3087734570205094154">Na dół</translation>
<translation id="2168039046890040389">Strona do góry</translation>
<translation id="8210608804940886430">Strona w dół</translation>
<translation id="6364916375976753737">Przewiń w lewo</translation>
<translation id="4588090240171750605">Przewiń w prawo</translation>
<translation id="8331626408530291785">Przewiń w górę</translation>
<translation id="815598010540052116">Przewiń w dół</translation>
<translation id="4021918302616263355">Wyszukaj hasło <ph name="SEARCH_TERMS"/> w witrynie <ph name="ENGINE"/></translation>
<translation id="9002707937526687073">D&amp;rukuj...</translation>
<translation id="1175364870820465910">&amp;Drukuj...</translation>
<translation id="4756388243121344051">&amp;Historia</translation>
<translation id="7861215335140947162">&amp;Pobrane pliki</translation>
<translation id="630065524203833229">Z&amp;akończ</translation>
<translation id="8318945219881683434">Nie można sprawdzić unieważnienia.</translation>
<translation id="884923133447025588">Nie znaleziono mechanizmu unieważniania.</translation>
<translation id="4181898366589410653">Nie znaleziono mechanizmu unieważniania w certyfikacie serwera.</translation>
<translation id="4222982218026733335">Nieprawidłowy certyfikat serwera</translation>
<translation id="6659594942844771486">Tab</translation>
<translation id="1234466194727942574">Pasek kart</translation>
<translation id="5941711191222866238">Minimalizuj</translation>
<translation id="1398853756734560583">Maksymalizuj</translation>
<translation id="1813414402673211292">Wyczyść historię przeglądania</translation>
<translation id="908263542783690259">Wyczyść historię przeglądania</translation>
<translation id="2342959293776168129">Wyczyść historię pobierania</translation>
<translation id="2681441671465314329">Opróżnij pamięć podręczną</translation>
<translation id="6589689504565594563">Usuń pliki cookie</translation>
<translation id="4089663545127310568">Wyczyść zapisane hasła</translation>
<translation id="7447718177945067973">Nie można znaleźć serwera.</translation>
<translation id="6426222199977479699">Błąd SSL</translation>
<translation id="5645845270586517071">Błąd bezpieczeństwa</translation>
<translation id="3183922693828471536">Przewiń tutaj</translation>
<translation id="4610637590575890427">Czy chodziło o przejście do witryny <ph name="SITE"/>?</translation>
<translation id="8182985032676093812">Źródło strony <ph name="PAGE_URL"/></translation>
<translation id="4880827082731008257">Przeszukaj historię</translation>
<translation id="5650551054760837876">Nie znaleziono wyników wyszukiwania.</translation>
<translation id="7596288230018319236">Wszystkie odwiedzone strony będą wyświetlane tutaj, o ile nie zostaną otwarte w oknie incognito. Możesz użyć na tej stronie przycisku Szukaj, aby przeszukać wszystkie strony w historii.</translation>
<translation id="7377249249140280793"><ph name="RELATIVE_DATE"/> – <ph name="FULL_DATE"/></translation>
<translation id="8739589585766515812">Usuń historię z tego dnia</translation>
<translation id="2674170444375937751">Czy na pewno chcesz usunąć te strony z historii?</translation>
<translation id="6165508094623778733">Więcej informacji</translation>
<translation id="3280237271814976245">Zapisz &amp;jako...</translation>
<translation id="8664389313780386848">&amp;Wyświetl źródło strony</translation>
<translation id="1970746430676306437">Wyświetl &amp;informacje o stronie</translation>
<translation id="7567293639574541773">Z&amp;badaj element</translation>
<translation id="1474307029659222435">Otwórz ramkę w nowym &amp;oknie</translation>
<translation id="715468010956678290">Otwórz ramkę w oknie inco&amp;gnito</translation>
<translation id="7552620667503495646">Otwórz ramkę w nowej &amp;karcie</translation>
<translation id="1621207256975573490">Zapisz &amp;ramkę jako...</translation>
<translation id="1608306110678187802">D&amp;rukuj ramkę...</translation>
<translation id="1163931534039071049">&amp;Wyświetl źródło ramki</translation>
<translation id="1908748899139377733">Wyświetl &amp;informacje o ramce</translation>
<translation id="6886871292305414135">Otwórz link w nowej &amp;karcie</translation>
<translation id="8899851313684471736">Otwórz link w nowym &amp;oknie</translation>
<translation id="3627588569887975815">Otwórz link w oknie inco&amp;gnito</translation>
<translation id="6308937455967653460">Zapisz link ja&amp;ko...</translation>
<translation id="1084824384139382525">Kopiuj adr&amp;es linku</translation>
<translation id="8382913212082956454">Kopiuj adres &amp;e-mail</translation>
<translation id="2423578206845792524">Zapisz gra&amp;fikę jako...</translation>
<translation id="4065006016613364460">K&amp;opiuj adres URL grafiki</translation>
<translation id="6518014396551869914">Kop&amp;iuj grafikę</translation>
<translation id="345693547134384690">Otwórz &amp;grafikę w nowej karcie</translation>
<translation id="1425127764082410430">&amp;Wyszukaj hasło <ph name="SEARCH_TERMS"/> w witrynie <ph name="SEARCH_ENGINE"/></translation>
<translation id="154603084978752493">Dodaj jako w&amp;yszukiwarkę...</translation>
<translation id="4200983522494130825">Nowa &amp;karta</translation>
<translation id="8418445294933751433">&amp;Pokaż jako kartę</translation>
<translation id="1723824996674794290">&amp;Nowe okno</translation>
<translation id="1901303067676059328">Zaznacz &amp;wszystko</translation>
<translation id="3786934874263773074">&amp;Znajdź na stronie</translation>
<translation id="3712897371525859903">Zapisz stronę &amp;jako...</translation>
<translation id="8755376271068075440">&amp;Większy</translation>
<translation id="6163363155248589649">&amp;Normalny</translation>
<translation id="1918141783557917887">&amp;Mniejszy</translation>
<translation id="569109051430110155">Wykrywaj automatycznie</translation>
<translation id="5818003990515275822">Koreański</translation>
<translation id="4890284164788142455">tajski</translation>
<translation id="7434509671034404296">Dla programistów</translation>
<translation id="2440604414813129000">Wyświetl ź&amp;ródło</translation>
<translation id="3842377959466606212">&amp;Informacje o stronie</translation>
<translation id="5872213955895293073">Debugowanie JavaScript</translation>
<translation id="5904714272463161824">&amp;Zgłoś błąd lub problem ze stroną...</translation>
<translation id="1587275751631642843">Konsola &amp;JavaScript</translation>
<translation id="4035758313003622889">&amp;Menedżer zadań</translation>
<translation id="6996505290426962909">&amp;Importuj zakładki i ustawienia...</translation>
<translation id="5516565854418269276">&amp;Zawsze pokazuj pasek zakładek</translation>
<translation id="1882575713358235784">Wyczyść &amp;historię przeglądania...</translation>
<translation id="4789872672210757069">&amp;<ph name="PRODUCT_NAME"/> – informacje</translation>
<translation id="6978121630131642226">Wyszukiwarki</translation>
<translation id="5327248766486351172">Nazwa</translation>
<translation id="1485146213770915382">Do adresu URL możesz dodać wybrane słowa wyszukiwania poprzedzone parametrem <ph name="SEARCH_TERMS_LITERAL"/>.</translation>
<translation id="6349678711452810642">Ustaw jako domyślne</translation>
<translation id="872451400847464257">Edytuj wyszukiwarkę</translation>
<translation id="2179052183774520942">Dodaj wyszukiwarkę</translation>
<translation id="4874539263382920044">Tytuł musi zawierać co najmniej jeden znak</translation>
<translation id="2115926821277323019">Adres URL musi być prawidłowy</translation>
<translation id="2794293857160098038">Opcje domyślnej wyszukiwarki</translation>
<translation id="5605623530403479164">Inne wyszukiwarki</translation>
<translation id="8421864404045570940"><ph name="NUMBER_DEFAULT"/> s</translation>
<translation id="2820806154655529776"><ph name="NUMBER_ONE"/> s</translation>
<translation id="4197700912384709145"><ph name="NUMBER_ZERO"/> s</translation>
<translation id="7121570032414343252"><ph name="NUMBER_TWO"/> s</translation>
<translation id="1095623615273566396"><ph name="NUMBER_FEW"/> s</translation>
<translation id="8088823334188264070"><ph name="NUMBER_MANY"/> s</translation>
<translation id="8507996248087185956"><ph name="NUMBER_DEFAULT"/> min</translation>
<translation id="2953767478223974804"><ph name="NUMBER_ONE"/> min</translation>
<translation id="290555789621781773"><ph name="NUMBER_TWO"/> min</translation>
<translation id="4745438305783437565"><ph name="NUMBER_FEW"/> min</translation>
<translation id="6463061331681402734"><ph name="NUMBER_MANY"/> min</translation>
<translation id="5608669887400696928"><ph name="NUMBER_DEFAULT"/> godz.</translation>
<translation id="5116333507878097773"><ph name="NUMBER_ONE"/> godz.</translation>
<translation id="6690744523875189208"><ph name="NUMBER_TWO"/> godz.</translation>
<translation id="8112886015144590373"><ph name="NUMBER_FEW"/> godz.</translation>
<translation id="2052389551707911401"><ph name="NUMBER_MANY"/> godz.</translation>
<translation id="9107059250669762581">Liczba dni: <ph name="NUMBER_DEFAULT"/></translation>
<translation id="6644971472240498405"><ph name="NUMBER_ONE"/> dzień</translation>
<translation id="4115153316875436289">Liczba dni: <ph name="NUMBER_TWO"/></translation>
<translation id="8355915647418390920">Liczba dni: <ph name="NUMBER_FEW"/></translation>
<translation id="1572103024875503863">Liczba dni: <ph name="NUMBER_MANY"/></translation>
<translation id="2544782972264605588">Pozostało sekund: <ph name="NUMBER_DEFAULT"/></translation>
<translation id="152482086482215392">Pozostała <ph name="NUMBER_ONE"/> sekunda</translation>
<translation id="6390842777729054533">Pozostało sekund: <ph name="NUMBER_ZERO"/></translation>
<translation id="494645311413743213">Pozostało sekund: <ph name="NUMBER_TWO"/></translation>
<translation id="6310545596129886942">Pozostało sekund: <ph name="NUMBER_FEW"/></translation>
<translation id="9213479837033539041">Pozostało sekund: <ph name="NUMBER_MANY"/></translation>
<translation id="1209866192426315618">Pozostało minut: <ph name="NUMBER_DEFAULT"/></translation>
<translation id="5935630983280450497">Pozostała <ph name="NUMBER_ONE"/> minuta</translation>
<translation id="5260878308685146029">Pozostało minut: <ph name="NUMBER_TWO"/></translation>
<translation id="50960180632766478">Pozostało minut: <ph name="NUMBER_FEW"/></translation>
<translation id="5600907569873192868">Pozostało minut: <ph name="NUMBER_MANY"/></translation>
<translation id="1164369517022005061">Pozostało godzin: <ph name="NUMBER_DEFAULT"/></translation>
<translation id="7414887922320653780">Pozostała <ph name="NUMBER_ONE"/> godzina</translation>
<translation id="5906719743126878045">Pozostało godzin: <ph name="NUMBER_TWO"/></translation>
<translation id="7511635910912978956">Pozostało godzin: <ph name="NUMBER_FEW"/></translation>
<translation id="7163503212501929773">Pozostało godzin: <ph name="NUMBER_MANY"/></translation>
<translation id="1963692530539281474">Pozostało dni: <ph name="NUMBER_DEFAULT"/></translation>
<translation id="50030952220075532">Pozostał <ph name="NUMBER_ONE"/> dzień</translation>
<translation id="8666066831007952346">Pozostało dni: <ph name="NUMBER_TWO"/></translation>
<translation id="3759876923365568382">Pozostało dni: <ph name="NUMBER_FEW"/></translation>
<translation id="3520476450377425184">Pozostało dni: <ph name="NUMBER_MANY"/></translation>
<translation id="121827551500866099">Pokaż wszystkie pobrane pliki...</translation>
<translation id="1168020859489941584">Otwieranie w ciągu <ph name="TIME_REMAINING"/>...</translation>
<translation id="1383861834909034572">Otwieranie po ukończeniu</translation>
<translation id="2371076942591664043">Otwórz po &amp;zakończeniu</translation>
<translation id="5139955368427980650">&amp;Otwórz</translation>
<translation id="7167486101654761064">&amp;Zawsze otwieraj pliki tego typu</translation>
<translation id="3807747707162121253">&amp;Anuluj</translation>
<translation id="5819484510464120153">Utwórz &amp;skróty aplikacji...</translation>
<translation id="116506693382293616">Pewne elementy na tej stronie są pobierane za pośrednictwem połączenia SSL z błędami.</translation>
<translation id="3942946088478181888">Co się stało</translation>
<translation id="6295228342562451544">Po nawiązaniu połączenia z bezpieczną witryną internetową serwer, na którym przechowywana jest ta witryna, wyświetla certyfikat, aby zweryfikować jej tożsamość. Ten certyfikat zawiera informacje o tożsamości, takie jak adres witryny, które są weryfikowane przez inną firmę zaufaną w komputerze. Dzięki sprawdzeniu zgodności adresu w certyfikacie i adresu witryny można określić, czy nawiązano bezpieczną komunikację z docelową witryną internetową, a nie innym podmiotem (np. intruzem w Twojej sieci).</translation>
<translation id="7073704676847768330">Prawdopodobnie nie jest to oczekiwana witryna!</translation>
<translation id="4497415007571823067">Podjęto próbę przejścia do witryny &lt;strong&gt;<ph name="DOMAIN"/>&lt;/strong&gt;, ale w zamian nastąpiło przejście do serwera identyfikującego się jako &lt;strong&gt;<ph name="DOMAIN2"/>&lt;/strong&gt;. Może to być spowodowane błędem konfiguracji serwera lub bardziej istotną przyczyną. Być może intruz w Twojej sieci próbuje spowodować przejście do fałszywej (i potencjalnie niebezpiecznej) wersji witryny &lt;strong&gt;<ph name="DOMAIN3"/>&lt;/strong&gt;. Nie należy wykonywać dalszych czynności.</translation>
<translation id="3581034179710640788">Ważność certyfikatu bezpieczeństwa tej witryny wygasła!</translation>
<translation id="1086613338090581534">W przypadku certyfikatu, który nie wygasł, wystawca jest odpowiedzialny za utrzymywanie tzw. listy unieważnionych certyfikatów. Jeśli bezpieczeństwo certyfikatu zostanie naruszone, wystawca może go unieważnić, dodając go do listy unieważnionych certyfikatów, dzięki czemu przeglądarka nie będzie mu już ufać. Nie trzeba utrzymywać stanu unieważnienia dla certyfikatów, których ważność wygasła, więc jeśli ten certyfikat był prawidłowy dla odwiedzanej witryny, nie można określić, czy został on naruszony i w konsekwencji unieważniony, czy też pozostaje bezpieczny. Nie można określić, czy nawiązano komunikację z prawidłową witryną internetową, czy też certyfikat został naruszony i obecnie znajduje się w posiadaniu intruza, z którym się komunikujesz. Nie wolno wykonywać dalszych czynności.</translation>
<translation id="1618661679583408047">Certyfikat bezpieczeństwa tego serwera nie jest jeszcze ważny!</translation>
<translation id="825608351287166772">Certyfikaty mają okres ważności, tak samo jak dokumenty tożsamości (na przykład paszport). Certyfikat przedstawiony przeglądarce nie jest jeszcze ważny. Jeśli certyfikat przekroczył okres ważności, nie trzeba przechowywać niektórych informacji o jego stanie (na przykład danych dotyczących unieważnienia). W związku z tym nie można zweryfikować wiarygodności takiego certyfikatu. Nie należy wykonywać dalszych czynności.</translation>
<translation id="374530189620960299">Certyfikat bezpieczeństwa tej witryny nie jest zaufany!</translation>
<translation id="1684248949164455892">W tym przypadku certyfikat nie został zweryfikowany przez zaufaną firmę zewnętrzną. Każdy użytkownik może utworzyć certyfikat dowolnej witryny, dlatego musi on zostać zweryfikowany przez zaufaną firmę. Bez weryfikacji informacje dotyczące tożsamości zawarte w certyfikacie nie mają znaczenia. Nie można więc potwierdzić, że komunikacja została nawiązana z witryną &lt;strong&gt;<ph name="DOMAIN"/>&lt;/strong&gt;, a nie z intruzem, który wygenerował własny certyfikat podszywający się pod witrynę &lt;strong&gt;<ph name="DOMAIN2"/>&lt;/strong&gt;. Nie wolno wykonywać dalszych czynności.</translation>
<translation id="9087164549070846958">Jeśli jednak pracujesz w organizacji, która generuje własne certyfikaty, i próbujesz połączyć się z witryną wewnętrzną organizacji przy użyciu takiego certyfikatu, prawdopodobnie można bezpiecznie rozwiązać ten problem. Możesz zaimportować certyfikat główny organizacji, dzięki czemu certyfikaty wydane lub zweryfikowane przez organizację będą zaufane, a ten błąd nie będzie wyświetlany podczas kolejnej próby połączenia się z wewnętrzną witryną. Skontaktuj się z zespołem pomocy technicznej organizacji, aby uzyskać pomoc dotyczącą dodawania nowego certyfikatu głównego w systemie Windows.</translation>
<translation id="2649911884196340328">Certyfikat bezpieczeństwa tego serwera zawiera błędy!</translation>
<translation id="8534801226027872331">W tym przypadku certyfikat przedstawiany przeglądarce zawiera błędy i nie może zostać przetworzony. Może to oznaczać, że nie znamy zawartych w certyfikacie informacji o tożsamości lub innych określonych danych używanych do zabezpieczenia połączenia. Nie należy wykonywać dalszych czynności.</translation>
<translation id="8187473050234053012">Certyfikat bezpieczeństwa tego serwera został unieważniony!</translation>
<translation id="3455546154539383562">Podjęto próbę przejścia do witryny &lt;strong&gt;<ph name="DOMAIN"/>&lt;/strong&gt;, ale certyfikat wyświetlony przez serwer został unieważniony przez wystawcę. Oznacza to, że bezwzględnie nie należy ufać danym zabezpieczeń prezentowanym przez serwer. Być może komunikujesz się z intruzem. Nie należy wykonywać dalszych czynności.</translation>
<translation id="43742617823094120">W tym przypadku certyfikat przedstawiany przeglądarce został unieważniony przez wystawcę. Oznacza to zazwyczaj, że została naruszona integralność certyfikatu i że nie jest on wiarygodny. Nie wolno wykonywać dalszych czynności.</translation>
<translation id="1177437665183591855">Błąd certyfikatu nieznanego serwera</translation>
<translation id="4771973620359291008">Wystąpił nieznany błąd.</translation>
<translation id="4381091992796011497">Nazwa użytkownika:</translation>
<translation id="4304224509867189079">Zaloguj się</translation>
<translation id="5455790498993699893"><ph name="ACTIVE_MATCH"/> z <ph name="TOTAL_MATCHCOUNT"/></translation>
<translation id="1829244130665387512">Znajdź na stronie</translation>
<translation id="2955913368246107853">Zamknij pasek wyszukiwania</translation>
<translation id="7564847347806291057">Zakończ proces</translation>
<translation id="5981759340456370804">Statystyki dla nerdów</translation>
<translation id="5233231016133573565">ID procesu</translation>
<translation id="7629827748548208700">Karta: <ph name="TAB_NAME"/></translation>
<translation id="6513615899227776181">Dodatek plug-in: <ph name="PLUGIN_NAME"/></translation>
<translation id="7071586181848220801">Nieznany dodatek plug-in</translation>
<translation id="6479177161510354016">Alert witryny <ph name="SITE"/></translation>
<translation id="333371639341676808">Zapobiegaj wyświetlaniu dodatkowych okien dialogowych na tej stronie.</translation>
<translation id="5295309862264981122">Potwierdź nawigację</translation>
<translation id="111844081046043029">Czy na pewno chcesz opuścić tę stronę?</translation>
<translation id="6512448926095770873">Opuść tę stronę</translation>
<translation id="9154176715500758432">Pozostań na tej stronie</translation>
<translation id="6151323131516309312">Kliknij przycisk <ph name="SEARCH_KEY"/>, aby przeszukać witrynę <ph name="SITE_NAME"/></translation>
<translation id="8695758493354644945">Wyświetl ostatnie strony (<ph name="NUM_MATCHES"/>) w historii zawierające hasła <ph name="SEARCH_TERMS"/></translation>
<translation id="8717266507183354698">Wyświetl wszystkie strony w historii zawierające hasło <ph name="SEARCH_TERMS"/></translation>
<translation id="5376169624176189338">Kliknij, aby przejść wstecz. Przytrzymaj, aby wyświetlić historię</translation>
<translation id="2961695502793809356">Kliknij, aby przejść dalej. Przytrzymaj, aby wyświetlić historię</translation>
<translation id="7221869452894271364">Odśwież stronę</translation>
<translation id="3254409185687681395">Dodaj tę stronę do zakładek</translation>
<translation id="4422347585044846479">Edytuj zakładkę tej strony</translation>
<translation id="4084682180776658562">Dodaj do zakładek</translation>
<translation id="5646376287012673985">Lokalizacja</translation>
<translation id="1040471547130882189">Dodatek plug-in nie odpowiada</translation>
<translation id="7887998671651498201">Następujący dodatek plug-in nie odpowiada: <ph name="PLUGIN_NAME"/>Czy chcesz go zatrzymać?</translation>
<translation id="7887455386323777409">Wyłącz dodatek plug-in</translation>
<translation id="2266011376676382776">Strona nie odpowiada</translation>
<translation id="1110155001042129815">Zaczekaj</translation>
<translation id="1684861821302948641">Zamknij strony</translation>
<translation id="5271549068863921519">Zapisz hasło</translation>
<translation id="7484645889979462775">Nigdy dla tej witryny</translation>
<translation id="4195643157523330669">Otwórz w nowej karcie</translation>
<translation id="2435457462613246316">Pokaż hasło</translation>
<translation id="4565377596337484307">Ukryj hasło</translation>
<translation id="4571852245489094179">Importuj zakładki i ustawienia</translation>
<translation id="2192505247865591433">Z:</translation>
<translation id="1076818208934827215">Microsoft Internet Explorer</translation>
<translation id="5119173345047096771">Mozilla Firefox</translation>
<translation id="3031557471081358569">Wybierz elementy do zaimportowania:</translation>
<translation id="2496180316473517155">Historia przeglądania</translation>
<translation id="6447842834002726250">Pliki cookie</translation>
<translation id="5869522115854928033">Zapisane hasła</translation>
<translation id="8275038454117074363">Importuj</translation>
<translation id="2359808026110333948">Kontynuuj</translation>
<translation id="4684748086689879921">Pomiń importowanie</translation>
<translation id="6783679543387074885">Zgłoś błąd lub problem ze stroną</translation>
<translation id="3737554291183722650">Tytuł strony:</translation>
<translation id="2679629658858164554">Adres URL strony:</translation>
<translation id="5765780083710877561">Opis:</translation>
<translation id="5868426874618963178">Wyślij źródło bieżącej strony</translation>
<translation id="1983108933174595844">Wyślij zrzut ekranu bieżącej strony</translation>
<translation id="1767991048059195456">Wyślij raport</translation>
<translation id="486595306984036763">Otwórz raport dotyczący wyłudzania danych (phishingu)</translation>
<translation id="5875565123733157100">Typ błędu:</translation>
<translation id="4120898696391891645">Nie można załadować strony</translation>
<translation id="307767688111441685">Strona wygląda dziwnie</translation>
<translation id="5921544176073914576">Strona wyłudza dane (phishing)</translation>
<translation id="5568069709869097550">Nie można się zalogować</translation>
<translation id="4419098590196511435">Brak elementu</translation>
<translation id="2503522102815150840">Awaria przeglądarki... błąd</translation>
<translation id="5435666907653217300">Inny problem</translation>
<translation id="7397054681783221164">Wykonaj następujące zadania:</translation>
<translation id="6909042471249949473">Wyczyść dane za:</translation>
<translation id="5360606537916580043">Ostatni dzień</translation>
<translation id="4867297348137739678">Ostatni tydzień</translation>
<translation id="8571213806525832805">Ostatnie 4 tygodnie</translation>
<translation id="8112223930265703044">Wszystko</translation>
<translation id="5538307496474303926">Czyszczenie...</translation>
<translation id="2339641773402824483">Sprawdzanie aktualizacji...</translation>
<translation id="5844183150118566785">Aplikacja <ph name="PRODUCT_NAME"/> jest aktualna (<ph name="VERSION"/>)</translation>
<translation id="4477534650265381513">Umieść zakładki w tym miejscu paska zakładek, aby uzyskać szybki dostęp.</translation>
<translation id="394984172568887996">Importowane z IE</translation>
<translation id="5502500733115278303">Importowane z Firefoxa</translation>
<translation id="939736085109172342">Nowy folder</translation>
<translation id="7910768399700579500">&amp;Nowy folder</translation>
<translation id="2149973817440762519">Edytuj zakładkę</translation>
<translation id="8349305172487531364">Pasek zakładek</translation>
<translation id="2224551243087462610">Edytuj nazwę folderu</translation>
<translation id="1560991001553749272">Dodano zakładkę!</translation>
<translation id="2278562042389100163">Otwórz okno przeglądarki</translation>
<translation id="1111153019813902504">Ostatnie zakładki</translation>
<translation id="2979639724566107830">Otwórz w nowym oknie</translation>
<translation id="1664314758578115406">Dodaj stronę...</translation>
<translation id="6500444002471948304">Dodaj folder...</translation>
<translation id="5101042277149003567">Otwórz wszystkie zakładki</translation>
<translation id="703748601351783580">Otwórz wszystkie zakładki w nowym oknie</translation>
<translation id="9149866541089851383">Edycja...</translation>
<translation id="641480858134062906">Nie można załadować adresu <ph name="URL"/></translation>
<translation id="8235325155053717782">Błąd <ph name="ERROR_NUMBER"/> (<ph name="ERROR_NAME"/>): <ph name="ERROR_TEXT"/></translation>
<translation id="4405141258442788789">Przekroczono limit czasu operacji.</translation>
<translation id="6391832066170725637">Nie można znaleźć pliku lub katalogu.</translation>
<translation id="3748412725338508953">Zbyt wiele przekierowań.</translation>
<translation id="8989148748219918422"><ph name="ORGANIZATION"/> [<ph name="COUNTRY"/>]</translation>
<translation id="7851589172948533362">Zweryfikowane przez wystawcę <ph name="ISSUER"/></translation>
<translation id="1379170046778889619">Informacje o bezpieczeństwie</translation>
<translation id="5315873049536339193">Tożsamość</translation>
<translation id="1384616079544830839">Tożsamość witryny została zweryfikowana przed wystawcę <ph name="ISSUER"/>.</translation>
<translation id="6370820475163108109"><ph name="ORGANIZATION_NAME"/> (<ph name="DOMAIN_NAME"/>)</translation>
<translation id="3574305903863751447"><ph name="CITY"/>, <ph name="STATE"/> <ph name="COUNTRY"/></translation>
<translation id="2649204054376361687"><ph name="CITY"/>, <ph name="COUNTRY"/></translation>
<translation id="14171126816530869">Tożsamość organizacji <ph name="ORGANIZATION"/> (<ph name="LOCALITY"/>) została zweryfikowana przed wystawcę <ph name="ISSUER"/>.</translation>
<translation id="1038842779957582377">nieznana nazwa</translation>
<translation id="5710435578057952990">Tożsamość witryny nie została zweryfikowana.</translation>
<translation id="4813345808229079766">Połączenie</translation>
<translation id="5578327870501192725">Połączenie z domeną <ph name="DOMAIN"/> jest szyfrowane za pomocą klucza o długości <ph name="BIT_COUNT"/> bitów.</translation>
<translation id="3031433885594348982">Połączenie z domeną <ph name="DOMAIN"/> jest szyfrowane za pomocą słabego mechanizmu.</translation>
<translation id="8703575177326907206">Połączenie z witryną <ph name="DOMAIN"/> nie jest szyfrowane.</translation>
<translation id="4701488924964507374"><ph name="SENTENCE1"/> <ph name="SENTENCE2"/></translation>
<translation id="8398877366907290961">Kontynuuj mimo wszystko</translation>
<translation id="6264485186158353794">Powrót do bezpieczeństwa</translation>
<translation id="4515911410595374805">Niektóry elementy na tej stronie pochodzą z niezweryfikowanego źródła i nie zostały wyświetlone.</translation>
<translation id="2290414052248371705">Pokaż całą treść</translation>
<translation id="146000042969587795">Ramka została zablokowana, ponieważ zawiera kilka niezabezpieczonych elementów.</translation>
<translation id="6592392877063354583">Strona <ph name="SECURE_PAGE_URL"/> zawiera niezabezpieczoną treść z witryny <ph name="INSECURE_RESOURCE_URL"/>.</translation>
<translation id="1570242578492689919">Czcionki i kodowanie</translation>
<translation id="1823768272150895732">Czcionka</translation>
<translation id="8542113417382134668">Czcionka szeryfowa:</translation>
<translation id="6021004449668343960">Czcionka bezszeryfowa:</translation>
<translation id="6314919950468685344">Czcionka o stałej szerokości znaku:</translation>
<translation id="2927657246008729253">Zmień...</translation>
<translation id="1628736721748648976">Kodowanie</translation>
<translation id="5706242308519462060">Domyślne kodowanie:</translation>
<translation id="4181841719683918333">Języki</translation>
<translation id="8929159553808058020">Dodaj języki używane do czytania witryn zgodnie z preferencjami. Dodaj tylko potrzebne języki, ponieważ niektóre znaki mogą być używane do podszywania się pod witryny w innych językach.</translation>
<translation id="2303544859777878640">Języki:</translation>
<translation id="8609465669617005112">W górę</translation>
<translation id="6746124502594467657">W dół</translation>
<translation id="8241707690549784388">Strona, na której wyszukiwane są wprowadzone przez Ciebie informacje. Powrót do tej strony może spowodować konieczność powtórzenia wykonanych czynności. Czy chcesz kontynuować?</translation>
<translation id="5333374927882515515">Importuje zakładki, hasła i inne ustawienia z aplikacji <ph name="DEF_BROWSER"/></translation>
<translation id="8256087479641463867">Dostosuj ustawienia</translation>
<translation id="7789175495288668515">Zmień domyślne opcje instalacji.</translation>
<translation id="2869459179306435079">Importuj ustawienia:</translation>
<translation id="8520668773617044689">Firefox</translation>
<translation id="7774607445702416100">Internet Explorer</translation>
<translation id="2175607476662778685">Pasek szybkiego uruchamiania</translation>
<translation id="74568296546932365">Zachowaj <ph name="PAGE_TITLE"/> jako domyślną wyszukiwarkę</translation>
<translation id="8288345061925649502">Zmień wyszukiwarkę</translation>
<translation id="3037605927509011580">Niedobrze!</translation>
<translation id="8927064607636892008">Wystąpił błąd podczas wyświetlania strony. Aby kontynuować, kliknij przycisk Odśwież lub przejdź do innej strony.</translation>
<translation id="942671148946453043">Otwarto okno incognito. Strony otwierane w tym oknie nie będą uwzględniane w historii.</translation>
<translation id="5107325588313356747">Aby ukryć dostęp do tej aplikacji, należy odinstalować ją za pomocą apletu\n<ph name="CONTROL_PANEL_APPLET_NAME"/> w Panelu sterowania.\n\nCzy chcesz uruchomić aplet <ph name="CONTROL_PANEL_APPLET_NAME"/>?</translation>
<translation id="7543025879977230179"><ph name="PRODUCT_NAME"/> - opcje</translation>
<translation id="435463392378565996">Dla wymagających</translation>
<translation id="5040262127954254034">Prywatność</translation>
<translation id="4047498523333824092">Przywróć ostatnio otwarte strony</translation>
<translation id="4948468046837535074">Otwórz następujące strony:</translation>
<translation id="2518917559152314023">D&amp;odaj...</translation>
<translation id="7905536804357499080">Użyj bieżącej</translation>
<translation id="9189691339671500905">Ustaw wyszukiwarkę używaną w polu omnibox.</translation>
<translation id="7125953501962311360">Domyślna przeglądarka:</translation>
<translation id="762917759028004464">Aktualnie domyślną przeglądarką jest <ph name="BROWSER_NAME"/>.</translation>
<translation id="6144890426075165477">Aplikacja <ph name="PRODUCT_NAME"/> nie jest domyślną przeglądarką.</translation>
<translation id="6756161853376828318">Ustaw aplikację <ph name="PRODUCT_NAME"/> jako domyślną przeglądarkę</translation>
<translation id="8986267729801483565">Zapisz pobrane pliki do:</translation>
<translation id="8978540966440585844">Prz&amp;eglądaj...</translation>
<translation id="7754704193130578113">Pytaj przed pobraniem, gdzie zapisać każdy plik</translation>
<translation id="724208122063442954">Wybrano opcję automatycznego otwierania określonych typów plików po pobraniu. Można wyczyścić te ustawienia, aby pobrane pliki nie były otwierane automatycznie.</translation>
<translation id="6451650035642342749">Wyczyść ustawienia automatycznego otwierania</translation>
<translation id="3702416240431471861">Google Gears:</translation>
<translation id="5452592754878692665">Zmień ustawienia Google Gears</translation>
<translation id="5384051050210890146">Wybierz zaufane certyfikaty SSL.</translation>
<translation id="1521442365706402292">Zarządzaj certyfikatami</translation>
<translation id="7767960058630128695">Hasła:</translation>
<translation id="6644512095122093795">Proponuj zapisywanie haseł</translation>
<translation id="2815448242176260024">Nigdy nie zapisuj haseł</translation>
<translation id="6222380584850953107">Pokaż zapisane hasła</translation>
<translation id="3675321783533846350">Skonfiguruj proxy do łączenia się z siecią.</translation>
<translation id="4172706149171596436">Zmień ustawienia proxy</translation>
<translation id="3478477629095836699">Ustawienia plików cookie:</translation>
<translation id="5657156137487675418">Zezwól na wszystkie pliki cookie</translation>
<translation id="6805291412499505360">Ogranicz używanie plików cookie innych firm</translation>
<translation id="5821894118254011366">Całkowicie zablokuj pliki cookie innych firm</translation>
<translation id="6883611015375728278">Blokuj wszystkie pliki cookie</translation>
<translation id="5287240709317226393">Pokaż pliki cookie</translation>
<translation id="7280343984261969618">Uruchamia dodatki plug-in w środowisku testowym bez uprawnień. Niektóre dodatki plug-in nie będą działać poprawnie.</translation>
<translation id="3473105180351527598">Włącz ochronę przed wyłudzaniem danych (phishingiem) i złośliwym oprogramowaniem</translation>
<translation id="8646430701497924396">Użyj SSL 2.0</translation>
<translation id="8709969075297564489">Sprawdź datę ważności certyfikatu serwera</translation>
<translation id="5565725983873655007">Gdy bezpieczne strony (SSL) zwierają mieszaną treść:</translation>
<translation id="2822650824848709219">Blokuj całą nieszyfrowaną treść</translation>
<translation id="1720675772864601791">Zezwól na niezabezpieczone grafiki</translation>
<translation id="1120098871254928930">Zezwól na ładowanie całej treści</translation>
<translation id="4211171103079968550">Włącz obsługę Java</translation>
<translation id="3891357445869647828">Włącz obsługę JavaScript</translation>
<translation id="2994458892329442723">Włącz dodatki plug-in</translation>
<translation id="3268761268932257769">Ładuj grafiki automatycznie</translation>
<translation id="4400697530699263877">Użyj funkcji ładowania stron z wyprzedzeniem, aby przyspieszyć pracę</translation>
<translation id="2648845569394238430">Szukaj:</translation>
<translation id="7442246004212327644">W&amp;yczyść</translation>
<translation id="4474796446011988286">Na komputerze przechowywane są następujące pliki cookie:</translation>
<translation id="4108206167095122329">Usuń &amp;wszystko</translation>
<translation id="8178665534778830238">Treść:</translation>
<translation id="4422428420715047158">Domena:</translation>
<translation id="9068931793451030927">Ścieżka:</translation>
<translation id="3745810751851099214">Wyślij do:</translation>
<translation id="8689341121182997459">Data ważności:</translation>
<translation id="4239831617079978238">Koniec sesji</translation>
<translation id="2527167509808613699">Dowolny rodzaj połączenia</translation>
<translation id="8627795981664801467">Tylko bezpieczne połączenia</translation>
<translation id="7615851733760445951">&lt;nie wybrano pliku cookie&gt;</translation>
<translation id="8940262601983387853">Nazwa pliku cookie</translation>
<translation id="5264618369089706215">Wyszukiwania</translation>
<translation id="3810973564298564668">Zarządzaj</translation>
<translation id="2559292239863842334">Tutaj są wyświetlane pola wyszukiwania najczęściej używane w innych witrynach.</translation>
<translation id="8413126021676339697">Wyświetl całą historię</translation>
<translation id="3549657413697417275">Przeszukaj historię</translation>
<translation id="495091556140548787">Niedawno zamknięte karty</translation>
<translation id="1805966933547717780">http://www.google.com/chrome/help/</translation>
<translation id="7227780179130368205">Wykryto złośliwe oprogramowanie!</translation>
<translation id="6181769708911894002">Ostrzeżenie: Odwiedzenie tej witryny może spowodować uszkodzenie komputera.</translation>
<translation id="3635774677705394651">W witrynie &lt;strong&gt;<ph name="HOST_NAME"/>&lt;/strong&gt; przechowywane jest złośliwe oprogramowanie, które może uszkodzić komputer lub w inny sposób działać bez zgody użytkownika.  Samo odwiedzenie witryny zawierającej złośliwe oprogramowanie może spowodować zainfekowanie komputera.</translation>
<translation id="644038709730536388">Więcej informacji na temat ochrony przed szkodliwym oprogramowaniem w internecie.</translation>
<translation id="9012607008263791152">Rozumiem, że odwiedzenie tej witryny może spowodować uszkodzenie komputera.</translation>
<translation id="8831104962952173133">Wykryto wyłudzanie danych (phishing)!</translation>
<translation id="4182252350869425879">Ostrzeżenie: Podejrzenie witryny wyłudzającej dane (phishing)!</translation>
<translation id="2193841602817119749">Witryna &lt;strong&gt;<ph name="HOST_NAME"/>&lt;/strong&gt; została zgłoszona jako witryna wyłudzająca dane (phishing).  Witryny tego typu wyłudzają od użytkowników dane osobowe lub informacje finansowe, często podszywając się pod zaufane instytucje takie jak banki.</translation>
<translation id="7063412606254013905">Więcej informacji na temat wyłudzania danych (phishingu).</translation>
<translation id="6521850982405273806">Zgłoś błąd</translation>
<translation id="8053959338015477773">Wyświetlenie pewnych elementów na tej stronie wymaga dodatkowego dodatku plug-in.</translation>
<translation id="5285267187067365830">Zainstaluj dodatek plug-in...</translation>
<translation id="1568162916422682473">Następujący dodatek plug-in uległ awarii: <ph name="PLUGIN_NAME"/></translation>
<translation id="2665163749053788434">Historia odwiedzin</translation>
<translation id="3228279582454007836">Witryna nie była wcześniej odwiedzana.</translation>
<translation id="566920818739465183">Strona została odwiedzona po raz pierwszy w dniu <ph name="VISIT_DATE"/>.</translation>
<translation id="3366404380928138336">Żądanie zewnętrznego protokołu</translation>
<translation id="5822838715583768518">Uruchom aplikację</translation>
<translation id="1768211415369530011">Po zaakceptowaniu tego żądania zostanie uruchomiona następująca aplikacja:\n\n<ph name="APPLICATION"/></translation>
<translation id="4745142959976410383">Jeśli żądanie nie zostało wywołane przez Ciebie, może stanowić atak na system. Jeśli nie podjęto bezpośrednich działań wywołujących to żądanie, kliknij przycisk Anuluj.</translation>
<translation id="5055518462594137986">Zapamiętaj wybór dla wszystkich linków tego typu.</translation>
<translation id="7334704644505105275">Debuger JavaScript – zajęty</translation>
<translation id="5303890401939113396">Debuger JavaScript – przerwa</translation>
<translation id="2437750561138919253">Debuger JavaScript – uruchomiony</translation>
<translation id="4999762576397546063">Ctrl+<ph name="KEY_COMBO_NAME"/></translation>
<translation id="5948410903763073882">Alt+<ph name="KEY_COMBO_NAME"/></translation>
<translation id="8400147561352026160">Shift+<ph name="KEY_COMBO_NAME"/></translation>
<translation id="1293699935367580298">Esc</translation>
<translation id="1871244248791675517">Ins</translation>
<translation id="932327136139879170">Home</translation>
<translation id="6135826906199951471">Del</translation>
<translation id="528468243742722775">End</translation>
<translation id="8447116497070723931">PgUp</translation>
<translation id="4552416320897244156">PgDwn</translation>
<translation id="5613020302032141669">Strzałka w lewo</translation>
<translation id="3889424535448813030">Strzałka w prawo</translation>
<translation id="3660179305079774227">Strzałka w górę</translation>
<translation id="3234408098842461169">Strzałka w dół</translation>
<translation id="8179976553408161302">Enter</translation>
<translation id="5463275305984126951">Indeks – <ph name="LOCATION"/></translation>
<translation id="8877448029301136595">[katalog główny]</translation>
<translation id="57646104491463491">Data modyfikacji</translation>
<translation id="5501358408399407103">Strona internetowa, tylko HTML\0*.htm\0Strona internetowa, kompletna\0*.htm</translation>
<translation id="561349411957324076">Ukończono</translation>
<translation id="6325525973963619867">Niepowodzenie</translation>
<translation id="5958418293370246440">Liczba plików: <ph name="SAVED_FILES"/>/<ph name="TOTAL_FILES"/></translation>
<translation id="1669397342410349095">Zgłoś wyłudzanie danych (phishing)...</translation>
<translation id="3512466011168167042">Pokaż propozycje dla błędów nawigacji</translation>
<translation id="4890855023395992542">Adres URL usługi:</translation>
<translation id="8186012393692847636">Użyj usługi podpowiedzi, aby umożliwić uzupełnianie wyszukiwań i adresów URL wpisywanych w pasku adresu</translation>
<translation id="8041183585493091279">Adres URL usługi propozycji:</translation>
<translation id="1676388805288306495">Zmień domyślne czcionki i język stron internetowych</translation>
<translation id="4244236525807044920">Zmień ustawienia czcionek i języka</translation>
<translation id="7736284018483078792">Zmień język słownika sprawdzania pisowni.</translation>
<translation id="5433207235435438329">Język sprawdzania pisowni:</translation>
<translation id="2441719842399509963">Przywróć domyślne</translation>
<translation id="1208126399996836490">Nie resetuj</translation>
<translation id="3122496702278727796">Nie można utworzyć katalogu danych</translation>
<translation id="5034259512732355072">Wybierz inny katalog...</translation>
<translation id="2160383474450212653">Czcionka i język</translation>
<translation id="5042992464904238023">Treść internetowa</translation>
<translation id="7982789257301363584">Sieć</translation>
<translation id="9071050381089585305">Skrypt nie odpowiada</translation>
<translation id="9040508646567685134">Skrypt na tej stronie działa zbyt długo. Czy chcesz zaczekać na zakończenie działania, czy przerwać?</translation>
<translation id="1748246833559136615">Przerwij</translation>
<translation id="5154917547274118687">Pamięć</translation>
<translation id="411666854932687641">Pamięć prywatna</translation>
<translation id="7965010376480416255">Pamięć współużytkowana</translation>
<translation id="7931071620596053769">Następujące strony nie odpowiadają. Możesz zaczekać, aż strony zaczną odpowiadać, lub zamknąć je.</translation>
<translation id="5912378097832178659">&amp;Edytuj wyszukiwarki...</translation>
<translation id="7893393459573308604"><ph name="ENGINE_NAME"/> (domyślna)</translation>
<translation id="614298788004369532">Strona zawiera niezabezpieczone elementy</translation>
<translation id="5641560969478423183">Certyfikat serwera jest niezgodny z adresem URL</translation>
<translation id="3741375896128849698">Certyfikat serwera nie jest jeszcze ważny</translation>
<translation id="7079333361293827276">Certyfikat bezpieczeństwa serwera nie jest zaufany</translation>
<translation id="3433489605821183222">Certyfikat serwera zawiera błędy</translation>
<translation id="8945419807169257367">Nie można sprawdzić certyfikatu serwera</translation>
<translation id="8453184121293348016">Nie znaleziono mechanizmu unieważniania</translation>
<translation id="347250956943431997">Certyfikat serwera został unieważniony</translation>
<translation id="2800662284745373504">Certyfikat serwera jest nieprawidłowy</translation>
<translation id="2766006623206032690">Wk&amp;lej i otwórz</translation>
<translation id="7042418530779813870">Wk&amp;lej i wyszukaj</translation>
<translation id="8887733174653581061">Zawsze na wierzchu</translation>
<translation id="1851266746056575977">Aktualizuj teraz</translation>
<translation id="8155798677707647270">Instalowanie nowej wersji...</translation>
<translation id="6484929352454160200">Dostępna jest nowa wersja aplikacji <ph name="PRODUCT_NAME"/></translation>
<translation id="3702398161649563352">Oprogramowanie <ph name="PRODUCT_NAME"/> zostało uaktualnione do wersji <ph name="VERSION"/></translation>
<translation id="965674096648379287">Wyświetlenie tej strony internetowej wymaga danych wprowadzonych wcześniej. Możesz ponownie wysłać te dane, ale spowoduje to powtórzenie wszystkich czynności wykonanych wcześniej na tej stronie. Kliknij przycisk Odśwież, aby ponownie wysłać dane i wyświetlić tę stronę.</translation>
<translation id="7012108905414904806">Jednak strona ta zawiera także niezabezpieczone elementy. Mogą one być wyświetlane przez innych użytkowników podczas przesyłania i mogą zostać zmodyfikowane przez intruza w celu zmiany wyglądu albo działania strony.</translation>
<translation id="7755167023778553803">Strona zawiera jednak zasoby z innych witryn, których tożsamość nie może zostać zweryfikowana.</translation>
<translation id="6451458296329894277">Potwierdź ponowne przesłanie formularza</translation>
<translation id="4307992518367153382">Podstawy</translation>
<translation id="1709220265083931213">Dla zaawansowanych</translation>
<translation id="1674989413181946727">Ogólne ustawienia SSL:</translation>
<translation id="9015241028623917394">Opcje strony</translation>
<translation id="8502249598105294518">Ustawienia <ph name="PRODUCT_NAME"/></translation>
<translation id="4475552974751346499">Przeszukaj pobrane pliki</translation>
<translation id="3473034187222004855">Kopiuj ś&amp;cieżkę pliku</translation>
<translation id="3577682619813191010">Kopiuj &amp;plik</translation>
<translation id="7029809446516969842">Hasła</translation>
<translation id="8725178340343806893">Ulubione/Zakładki</translation>
<translation id="873849583815421063">Kończenie...</translation>
<translation id="2960316970329790041">Zatrzymaj importowanie</translation>
<translation id="7642109201157405070">Kontynuuj importowanie</translation>
<translation id="5508407262627860757">Anuluj mimo wszystko</translation>
<translation id="290414493736480793">Potwierdzenia</translation>
<translation id="5233638681132016545">Nowa karta</translation>
<translation id="5210365745912300556">Zamknij kartę</translation>
<translation id="68541483639528434">Zamknij inne karty</translation>
<translation id="6686490380836145850">Zamknij karty po prawej</translation>
<translation id="6434892175081553796">Zamknij karty otwarte przez tę kartę</translation>
<translation id="6059232451013891645">Folder:</translation>
<translation id="3966072572894326936">Wybierz inny folder...</translation>
<translation id="746319800473277382">Przejdź do strony głównej witryny:</translation>
<translation id="8015746205953933323">Strona internetowa jest niedostępna.</translation>
<translation id="3867260226944967367">Strona internetowa nie została znaleziona.</translation>
<translation id="8598751847679122414">Ta strona internetowa zawiera pętlę przekierowania.</translation>
<translation id="877010697526426622">Strona &lt;strong jscontent=&quot;failedUrl&quot;&gt;&lt;/strong&gt; może tymczasowo nie działać lub została przeniesiona pod nowy adres internetowy.</translation>
<translation id="3819791248093819058">Nie znaleziono strony internetowej pod adresem: &lt;strong jscontent=&quot;failedUrl&quot;&gt;&lt;/strong&gt;</translation>
<translation id="7070442422749762650">Strona internetowa &lt;strong jscontent=&quot;failedUrl&quot;&gt;&lt;/strong&gt; spowodowała zbyt wiele przekierowań.  Wyczyszczenie plików cookie tej witryny może rozwiązać problem.  Jeśli to nie pomoże, być może wystąpił problem z konfiguracją serwera, a nie z komputerem użytkownika.</translation>
<translation id="1635247229519770914">Kontynuuj instalację</translation>
<translation id="3191701650141760424">Zakończ instalację</translation>
<translation id="7451556917824271099">Witryna &lt;strong&gt;<ph name="HOST_NAME"/>&lt;/strong&gt; zawiera elementy z witryny &lt;strong&gt;<ph name="ELEMENTS_HOST_NAME"/>&lt;/strong&gt; zawierającej złośliwe oprogramowanie, które może uszkodzić komputer lub w inny sposób działać bez zgody użytkownika.  Samo odwiedzenie witryny, w której przechowywane jest złośliwe oprogramowanie, może spowodować zainfekowanie komputera.</translation>
<translation id="5048040498971143039">Wyniki wyszukiwania dla '<ph name="SEARCH_STRING"/>'</translation>
<translation id="8141503649579618569"><ph name="DOWNLOAD_RECEIVED"/>/<ph name="DOWNLOAD_TOTAL"/>, <ph name="TIME_LEFT"/></translation>
<translation id="4692623383562244444">Wyszukiwarki</translation>
<translation id="5584537427775243893">Importowanie</translation>
<translation id="6248988683584659830">Ustawienia wyszukiwania</translation>
<translation id="2354001756790975382">Inne zakładki</translation>
<translation id="5155632014218747366">Szczegóły na temat problemów z tą witryną można uzyskać na stronie Google <ph name="DIAGNOSTIC_PAGE"/> dla <ph name="DOMAIN"/>.</translation>
<translation id="3605499851022050619">Strona diagnostyczna Safe Browsing</translation>
<translation id="3115147772012638511">Oczekiwanie na pamięć podręczną...</translation>
<translation id="5015344424288992913">Łączenie z proxy...</translation>
<translation id="3369624026883419694">Łączenie z hostem...</translation>
<translation id="4378551569595875038">Łączenie...</translation>
<translation id="1731911755844941020">Wysyłanie żądania...</translation>
<translation id="7925285046818567682">Oczekiwanie na <ph name="HOST_NAME"/>...</translation>
<translation id="2021921916539001817">Przesyłanie danych z <ph name="HOST_NAME"/>...</translation>
<translation id="6698381487523150993">Utworzono:</translation>
<<<<<<< HEAD
<translation id="4127951844153999091">W tym przypadku adres zawarty w certyfikacie nie jest zgodny z adresem witryny wpisanym w przeglądarce. Jednym z powodów takiej sytuacji może być przechwycenie komunikacji przez intruza, który przedstawia certyfikat innej witryny, co powoduje niezgodność. Inną przyczyną może być konfiguracja serwera zwracająca ten sam certyfikat dla wielu witryn (w tym witryny, którą chcesz wyświetlić) nawet w przypadku, gdy certyfikat nie jest ważny dla wszystkich witryn. Google Chrome może potwierdzić, że otwarty został adres &lt;strong&gt;<ph name="DOMAIN2"/>&lt;/strong&gt;, ale nie może zweryfikować, że jest to witryna &lt;strong&gt;<ph name="DOMAIN"/>&lt;/strong&gt;, która miała zostać wyświetlona. Jeśli przejdziesz dalej, aplikacja Chrome nie będzie sprawdzać kolejnych niezgodności nazw. Ogólnie nie zalecamy kontynuowania pracy na tej stronie.</translation>
<translation id="9189723490960700326">Podjęto próbę przejścia do witryny &lt;strong&gt;<ph name="DOMAIN"/>&lt;/strong&gt;, ale certyfikat wyświetlony przez serwer utracił ważność. Nie można uzyskać informacji wskazujących, że certyfikat został naruszony od momentu wygaśnięcia ważności. Oznacza to, że przeglądarka Google Chrome nie może  zagwarantować, że komunikujesz się z witryną &lt;strong&gt;<ph name="DOMAIN2"/>&lt;/strong&gt;, a nie intruzem. Nie należy wykonywać dalszych czynności.</translation>
<translation id="6481075104394517441">Podjęto próbę przejścia do witryny &lt;strong&gt;<ph name="DOMAIN"/>&lt;/strong&gt;, ale certyfikat wyświetlony przez serwer nie jest jeszcze ważny. Nie można uzyskać informacji wskazujących, że certyfikat może być zaufany. Google Chrome nie może na 100% zagwarantować, że komunikacja odbywa się z domeną &lt;strong&gt;<ph name="DOMAIN2"/>&lt;/strong&gt;, a nie jakimś intruzem. Upewnij się, że zegar i strefa czasowa zostały poprawnie ustawione w komputerze. Jeśli nie, wprowadź poprawki i odśwież tę stronę. Jeśli ustawienia są poprawne, nie należy wykonywać dalszych czynności.</translation>
<translation id="1144950271450340860">Podjęto próbę przejścia do witryny &lt;strong&gt;<ph name="DOMAIN"/>&lt;/strong&gt;, ale certyfikat wyświetlony przez serwer został wydany przez podmiot, który nie jest zaufany w systemie operacyjnym. Może to oznaczać, że serwer wygenerował własne dane bezpieczeństwa, dla których aplikacja Chrome nie może ustalić wiarygodnych informacji o tożsamości, lub że intruz próbuje przechwycić komunikację. Nie należy wykonywać dalszych czynności, &lt;strong&gt;szczególnie&lt;/strong&gt; jeśli w tej witrynie nigdy wcześniej nie było wyświetlane takie ostrzeżenie.</translation>
<translation id="6009537148180854585">Podjęto próbę przejścia do witryny &lt;strong&gt;<ph name="DOMAIN"/>&lt;/strong&gt;, ale certyfikat wyświetlony przez serwer zawiera błędy. Google Chrome nie może użyć certyfikatu z błędami ani zweryfikować tożsamości witryny, z którą miało nastąpić połączenie. Połączenie nie jest bezpieczne i nie należy wykonywać dalszych czynności.</translation>
<translation id="7106741999175697885">Menedżer zadań – Google Chrome</translation>
<translation id="1195935957447623558">Przeglądarka Chrome nie została poprawnie zamknięta. Aby ponownie otworzyć strony, które były wyświetlone, kliknij przycisk Przywróć.</translation>
<translation id="6169866489629082767"><ph name="PAGE_TITLE"/> - Google Chrome</translation>
<translation id="2044287590254833138">Pasek narzędzi Google Chrome</translation>
<translation id="8449380764213232436">Google Chrome rozpoczął importowanie następujących elementów z przeglądarki <ph name="BROWSER_COMPONENT"/></translation>
<translation id="8562413501751825163">Zamknij Firefoxa przed importowaniem</translation>
<translation id="6626317981028933585">Niestety ustawienia przeglądarki Firefox są niedostępne, gdy aplikacja jest uruchomiona. Aby importować ustawienia do Google Chrome, zapisz bieżącą pracę i zamknij wszystkie okna Firefoxa. Następnie kliknij przycisk Kontynuj.</translation>
<translation id="8446794773162156990">Google Chrome zachowuje się niegrzecznie</translation>
<translation id="7400722733683201933">Google Chrome – informacje</translation>
<translation id="3591558551793645824">Pomyślnie odinstalowano przeglądarkę Google Chrome. Do zobaczenia!</translation>
<translation id="8172671748763307156">Czy na pewno chcesz odinstalować przeglądarkę Google Chrome? (Chyba zachowywaliśmy się grzecznie?)</translation>
<translation id="7161904924553537242">Google Chrome – witamy!</translation>
<translation id="6921913858457830952">Przeglądarka Chrome jest gotowa do ukończenia instalacji.</translation>
<translation id="7241541963706135274">Google Chrome wykona następujące zadania:</translation>
<translation id="7101265395643981223">Uruchom Google Chrome</translation>
<translation id="2618799103663374905">Doda skrót Chrome na pulpicie, pasku szybkiego uruchamiania i w menu Start</translation>
<translation id="213581405366815208">Czy na pewno chcesz przerwać instalację Google Chrome? Aby kontynuować później, wejdź do menu Start i w folderze Programy wybierz opcję Chrome.</translation>
<translation id="5941830788786076944">Ustaw Google Chrome jako domyślną przeglądarkę</translation>
<translation id="7001386529596391893">Utwórz skróty przeglądarki Chrome w tych miejscach:</translation>
=======
<translation id="8562413501751825163">Zamknij Firefoxa przed importowaniem</translation>
>>>>>>> 4db48af7
<translation id="480990236307250886">Otwórz stronę początkową</translation>
<translation id="6514771739083339959">Strona początkowa:</translation>
<translation id="1665770420914915777">Nowa karta</translation>
<translation id="4726901538158498735">Domyślna wyszukiwarka:</translation>
<translation id="2231233239095101917">Skrypt na tej stronie wykorzystał zbyt wiele pamięci. Odśwież stronę, aby ponownie uruchomić skrypty.</translation>
<translation id="3319048459796106952">Nowe okno &amp;incognito</translation>
<translation id="1120026268649657149">Pole może być puste, ale słowo kluczowe nie może się powtarzać</translation>
<translation id="7481475534986701730">Ostatnio odwiedzone strony</translation>
<translation id="3169621169201401257">Więcej informacji na temat problemów występujących we wskazanych elementach znajduje się na stronie <ph name="DIAGNOSTIC_PAGE"/> dla domeny <ph name="DOMAIN"/>.</translation>
<translation id="2356762928523809690">Serwer z aktualizacją jest niedostępny (błąd: <ph name="ERROR_NUMBER"/>)</translation>
<translation id="1017280919048282932">&amp;Dodaj do słownika</translation>
<<<<<<< HEAD
<translation id="2499193704281978000">Przeglądarka Google Chrome nie odpowiada. Uruchomić ponownie?</translation>
=======
>>>>>>> 4db48af7
<translation id="2061855250933714566"><ph name="ENCODING_CATEGORY"/> (<ph name="ENCODING_NAME"/>)</translation>
<translation id="9181716872983600413">Unicode</translation>
<translation id="1702534956030472451">Zachodni</translation>
<translation id="6507969014813375884">Chiński uproszczony</translation>
<translation id="2987775926667433828">Chiński tradycyjny</translation>
<translation id="8299269255470343364">Japoński</translation>
<translation id="6419902127459849040">Środkowoeuropejski</translation>
<translation id="5453632173748266363">Cyrylica</translation>
<translation id="770015031906360009">Grecki</translation>
<translation id="7587108133605326224">Bałtycki</translation>
<translation id="6833901631330113163">Południowoeuropejski</translation>
<translation id="5048179823246820836">Nordycki</translation>
<translation id="358344266898797651">Celtycki</translation>
<translation id="8045462269890919536">Rumuński</translation>
<translation id="4711094779914110278">Turecki</translation>
<translation id="2822854841007275488">Arabski</translation>
<translation id="5098629044894065541">Hebrajski</translation>
<translation id="8899388739470541164">Wietnamski</translation>
<translation id="1714078437629572290">Otwórz stronę początkową</translation>
<translation id="5316814419223884568">Wyszukuj bezpośrednio stąd</translation>
<translation id="3065140616557457172">Wpisz zapytanie lub wprowadź adres URL – wszystko po prostu działa.</translation>
<translation id="4178055285485194276">Po uruchomieniu:</translation>
<translation id="1154228249304313899">Otwórz tę stronę:</translation>
<translation id="3761000923495507277">Wyświetl przycisk Home na pasku narzędzi</translation>
<translation id="5291303148298143069">Powiadom mnie o zablokowaniu wyskakującego okienka</translation>
<translation id="3383487468758466563">Czcionki i języki:</translation>
<translation id="7762841930144642410"><ph name="BEGIN_BOLD"/>Jesteś teraz incognito<ph name="END_BOLD"/>. Strony przeglądane w tym oknie nie będą wyświetlane w historii przeglądarki ani historii wyszukiwania. Po zamknięciu okna incognito na komputerze nie zostanie po nich żaden ślad np. w postaci plików cookie. Zachowane zostaną jednak pobrane pliki lub utworzone zakładki.        <ph name="LINE_BREAK"/>        <ph name="BEGIN_BOLD"/>Przejście do trybu incognito nie ma wpływu na działania innych osób, serwery ani oprogramowanie. Należy uważać na:<ph name="END_BOLD"/>        <ph name="BEGIN_LIST"/>          <ph name="BEGIN_LIST_ITEM"/>witryny zbierające lub udostępniające dane na temat użytkowników<ph name="END_LIST_ITEM"/>          <ph name="BEGIN_LIST_ITEM"/>dostawców usług internetowych oraz pracowników śledzących odwiedzane przez użytkowników strony<ph name="END_LIST_ITEM"/>          <ph name="BEGIN_LIST_ITEM"/>złośliwe oprogramowanie śledzące naciśnięcia klawiszy w zamian za darmowe emotikony <ph name="END_LIST_ITEM"/>          <ph name="BEGIN_LIST_ITEM"/>monitoring prowadzony przez tajnych agentów<ph name="END_LIST_ITEM"/>          <ph name="BEGIN_LIST_ITEM"/>osoby stojące za plecami<ph name="END_LIST_ITEM"/>        <ph name="END_LIST"/>        <ph name="BEGIN_LINK"/>Więcej informacji<ph name="END_LINK"/> na temat trybu incognito przeglądarki.</translation>
<translation id="1604816462140255479">Rozmiar tekstu</translation>
<translation id="2089625293428655599">Część niniejszego oprogramowania pochodzi z licencji innych firm, zgodnie z opisem: <ph name="URL"/></translation>
<<<<<<< HEAD
<translation id="6817660909204164466">Pomóż ulepszyć aplikację Google Chrome, automatycznie przesyłając statystyki użytkowania i raporty o awariach do Google</translation>
=======
>>>>>>> 4db48af7
</translationbundle><|MERGE_RESOLUTION|>--- conflicted
+++ resolved
@@ -649,34 +649,7 @@
 <translation id="7925285046818567682">Oczekiwanie na <ph name="HOST_NAME"/>...</translation>
 <translation id="2021921916539001817">Przesyłanie danych z <ph name="HOST_NAME"/>...</translation>
 <translation id="6698381487523150993">Utworzono:</translation>
-<<<<<<< HEAD
-<translation id="4127951844153999091">W tym przypadku adres zawarty w certyfikacie nie jest zgodny z adresem witryny wpisanym w przeglądarce. Jednym z powodów takiej sytuacji może być przechwycenie komunikacji przez intruza, który przedstawia certyfikat innej witryny, co powoduje niezgodność. Inną przyczyną może być konfiguracja serwera zwracająca ten sam certyfikat dla wielu witryn (w tym witryny, którą chcesz wyświetlić) nawet w przypadku, gdy certyfikat nie jest ważny dla wszystkich witryn. Google Chrome może potwierdzić, że otwarty został adres &lt;strong&gt;<ph name="DOMAIN2"/>&lt;/strong&gt;, ale nie może zweryfikować, że jest to witryna &lt;strong&gt;<ph name="DOMAIN"/>&lt;/strong&gt;, która miała zostać wyświetlona. Jeśli przejdziesz dalej, aplikacja Chrome nie będzie sprawdzać kolejnych niezgodności nazw. Ogólnie nie zalecamy kontynuowania pracy na tej stronie.</translation>
-<translation id="9189723490960700326">Podjęto próbę przejścia do witryny &lt;strong&gt;<ph name="DOMAIN"/>&lt;/strong&gt;, ale certyfikat wyświetlony przez serwer utracił ważność. Nie można uzyskać informacji wskazujących, że certyfikat został naruszony od momentu wygaśnięcia ważności. Oznacza to, że przeglądarka Google Chrome nie może  zagwarantować, że komunikujesz się z witryną &lt;strong&gt;<ph name="DOMAIN2"/>&lt;/strong&gt;, a nie intruzem. Nie należy wykonywać dalszych czynności.</translation>
-<translation id="6481075104394517441">Podjęto próbę przejścia do witryny &lt;strong&gt;<ph name="DOMAIN"/>&lt;/strong&gt;, ale certyfikat wyświetlony przez serwer nie jest jeszcze ważny. Nie można uzyskać informacji wskazujących, że certyfikat może być zaufany. Google Chrome nie może na 100% zagwarantować, że komunikacja odbywa się z domeną &lt;strong&gt;<ph name="DOMAIN2"/>&lt;/strong&gt;, a nie jakimś intruzem. Upewnij się, że zegar i strefa czasowa zostały poprawnie ustawione w komputerze. Jeśli nie, wprowadź poprawki i odśwież tę stronę. Jeśli ustawienia są poprawne, nie należy wykonywać dalszych czynności.</translation>
-<translation id="1144950271450340860">Podjęto próbę przejścia do witryny &lt;strong&gt;<ph name="DOMAIN"/>&lt;/strong&gt;, ale certyfikat wyświetlony przez serwer został wydany przez podmiot, który nie jest zaufany w systemie operacyjnym. Może to oznaczać, że serwer wygenerował własne dane bezpieczeństwa, dla których aplikacja Chrome nie może ustalić wiarygodnych informacji o tożsamości, lub że intruz próbuje przechwycić komunikację. Nie należy wykonywać dalszych czynności, &lt;strong&gt;szczególnie&lt;/strong&gt; jeśli w tej witrynie nigdy wcześniej nie było wyświetlane takie ostrzeżenie.</translation>
-<translation id="6009537148180854585">Podjęto próbę przejścia do witryny &lt;strong&gt;<ph name="DOMAIN"/>&lt;/strong&gt;, ale certyfikat wyświetlony przez serwer zawiera błędy. Google Chrome nie może użyć certyfikatu z błędami ani zweryfikować tożsamości witryny, z którą miało nastąpić połączenie. Połączenie nie jest bezpieczne i nie należy wykonywać dalszych czynności.</translation>
-<translation id="7106741999175697885">Menedżer zadań – Google Chrome</translation>
-<translation id="1195935957447623558">Przeglądarka Chrome nie została poprawnie zamknięta. Aby ponownie otworzyć strony, które były wyświetlone, kliknij przycisk Przywróć.</translation>
-<translation id="6169866489629082767"><ph name="PAGE_TITLE"/> - Google Chrome</translation>
-<translation id="2044287590254833138">Pasek narzędzi Google Chrome</translation>
-<translation id="8449380764213232436">Google Chrome rozpoczął importowanie następujących elementów z przeglądarki <ph name="BROWSER_COMPONENT"/></translation>
 <translation id="8562413501751825163">Zamknij Firefoxa przed importowaniem</translation>
-<translation id="6626317981028933585">Niestety ustawienia przeglądarki Firefox są niedostępne, gdy aplikacja jest uruchomiona. Aby importować ustawienia do Google Chrome, zapisz bieżącą pracę i zamknij wszystkie okna Firefoxa. Następnie kliknij przycisk Kontynuj.</translation>
-<translation id="8446794773162156990">Google Chrome zachowuje się niegrzecznie</translation>
-<translation id="7400722733683201933">Google Chrome – informacje</translation>
-<translation id="3591558551793645824">Pomyślnie odinstalowano przeglądarkę Google Chrome. Do zobaczenia!</translation>
-<translation id="8172671748763307156">Czy na pewno chcesz odinstalować przeglądarkę Google Chrome? (Chyba zachowywaliśmy się grzecznie?)</translation>
-<translation id="7161904924553537242">Google Chrome – witamy!</translation>
-<translation id="6921913858457830952">Przeglądarka Chrome jest gotowa do ukończenia instalacji.</translation>
-<translation id="7241541963706135274">Google Chrome wykona następujące zadania:</translation>
-<translation id="7101265395643981223">Uruchom Google Chrome</translation>
-<translation id="2618799103663374905">Doda skrót Chrome na pulpicie, pasku szybkiego uruchamiania i w menu Start</translation>
-<translation id="213581405366815208">Czy na pewno chcesz przerwać instalację Google Chrome? Aby kontynuować później, wejdź do menu Start i w folderze Programy wybierz opcję Chrome.</translation>
-<translation id="5941830788786076944">Ustaw Google Chrome jako domyślną przeglądarkę</translation>
-<translation id="7001386529596391893">Utwórz skróty przeglądarki Chrome w tych miejscach:</translation>
-=======
-<translation id="8562413501751825163">Zamknij Firefoxa przed importowaniem</translation>
->>>>>>> 4db48af7
 <translation id="480990236307250886">Otwórz stronę początkową</translation>
 <translation id="6514771739083339959">Strona początkowa:</translation>
 <translation id="1665770420914915777">Nowa karta</translation>
@@ -688,10 +661,6 @@
 <translation id="3169621169201401257">Więcej informacji na temat problemów występujących we wskazanych elementach znajduje się na stronie <ph name="DIAGNOSTIC_PAGE"/> dla domeny <ph name="DOMAIN"/>.</translation>
 <translation id="2356762928523809690">Serwer z aktualizacją jest niedostępny (błąd: <ph name="ERROR_NUMBER"/>)</translation>
 <translation id="1017280919048282932">&amp;Dodaj do słownika</translation>
-<<<<<<< HEAD
-<translation id="2499193704281978000">Przeglądarka Google Chrome nie odpowiada. Uruchomić ponownie?</translation>
-=======
->>>>>>> 4db48af7
 <translation id="2061855250933714566"><ph name="ENCODING_CATEGORY"/> (<ph name="ENCODING_NAME"/>)</translation>
 <translation id="9181716872983600413">Unicode</translation>
 <translation id="1702534956030472451">Zachodni</translation>
@@ -721,8 +690,4 @@
 <translation id="7762841930144642410"><ph name="BEGIN_BOLD"/>Jesteś teraz incognito<ph name="END_BOLD"/>. Strony przeglądane w tym oknie nie będą wyświetlane w historii przeglądarki ani historii wyszukiwania. Po zamknięciu okna incognito na komputerze nie zostanie po nich żaden ślad np. w postaci plików cookie. Zachowane zostaną jednak pobrane pliki lub utworzone zakładki.        <ph name="LINE_BREAK"/>        <ph name="BEGIN_BOLD"/>Przejście do trybu incognito nie ma wpływu na działania innych osób, serwery ani oprogramowanie. Należy uważać na:<ph name="END_BOLD"/>        <ph name="BEGIN_LIST"/>          <ph name="BEGIN_LIST_ITEM"/>witryny zbierające lub udostępniające dane na temat użytkowników<ph name="END_LIST_ITEM"/>          <ph name="BEGIN_LIST_ITEM"/>dostawców usług internetowych oraz pracowników śledzących odwiedzane przez użytkowników strony<ph name="END_LIST_ITEM"/>          <ph name="BEGIN_LIST_ITEM"/>złośliwe oprogramowanie śledzące naciśnięcia klawiszy w zamian za darmowe emotikony <ph name="END_LIST_ITEM"/>          <ph name="BEGIN_LIST_ITEM"/>monitoring prowadzony przez tajnych agentów<ph name="END_LIST_ITEM"/>          <ph name="BEGIN_LIST_ITEM"/>osoby stojące za plecami<ph name="END_LIST_ITEM"/>        <ph name="END_LIST"/>        <ph name="BEGIN_LINK"/>Więcej informacji<ph name="END_LINK"/> na temat trybu incognito przeglądarki.</translation>
 <translation id="1604816462140255479">Rozmiar tekstu</translation>
 <translation id="2089625293428655599">Część niniejszego oprogramowania pochodzi z licencji innych firm, zgodnie z opisem: <ph name="URL"/></translation>
-<<<<<<< HEAD
-<translation id="6817660909204164466">Pomóż ulepszyć aplikację Google Chrome, automatycznie przesyłając statystyki użytkowania i raporty o awariach do Google</translation>
-=======
->>>>>>> 4db48af7
 </translationbundle>