--- conflicted
+++ resolved
@@ -437,10 +437,6 @@
 <translation id="8520668773617044689">Firefox</translation>
 <translation id="7774607445702416100">Para sa Internet Explorer:</translation>
 <translation id="2175607476662778685">Quick launch bar</translation>
-<<<<<<< HEAD
-<translation id="1549918799472947005">Gamit ng Chrome ang iyong default search engine na kasalukuyang nakatakda sa <ph name="PAGE_TITLE"/>. Nais mo bang panatiliin ang iyong default na search engine?</translation>
-=======
->>>>>>> 4db48af7
 <translation id="74568296546932365">Itago <ph name="PAGE_TITLE"/> bilang default sa search engine</translation>
 <translation id="8288345061925649502">Baguhin ang search engine</translation>
 <translation id="3037605927509011580">Ay, Naku!</translation>
@@ -654,22 +650,6 @@
 <translation id="2021921916539001817">Lumilipat mula sa <ph name="HOST_NAME"/>...</translation>
 <translation id="6698381487523150993">Nalikha:</translation>
 <translation id="8562413501751825163">Isarado ang Firefox Bago Mag-import</translation>
-<<<<<<< HEAD
-<translation id="6626317981028933585">Nakalulungkot, ang iyong mga setting ng Mozilla Firefox ay hindi magagamit habang tumatakbo ang browser. Upang mai-import ang mga setting sa Google Chrome, i-save ang iyong ginagawa at isara ang lahat ng mga window ng Firefox. Pagkatapos i-click ang Ipagpatuloy.</translation>
-<translation id="8446794773162156990">Hindi kumikilos ng tama ang Google Chrome</translation>
-<translation id="7400722733683201933">Tungkol sa Google Chrome</translation>
-<translation id="3591558551793645824">Matagumpay na nai-uninstall ang Chrome. Paalam!</translation>
-<translation id="8172671748763307156">Sigurado ka ba na nais mong i-uninstall ang Google Chrome? (May nasabi ba kami?)</translation>
-<translation id="7161904924553537242">Maligayang pagdating sa Google Chrome</translation>
-<translation id="6921913858457830952">Ang Chrome ay handang makumpleto sa iyong pag-install.</translation>
-<translation id="7241541963706135274">Gagawin ng Google Chrome ang mga gawain:</translation>
-<translation id="7101265395643981223">Magsimula sa Google Chrome</translation>
-<translation id="2618799103663374905">Magdagdag ng mga shortcut sa Chrome sa iyong desktop, quick launch bar, at Start menu</translation>
-<translation id="213581405366815208">Sigurado ka ba na nais mong kanselahin ang pag-install ng Chrome? Kung nais mong ipagpatuloy mamaya, buksan ang Chrome mula sa iyong folder sa Mga Programang Start Menu.</translation>
-<translation id="5941830788786076944">Gawin ang Google Chrome na default browser</translation>
-<translation id="7001386529596391893">Lumikha ng mga shortcut sa Chrome sa mga lokasyon na ito:</translation>
-=======
->>>>>>> 4db48af7
 <translation id="480990236307250886">Buksan ang home page</translation>
 <translation id="6514771739083339959">Buksan ang home page:</translation>
 <translation id="1665770420914915777">Gamitin ang Bagong pahina ng Tab</translation>
@@ -710,8 +690,4 @@
 <translation id="7762841930144642410"><ph name="BEGIN_BOLD"/>Ikaw ay naging incognito<ph name="END_BOLD"/>. Ang mga pahinang tiningnan mo sa window na ito ay hindi lilitaw sa iyong kasaysayan ng browser o kasaysayan sa paghahanap, at hindi mag-iiwan ng ibang mga bakas, katulad ng mga cookies, sa iyong computer pagkatapos mo isara ang window na incognito. Gayunpaman, mapapanatili ang anumang mga file na na-download mo o mga bookmark na nalikha mo.        <ph name="LINE_BREAK"/>        <ph name="BEGIN_BOLD"/>Hindi maaapektuhan ang ugali ng ibang tao, mga server, o software na incognito. Maging mapagmasid sa:<ph name="END_BOLD"/>        <ph name="BEGIN_LIST"/>          <ph name="BEGIN_LIST_ITEM"/>Mga website na kumukolekta o nagbabahagi ng impormasyon tungkol sa iyo<ph name="END_LIST_ITEM"/>          <ph name="BEGIN_LIST_ITEM"/>Mga nagbibigay ng serbisyong Pang-internet o mga nagpapatrabaho na sumusubaybay sa mga pahina na nabisita mo<ph name="END_LIST_ITEM"/>          <ph name="BEGIN_LIST_ITEM"/>Ang mapaminsalang software na sumusubaybay sa iyong mga keystroke na may kapalit na libreng mga smiley<ph name="END_LIST_ITEM"/>          <ph name="BEGIN_LIST_ITEM"/>Sa pagmamanman ng mga secret agent<ph name="END_LIST_ITEM"/>          <ph name="BEGIN_LIST_ITEM"/>Mga taong sumusuporta sa iyo<ph name="END_LIST_ITEM"/>        <ph name="END_LIST"/>        <ph name="BEGIN_LINK"/>Dagdagan ang nalalaman<ph name="END_LINK"/> tungkol sa pag-browse ng incognito.</translation>
 <translation id="1604816462140255479">Text &amp;zoom</translation>
 <translation id="2089625293428655599">Ang mga bahagi ng software na ito ay nilisensya mula sa mga ikatlong partido ayon sa inilalarawan sa: <ph name="URL"/></translation>
-<<<<<<< HEAD
-<translation id="6817660909204164466">Tumulong na mapagbuti ang Google Chrome sa pamamagitan ng awtomatikong pagpapadala sa Google ng mga istatistika sa paggamit at mga ulat ng pag-crash</translation>
-=======
->>>>>>> 4db48af7
 </translationbundle>