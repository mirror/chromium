<?xml version="1.0" ?>
<!DOCTYPE translationbundle>
<translationbundle lang="pt-BR">
<translation id="362276910939193118">Mostrar histórico completo</translation>
<translation id="1586296736502814947">(Nenhuma ação possível)</translation>
<translation id="7977590112176369853">&lt;inserir consulta&gt;</translation>
<translation id="6503077044568424649">Mais visitados</translation>
<translation id="1644574205037202324">Histórico</translation>
<translation id="8820817407110198400">Favoritos</translation>
<translation id="4759238208242260848">Downloads</translation>
<translation id="3009731429620355204">Sessões</translation>
<translation id="3705722231355495246">-</translation>
<translation id="5329858601952122676">&amp;Excluir</translation>
<translation id="3873963583678942942">(Sem título)</translation>
<translation id="1232569758102978740">Sem título</translation>
<translation id="6965382102122355670">OK</translation>
<translation id="7658239707568436148">Cancelar</translation>
<translation id="6463795194797719782">&amp;Editar</translation>
<translation id="3943582379552582368">&amp;Voltar</translation>
<translation id="6691936601825168937">&amp;Encaminhar</translation>
<translation id="9170848237812810038">&amp;Desfazer</translation>
<translation id="2972581237482394796">&amp;Refazer</translation>
<translation id="3909791450649380159">&amp;Recortar</translation>
<translation id="7814458197256864873">&amp;Copiar</translation>
<translation id="5076340679995252485">&amp;Colar</translation>
<translation id="5300471193642408424">Mostrar páginas</translation>
<translation id="8434177709403049435">&amp;Codificação</translation>
<translation id="6040143037577758943">Fechar</translation>
<translation id="9147392381910171771">&amp;Opções</translation>
<translation id="2454247629720664989">Palavra-chave</translation>
<translation id="5903264686717710770">Título:</translation>
<translation id="4188026131102273494">Palavra-chave:</translation>
<translation id="4268574628540273656">URL:</translation>
<translation id="1181037720776840403">Remover</translation>
<translation id="9065203028668620118">Editar</translation>
<translation id="3157931365184549694">Restaurar</translation>
<translation id="8261506727792406068">Excluir</translation>
<translation id="5626134646977739690">Nome:</translation>
<translation id="2148716181193084225">Hoje</translation>
<translation id="7781829728241885113">Ontem</translation>
<translation id="895347679606913382">Iniciando...</translation>
<translation id="4881695831933465202">Abrir</translation>
<translation id="1178581264944972037">Pausar</translation>
<translation id="8200772114523450471">Retomar</translation>
<translation id="5170568018924773124">Mostrar na pasta</translation>
<translation id="2398703750948514961">Cancelado</translation>
<translation id="7607002721634913082">Pausado</translation>
<translation id="2526590354069164005">Área de trabalho</translation>
<translation id="2088818908407967256">Esta página contém elementos não seguros.</translation>
<translation id="3340262871848042885">O certificado do servidor expirou</translation>
<translation id="9141716082071217089">Não foi possível verificar se o certificado do servidor foi revogado.</translation>
<translation id="3108416241300843963">Uma solicitação falhou porque o certificado do servidor era inválido.</translation>
<translation id="1201402288615127009">Próxima</translation>
<translation id="8730621377337864115">Concluído</translation>
<translation id="6710213216561001401">Anterior</translation>
<translation id="6865323153634004209">Personalizar estas configurações</translation>
<translation id="6100736666660498114">Menu &quot;Iniciar&quot;</translation>
<translation id="2065985942032347596">Autenticação obrigatória</translation>
<translation id="3693415264595406141">Senha:</translation>
<translation id="1818606096021558659">Página</translation>
<translation id="3122464029669770682">CPU</translation>
<translation id="4047345532928475040">N/D</translation>
<translation id="7895330511272068835">Sobre plug-ins</translation>
<translation id="5607455023223000189">Plug-ins instalados</translation>
<translation id="8571852575982769756">Nenhum plug-in instalado</translation>
<translation id="350069200438440499">Nome do arquivo:</translation>
<translation id="4510290974676570902">Tipo MIME</translation>
<translation id="3866249974567520381">Descrição</translation>
<translation id="430831869130657585">Sufixos</translation>
<translation id="59174027418879706">Ativado</translation>
<translation id="1426410128494586442">Sim</translation>
<translation id="4250680216510889253">Não</translation>
<translation id="1375198122581997741">Sobre a versão</translation>
<translation id="969892804517981540">Versão oficial</translation>
<translation id="988159990683914416">Versão do desenvolvedor</translation>
<translation id="610886263749567451">Alerta JavaScript</translation>
<translation id="3433151241941574321">Adicionar página</translation>
<translation id="7791543448312431591">Adicionar</translation>
<translation id="7400418766976504921">URL</translation>
<translation id="7000311294523403548">Página da web sem título</translation>
<translation id="6227291405321948850">imagem da web sem título</translation>
<translation id="5965640700983474726">Digite para pesquisar</translation>
<translation id="436869212180315161">Imprensa</translation>
<translation id="2814489978934728345">Parar de carregar esta página</translation>
<translation id="583281660410589416">Desconhecido</translation>
<translation id="1526560967942511387">Documento sem título</translation>
<translation id="370665806235115550">Carregando...</translation>
<translation id="7554791636758816595">Nova guia</translation>
<translation id="5556459405103347317">Recarregar</translation>
<translation id="8004582292198964060">Navegador</translation>
<translation id="8028993641010258682">Tamanho</translation>
<translation id="7378810950367401542">/</translation>
<translation id="2154710561487035718">Copiar URL</translation>
<translation id="7751559664766943798">Sempre mostrar a barra de favoritos</translation>
<translation id="4910619056351738551">Veja algumas sugestões:</translation>
<translation id="1857842694030005096">Mais informações sobre esse erro</translation>
<translation id="558442360746014982">Veja, abaixo, a mensagem de erro original</translation>
<translation id="5204993535447683655">&lt;a jsvalues=&quot;href:reloadUrl&quot;&gt;Recarregue&lt;/a&gt; esta página da web posteriormente.</translation>
<translation id="8832489506946784872">Veja uma &lt;a jsvalues=&quot;href:cacheUrl&quot;&gt;cópia em cache da página da web do Google&lt;/a&gt;</translation>
<translation id="8494979374722910010">Falha ao tentar estabelecer conexão com o servidor.</translation>
<translation id="7643817847124207232">A conexão com a internet foi perdida.</translation>
<translation id="1195447618553298278">Erro desconhecido.</translation>
<translation id="2497284189126895209">Todos os arquivos</translation>
<translation id="772440777491435074">Informações do certificado...</translation>
<translation id="987264212798334818">Geral</translation>
<translation id="3435738964857648380">Segurança</translation>
<translation id="406259880812417922">(Palavra-chave: <ph name="KEYWORD"/>)</translation>
<translation id="1559333154119355392"><ph name="DOWNLOAD_SIZE"/>, concluído</translation>
<translation id="3927097095400773697"><ph name="DOWNLOAD_SIZE"/>, cancelado</translation>
<translation id="4057041477816018958"><ph name="SPEED"/> - <ph name="RECEIVED_AMOUNT"/></translation>
<translation id="2505402373176859469"><ph name="RECEIVED_AMOUNT"/> de <ph name="TOTAL_SIZE"/></translation>
<translation id="6779164083355903755">&amp;Remover</translation>
<translation id="8412968288526977732">O servidor <ph name="DOMAIN"/> em <ph name="TITLE"/> requer um nome de usuário e uma senha.</translation>
<translation id="8135557862853121765"><ph name="NUM_KILOBYTES"/>K</translation>
<translation id="5436510242972373446">Pesquisar em <ph name="SITE_NAME"/>:</translation>
<translation id="6281636957902664775">Ir para <ph name="URL"/></translation>
<translation id="5782620817391526544">Barra de favoritos</translation>
<translation id="2214283295778284209"><ph name="SITE"/> não está disponível</translation>
<translation id="790025292736025802"><ph name="URL"/> não encontrado</translation>
<translation id="2108475813351458355">Conexão segura com <ph name="DOMAIN"/></translation>
<translation id="7208899522964477531">Pesquisar <ph name="SEARCH_TERMS"/> em <ph name="SITE_NAME"/></translation>
<translation id="3967132639560659870">Existem vários erros SSL nesta página:</translation>
<translation id="4666192354592784528">Esta página não foi recuperada totalmente por uma conexão segura.  Contém alguns elementos recuperados por conexões não seguras.</translation>
<translation id="385051799172605136">Voltar</translation>
<translation id="7481312909269577407">Encaminhar</translation>
<translation id="6847541693235449912">Ir</translation>
<translation id="1963227389609234879">Remover tudo</translation>
<translation id="2870560284913253234">Site</translation>
<translation id="8503813439785031346">Nome de usuário</translation>
<translation id="7887334752153342268">Duplicado</translation>
<translation id="7649070708921625228">Ajuda</translation>
<translation id="2190355936436201913">(vazio)</translation>
<translation id="8328145009876646418">Borda esquerda</translation>
<translation id="3990502903496589789">Borda direita</translation>
<translation id="2666092431469916601">Parte superior</translation>
<translation id="3087734570205094154">Parte inferior</translation>
<translation id="2168039046890040389">Página para cima</translation>
<translation id="8210608804940886430">Página para baixo</translation>
<translation id="6364916375976753737">Percorrer à esquerda</translation>
<translation id="4588090240171750605">Percorrer à direita</translation>
<translation id="8331626408530291785">Percorrer para cima</translation>
<translation id="815598010540052116">Percorrer para baixo</translation>
<translation id="4021918302616263355">Pesquisar <ph name="SEARCH_TERMS"/> no <ph name="ENGINE"/></translation>
<translation id="9002707937526687073">&amp;Imprimir...</translation>
<translation id="1175364870820465910">&amp;Imprimir...</translation>
<translation id="4756388243121344051">&amp;Histórico</translation>
<translation id="7861215335140947162">&amp;Downloads</translation>
<translation id="630065524203833229">&amp;Sair</translation>
<translation id="8318945219881683434">Falha ao verificar revogação.</translation>
<translation id="884923133447025588">Nenhum mecanismo de revogação encontrado.</translation>
<translation id="4181898366589410653">Nenhum mecanismo de revogação encontrado no certificado do servidor.</translation>
<translation id="4222982218026733335">Certificado de servidor inválido</translation>
<translation id="6659594942844771486">Guia</translation>
<translation id="1234466194727942574">Tabstrip</translation>
<translation id="5941711191222866238">Minimizar</translation>
<translation id="1398853756734560583">Maximizar</translation>
<translation id="1813414402673211292">Limpar dados de navegação</translation>
<translation id="908263542783690259">Limpar dados de navegação</translation>
<translation id="2342959293776168129">Limpar histórico de download</translation>
<translation id="2681441671465314329">Esvaziar o cache</translation>
<translation id="6589689504565594563">Excluir cookies</translation>
<translation id="4089663545127310568">Apagar senhas salvas</translation>
<translation id="7447718177945067973">Não foi possível encontrar o servidor.</translation>
<translation id="6426222199977479699">Erro SSL</translation>
<translation id="5645845270586517071">Erro de segurança</translation>
<translation id="3183922693828471536">Percorrer até aqui</translation>
<translation id="4610637590575890427">Você quis ir a <ph name="SITE"/>?</translation>
<translation id="8182985032676093812">Código fonte de <ph name="PAGE_URL"/></translation>
<translation id="4880827082731008257">Histórico de pesquisas</translation>
<translation id="5650551054760837876">Nenhum resultado de pesquisa encontrado.</translation>
<translation id="7596288230018319236">Todas as páginas que você visitar serão exibidas aqui a menos que que sejam abertas em uma janela anônima. Use o botão &quot;Pesquisar&quot; nesta página para pesquisar todas as páginas no seu histórico.</translation>
<translation id="7377249249140280793"><ph name="RELATIVE_DATE"/> - <ph name="FULL_DATE"/></translation>
<translation id="8739589585766515812">Excluir histórico para esse dia</translation>
<translation id="2674170444375937751">Tem certeza de que deseja excluir essas páginas do seu histórico?</translation>
<translation id="6165508094623778733">Saiba mais</translation>
<translation id="3280237271814976245">Salvar &amp;como...</translation>
<translation id="8664389313780386848">&amp;Exibir código fonte da página</translation>
<translation id="1970746430676306437">Visualizar &amp;informações da página</translation>
<translation id="7567293639574541773">&amp;Inspecionar elemento</translation>
<translation id="1474307029659222435">Abrir frame em uma nova &amp;janela</translation>
<translation id="715468010956678290">Abrir frame em janela &amp;anônima</translation>
<translation id="7552620667503495646">Abrir frame em uma nova &amp;guia</translation>
<translation id="1621207256975573490">Salvar &amp;frame como...</translation>
<translation id="1608306110678187802">&amp;Imprimir frame...</translation>
<translation id="1163931534039071049">&amp;Exibir código fonte do frame</translation>
<translation id="1908748899139377733">Exibir &amp;informação de frame</translation>
<translation id="6886871292305414135">Abrir link em uma nova &amp;guia</translation>
<translation id="8899851313684471736">Abrir link em uma nova &amp;janela</translation>
<translation id="3627588569887975815">Abrir link em janela &amp;anônima</translation>
<translation id="6308937455967653460">Salvar &amp;link como...</translation>
<translation id="1084824384139382525">Copiar &amp;endereço do link</translation>
<translation id="8382913212082956454">Copiar &amp;endereço de e-mail</translation>
<translation id="2423578206845792524">&amp;Salvar imagem como...</translation>
<translation id="4065006016613364460">&amp;Copiar URL da imagem</translation>
<translation id="6518014396551869914">&amp;Copiar imagem</translation>
<translation id="345693547134384690">Abrir &amp;imagem em uma nova guia</translation>
<translation id="1425127764082410430">&amp;Pesquisar '<ph name="SEARCH_TERMS"/>' no <ph name="SEARCH_ENGINE"/></translation>
<translation id="154603084978752493">Adicionar como mecanismo de &amp;pesquisa...</translation>
<translation id="4200983522494130825">Nova &amp;guia</translation>
<translation id="8418445294933751433">&amp;Mostrar como guia</translation>
<translation id="1723824996674794290">&amp;Nova janela</translation>
<translation id="1901303067676059328">Selecionar &amp;tudo</translation>
<translation id="3786934874263773074">&amp;Encontrar na página</translation>
<translation id="3712897371525859903">Salvar página &amp;como...</translation>
<translation id="8755376271068075440">&amp;Maior</translation>
<translation id="6163363155248589649">&amp;Normal</translation>
<translation id="1918141783557917887">&amp;Menor</translation>
<translation id="569109051430110155">Detecção automática</translation>
<translation id="5818003990515275822">Coreano</translation>
<translation id="4890284164788142455">Tailandês</translation>
<translation id="7434509671034404296">Desenvolvedor</translation>
<translation id="2440604414813129000">Exibir &amp;código fonte</translation>
<translation id="3842377959466606212">&amp;Informações da página</translation>
<translation id="5872213955895293073">Depurar JavaScript</translation>
<translation id="5904714272463161824">&amp;Informar bug ou página web quebrada...</translation>
<translation id="1587275751631642843">&amp;Console JavaScript</translation>
<translation id="4035758313003622889">&amp;Gerenciador de tarefas</translation>
<translation id="6996505290426962909">&amp;Importar favoritos &amp;e configurações...</translation>
<translation id="5516565854418269276">&amp;Sempre mostrar a barra de favoritos</translation>
<translation id="1882575713358235784">Limpar &amp;dados de navegação...</translation>
<translation id="4789872672210757069">Sobre &amp;<ph name="PRODUCT_NAME"/></translation>
<translation id="6978121630131642226">Mecanismos de pesquisa</translation>
<translation id="5327248766486351172">Nome</translation>
<translation id="1485146213770915382">Insira <ph name="SEARCH_TERMS_LITERAL"/> no URL onde os termos de pesquisa devem aparecer.</translation>
<translation id="6349678711452810642">Tornar padrão</translation>
<translation id="872451400847464257">Editar mecanismo de pesquisa</translation>
<translation id="2179052183774520942">Adicionar mecanismo de pesquisa</translation>
<translation id="4874539263382920044">O título deve conter pelo menos um caractere</translation>
<translation id="2115926821277323019">Deve ser um URL válido</translation>
<translation id="2794293857160098038">Opções de pesquisa padrão</translation>
<translation id="5605623530403479164">Outros mecanismos de pesquisa</translation>
<translation id="8421864404045570940"><ph name="NUMBER_DEFAULT"/> s</translation>
<translation id="2820806154655529776"><ph name="NUMBER_ONE"/> s</translation>
<translation id="4197700912384709145"><ph name="NUMBER_ZERO"/> s</translation>
<translation id="7121570032414343252"><ph name="NUMBER_TWO"/> s</translation>
<translation id="1095623615273566396"><ph name="NUMBER_FEW"/> s</translation>
<translation id="8088823334188264070"><ph name="NUMBER_MANY"/> s</translation>
<translation id="8507996248087185956"><ph name="NUMBER_DEFAULT"/> minutos</translation>
<translation id="2953767478223974804"><ph name="NUMBER_ONE"/> minuto</translation>
<translation id="290555789621781773"><ph name="NUMBER_TWO"/> minutos</translation>
<translation id="4745438305783437565"><ph name="NUMBER_FEW"/> minutos</translation>
<translation id="6463061331681402734"><ph name="NUMBER_MANY"/> minutos</translation>
<translation id="5608669887400696928"><ph name="NUMBER_DEFAULT"/> horas</translation>
<translation id="5116333507878097773"><ph name="NUMBER_ONE"/> hora</translation>
<translation id="6690744523875189208"><ph name="NUMBER_TWO"/> horas</translation>
<translation id="8112886015144590373"><ph name="NUMBER_FEW"/> horas</translation>
<translation id="2052389551707911401"><ph name="NUMBER_MANY"/> horas</translation>
<translation id="9107059250669762581"><ph name="NUMBER_DEFAULT"/> dias</translation>
<translation id="6644971472240498405"><ph name="NUMBER_ONE"/> dia</translation>
<translation id="4115153316875436289"><ph name="NUMBER_TWO"/> dias</translation>
<translation id="8355915647418390920"><ph name="NUMBER_FEW"/> dias</translation>
<translation id="1572103024875503863"><ph name="NUMBER_MANY"/> dias</translation>
<translation id="2544782972264605588"><ph name="NUMBER_DEFAULT"/> segundos restantes</translation>
<translation id="152482086482215392"><ph name="NUMBER_ONE"/> segundo restante</translation>
<translation id="6390842777729054533"><ph name="NUMBER_ZERO"/> segundos restantes</translation>
<translation id="494645311413743213"><ph name="NUMBER_TWO"/> segundos restantes</translation>
<translation id="6310545596129886942"><ph name="NUMBER_FEW"/> segundos restantes</translation>
<translation id="9213479837033539041"><ph name="NUMBER_MANY"/> segundos restantes</translation>
<translation id="1209866192426315618"><ph name="NUMBER_DEFAULT"/> minutos restantes</translation>
<translation id="5935630983280450497"><ph name="NUMBER_ONE"/> minutos restantes</translation>
<translation id="5260878308685146029"><ph name="NUMBER_TWO"/> minutos restantes</translation>
<translation id="50960180632766478"><ph name="NUMBER_FEW"/> minutos restantes</translation>
<translation id="5600907569873192868"><ph name="NUMBER_MANY"/> minutos restantes</translation>
<translation id="1164369517022005061"><ph name="NUMBER_DEFAULT"/> horas restantes</translation>
<translation id="7414887922320653780"><ph name="NUMBER_ONE"/> hora restante</translation>
<translation id="5906719743126878045"><ph name="NUMBER_TWO"/> horas restantes</translation>
<translation id="7511635910912978956"><ph name="NUMBER_FEW"/> horas restantes</translation>
<translation id="7163503212501929773"><ph name="NUMBER_MANY"/> horas restantes</translation>
<translation id="1963692530539281474"><ph name="NUMBER_DEFAULT"/> dias restantes</translation>
<translation id="50030952220075532"><ph name="NUMBER_ONE"/> dia restante</translation>
<translation id="8666066831007952346"><ph name="NUMBER_TWO"/> dias restantes</translation>
<translation id="3759876923365568382"><ph name="NUMBER_FEW"/> dias restantes</translation>
<translation id="3520476450377425184"><ph name="NUMBER_MANY"/> dias restantes</translation>
<translation id="121827551500866099">Mostrar todos os downloads...</translation>
<translation id="1168020859489941584">Abrindo em <ph name="TIME_REMAINING"/>...</translation>
<translation id="1383861834909034572">Abrir quando estiver concluído</translation>
<translation id="2371076942591664043">Abrir quando estiver &amp;concluído</translation>
<translation id="5139955368427980650">&amp;Abrir</translation>
<translation id="7167486101654761064">&amp;Sempre abrir arquivos deste tipo</translation>
<translation id="3807747707162121253">&amp;Cancelar</translation>
<translation id="5819484510464120153">Criar &amp;atalhos de aplicativos...</translation>
<translation id="116506693382293616">Alguns elementos desta página são recuperados por uma conexão com erros SSL.</translation>
<translation id="3942946088478181888">Mais informações</translation>
<translation id="6295228342562451544">Ao estabelecer conexão com um site seguro, o servidor que hospeda o site apresenta ao seu navegador algo chamado &quot;certificado&quot; para confirmar sua identidade. Esse certificado contém informações de identidade, como o endereço do site, que são confirmadas por um terceiro confiável para seu computador. Depois de verificar que o endereço no certificado corresponde ao endereço do site, é possível confirmar que você está se comunicando com segurança com o site desejado e não com terceiros (como um invasor da sua rede).</translation>
<translation id="7073704676847768330">Este provavelmente não é o site que você está procurando.</translation>
<translation id="4497415007571823067">Você tentou acessar &lt;strong&gt;<ph name="DOMAIN"/>&lt;/strong&gt;, mas, na realidade, acessou um servidor que se identifica como &lt;strong&gt;<ph name="DOMAIN2"/>&lt;/strong&gt;. Isso pode ser causado por uma configuração incorreta do servidor ou por algo mais grave. Um invasor na sua rede pode estar tentando influenciar você a visitar uma versão falsa (e possivelmente prejudicial) de &lt;strong&gt;<ph name="DOMAIN3"/>&lt;/strong&gt;. Você não deve continuar.</translation>
<translation id="3581034179710640788">O certificado de segurança do site expirou.</translation>
<translation id="1086613338090581534">Para um certificado que não expirou, o emissor desse certificado é responsável por manter algo chamado &quot;lista de revogados&quot;. Se o certificado alguma vez tiver sido comprometido, o emissor pode revogá-lo adicionando-o à lista de revogados e esse certificado nunca mais será confiável para seu navegador. O status de revogação não deve ser mantido para certificados expirados; desse modo, enquanto esse certificado usado for válido para o site que você está visitando, nesse ponto não é possível determinar se o certificado foi comprometido e posteriormente revogado ou se permanece seguro. Assim, é impossível informar se você está se comunicando com o site legítimo ou se o certificado foi comprometido e agora está em posse de um invasor com quem está se comunicando. Você não deve continuar depois deste ponto.</translation>
<translation id="1618661679583408047">O certificado de segurança do servidor ainda não é válido.</translation>
<translation id="825608351287166772">Os certificados têm um período de validade, assim como outros documentos de identidade (como um passaporte). O certificado apresentado ao navegador ainda não é válido. Quando um certificado está fora do período de validade, algumas informações sobre o status do certificado (se foi revogado e não deve ser mais confiável) não precisam ser mantidas. Desse modo, não é possível confirmar a confiabilidade deste certificado. Você não deve continuar.</translation>
<translation id="374530189620960299">O certificado de segurança do site não é confiável.</translation>
<translation id="1684248949164455892">Nesse caso, o certificado não foi confirmado por um terceiro em quem seu computador confia. Qualquer um pode criar um certificado dizendo ser procedente de qualquer site e, por esse motivo, deve ser confirmado por um terceiro confiável. Sem essa confirmação, as informações de identidade do certificado não são significativas. Desse modo, não é possível confirmar que você está se comunicando com &lt;strong&gt;<ph name="DOMAIN"/>&lt;/strong&gt; e não com um invasor que gerou seu próprio certificado dizendo ser &lt;strong&gt;<ph name="DOMAIN2"/>&lt;/strong&gt;. Você não deve continuar depois deste ponto.</translation>
<translation id="9087164549070846958">No entanto, se você trabalha em uma organização que gera seus próprios certificados e está tentando se conectar a um site interno dessa organização usando um desses certificados, poderá solucionar esse problema com segurança. Você pode importar o certificado raiz da sua organização como um &quot;certificado raiz&quot;; os certificados emitidos ou confirmados por sua organização serão confiáveis e esse erro não será exibido na próxima vez em que tentar se conectar a um site interno. Entre em contato com a equipe de ajuda da sua organização para obter ajuda e adicionar um novo certificado raiz ao Windows.</translation>
<translation id="2649911884196340328">O certificado de segurança do servidor tem erros.</translation>
<translation id="8534801226027872331">Nesse caso, o certificado apresentado ao navegador tem erros e não pode ser compreendido. Desse modo, não conseguimos reconhecer as informações de identidade do certificado ou algumas outras informações do certificado foram usadas para proteger a conexão. Você não deve continuar.</translation>
<translation id="8187473050234053012">O certificado de segurança do servidor foi revogado.</translation>
<translation id="3455546154539383562">Você tentou acessar &lt;strong&gt;<ph name="DOMAIN"/>&lt;/strong&gt;, mas o certificado apresentado pelo servidor foi revogado pelo emissor. Isso indica que as credenciais de segurança apresentadas pelo servidor não devem ser de modo algum confiáveis. Você pode estar se comunicando com um invasor. Você não deve continuar.</translation>
<translation id="43742617823094120">Nesse caso, o certificado apresentado ao navegador foi revogado pelo emissor. Normalmente, isso indica que a integridade deste certificado foi comprometida e que o certificado não é confiável. Você não deve de modo algum continuar depois deste ponto.</translation>
<translation id="1177437665183591855">Erro de certificado de servidor desconhecido</translation>
<translation id="4771973620359291008">Ocorreu um erro desconhecido.</translation>
<translation id="4381091992796011497">Nome de usuário:</translation>
<translation id="4304224509867189079">Fazer login</translation>
<translation id="5455790498993699893"><ph name="ACTIVE_MATCH"/> de <ph name="TOTAL_MATCHCOUNT"/></translation>
<translation id="1829244130665387512">Encontrar na página</translation>
<translation id="2955913368246107853">Fechar barra de localização</translation>
<translation id="7564847347806291057">Encerrar processo</translation>
<translation id="5981759340456370804">Estatísticas para nerds</translation>
<translation id="5233231016133573565">ID de processo</translation>
<translation id="7629827748548208700">Guia: <ph name="TAB_NAME"/></translation>
<translation id="6513615899227776181">Plug-in: <ph name="PLUGIN_NAME"/></translation>
<translation id="7071586181848220801">Plug-in desconhecido</translation>
<translation id="6479177161510354016">Alerta <ph name="SITE"/></translation>
<translation id="333371639341676808">Impedir que esta página crie caixas de diálogo adicionais.</translation>
<translation id="5295309862264981122">Confirmar navegação</translation>
<translation id="111844081046043029">Tem certeza de que deseja sair desta página?</translation>
<translation id="6512448926095770873">Sair desta página</translation>
<translation id="9154176715500758432">Permanecer nesta página</translation>
<translation id="6151323131516309312">Pressione <ph name="SEARCH_KEY"/> para pesquisar <ph name="SITE_NAME"/></translation>
<translation id="8695758493354644945">Consulte as <ph name="NUM_MATCHES"/> páginas recentes no histórico que contém <ph name="SEARCH_TERMS"/></translation>
<translation id="8717266507183354698">Consulte todas as páginas do histórico que contêm <ph name="SEARCH_TERMS"/></translation>
<translation id="5376169624176189338">Clique para voltar, mantenha pressionado para ver o histórico</translation>
<translation id="2961695502793809356">Clique para avançar, mantenha pressionado para ver o histórico</translation>
<translation id="7221869452894271364">Recarregar esta página</translation>
<translation id="3254409185687681395">Adicionar esta página aos favoritos</translation>
<translation id="4422347585044846479">Editar favorito para esta página</translation>
<translation id="4084682180776658562">Favorito</translation>
<translation id="5646376287012673985">Local</translation>
<translation id="1040471547130882189">O plug-in não responde</translation>
<translation id="7887998671651498201">Os plug-ins a seguir não respondem: <ph name="PLUGIN_NAME"/>Deseja parar?</translation>
<translation id="7887455386323777409">Finalizar plug-in</translation>
<translation id="2266011376676382776">As páginas não respondem</translation>
<translation id="1110155001042129815">Aguarde</translation>
<translation id="1684861821302948641">Eliminar páginas</translation>
<translation id="5271549068863921519">Salvar senha</translation>
<translation id="7484645889979462775">Nunca para este site</translation>
<translation id="4195643157523330669">Abrir em uma nova guia</translation>
<translation id="2435457462613246316">Mostrar senha</translation>
<translation id="4565377596337484307">Ocultar senha</translation>
<translation id="4571852245489094179">Importar favoritos e configurações</translation>
<translation id="2192505247865591433">De:</translation>
<translation id="1076818208934827215">Microsoft Internet Explorer</translation>
<translation id="5119173345047096771">Mozilla Firefox</translation>
<translation id="3031557471081358569">Selecione os itens que serão importados:</translation>
<translation id="2496180316473517155">Histórico de navegação</translation>
<translation id="6447842834002726250">Cookies</translation>
<translation id="5869522115854928033">Senhas salvas</translation>
<translation id="8275038454117074363">Importar</translation>
<translation id="2359808026110333948">Continuar</translation>
<translation id="4684748086689879921">Pular importação</translation>
<translation id="6783679543387074885">Informar bug ou página web quebrada</translation>
<translation id="3737554291183722650">Título da página:</translation>
<translation id="2679629658858164554">URL da página:</translation>
<translation id="5765780083710877561">Descrição:</translation>
<translation id="5868426874618963178">Enviar código fonte da página atual</translation>
<translation id="1983108933174595844">Enviar captura de tela da página atual</translation>
<translation id="1767991048059195456">Enviar relatório</translation>
<translation id="486595306984036763">Abrir relatório de phishing</translation>
<translation id="5875565123733157100">Tipo de bug:</translation>
<translation id="4120898696391891645">A página não está carregando</translation>
<translation id="307767688111441685">A página parece estranha</translation>
<translation id="5921544176073914576">Página de phishing</translation>
<translation id="5568069709869097550">Não consigo acessar</translation>
<translation id="4419098590196511435">Algo está faltando</translation>
<translation id="2503522102815150840">Falha do navegador...</translation>
<translation id="5435666907653217300">Outro problema</translation>
<translation id="7397054681783221164">Eliminar os seguintes itens:</translation>
<translation id="6909042471249949473">Apagar dados deste período:</translation>
<translation id="5360606537916580043">Último dia</translation>
<translation id="4867297348137739678">Semana passada</translation>
<translation id="8571213806525832805">Últimas quatro semanas</translation>
<translation id="8112223930265703044">Todos</translation>
<translation id="5538307496474303926">Limpando...</translation>
<translation id="2339641773402824483">Verificando atualizações...</translation>
<translation id="5844183150118566785"><ph name="PRODUCT_NAME"/> está atualizado (<ph name="VERSION"/>)</translation>
<translation id="4477534650265381513">Para acessar rapidamente, coloque seus favoritos aqui na barra de favoritos.</translation>
<translation id="394984172568887996">Importado do IE</translation>
<translation id="5502500733115278303">Importado do Firefox</translation>
<translation id="939736085109172342">Nova pasta</translation>
<translation id="7910768399700579500">&amp;Nova pasta</translation>
<translation id="2149973817440762519">Editar favoritos</translation>
<translation id="8349305172487531364">Barra de favoritos</translation>
<translation id="2224551243087462610">Editar nome da pasta</translation>
<translation id="1560991001553749272">Adicionado como favorito!</translation>
<translation id="2278562042389100163">Abrir janela do navegador</translation>
<translation id="1111153019813902504">Favoritos recentes</translation>
<translation id="2979639724566107830">Abrir em uma nova janela</translation>
<translation id="1664314758578115406">Adicionar página...</translation>
<translation id="6500444002471948304">Adicionar pasta...</translation>
<translation id="5101042277149003567">Abrir todos os favoritos</translation>
<translation id="703748601351783580">Abrir todos os favoritos em uma nova janela</translation>
<translation id="9149866541089851383">Editar...</translation>
<translation id="641480858134062906"><ph name="URL"/> não foi carregado</translation>
<translation id="8235325155053717782">Erro <ph name="ERROR_NUMBER"/> (<ph name="ERROR_NAME"/>): <ph name="ERROR_TEXT"/></translation>
<translation id="4405141258442788789">O tempo limite da operação foi atingido.</translation>
<translation id="6391832066170725637">Não foi possível encontrar o arquivo ou diretório.</translation>
<translation id="3748412725338508953">Houve muitos redirecionamentos.</translation>
<translation id="8989148748219918422"><ph name="ORGANIZATION"/> [<ph name="COUNTRY"/>]</translation>
<translation id="7851589172948533362">Confirmado por <ph name="ISSUER"/></translation>
<translation id="1379170046778889619">Informações de segurança</translation>
<translation id="5315873049536339193">Identidade</translation>
<translation id="1384616079544830839">A identidade deste site foi confirmada por <ph name="ISSUER"/>.</translation>
<translation id="6370820475163108109"><ph name="ORGANIZATION_NAME"/> (<ph name="DOMAIN_NAME"/>)</translation>
<translation id="3574305903863751447"><ph name="CITY"/>, <ph name="STATE"/> <ph name="COUNTRY"/></translation>
<translation id="2649204054376361687"><ph name="CITY"/>, <ph name="COUNTRY"/></translation>
<translation id="14171126816530869">A identidade de <ph name="ORGANIZATION"/> em <ph name="LOCALITY"/> foi confirmada por <ph name="ISSUER"/>.</translation>
<translation id="1038842779957582377">nome desconhecido</translation>
<translation id="5710435578057952990">A identidade deste site não foi confirmada.</translation>
<translation id="4813345808229079766">Conexão</translation>
<translation id="5578327870501192725">Sua conexão com <ph name="DOMAIN"/> tem uma criptografia de <ph name="BIT_COUNT"/> bits.</translation>
<translation id="3031433885594348982">Sua conexão com <ph name="DOMAIN"/> tem uma criptografia fraca.</translation>
<translation id="8703575177326907206">Sua conexão com <ph name="DOMAIN"/> não está criptografada.</translation>
<translation id="4701488924964507374"><ph name="SENTENCE1"/> <ph name="SENTENCE2"/></translation>
<translation id="8398877366907290961">Continuar mesmo assim</translation>
<translation id="6264485186158353794">Voltar à segurança</translation>
<translation id="4515911410595374805">Alguns elementos desta página são provenientes de uma fonte não confirmada e não foram exibidos.</translation>
<translation id="2290414052248371705">Mostrar todo o conteúdo</translation>
<translation id="146000042969587795">Este frame foi bloqueado porque contém algum conteúdo não seguro.</translation>
<translation id="6592392877063354583">A página em <ph name="SECURE_PAGE_URL"/> tem um conteúdo não seguro de <ph name="INSECURE_RESOURCE_URL"/>.</translation>
<translation id="1570242578492689919">Fontes e codificação</translation>
<translation id="1823768272150895732">Fonte</translation>
<translation id="8542113417382134668">Fonte Serif:</translation>
<translation id="6021004449668343960">Fonte Sans-Serif:</translation>
<translation id="6314919950468685344">Fonte de largura pré-determinada:</translation>
<translation id="2927657246008729253">Alterar...</translation>
<translation id="1628736721748648976">Codificação</translation>
<translation id="5706242308519462060">Codificação padrão:</translation>
<translation id="4181841719683918333">Idiomas</translation>
<translation id="8929159553808058020">Adicione os idiomas que você usa para ler sites, listando em ordem de preferência. Adicione somente os necessários, pois alguns caracteres podem ser usados para representar sites em outros idiomas.</translation>
<translation id="2303544859777878640">Idiomas:</translation>
<translation id="8609465669617005112">Mover para cima</translation>
<translation id="6746124502594467657">Mover para baixo</translation>
<translation id="8241707690549784388">A página que você está procurando usou as informações inseridas. Voltar à essa página poderá fazer com que todas as ações realizadas antes sejam repetidas. Deseja continuar?</translation>
<<<<<<< HEAD
<translation id="1964682833763362793">Feche todas as janelas do Chrome e tente novamente.</translation>
=======
>>>>>>> 4db48af7
<translation id="5333374927882515515">Importar favoritos, senhas e outras configurações de <ph name="DEF_BROWSER"/></translation>
<translation id="8256087479641463867">Personalize suas configurações</translation>
<translation id="7789175495288668515">Alterar as opções de instalação padrão.</translation>
<translation id="2869459179306435079">Importar configurações do:</translation>
<translation id="8520668773617044689">Firefox</translation>
<translation id="7774607445702416100">Internet Explorer</translation>
<translation id="2175607476662778685">Barra de inicialização rápida</translation>
<translation id="74568296546932365">Manter <ph name="PAGE_TITLE"/> como o mecanismo de pesquisa padrão</translation>
<translation id="8288345061925649502">Alterar mecanismo de pesquisa</translation>
<translation id="3037605927509011580">Ah, não!</translation>
<translation id="8927064607636892008">Algo deu errado ao exibir esta página da web. Para continuar, pressione &quot;Recarregar&quot; ou vá até outra página.</translation>
<translation id="942671148946453043">Você abriu uma janela anônima. As páginas abertas nesta janela não aparecerão no seu histórico.</translation>
<translation id="5107325588313356747">Para ocultar o acesso a esse programa, desinstale-o usando\n<ph name="CONTROL_PANEL_APPLET_NAME"/> no Painel de controle.\n\nDeseja iniciar <ph name="CONTROL_PANEL_APPLET_NAME"/>?</translation>
<translation id="7543025879977230179">Opções do <ph name="PRODUCT_NAME"/></translation>
<translation id="435463392378565996">Pequenos ajustes</translation>
<translation id="5040262127954254034">Privacidade</translation>
<translation id="4047498523333824092">Restaurar as páginas que foram abertas na última vez</translation>
<translation id="4948468046837535074">Abrir as seguintes páginas:</translation>
<translation id="2518917559152314023">&amp;Adicionar...</translation>
<translation id="7905536804357499080">Utilizar atual</translation>
<translation id="9189691339671500905">Defina o mecanismo de pesquisa usado no omnibox.</translation>
<translation id="7125953501962311360">Navegador padrão:</translation>
<translation id="762917759028004464">Atualmente, o navegador padrão é <ph name="BROWSER_NAME"/>.</translation>
<translation id="6144890426075165477">Atualmente, o <ph name="PRODUCT_NAME"/>  não é seu navegador padrão.</translation>
<translation id="6756161853376828318">Fazer do <ph name="PRODUCT_NAME"/> meu navegador padrão</translation>
<translation id="8986267729801483565">Local de download:</translation>
<translation id="8978540966440585844">&amp;Procurar...</translation>
<translation id="7754704193130578113">Perguntar onde salvar cada arquivo antes de fazer download</translation>
<translation id="724208122063442954">Você optou por abrir alguns tipos de arquivo automaticamente depois do download. Você pode apagar essas configurações para que os arquivos baixados não sejam abertos automaticamente.</translation>
<translation id="6451650035642342749">Limpar configurações de abertura automática</translation>
<translation id="3702416240431471861">Google Gears:</translation>
<translation id="5452592754878692665">Alterar configurações do Google Gears</translation>
<translation id="5384051050210890146">Selecione certificados SSL confiáveis.</translation>
<translation id="1521442365706402292">Gerenciar certificados</translation>
<translation id="7767960058630128695">Senhas:</translation>
<translation id="6644512095122093795">Oferecer salvar senhas</translation>
<translation id="2815448242176260024">Nunca salvar senhas</translation>
<translation id="6222380584850953107">Mostrar senhas salvas</translation>
<translation id="3675321783533846350">Configure um proxy para conectar-se à rede.</translation>
<translation id="4172706149171596436">Alterar configurações de proxy</translation>
<translation id="3478477629095836699">Configurações de cookie:</translation>
<translation id="5657156137487675418">Mostrar todos os cookies</translation>
<translation id="6805291412499505360">Limitar o uso de cookies de terceiros</translation>
<translation id="5821894118254011366">Bloquear cookies de terceiros completamente</translation>
<translation id="6883611015375728278">Bloquear todos os cookies</translation>
<translation id="5287240709317226393">Mostrar cookies</translation>
<translation id="7280343984261969618">Executa plug-ins em uma sandbox sem nenhum privilégio. Alguns plug-ins não funcionarão corretamente.</translation>
<translation id="3473105180351527598">Ativar proteção contra phishing e malware</translation>
<translation id="8646430701497924396">Usar SSL 2.0</translation>
<translation id="8709969075297564489">Verificar revogação do certificado do servidor</translation>
<translation id="5565725983873655007">Quando houver conteúdo misturado em páginas seguras (SSL):</translation>
<translation id="2822650824848709219">Bloquear todo o conteúdo não seguro</translation>
<translation id="1720675772864601791">Permitir imagens não seguras</translation>
<translation id="1120098871254928930">Permitir que todo o conteúdo seja carregado</translation>
<translation id="4211171103079968550">Habilitar Java</translation>
<translation id="3891357445869647828">Ativar JavaScript</translation>
<translation id="2994458892329442723">Ativar plug-ins</translation>
<translation id="3268761268932257769">Carregar imagens automaticamente</translation>
<translation id="4400697530699263877">Usar a pré-busca de DNS para melhorar o carregamento da página</translation>
<translation id="2648845569394238430">Pesquisar:</translation>
<translation id="7442246004212327644">&amp;Limpar</translation>
<translation id="4474796446011988286">Os seguintes cookies são armazenados no seu computador:</translation>
<translation id="4108206167095122329">Remover &amp;tudo</translation>
<translation id="8178665534778830238">Conteúdo:</translation>
<translation id="4422428420715047158">Domínio:</translation>
<translation id="9068931793451030927">Caminho:</translation>
<translation id="3745810751851099214">Enviar para:</translation>
<translation id="8689341121182997459">Expira em:</translation>
<translation id="4239831617079978238">Fim da sessão</translation>
<translation id="2527167509808613699">Qualquer tipo de conexão</translation>
<translation id="8627795981664801467">Somente conexões seguras</translation>
<translation id="7615851733760445951">&lt;nenhum cookie selecionado&gt;</translation>
<translation id="8940262601983387853">Nome do cookie</translation>
<translation id="5264618369089706215">Pesquisas</translation>
<translation id="3810973564298564668">Gerenciar</translation>
<translation id="2559292239863842334">As caixas de pesquisa que você usa com mais freqüência em outros sites serão exibidas aqui.</translation>
<translation id="8413126021676339697">Mostrar histórico completo</translation>
<translation id="3549657413697417275">Pesquise o seu histórico</translation>
<translation id="495091556140548787">Guias recentemente fechadas</translation>
<translation id="1805966933547717780">http://www.google.com/chrome/help/</translation>
<translation id="7227780179130368205">Malware detectado.</translation>
<translation id="6181769708911894002">Aviso: A visita a este site pode prejudicar seu computador.</translation>
<translation id="3635774677705394651">O site em &lt;strong&gt;<ph name="HOST_NAME"/>&lt;/strong&gt; parece hospedar malwares (softwares que podem afetar seu computador ou podem agir sem seu consentimento).  Seu computador pode ser infectado só por visitar um site que hospeda malware.</translation>
<translation id="644038709730536388">Saiba mais sobre como se proteger do software prejudicial on-line.</translation>
<translation id="9012607008263791152">Sei que a visita a este site pode prejudicar meu computador.</translation>
<translation id="8831104962952173133">Phishing detectado.</translation>
<translation id="4182252350869425879">Aviso: Site suspeito de phishing .</translation>
<translation id="2193841602817119749">O site em &lt;strong&gt;<ph name="HOST_NAME"/>&lt;/strong&gt; foi considerado um site de “phishing”.  Os sites de phishing normalmente tentam se passar por representantes de instituições confiáveis como bancos e enganam os usuários, que acabam divulgando informações pessoais ou financeiras.</translation>
<translation id="7063412606254013905">Saiba mais sobre os golpes de phishing.</translation>
<translation id="6521850982405273806">Denunciar um erro</translation>
<translation id="8053959338015477773">Um plug-in adicional é necessário para exibir alguns elementos nesta página.</translation>
<translation id="5285267187067365830">Instalar plug-in...</translation>
<translation id="1568162916422682473">Os seguintes plug-ins falharam: <ph name="PLUGIN_NAME"/></translation>
<translation id="2665163749053788434">Visitar histórico</translation>
<translation id="3228279582454007836">É a primeira vez que você visita esse site.</translation>
<translation id="566920818739465183">Você visitou este site pela primeira vez em <ph name="VISIT_DATE"/>.</translation>
<translation id="3366404380928138336">Solicitação de protocolo externo</translation>
<translation id="5822838715583768518">Iniciar aplicativo</translation>
<translation id="1768211415369530011">O seguinte aplicativo será iniciado se você aceitar essa solicitação:\n\n <ph name="APPLICATION"/></translation>
<translation id="4745142959976410383">Se você não iniciou esta solicitação, isso pode representar uma tentativa de ataque ao seu sistema. A não ser que você tenha tomado uma ação explícita para iniciar essa solicitação, pressione &quot;Cancelar&quot;.</translation>
<translation id="5055518462594137986">Lembre-me da minha opção para todos os links deste tipo.</translation>
<translation id="7334704644505105275">Depurador JavaScript - Ocupado</translation>
<translation id="5303890401939113396">Depurador JavaScript - Quebra</translation>
<translation id="2437750561138919253">Depurador JavaScript - Em execução</translation>
<translation id="4999762576397546063">Ctrl+<ph name="KEY_COMBO_NAME"/></translation>
<translation id="5948410903763073882">Alt+<ph name="KEY_COMBO_NAME"/></translation>
<translation id="8400147561352026160">Shift+<ph name="KEY_COMBO_NAME"/></translation>
<translation id="1293699935367580298">Esc</translation>
<translation id="1871244248791675517">Ins</translation>
<translation id="932327136139879170">Página inicial</translation>
<translation id="6135826906199951471">Del</translation>
<translation id="528468243742722775">End</translation>
<translation id="8447116497070723931">PgUp</translation>
<translation id="4552416320897244156">PgDwn</translation>
<translation id="5613020302032141669">Seta para a esquerda</translation>
<translation id="3889424535448813030">Seta para a direita</translation>
<translation id="3660179305079774227">Seta para cima</translation>
<translation id="3234408098842461169">Seta para baixo</translation>
<translation id="8179976553408161302">Enter</translation>
<translation id="5463275305984126951">Índice de <ph name="LOCATION"/></translation>
<translation id="8877448029301136595">[diretório pai]</translation>
<translation id="57646104491463491">Data da modificação</translation>
<translation id="5501358408399407103">Página da web, somente HTML\0*.htm\0Página da web, completa\0*.htm</translation>
<translation id="561349411957324076">Concluído</translation>
<translation id="6325525973963619867">Falha</translation>
<translation id="5958418293370246440">Arquivos <ph name="SAVED_FILES"/> / <ph name="TOTAL_FILES"/></translation>
<translation id="1669397342410349095">Denunciar site de phishing...</translation>
<translation id="3512466011168167042">Mostrar sugestões para erros de navegação</translation>
<translation id="4890855023395992542">URL do serviço:</translation>
<translation id="8186012393692847636">Use um serviço de sugestão para ajudar a preencher as pesquisas e os URLs digitados na barra de endereço</translation>
<translation id="8041183585493091279">URL do serviço de sugestão:</translation>
<translation id="1676388805288306495">Altere a fonte e o idioma padrão das páginas da web.</translation>
<translation id="4244236525807044920">Alterar as configurações de fonte e idioma</translation>
<translation id="7736284018483078792">Altere o idioma do dicionário do corretor ortográfico.</translation>
<translation id="5433207235435438329">Idioma do corretor ortográfico:</translation>
<translation id="2441719842399509963">Voltar aos valores padrão</translation>
<translation id="1208126399996836490">Não redefinir</translation>
<translation id="3122496702278727796">Falha ao criar o diretório de dados</translation>
<translation id="5034259512732355072">Escolher outro diretório...</translation>
<translation id="2160383474450212653">Fontes e idiomas</translation>
<translation id="5042992464904238023">Conteúdo web</translation>
<translation id="7982789257301363584">Rede</translation>
<translation id="9071050381089585305">O script não responde</translation>
<translation id="9040508646567685134">O script em execução nesta página está demorando muito para realizar seu trabalho. Deseja verificar se o script pode ser concluído ou apenas desistir?</translation>
<translation id="1748246833559136615">Desistir</translation>
<translation id="5154917547274118687">Memória</translation>
<translation id="411666854932687641">Memória privada</translation>
<translation id="7965010376480416255">Memória compartilhada</translation>
<translation id="7931071620596053769">As páginas a seguir deixaram de responder. Aguarde até que voltem a responder ou elimine-as.</translation>
<translation id="5912378097832178659">&amp;Editar mecanismos de pesquisa...</translation>
<translation id="7893393459573308604"><ph name="ENGINE_NAME"/> (padrão)</translation>
<translation id="614298788004369532">Esta página contém alguns elementos não seguros</translation>
<translation id="5641560969478423183">O certificado do servidor não corresponde ao URL</translation>
<translation id="3741375896128849698">O certificado do servidor ainda não é válido</translation>
<translation id="7079333361293827276">O certificado do servidor não é confiável</translation>
<translation id="3433489605821183222">O certificado do servidor contém erros</translation>
<translation id="8945419807169257367">O certificado do servidor não pode ser verificado</translation>
<translation id="8453184121293348016">Nenhum mecanismo de revogação encontrado</translation>
<translation id="347250956943431997">O certificado do servidor foi revogado</translation>
<translation id="2800662284745373504">O certificado de servidor é inválido</translation>
<translation id="2766006623206032690">&amp;Colar e inicializar</translation>
<translation id="7042418530779813870">&amp;Colar e pesquisar</translation>
<translation id="8887733174653581061">Sempre na parte superior</translation>
<translation id="1851266746056575977">Atualizar agora</translation>
<translation id="8155798677707647270">Instalando nova versão...</translation>
<translation id="6484929352454160200">Uma nova versão do <ph name="PRODUCT_NAME"/> está disponível</translation>
<translation id="3702398161649563352"><ph name="PRODUCT_NAME"/> foi atualizado <ph name="VERSION"/></translation>
<translation id="965674096648379287">Esta página da web requer os dados inseridos anteriormente para ser exibida de modo correto. Envie esses dados novamente, mas, ao fazer isso, você estará repetindo todas as ações executadas nesta página antes. Pressione &quot;Recarregar&quot; para reenviar os dados e exibir esta página.</translation>
<translation id="7012108905414904806">No entanto, esta página inclui outros recursos que não são seguros. Esses recursos podem ser visualizados por outros enquanto navega e podem ser modificados por um invasor para alterar a aparência ou o comportamento da página.</translation>
<translation id="7755167023778553803">No entanto, esta página inclui recursos de outros sites cuja identidade não é possível confirmar.</translation>
<translation id="6451458296329894277">Confirmar reenvio do formulário</translation>
<translation id="4307992518367153382">Básicas</translation>
<translation id="1709220265083931213">Configurações avançadas</translation>
<translation id="1674989413181946727">Configurações SSL do computador inteiro:</translation>
<translation id="9015241028623917394">Controlar a página atual</translation>
<translation id="8502249598105294518">Personalizar e controlar o <ph name="PRODUCT_NAME"/></translation>
<translation id="4475552974751346499">Pesquisar downloads</translation>
<translation id="3473034187222004855">Copiar &amp;caminho do arquivo</translation>
<translation id="3577682619813191010">Copiar &amp;arquivo</translation>
<translation id="7029809446516969842">Senhas</translation>
<translation id="8725178340343806893">Favoritos</translation>
<translation id="873849583815421063">Finalizando...</translation>
<translation id="2960316970329790041">Parar importação</translation>
<translation id="7642109201157405070">Continuar importando</translation>
<translation id="5508407262627860757">Cancelar mesmo assim</translation>
<translation id="290414493736480793">Agradecimentos</translation>
<translation id="5233638681132016545">Nova guia</translation>
<translation id="5210365745912300556">Fechar guia</translation>
<translation id="68541483639528434">Fechar outras guias</translation>
<translation id="6686490380836145850">Fechar guias à direita</translation>
<translation id="6434892175081553796">Fechar guias abertas por essa guia</translation>
<translation id="6059232451013891645">Pasta:</translation>
<translation id="3966072572894326936">Escolher outra pasta...</translation>
<translation id="746319800473277382">Ir para a página inicial do site:</translation>
<translation id="8015746205953933323">Esta página da web não está disponível.</translation>
<translation id="3867260226944967367">Esta página da web não foi encontrada.</translation>
<translation id="8598751847679122414">Esta página da web tem um loop de redirecionamento.</translation>
<translation id="877010697526426622">A página da web em &lt;strong jscontent=&quot;failedUrl&quot;&gt;&lt;/strong&gt; pode estar temporariamente indisponível ou pode ter sido movida permanentemente para um novo endereço da web.</translation>
<translation id="3819791248093819058">Nenhuma página da web foi encontrada para o endereço da web: &lt;strong jscontent=&quot;failedUrl&quot;&gt;&lt;/strong&gt;</translation>
<translation id="7070442422749762650">A página da web em &lt;strong jscontent=&quot;failedUrl&quot;&gt;&lt;/strong&gt; resultou em muitos redirecionamentos.  Apagar os cookies deste site pode corrigir o problema.  Se não corrigir, provavelmente é um problema de configuração do servidor e não um problema com o seu computador.</translation>
<translation id="1635247229519770914">Continuar instalando</translation>
<translation id="3191701650141760424">Sair da instalação</translation>
<translation id="7451556917824271099">O site em &lt;strong&gt;<ph name="HOST_NAME"/>&lt;/strong&gt; contém elementos do site &lt;strong&gt;<ph name="ELEMENTS_HOST_NAME"/>&lt;/strong&gt;, que parece hospedar malwares (softwares que podem danificar o seu computador ou podem operá-lo sem seu consentimento). Seu computador pode ser infectado só por visitar um site que hospeda malware.</translation>
<translation id="5048040498971143039">Resultados de pesquisa para '<ph name="SEARCH_STRING"/>'</translation>
<translation id="8141503649579618569"><ph name="DOWNLOAD_RECEIVED"/>/<ph name="DOWNLOAD_TOTAL"/>, <ph name="TIME_LEFT"/></translation>
<translation id="4692623383562244444">Mecanismos de pesquisa</translation>
<translation id="5584537427775243893">Importando</translation>
<translation id="6248988683584659830">Configurações de pesquisa</translation>
<translation id="2354001756790975382">Outros favoritos</translation>
<translation id="5155632014218747366">Para informações detalhadas sobre os problemas com este site, visite a <ph name="DIAGNOSTIC_PAGE"/> for <ph name="DOMAIN"/> do Google.</translation>
<translation id="3605499851022050619">Página de diagnóstico de Navegação segura.</translation>
<translation id="3115147772012638511">Aguardando o cache...</translation>
<translation id="5015344424288992913">Resolvendo proxy...</translation>
<translation id="3369624026883419694">Resolvendo host...</translation>
<translation id="4378551569595875038">Conectando...</translation>
<translation id="1731911755844941020">Enviando solicitação...</translation>
<translation id="7925285046818567682">Aguardando <ph name="HOST_NAME"/>...</translation>
<translation id="2021921916539001817">Transferindo de <ph name="HOST_NAME"/>...</translation>
<translation id="6698381487523150993">Criado em:</translation>
<<<<<<< HEAD
<translation id="4127951844153999091">Nesse caso, o endereço listado no certificado não corresponde ao endereço do site que seu navegador tentou acessar. Um possível motivo para isso é o fato de suas comunicações serem interceptadas por um invasor que está apresentando um certificado para um site diferente, o que poderia causar uma correspondência incorreta. Outro possível motivo é o fato de o servidor estar configurado para retornar o mesmo certificado para vários sites, incluindo o que você está tentando visitar, mesmo que esse certificado não seja válido para todos os sites. O Google Chrome pode afirmar com certeza que você acessou &lt;strong&gt;<ph name="DOMAIN2"/>&lt;/strong&gt;, mas não pode confirmar que este é o mesmo site que &lt;strong&gt;<ph name="DOMAIN"/>&lt;/strong&gt;, que você pretendia acessar.
Se continuar, o Chrome não procurará nenhuma outra correspondência incorreta de nomes. Em geral, é melhor não continuar além deste ponto.</translation>
<translation id="9189723490960700326">Você tentou acessar &lt;strong&gt;<ph name="DOMAIN"/>&lt;/strong&gt;, mas o servidor apresentou um certificado expirado. Nenhuma informação está disponível para indicar se o certificado foi comprometido desde que expirou. Isto significa que o Google Chrome não pode garantir que você esteja se comunicando com o &lt;strong&gt;<ph name="DOMAIN2"/>&lt;/strong&gt; e não com um invasor. Você não deve continuar.</translation>
<translation id="6481075104394517441">Você tentou acessar &lt;strong&gt;<ph name="DOMAIN"/>&lt;/strong&gt;, mas o servidor apresentou um certificado que ainda não é válido. Nenhuma informação está disponível para indicar se o certificado é confiável. O Google Chrome não pode garantir que você esteja se comunicando com o &lt;strong&gt;<ph name="DOMAIN2"/>&lt;/strong&gt; e não com um invasor. Verifique se o relógio e o fuso horário estão definidos corretamente no seu computador. Caso não estejam, corrija e atualize esta página. Se estiverem corretos, você não deve continuar.</translation>
<translation id="1144950271450340860">Você tentou acessar &lt;strong&gt;<ph name="DOMAIN"/>&lt;/strong&gt;, mas o servidor apresentou um certificado emitido por uma entidade que não é confiável para o sistema operacional do seu computador. Isso talvez indique que o servidor gerou suas próprias credenciais de segurança, em cujas informações de identidade o Google Chrome não confia, ou que um intruso pode estar tentando interceptar suas comunicações. Você não deve continuar, &lt;strong&gt;principalmente&lt;/strong&gt; se nunca tiver visto esse aviso antes neste site.</translation>
<translation id="6009537148180854585">Você tentou acessar &lt;strong&gt;<ph name="DOMAIN"/>&lt;/strong&gt;, mas o certificado apresentado pelo servidor contém erros. O Google Chrome não pode usar um certificado com erros e não pode validar a identidade do site ao qual você tentou se conectar. Sua conexão não é segura e você não deve continuar.</translation>
<translation id="7106741999175697885">Gerenciador de tarefas - Google Chrome</translation>
<translation id="1195935957447623558">O Google Chrome não foi encerrado corretamente. Para reabrir as páginas que você tinha aberto, clique em &quot;Restaurar&quot;.</translation>
<translation id="6169866489629082767"><ph name="PAGE_TITLE"/> - Google Chrome</translation>
<translation id="2044287590254833138">Barra de ferramentas do Google Chrome</translation>
<translation id="8449380764213232436">O Google Chrome agora está importando os seguintes itens do <ph name="BROWSER_COMPONENT"/>:</translation>
<translation id="8562413501751825163">Fechar o Firefox antes de importar</translation>
<translation id="6626317981028933585">Infelizmente, suas configurações do Mozilla Firefox não ficarão disponíveis enquanto esse navegador estiver sendo executado. Para importar essas configurações para o Google Chrome, salve o seu trabalho e feche todas as janelas do Firefox. Em seguida, clique em &quot;Continuar&quot;.</translation>
<translation id="8446794773162156990">O Google Chrome não está se comportando bem</translation>
<translation id="7400722733683201933">Sobre o Google Chrome</translation>
<translation id="3591558551793645824">O Google Chrome foi desinstalado com sucesso. Até a próxima!</translation>
<translation id="8172671748763307156">Tem certeza de que deseja desinstalar o Google Chrome? Foi algo que dissemos?</translation>
<translation id="7161904924553537242">Bem-vindo ao Google Chrome</translation>
<translation id="6921913858457830952">O Google Chrome está pronto para concluir a instalação.</translation>
<translation id="7241541963706135274">O Google Chrome realizará estas tarefas:</translation>
<translation id="7101265395643981223">Iniciar o Google Chrome</translation>
<translation id="2618799103663374905">Adicionar atalhos do Google Chrome à área de trabalho, à barra de inicialização rápida e ao menu &quot;Iniciar&quot;</translation>
<translation id="213581405366815208">Tem certeza de que deseja cancelar a instalação do Google Chrome? Se desejar continuar mais tarde, abra o Chrome na pasta &quot;Programas&quot; do menu &quot;Iniciar&quot;.</translation>
<translation id="5941830788786076944">Fazer do Google Chrome o navegador padrão</translation>
<translation id="7001386529596391893">Criar atalhos do Google Chrome nestes locais:</translation>
=======
<translation id="8562413501751825163">Fechar o Firefox antes de importar</translation>
>>>>>>> 4db48af7
<translation id="480990236307250886">Abrir a página inicial</translation>
<translation id="6514771739083339959">Página inicial:</translation>
<translation id="1665770420914915777">Usar a página &quot;Nova guia&quot;</translation>
<translation id="4726901538158498735">Pesquisa padrão:</translation>
<translation id="2231233239095101917">O script da página usou muita memória. Recarregue para ativar os scripts novamente.</translation>
<<<<<<< HEAD
<translation id="8227755444512189073">O Google Chrome precisa iniciar um aplicativo externo para lidar com  os links <ph name="SCHEME"/>. O link solicitado é <ph name="PROTOLINK"/>.</translation>
<translation id="8236873504073475138">O Google Chrome não é compatível com o Windows 2000. Alguns recursos talvez não funcionem.</translation>
<translation id="3335672657969596251">O Google Chrome não é compatível com o <ph name="OS_NAME"/>.</translation>
<translation id="1446473746922165495">Altere o idioma dos menus, caixas de diálogo e dicas de ferramenta do Google Chrome.</translation>
<translation id="8810218179782551669">Idioma do Google Chrome:</translation>
<translation id="7958215378280655655">Ao redefinir as opções do Google Chrome, todas as alterações feitas serão revertidas para as configurações padrão. Deseja redefinir as opções do Chrome?</translation>
<translation id="7100330187273168372">O Google Chrome não pode ler nem gravar em seu diretório de dados:\n\n<ph name="USER_DATA_DIRECTORY"/></translation>
<translation id="3324235665723428530">O seu perfil não pode ser usado, pois ele é de uma versão mais recente do Google Chrome.\n\nAlguns recursos podem estar indisponíveis. Especifique um diretório de perfil diferente ou use uma versão mais recente do Chrome.</translation>
<translation id="3319048459796106952">Nova janela &amp;anônima</translation>
<translation id="1120026268649657149">A palavra-chave precisa estar vazia ou ser exclusiva</translation>
<translation id="7481475534986701730">Sites visitados recentemente</translation>
<translation id="8815061062167142136">Nossa! O Google Chrome travou. Deseja reiniciá-lo agora?</translation>
<translation id="3889417619312448367">Desinstalar o Google Chrome</translation>
=======
<translation id="3319048459796106952">Nova janela &amp;anônima</translation>
<translation id="1120026268649657149">A palavra-chave precisa estar vazia ou ser exclusiva</translation>
<translation id="7481475534986701730">Sites visitados recentemente</translation>
>>>>>>> 4db48af7
<translation id="3169621169201401257">Para obter informações detalhadas sobre os problemas com esses elementos, visite a <ph name="DIAGNOSTIC_PAGE"/> do Google para <ph name="DOMAIN"/>.</translation>
<translation id="2356762928523809690">Servidor de atualização não disponível (erro: <ph name="ERROR_NUMBER"/>)</translation>
<translation id="1017280919048282932">&amp;Adicionar ao dicionário</translation>
<translation id="2061855250933714566"><ph name="ENCODING_CATEGORY"/> (<ph name="ENCODING_NAME"/>)</translation>
<translation id="9181716872983600413">Unicode</translation>
<translation id="1702534956030472451">Ocidental</translation>
<translation id="6507969014813375884">Chinês Simplificado</translation>
<translation id="2987775926667433828">Chinês Tradicional</translation>
<translation id="8299269255470343364">Japonês</translation>
<translation id="6419902127459849040">Europa Central</translation>
<translation id="5453632173748266363">Cirílico</translation>
<translation id="770015031906360009">Grego</translation>
<translation id="7587108133605326224">Báltico</translation>
<translation id="6833901631330113163">Sul da Europa</translation>
<translation id="5048179823246820836">Nórdico</translation>
<translation id="358344266898797651">Celta</translation>
<translation id="8045462269890919536">Romeno</translation>
<translation id="4711094779914110278">Turco</translation>
<translation id="2822854841007275488">Árabe</translation>
<translation id="5098629044894065541">Hebraico</translation>
<translation id="8899388739470541164">Vietnamita</translation>
<translation id="1714078437629572290">Abrir a página inicial</translation>
<translation id="5316814419223884568">Pesquise a partir daqui</translation>
<translation id="3065140616557457172">Digite para pesquisar ou insira um URL para navegar - o que você preferir.</translation>
<translation id="4178055285485194276">Inicialização:</translation>
<translation id="1154228249304313899">Abrir esta página:</translation>
<translation id="3761000923495507277">Mostrar o botão de Página Inicial na barra de ferramentas</translation>
<translation id="5291303148298143069">Notificar quando um pop-up for bloqueado</translation>
<translation id="3383487468758466563">Fontes e idiomas:</translation>
<<<<<<< HEAD
<translation id="1137776625614346046">A área &quot;Mais visitados&quot; mostra os sites que você usa com mais freqüência. Depois de usar o Google Chrome por algum tempo, você verá os sites mais visitados sempre que abrir uma nova guia. Saiba mais sobre esse e outros recursos na <ph name="BEGIN_LINK"/>página Primeiros passos<ph name="END_LINK"/>.</translation>
<translation id="7762841930144642410"><ph name="BEGIN_BOLD"/>Você está navegando no modo anônimo.<ph name="END_BOLD"/>. As páginas visualizadas nesta janela não aparecerão nos históricos do navegador ou da pesquisa, nem deixarão outros rastros em seu computador (por exemplo, cookies) após você fechar a janela anônima. Porém, todos os arquivos que você baixar ou os favoritos que marcar serão preservados. <ph name="LINE_BREAK"/> <ph name="BEGIN_BOLD"/>A navegação no modo anônimo não afeta o comportamento de outras pessoas, servidores ou softwares. Tenha cuidado com:<ph name="END_BOLD"/> <ph name="BEGIN_LIST"/> <ph name="BEGIN_LIST_ITEM"/>Sites que coletam ou compartilham informações a seu respeito<ph name="END_LIST_ITEM"/> <ph name="BEGIN_LIST_ITEM"/>Provedores de internet ou empregadores que rastreiam as páginas visitadas por você<ph name="END_LIST_ITEM"/> <ph name="BEGIN_LIST_ITEM"/>Smileys gratuitos, pois eles podem ser iscas de softwares maliciosos<ph name="END_LIST_ITEM"/> <ph name="BEGIN_LIST_ITEM"/>Vigilância de agentes secretos<ph name="END_LIST_ITEM"/> <ph name="BEGIN_LIST_ITEM"/>Pessoas que ficam atrás de você quando você está navegando<ph name="END_LIST_ITEM"/> <ph name="END_LIST"/> <ph name="BEGIN_LINK"/>Saiba mais<ph name="END_LINK"/> sobre a navegação no modo anônimo.</translation>
<translation id="1604816462140255479">&amp;Zoom de texto</translation>
<translation id="2089625293428655599">Partes deste software foram licenciadas de terceiros como descrito em: <ph name="URL"/></translation>
<translation id="6817660909204164466">Enviar estatísticas de uso e relatórios de problemas automaticamente ao Google para ajudar a tornar o Google Chrome melhor.</translation>
=======
<translation id="7762841930144642410"><ph name="BEGIN_BOLD"/>Você está navegando no modo anônimo.<ph name="END_BOLD"/>. As páginas visualizadas nesta janela não aparecerão nos históricos do navegador ou da pesquisa, nem deixarão outros rastros em seu computador (por exemplo, cookies) após você fechar a janela anônima. Porém, todos os arquivos que você baixar ou os favoritos que marcar serão preservados. <ph name="LINE_BREAK"/> <ph name="BEGIN_BOLD"/>A navegação no modo anônimo não afeta o comportamento de outras pessoas, servidores ou softwares. Tenha cuidado com:<ph name="END_BOLD"/> <ph name="BEGIN_LIST"/> <ph name="BEGIN_LIST_ITEM"/>Sites que coletam ou compartilham informações a seu respeito<ph name="END_LIST_ITEM"/> <ph name="BEGIN_LIST_ITEM"/>Provedores de internet ou empregadores que rastreiam as páginas visitadas por você<ph name="END_LIST_ITEM"/> <ph name="BEGIN_LIST_ITEM"/>Smileys gratuitos, pois eles podem ser iscas de softwares maliciosos<ph name="END_LIST_ITEM"/> <ph name="BEGIN_LIST_ITEM"/>Vigilância de agentes secretos<ph name="END_LIST_ITEM"/> <ph name="BEGIN_LIST_ITEM"/>Pessoas que ficam atrás de você quando você está navegando<ph name="END_LIST_ITEM"/> <ph name="END_LIST"/> <ph name="BEGIN_LINK"/>Saiba mais<ph name="END_LINK"/> sobre a navegação no modo anônimo.</translation>
<translation id="1604816462140255479">&amp;Zoom de texto</translation>
<translation id="2089625293428655599">Partes deste software foram licenciadas de terceiros como descrito em: <ph name="URL"/></translation>
>>>>>>> 4db48af7
</translationbundle><|MERGE_RESOLUTION|>--- conflicted
+++ resolved
@@ -430,10 +430,6 @@
 <translation id="8609465669617005112">Mover para cima</translation>
 <translation id="6746124502594467657">Mover para baixo</translation>
 <translation id="8241707690549784388">A página que você está procurando usou as informações inseridas. Voltar à essa página poderá fazer com que todas as ações realizadas antes sejam repetidas. Deseja continuar?</translation>
-<<<<<<< HEAD
-<translation id="1964682833763362793">Feche todas as janelas do Chrome e tente novamente.</translation>
-=======
->>>>>>> 4db48af7
 <translation id="5333374927882515515">Importar favoritos, senhas e outras configurações de <ph name="DEF_BROWSER"/></translation>
 <translation id="8256087479641463867">Personalize suas configurações</translation>
 <translation id="7789175495288668515">Alterar as opções de instalação padrão.</translation>
@@ -653,59 +649,15 @@
 <translation id="7925285046818567682">Aguardando <ph name="HOST_NAME"/>...</translation>
 <translation id="2021921916539001817">Transferindo de <ph name="HOST_NAME"/>...</translation>
 <translation id="6698381487523150993">Criado em:</translation>
-<<<<<<< HEAD
-<translation id="4127951844153999091">Nesse caso, o endereço listado no certificado não corresponde ao endereço do site que seu navegador tentou acessar. Um possível motivo para isso é o fato de suas comunicações serem interceptadas por um invasor que está apresentando um certificado para um site diferente, o que poderia causar uma correspondência incorreta. Outro possível motivo é o fato de o servidor estar configurado para retornar o mesmo certificado para vários sites, incluindo o que você está tentando visitar, mesmo que esse certificado não seja válido para todos os sites. O Google Chrome pode afirmar com certeza que você acessou &lt;strong&gt;<ph name="DOMAIN2"/>&lt;/strong&gt;, mas não pode confirmar que este é o mesmo site que &lt;strong&gt;<ph name="DOMAIN"/>&lt;/strong&gt;, que você pretendia acessar.
-Se continuar, o Chrome não procurará nenhuma outra correspondência incorreta de nomes. Em geral, é melhor não continuar além deste ponto.</translation>
-<translation id="9189723490960700326">Você tentou acessar &lt;strong&gt;<ph name="DOMAIN"/>&lt;/strong&gt;, mas o servidor apresentou um certificado expirado. Nenhuma informação está disponível para indicar se o certificado foi comprometido desde que expirou. Isto significa que o Google Chrome não pode garantir que você esteja se comunicando com o &lt;strong&gt;<ph name="DOMAIN2"/>&lt;/strong&gt; e não com um invasor. Você não deve continuar.</translation>
-<translation id="6481075104394517441">Você tentou acessar &lt;strong&gt;<ph name="DOMAIN"/>&lt;/strong&gt;, mas o servidor apresentou um certificado que ainda não é válido. Nenhuma informação está disponível para indicar se o certificado é confiável. O Google Chrome não pode garantir que você esteja se comunicando com o &lt;strong&gt;<ph name="DOMAIN2"/>&lt;/strong&gt; e não com um invasor. Verifique se o relógio e o fuso horário estão definidos corretamente no seu computador. Caso não estejam, corrija e atualize esta página. Se estiverem corretos, você não deve continuar.</translation>
-<translation id="1144950271450340860">Você tentou acessar &lt;strong&gt;<ph name="DOMAIN"/>&lt;/strong&gt;, mas o servidor apresentou um certificado emitido por uma entidade que não é confiável para o sistema operacional do seu computador. Isso talvez indique que o servidor gerou suas próprias credenciais de segurança, em cujas informações de identidade o Google Chrome não confia, ou que um intruso pode estar tentando interceptar suas comunicações. Você não deve continuar, &lt;strong&gt;principalmente&lt;/strong&gt; se nunca tiver visto esse aviso antes neste site.</translation>
-<translation id="6009537148180854585">Você tentou acessar &lt;strong&gt;<ph name="DOMAIN"/>&lt;/strong&gt;, mas o certificado apresentado pelo servidor contém erros. O Google Chrome não pode usar um certificado com erros e não pode validar a identidade do site ao qual você tentou se conectar. Sua conexão não é segura e você não deve continuar.</translation>
-<translation id="7106741999175697885">Gerenciador de tarefas - Google Chrome</translation>
-<translation id="1195935957447623558">O Google Chrome não foi encerrado corretamente. Para reabrir as páginas que você tinha aberto, clique em &quot;Restaurar&quot;.</translation>
-<translation id="6169866489629082767"><ph name="PAGE_TITLE"/> - Google Chrome</translation>
-<translation id="2044287590254833138">Barra de ferramentas do Google Chrome</translation>
-<translation id="8449380764213232436">O Google Chrome agora está importando os seguintes itens do <ph name="BROWSER_COMPONENT"/>:</translation>
 <translation id="8562413501751825163">Fechar o Firefox antes de importar</translation>
-<translation id="6626317981028933585">Infelizmente, suas configurações do Mozilla Firefox não ficarão disponíveis enquanto esse navegador estiver sendo executado. Para importar essas configurações para o Google Chrome, salve o seu trabalho e feche todas as janelas do Firefox. Em seguida, clique em &quot;Continuar&quot;.</translation>
-<translation id="8446794773162156990">O Google Chrome não está se comportando bem</translation>
-<translation id="7400722733683201933">Sobre o Google Chrome</translation>
-<translation id="3591558551793645824">O Google Chrome foi desinstalado com sucesso. Até a próxima!</translation>
-<translation id="8172671748763307156">Tem certeza de que deseja desinstalar o Google Chrome? Foi algo que dissemos?</translation>
-<translation id="7161904924553537242">Bem-vindo ao Google Chrome</translation>
-<translation id="6921913858457830952">O Google Chrome está pronto para concluir a instalação.</translation>
-<translation id="7241541963706135274">O Google Chrome realizará estas tarefas:</translation>
-<translation id="7101265395643981223">Iniciar o Google Chrome</translation>
-<translation id="2618799103663374905">Adicionar atalhos do Google Chrome à área de trabalho, à barra de inicialização rápida e ao menu &quot;Iniciar&quot;</translation>
-<translation id="213581405366815208">Tem certeza de que deseja cancelar a instalação do Google Chrome? Se desejar continuar mais tarde, abra o Chrome na pasta &quot;Programas&quot; do menu &quot;Iniciar&quot;.</translation>
-<translation id="5941830788786076944">Fazer do Google Chrome o navegador padrão</translation>
-<translation id="7001386529596391893">Criar atalhos do Google Chrome nestes locais:</translation>
-=======
-<translation id="8562413501751825163">Fechar o Firefox antes de importar</translation>
->>>>>>> 4db48af7
 <translation id="480990236307250886">Abrir a página inicial</translation>
 <translation id="6514771739083339959">Página inicial:</translation>
 <translation id="1665770420914915777">Usar a página &quot;Nova guia&quot;</translation>
 <translation id="4726901538158498735">Pesquisa padrão:</translation>
 <translation id="2231233239095101917">O script da página usou muita memória. Recarregue para ativar os scripts novamente.</translation>
-<<<<<<< HEAD
-<translation id="8227755444512189073">O Google Chrome precisa iniciar um aplicativo externo para lidar com  os links <ph name="SCHEME"/>. O link solicitado é <ph name="PROTOLINK"/>.</translation>
-<translation id="8236873504073475138">O Google Chrome não é compatível com o Windows 2000. Alguns recursos talvez não funcionem.</translation>
-<translation id="3335672657969596251">O Google Chrome não é compatível com o <ph name="OS_NAME"/>.</translation>
-<translation id="1446473746922165495">Altere o idioma dos menus, caixas de diálogo e dicas de ferramenta do Google Chrome.</translation>
-<translation id="8810218179782551669">Idioma do Google Chrome:</translation>
-<translation id="7958215378280655655">Ao redefinir as opções do Google Chrome, todas as alterações feitas serão revertidas para as configurações padrão. Deseja redefinir as opções do Chrome?</translation>
-<translation id="7100330187273168372">O Google Chrome não pode ler nem gravar em seu diretório de dados:\n\n<ph name="USER_DATA_DIRECTORY"/></translation>
-<translation id="3324235665723428530">O seu perfil não pode ser usado, pois ele é de uma versão mais recente do Google Chrome.\n\nAlguns recursos podem estar indisponíveis. Especifique um diretório de perfil diferente ou use uma versão mais recente do Chrome.</translation>
 <translation id="3319048459796106952">Nova janela &amp;anônima</translation>
 <translation id="1120026268649657149">A palavra-chave precisa estar vazia ou ser exclusiva</translation>
 <translation id="7481475534986701730">Sites visitados recentemente</translation>
-<translation id="8815061062167142136">Nossa! O Google Chrome travou. Deseja reiniciá-lo agora?</translation>
-<translation id="3889417619312448367">Desinstalar o Google Chrome</translation>
-=======
-<translation id="3319048459796106952">Nova janela &amp;anônima</translation>
-<translation id="1120026268649657149">A palavra-chave precisa estar vazia ou ser exclusiva</translation>
-<translation id="7481475534986701730">Sites visitados recentemente</translation>
->>>>>>> 4db48af7
 <translation id="3169621169201401257">Para obter informações detalhadas sobre os problemas com esses elementos, visite a <ph name="DIAGNOSTIC_PAGE"/> do Google para <ph name="DOMAIN"/>.</translation>
 <translation id="2356762928523809690">Servidor de atualização não disponível (erro: <ph name="ERROR_NUMBER"/>)</translation>
 <translation id="1017280919048282932">&amp;Adicionar ao dicionário</translation>
@@ -735,15 +687,7 @@
 <translation id="3761000923495507277">Mostrar o botão de Página Inicial na barra de ferramentas</translation>
 <translation id="5291303148298143069">Notificar quando um pop-up for bloqueado</translation>
 <translation id="3383487468758466563">Fontes e idiomas:</translation>
-<<<<<<< HEAD
-<translation id="1137776625614346046">A área &quot;Mais visitados&quot; mostra os sites que você usa com mais freqüência. Depois de usar o Google Chrome por algum tempo, você verá os sites mais visitados sempre que abrir uma nova guia. Saiba mais sobre esse e outros recursos na <ph name="BEGIN_LINK"/>página Primeiros passos<ph name="END_LINK"/>.</translation>
 <translation id="7762841930144642410"><ph name="BEGIN_BOLD"/>Você está navegando no modo anônimo.<ph name="END_BOLD"/>. As páginas visualizadas nesta janela não aparecerão nos históricos do navegador ou da pesquisa, nem deixarão outros rastros em seu computador (por exemplo, cookies) após você fechar a janela anônima. Porém, todos os arquivos que você baixar ou os favoritos que marcar serão preservados. <ph name="LINE_BREAK"/> <ph name="BEGIN_BOLD"/>A navegação no modo anônimo não afeta o comportamento de outras pessoas, servidores ou softwares. Tenha cuidado com:<ph name="END_BOLD"/> <ph name="BEGIN_LIST"/> <ph name="BEGIN_LIST_ITEM"/>Sites que coletam ou compartilham informações a seu respeito<ph name="END_LIST_ITEM"/> <ph name="BEGIN_LIST_ITEM"/>Provedores de internet ou empregadores que rastreiam as páginas visitadas por você<ph name="END_LIST_ITEM"/> <ph name="BEGIN_LIST_ITEM"/>Smileys gratuitos, pois eles podem ser iscas de softwares maliciosos<ph name="END_LIST_ITEM"/> <ph name="BEGIN_LIST_ITEM"/>Vigilância de agentes secretos<ph name="END_LIST_ITEM"/> <ph name="BEGIN_LIST_ITEM"/>Pessoas que ficam atrás de você quando você está navegando<ph name="END_LIST_ITEM"/> <ph name="END_LIST"/> <ph name="BEGIN_LINK"/>Saiba mais<ph name="END_LINK"/> sobre a navegação no modo anônimo.</translation>
 <translation id="1604816462140255479">&amp;Zoom de texto</translation>
 <translation id="2089625293428655599">Partes deste software foram licenciadas de terceiros como descrito em: <ph name="URL"/></translation>
-<translation id="6817660909204164466">Enviar estatísticas de uso e relatórios de problemas automaticamente ao Google para ajudar a tornar o Google Chrome melhor.</translation>
-=======
-<translation id="7762841930144642410"><ph name="BEGIN_BOLD"/>Você está navegando no modo anônimo.<ph name="END_BOLD"/>. As páginas visualizadas nesta janela não aparecerão nos históricos do navegador ou da pesquisa, nem deixarão outros rastros em seu computador (por exemplo, cookies) após você fechar a janela anônima. Porém, todos os arquivos que você baixar ou os favoritos que marcar serão preservados. <ph name="LINE_BREAK"/> <ph name="BEGIN_BOLD"/>A navegação no modo anônimo não afeta o comportamento de outras pessoas, servidores ou softwares. Tenha cuidado com:<ph name="END_BOLD"/> <ph name="BEGIN_LIST"/> <ph name="BEGIN_LIST_ITEM"/>Sites que coletam ou compartilham informações a seu respeito<ph name="END_LIST_ITEM"/> <ph name="BEGIN_LIST_ITEM"/>Provedores de internet ou empregadores que rastreiam as páginas visitadas por você<ph name="END_LIST_ITEM"/> <ph name="BEGIN_LIST_ITEM"/>Smileys gratuitos, pois eles podem ser iscas de softwares maliciosos<ph name="END_LIST_ITEM"/> <ph name="BEGIN_LIST_ITEM"/>Vigilância de agentes secretos<ph name="END_LIST_ITEM"/> <ph name="BEGIN_LIST_ITEM"/>Pessoas que ficam atrás de você quando você está navegando<ph name="END_LIST_ITEM"/> <ph name="END_LIST"/> <ph name="BEGIN_LINK"/>Saiba mais<ph name="END_LINK"/> sobre a navegação no modo anônimo.</translation>
-<translation id="1604816462140255479">&amp;Zoom de texto</translation>
-<translation id="2089625293428655599">Partes deste software foram licenciadas de terceiros como descrito em: <ph name="URL"/></translation>
->>>>>>> 4db48af7
 </translationbundle>