--- conflicted
+++ resolved
@@ -655,17 +655,6 @@
 <translation id="1665770420914915777">Upotrijebi stranicu &quot;Nova kartica&quot;</translation>
 <translation id="4726901538158498735">Zadano pretraživanje:</translation>
 <translation id="2231233239095101917">Skripta stranice je upotrijebila previše memorije. Ponovno učitajte stranicu da biste skripte opet omogućili.</translation>
-<<<<<<< HEAD
-<translation id="8227755444512189073">Google Chrome treba pokrenuti vanjsku aplikaciju da bi mogao koristiti veze <ph name="SCHEME"/>. Zatražena je veza <ph name="PROTOLINK"/>.</translation>
-<translation id="8236873504073475138">Google Chrome ne podržava sustav Windows 2000. Neke značajke možda neće raditi.</translation>
-<translation id="3335672657969596251">Google Chrome ne podržava sustav <ph name="OS_NAME"/>.</translation>
-<translation id="1446473746922165495">Promijenite jezik koji se koristi u izbornicima, dijaloškim okvirima i opisima alata Google Chromea.</translation>
-<translation id="8810218179782551669">Jezik programa Google Chrome:</translation>
-<translation id="7958215378280655655">Kada ponovno postavite Google Chrome opcije, sve promjene koje ste napravili vratit će se na zadane postavke. Želite li vratiti zadane Chrome opcije?</translation>
-<translation id="7100330187273168372">Google Chrome ne može čitati iz svojeg podatkovnog direktorija niti u njega pisati:\n\n<ph name="USER_DATA_DIRECTORY"/></translation>
-<translation id="3324235665723428530">Vaš profil se ne može koristiti jer pripada novijoj verziji programa Google Chrome.\n\nNeke značajke možda neće biti dostupne. Navedite neki drugi direktorij profila ili koristite noviju verziju programa Chrome.</translation>
-=======
->>>>>>> 4db48af7
 <translation id="3319048459796106952">&amp;Novi inkognito prozor</translation>
 <translation id="1120026268649657149">Ključna riječ mora biti prazna ili jedinstvena</translation>
 <translation id="7481475534986701730">Posljednje posjećene web lokacije</translation>
@@ -701,8 +690,4 @@
 <translation id="7762841930144642410"><ph name="BEGIN_BOLD"/>Otišli ste inkognito<ph name="END_BOLD"/>. Stranice otvorene u ovom prozoru neće se pojaviti u povijesti Vašeg preglednika ili povijesti pretraživanja niti ćete na računalu ostaviti neke druge tragove,kao što su kolačići, nakon što taj prozor zatvorite. No sačuvat će se sve datoteke koje ste preuzeli ili oznake koje ste stvorili.        <ph name="LINE_BREAK"/>        <ph name="BEGIN_BOLD"/>Inkognito pregledavanje ne utječe na ponašanje drugih ljudi, poslužitelja ili softvera. Čuvajte se:<ph name="END_BOLD"/>        <ph name="BEGIN_LIST"/>          <ph name="BEGIN_LIST_ITEM"/>web lokacija koje prikupljaju ili dijele informacije o Vama<ph name="END_LIST_ITEM"/>          <ph name="BEGIN_LIST_ITEM"/>pružatelja internetskih usluga ili poslodavaca koji prate koje stranice posjećujete<ph name="END_LIST_ITEM"/>          <ph name="BEGIN_LIST_ITEM"/>zlonamjernog softvera koji prati što upisujete putem tipkovnice u zamjenu za besplatne smajliće<ph name="END_LIST_ITEM"/>          <ph name="BEGIN_LIST_ITEM"/>nadzora tajnih službi<ph name="END_LIST_ITEM"/>          <ph name="BEGIN_LIST_ITEM"/>ljudi koji Vam stoje iza leđa<ph name="END_LIST_ITEM"/>        <ph name="END_LIST"/>        <ph name="BEGIN_LINK"/>Saznajte više o<ph name="END_LINK"/> o inkognito pregledavanju.</translation>
 <translation id="1604816462140255479">Zum &amp;teksta</translation>
 <translation id="2089625293428655599">Dijelovi ovog softvera imaju licencu trećih strana kao što je opisano na: <ph name="URL"/></translation>
-<<<<<<< HEAD
-<translation id="6817660909204164466">Automatskim slanjem statistike o korištenju i izvješća o padu sustava u Google, pomognite nam da poboljšamo Google Chrome</translation>
-=======
->>>>>>> 4db48af7
 </translationbundle>