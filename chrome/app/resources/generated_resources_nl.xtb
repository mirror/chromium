--- conflicted
+++ resolved
@@ -604,10 +604,6 @@
 <translation id="4307992518367153382">Basisinstellingen</translation>
 <translation id="1709220265083931213">Geavanceerde opties</translation>
 <translation id="1674989413181946727">SSL-instellingen voor hele computer:</translation>
-<<<<<<< HEAD
-<translation id="582763753075639530">Deze wijziging wordt doorgevoerd als u alle Google Chrome-vensters sluit en Google Chrome opnieuw start.</translation>
-=======
->>>>>>> 4db48af7
 <translation id="9015241028623917394">De huidige pagina beheren</translation>
 <translation id="8502249598105294518"><ph name="PRODUCT_NAME"/> aanpassen en beheren</translation>
 <translation id="4475552974751346499">Zoeken in downloads</translation>
@@ -694,8 +690,4 @@
 <translation id="7762841930144642410"><ph name="BEGIN_BOLD"/>U bent incognito<ph name="END_BOLD"/>. Pagina's die u in dit venster weergeeft, worden niet opgenomen in uw browsergeschiedenis of zoekgeschiedenis. Nadat u het incognitovenster heeft gesloten, blijven er geen andere sporen (zoals cookies) op uw computer achter. Alle bestanden die u downloadt of bladwijzers die u maakt, blijven echter bewaard.        <ph name="LINE_BREAK"/>        <ph name="BEGIN_BOLD"/>Incognito gaan heeft geen invloed op het gedrag van andere mensen, servers of software. Wees alert op:<ph name="END_BOLD"/>        <ph name="BEGIN_LIST"/>          <ph name="BEGIN_LIST_ITEM"/>websites die gegevens over u verzamelen of delen<ph name="END_LIST_ITEM"/>          <ph name="BEGIN_LIST_ITEM"/>internetproviders of werkgevers die uw bezochte pagina's bijhouden<ph name="END_LIST_ITEM"/>          <ph name="BEGIN_LIST_ITEM"/>schadelijke software die uw toetsaanslagen bijhoudt in ruil voor gratis smileys<ph name="END_LIST_ITEM"/>          <ph name="BEGIN_LIST_ITEM"/>surveillance door geheim agenten<ph name="END_LIST_ITEM"/>          <ph name="BEGIN_LIST_ITEM"/>mensen die over uw schouder meekijken<ph name="END_LIST_ITEM"/>        <ph name="END_LIST"/>        <ph name="BEGIN_LINK"/>Meer informatie<ph name="END_LINK"/> over incognito browsen.</translation>
 <translation id="1604816462140255479">Tekst &amp;zoomen</translation>
 <translation id="2089625293428655599">Voor delen van deze software is licentie verkregen van derden zoals beschreven op: <ph name="URL"/></translation>
-<<<<<<< HEAD
-<translation id="6817660909204164466">Help Google Chrome beter te maken door automatisch gebruiksstatistieken en crashmeldingen naar Google te verzenden</translation>
-=======
->>>>>>> 4db48af7
 </translationbundle>