<?xml version="1.0" ?>
<!DOCTYPE translationbundle>
<translationbundle lang="da">
<translation id="362276910939193118">Vis hele historikken</translation>
<translation id="1586296736502814947">(Ingen mulig handling)</translation>
<translation id="7977590112176369853">&lt;indtast forespørgsel&gt;</translation>
<translation id="6503077044568424649">Mest besøgte</translation>
<translation id="1644574205037202324">Historik</translation>
<translation id="8820817407110198400">Bogmærker</translation>
<translation id="4759238208242260848">Downloads</translation>
<translation id="3009731429620355204">Sessioner</translation>
<translation id="3705722231355495246">-</translation>
<translation id="5329858601952122676">&amp;Slet</translation>
<translation id="3873963583678942942">(Ikke-navngivet)</translation>
<translation id="1232569758102978740">Ikke-navngivet</translation>
<translation id="6965382102122355670">OK</translation>
<translation id="7658239707568436148">Annuller</translation>
<translation id="6463795194797719782">&amp;Rediger</translation>
<translation id="3943582379552582368">&amp;Tilbage</translation>
<translation id="6691936601825168937">&amp;Frem</translation>
<translation id="9170848237812810038">&amp;Fortryd</translation>
<translation id="2972581237482394796">&amp;Annuller fortryd</translation>
<translation id="3909791450649380159">Kli&amp;p</translation>
<translation id="7814458197256864873">&amp;Kopier</translation>
<translation id="5076340679995252485">&amp;Indsæt</translation>
<translation id="5300471193642408424">Vis sider</translation>
<translation id="8434177709403049435">&amp;Kodning</translation>
<translation id="6040143037577758943">Luk</translation>
<translation id="9147392381910171771">&amp;Valgmuligheder</translation>
<translation id="2454247629720664989">Søgeord</translation>
<translation id="5903264686717710770">Titel:</translation>
<translation id="4188026131102273494">Søgeord:</translation>
<translation id="4268574628540273656">Webadresse:</translation>
<translation id="1181037720776840403">Slet</translation>
<translation id="9065203028668620118">Rediger</translation>
<translation id="3157931365184549694">Gendan</translation>
<translation id="8261506727792406068">Slet</translation>
<translation id="5626134646977739690">Navn:</translation>
<translation id="2148716181193084225">I dag</translation>
<translation id="7781829728241885113">I går</translation>
<translation id="895347679606913382">Begynder ...</translation>
<translation id="4881695831933465202">Åbn</translation>
<translation id="1178581264944972037">Pause</translation>
<translation id="8200772114523450471">Genoptag</translation>
<translation id="5170568018924773124">Vis i mappe</translation>
<translation id="2398703750948514961">Annulleret</translation>
<translation id="7607002721634913082">Midlertidigt standset</translation>
<translation id="2526590354069164005">Skrivebord</translation>
<translation id="2088818908407967256">Denne side indeholder usikre elementer</translation>
<translation id="3340262871848042885">Serverens certifikat er udløbet</translation>
<translation id="9141716082071217089">Kan ikke kontrollere, om serverens certifikat er tilbagekaldt.</translation>
<translation id="3108416241300843963">En anmodning mislykkedes, da serverens certifikat var ugyldigt.</translation>
<translation id="1201402288615127009">Næste</translation>
<translation id="8730621377337864115">Udført</translation>
<translation id="6710213216561001401">Forrige</translation>
<translation id="6865323153634004209">Tilpas disse indstillinger</translation>
<translation id="6100736666660498114">Startmenu</translation>
<translation id="2065985942032347596">Godkendelse påkrævet</translation>
<translation id="3693415264595406141">Adgangskode:</translation>
<translation id="1818606096021558659">Side</translation>
<translation id="3122464029669770682">CPU</translation>
<translation id="4047345532928475040">N/A</translation>
<translation id="7895330511272068835">Om plugins</translation>
<translation id="5607455023223000189">Installerede plugins</translation>
<translation id="8571852575982769756">Ingen installerede plugins</translation>
<translation id="350069200438440499">Filnavn:</translation>
<translation id="4510290974676570902">MIME-type</translation>
<translation id="3866249974567520381">Beskrivelse</translation>
<translation id="430831869130657585">Endelser</translation>
<translation id="59174027418879706">Aktiveret</translation>
<translation id="1426410128494586442">Ja</translation>
<translation id="4250680216510889253">Nej</translation>
<translation id="1375198122581997741">Om version</translation>
<translation id="969892804517981540">Officiel version</translation>
<translation id="988159990683914416">Udviklerversion</translation>
<translation id="610886263749567451">JavaScript-advarsel</translation>
<translation id="3433151241941574321">Tilføj side</translation>
<translation id="7791543448312431591">Tilføj</translation>
<translation id="7400418766976504921">Webadresse</translation>
<translation id="7000311294523403548">Ikke-navngivet webside</translation>
<translation id="6227291405321948850">Ikke-navngivet Webbillede</translation>
<translation id="5965640700983474726">Indtast for at søge</translation>
<translation id="436869212180315161">Tryk</translation>
<translation id="2814489978934728345">Stop indlæsning af denne side</translation>
<translation id="583281660410589416">Ukendt</translation>
<translation id="1526560967942511387">Ikke-navngivet dokument</translation>
<translation id="370665806235115550">Indlæser ...</translation>
<translation id="7554791636758816595">Ny fane</translation>
<translation id="5556459405103347317">Genindlæs</translation>
<translation id="8004582292198964060">Browser</translation>
<translation id="8028993641010258682">Størrelse</translation>
<translation id="7378810950367401542">/</translation>
<translation id="2154710561487035718">Kopier webadresse</translation>
<translation id="7751559664766943798">Vis altid bogmærkelinjen</translation>
<translation id="4910619056351738551">Her er nogle forslag:</translation>
<translation id="1857842694030005096">Flere oplysninger om denne fejl</translation>
<translation id="558442360746014982">Herunder ses den oprindelige fejlmeddelelse</translation>
<translation id="5204993535447683655">&lt;a jsvalues=&quot;href:reloadUrl&quot;&gt;Genindlæs&lt;/a&gt; denne webside senere.</translation>
<translation id="8832489506946784872">Se en &lt;a jsvalues=&quot;href:cacheUrl&quot;&gt;cachelagret kopi af websiden fra Google&lt;/a&gt;.</translation>
<translation id="8494979374722910010">Forsøg på at oprette forbindelse til serveren mislykkedes.</translation>
<translation id="7643817847124207232">Forbindelsen til internettet er mistet.</translation>
<translation id="1195447618553298278">Ukendt fejl.</translation>
<translation id="2497284189126895209">Alle filer</translation>
<translation id="772440777491435074">Certifikatsinformation</translation>
<translation id="987264212798334818">Generelt</translation>
<translation id="3435738964857648380">Sikkerhed</translation>
<translation id="406259880812417922">(Søgeord: <ph name="KEYWORD"/>)</translation>
<translation id="1559333154119355392"><ph name="DOWNLOAD_SIZE"/>, Færdigt</translation>
<translation id="3927097095400773697"><ph name="DOWNLOAD_SIZE"/>, Annulleret</translation>
<translation id="4057041477816018958"><ph name="SPEED"/> - <ph name="RECEIVED_AMOUNT"/></translation>
<translation id="2505402373176859469"><ph name="RECEIVED_AMOUNT"/> af <ph name="TOTAL_SIZE"/></translation>
<translation id="6779164083355903755">&amp;Fjern</translation>
<translation id="8412968288526977732">Server <ph name="DOMAIN"/> på <ph name="TITLE"/> kræver et brugernavn og en adgangskode.</translation>
<translation id="8135557862853121765"><ph name="NUM_KILOBYTES"/>K</translation>
<translation id="5436510242972373446">Søg på <ph name="SITE_NAME"/>:</translation>
<translation id="6281636957902664775">Gå til <ph name="URL"/></translation>
<translation id="5782620817391526544">Bogmærkelinje</translation>
<translation id="2214283295778284209"><ph name="SITE"/> er ikke tilgængelig</translation>
<translation id="790025292736025802"><ph name="URL"/> fandtes ikke.</translation>
<translation id="2108475813351458355">Sikker forbindelse til <ph name="DOMAIN"/></translation>
<translation id="7208899522964477531">Søg på <ph name="SITE_NAME"/> efter <ph name="SEARCH_TERMS"/></translation>
<translation id="3967132639560659870">Der er flere SSL-fejl på denne side:</translation>
<translation id="4666192354592784528">Denne side hentes ikke i sin helhed via en sikker forbindelse. Den indeholder elementer, som hentes over usikre forbindelser.</translation>
<translation id="385051799172605136">Tilbage</translation>
<translation id="7481312909269577407">Frem</translation>
<translation id="6847541693235449912">Start</translation>
<translation id="1963227389609234879">Slet alle</translation>
<translation id="2870560284913253234">Websted</translation>
<translation id="8503813439785031346">Brugernavn</translation>
<translation id="7887334752153342268">Dupliker</translation>
<translation id="7649070708921625228">Hjælp</translation>
<translation id="2190355936436201913">(tom)</translation>
<translation id="8328145009876646418">Venstre kant</translation>
<translation id="3990502903496589789">Højre kant</translation>
<translation id="2666092431469916601">Top</translation>
<translation id="3087734570205094154">Bund</translation>
<translation id="2168039046890040389">Page Up</translation>
<translation id="8210608804940886430">Page Down</translation>
<translation id="6364916375976753737">Scroll Left</translation>
<translation id="4588090240171750605">Scroll til højre</translation>
<translation id="8331626408530291785">Scroll Up</translation>
<translation id="815598010540052116">Scroll Down</translation>
<translation id="4021918302616263355">Søg på <ph name="ENGINE"/> efter <ph name="SEARCH_TERMS"/></translation>
<translation id="9002707937526687073">Udsk&amp;riv ...</translation>
<translation id="1175364870820465910">&amp;Udskriv ...</translation>
<translation id="4756388243121344051">&amp;Historik</translation>
<translation id="7861215335140947162">&amp;Downloads</translation>
<translation id="630065524203833229">Af&amp;slut</translation>
<translation id="8318945219881683434">Kontrol af tilbagekaldelse mislykkedes.</translation>
<translation id="884923133447025588">Der blev ikke fundet nogen funktion til tilbagekaldelse.</translation>
<translation id="4181898366589410653">Der blev ikke fundet nogen funktion til tilbagekaldelse i serverens certifikat.</translation>
<translation id="4222982218026733335">Ugyldigt servercertifikat</translation>
<translation id="6659594942844771486">Fane</translation>
<translation id="1234466194727942574">Fanelinje</translation>
<translation id="5941711191222866238">Minimer</translation>
<translation id="1398853756734560583">Maksimer</translation>
<translation id="1813414402673211292">Ryd browserdata</translation>
<translation id="908263542783690259">Ryd browser-historik</translation>
<translation id="2342959293776168129">Ryd download-historik</translation>
<translation id="2681441671465314329">Tøm cache</translation>
<translation id="6589689504565594563">Slet cookies</translation>
<translation id="4089663545127310568">Ryd gemte adgangskoder</translation>
<translation id="7447718177945067973">Serveren blev ikke fundet.</translation>
<translation id="6426222199977479699">SSL-Fejl</translation>
<translation id="5645845270586517071">Sikkerhedsfejl</translation>
<translation id="3183922693828471536">Scroll hertil</translation>
<translation id="4610637590575890427">Ville du gå til <ph name="SITE"/>?</translation>
<translation id="8182985032676093812">Kilde for <ph name="PAGE_URL"/></translation>
<translation id="4880827082731008257">Søg i historikken</translation>
<translation id="5650551054760837876">Ingen søgeresultater fundet.</translation>
<translation id="7596288230018319236">Alle de sider, du besøger, vil ses her, medmindre du åbner dem i et inkognitovindue. Du kan bruge søgeknappen på denne side til at søge i alle siderne i din historik.</translation>
<translation id="7377249249140280793"><ph name="RELATIVE_DATE"/> - <ph name="FULL_DATE"/></translation>
<translation id="8739589585766515812">Slet dagens historik</translation>
<translation id="2674170444375937751">Er du sikker på, at du vil slette disse sider fra din historik?</translation>
<translation id="6165508094623778733">Flere oplysninger</translation>
<translation id="3280237271814976245">Gem &amp;som ...</translation>
<translation id="8664389313780386848">&amp;Vis kildetekst</translation>
<translation id="1970746430676306437">Vis &amp;info om side</translation>
<translation id="7567293639574541773">Vis detaljer om eleme&amp;ntet</translation>
<translation id="1474307029659222435">Åbn ramme i nyt vindue</translation>
<translation id="715468010956678290">Åbn ramme i inko&amp;gnito-vindue</translation>
<translation id="7552620667503495646">Åbn ramme i ny fane</translation>
<translation id="1621207256975573490">Gem ramme &amp;som ...</translation>
<translation id="1608306110678187802">Udsk&amp;riv ramme ...</translation>
<translation id="1163931534039071049">&amp;Vis rammens kildetekst</translation>
<translation id="1908748899139377733">Vis &amp;info om ramme</translation>
<translation id="6886871292305414135">Åbn link i ny &amp;fane</translation>
<translation id="8899851313684471736">Åbn link i nyt &amp;vindue</translation>
<translation id="3627588569887975815">Åbn link i inkognitovindue</translation>
<translation id="6308937455967653460">Gem lin&amp;k som ...</translation>
<translation id="1084824384139382525">Kopier linkadr&amp;esse</translation>
<translation id="8382913212082956454">Kopier &amp;e-mail-adresse</translation>
<translation id="2423578206845792524">&amp;Gem billede som ...</translation>
<translation id="4065006016613364460">Kopier billedets webadresse</translation>
<translation id="6518014396551869914">Ko&amp;pier billede</translation>
<translation id="345693547134384690">Åbn &amp;billede i ny fane</translation>
<translation id="1425127764082410430">&amp;Søg på <ph name="SEARCH_ENGINE"/> efter '<ph name="SEARCH_TERMS"/>'</translation>
<translation id="154603084978752493">Tilføj som søge&amp;maskine ...</translation>
<translation id="4200983522494130825">Ny &amp;fane</translation>
<translation id="8418445294933751433">&amp;Vis som fane</translation>
<translation id="1723824996674794290">&amp;Nyt vindue</translation>
<translation id="1901303067676059328">Vælg &amp;alle</translation>
<translation id="3786934874263773074">&amp;Find på side</translation>
<translation id="3712897371525859903">Gem side &amp;som ...</translation>
<translation id="8755376271068075440">&amp;Større</translation>
<translation id="6163363155248589649">&amp;Normal</translation>
<translation id="1918141783557917887">&amp;Mindre</translation>
<translation id="569109051430110155">Find automatisk</translation>
<translation id="5818003990515275822">Koreansk</translation>
<translation id="4890284164788142455">Thai</translation>
<translation id="7434509671034404296">Udvikler</translation>
<translation id="2440604414813129000">Vis &amp;kilde</translation>
<translation id="3842377959466606212">Side &amp;info</translation>
<translation id="5872213955895293073">Debug JavaScript</translation>
<translation id="5904714272463161824">&amp;Rapporter fejl eller ødelagt websted ...</translation>
<translation id="1587275751631642843">&amp;JavaScript-konsol</translation>
<translation id="4035758313003622889">&amp;Jobliste</translation>
<translation id="6996505290426962909">&amp;Importer bogmærker og indstillinger ...</translation>
<translation id="5516565854418269276">&amp;Vis altid bogmærkelinjen</translation>
<translation id="1882575713358235784">Ryd browser&amp;data ...</translation>
<translation id="4789872672210757069">Om &amp;<ph name="PRODUCT_NAME"/></translation>
<translation id="6978121630131642226">Søgemaskiner</translation>
<translation id="5327248766486351172">Navn</translation>
<translation id="1485146213770915382">Indsæt <ph name="SEARCH_TERMS_LITERAL"/> i webadressen, der hvor søgetermer skal stå.</translation>
<translation id="6349678711452810642">Gør til standard</translation>
<translation id="872451400847464257">Rediger søgemaskine</translation>
<translation id="2179052183774520942">Tilføj søgemaskine</translation>
<translation id="4874539263382920044">Titlen skal bestå af mindst et tegn</translation>
<translation id="2115926821277323019">Skal være en gyldig webadresse</translation>
<translation id="2794293857160098038">Standardvalgmuligheder for søgning</translation>
<translation id="5605623530403479164">Andre søgemaskiner</translation>
<translation id="8421864404045570940"><ph name="NUMBER_DEFAULT"/> sek.</translation>
<translation id="2820806154655529776"><ph name="NUMBER_ONE"/> sek.</translation>
<translation id="4197700912384709145"><ph name="NUMBER_ZERO"/> sek.</translation>
<translation id="7121570032414343252"><ph name="NUMBER_TWO"/> sek.</translation>
<translation id="1095623615273566396"><ph name="NUMBER_FEW"/> sek.</translation>
<translation id="8088823334188264070"><ph name="NUMBER_MANY"/> sek.</translation>
<translation id="8507996248087185956"><ph name="NUMBER_DEFAULT"/> minutter</translation>
<translation id="2953767478223974804"><ph name="NUMBER_ONE"/> min.</translation>
<translation id="290555789621781773"><ph name="NUMBER_TWO"/> minutter</translation>
<translation id="4745438305783437565"><ph name="NUMBER_FEW"/> minutter</translation>
<translation id="6463061331681402734"><ph name="NUMBER_MANY"/> minutter</translation>
<translation id="5608669887400696928"><ph name="NUMBER_DEFAULT"/> timer</translation>
<translation id="5116333507878097773"><ph name="NUMBER_ONE"/> time</translation>
<translation id="6690744523875189208"><ph name="NUMBER_TWO"/> timer</translation>
<translation id="8112886015144590373"><ph name="NUMBER_FEW"/> timer</translation>
<translation id="2052389551707911401"><ph name="NUMBER_MANY"/> timer</translation>
<translation id="9107059250669762581"><ph name="NUMBER_DEFAULT"/> dage</translation>
<translation id="6644971472240498405"><ph name="NUMBER_ONE"/>dag</translation>
<translation id="4115153316875436289"><ph name="NUMBER_TWO"/> dage</translation>
<translation id="8355915647418390920"><ph name="NUMBER_FEW"/> dage</translation>
<translation id="1572103024875503863"><ph name="NUMBER_MANY"/> dage</translation>
<translation id="2544782972264605588"><ph name="NUMBER_DEFAULT"/> sek. tilbage</translation>
<translation id="152482086482215392"><ph name="NUMBER_ONE"/> sek. tilbage</translation>
<translation id="6390842777729054533"><ph name="NUMBER_ZERO"/> sek. tilbage</translation>
<translation id="494645311413743213"><ph name="NUMBER_TWO"/> sek. tilbage</translation>
<translation id="6310545596129886942"><ph name="NUMBER_FEW"/> sek. tilbage</translation>
<translation id="9213479837033539041"><ph name="NUMBER_MANY"/> sek. tilbage</translation>
<translation id="1209866192426315618"><ph name="NUMBER_DEFAULT"/> minutter tilbage</translation>
<translation id="5935630983280450497"><ph name="NUMBER_ONE"/> minutter tilbage</translation>
<translation id="5260878308685146029"><ph name="NUMBER_TWO"/> minutter tilbage</translation>
<translation id="50960180632766478"><ph name="NUMBER_FEW"/> minutter tilbage</translation>
<translation id="5600907569873192868"><ph name="NUMBER_MANY"/> minutter tilbage</translation>
<translation id="1164369517022005061"><ph name="NUMBER_DEFAULT"/> timer tilbage</translation>
<translation id="7414887922320653780"><ph name="NUMBER_ONE"/> timer tilbage</translation>
<translation id="5906719743126878045"><ph name="NUMBER_TWO"/> timer tilbage</translation>
<translation id="7511635910912978956"><ph name="NUMBER_FEW"/> timer tilbage</translation>
<translation id="7163503212501929773"><ph name="NUMBER_MANY"/> timer tilbage</translation>
<translation id="1963692530539281474"><ph name="NUMBER_DEFAULT"/> dage tilbage</translation>
<translation id="50030952220075532"><ph name="NUMBER_ONE"/> dage tilbage</translation>
<translation id="8666066831007952346"><ph name="NUMBER_TWO"/> dage tilbage</translation>
<translation id="3759876923365568382"><ph name="NUMBER_FEW"/> dage tilbage</translation>
<translation id="3520476450377425184"><ph name="NUMBER_MANY"/> dage tilbage</translation>
<translation id="121827551500866099">Vis alle downloads ...</translation>
<translation id="1168020859489941584">Åbner i <ph name="TIME_REMAINING"/> ...</translation>
<translation id="1383861834909034572">Åbnes, når afsluttet</translation>
<translation id="2371076942591664043">Åbn når &amp;færdigt</translation>
<translation id="5139955368427980650">&amp;Åbn</translation>
<translation id="7167486101654761064">&amp;Åbn altid filer af denne type</translation>
<translation id="3807747707162121253">&amp;Annuller</translation>
<translation id="5819484510464120153">Opret &amp;programgenveje ...</translation>
<translation id="116506693382293616">Nogle elementer på denne side er hentet over en forbindelse med SSL-fejl.</translation>
<translation id="3942946088478181888">Hjælp mig med at forstå dette</translation>
<translation id="6295228342562451544">Når du forbinder til et sikkert websted, vil serveren, der hoster dette websted, præsentere dig for noget kaldet et &quot;certifikat&quot;, som bekræfter dets identitet. Dette certifikat indeholder oplysninger om identitet, såsom webstedets adresse, som bekræftes af en tredjepart, din computer har tillid til. Ved at kontrollere at adressen i certifikatet passer med webstedets adresse, er det muligt at bekræfte, at du har en sikker forbindelse med det ønskede websted, og ikke med en tredjepart (som eksempelvis en indtrænger på dit netværk).</translation>
<translation id="7073704676847768330">Dette er formentlig ikke det websted du leder efter!</translation>
<translation id="4497415007571823067">Du har forsøgt på at kontakte &lt;strong&gt;<ph name="DOMAIN"/>&lt;/strong&gt;, men i stedet har du fået kontakt med en server, der identificerer sig som &lt;strong&gt;<ph name="DOMAIN2"/>&lt;/strong&gt;. Det kan skyldes en konfigurationsfejl på serveren eller noget andet og mere alvorligt. Det kan være en ondsindet part på dit netværk, som forsøger at få dig til at besøge en forfalsket (og potentielt skadelig) udgave af &lt;strong&gt;<ph name="DOMAIN3"/>&lt;/strong&gt;. Du bør ikke fortsætte herfra.</translation>
<translation id="3581034179710640788">Sikkerhedscertifikatet for dette websted er udløbet!</translation>
<translation id="1086613338090581534">Det gælder for et certifikat, der ikke er udløbet, at udstederen af dette certifikat er ansvarlig for at opretholde noget, der kaldes en &quot;liste med certifikattilbagekaldelse&quot;. Hvis et certifikat nogensinde bliver lækket til uautoriserede brugere, kan udstederen tilbagekalde det ved at tilføje det på tilbagekaldelseslisten, og derefter har din browser ikke længere tillid til certifikatet. Der er ikke krav om at opretholde tilbagekaldelsesstatus for certifikater, der er udløbet. Så selv om dette certifikat tidligere var gyldigt for det websted, du besøger, er det ikke i øjeblikket muligt at fastslå om certifikatet har været lækket til uautoriserede brugere og efterfølgende er tilbagekaldt, eller om det er forblevet sikkert. På denne måde er det umuligt at anslå, om de kommunikerer med det legitime websted, eller om certifikatet har været lækket til uautoriserede brugere og nu er i hænderne på en ondsindet part, som du nu kommunikerer med. Du bør ikke fortsætte herfra.</translation>
<translation id="1618661679583408047">Sikkerhedscertifikatet for dette websted er endnu ikke gyldigt!</translation>
<translation id="825608351287166772">Certifikater har en gyldighedsperiode ganske som de andre former for identifikation (eksempelvis et pas), du har. Sikkerhedscertifikatet, som blev vist for browseren, er endnu ikke gyldigt! Når et certifikat har overskredet sin gyldighedsperiode, er der visse oplysninger om certifikatets status (om det er blevet tilbagetrukket og dermed ikke længere er troværdigt) som ikke længere skal vedligeholdes. Derfor er det ikke muligt at bekræfte, om dette certifikat er troværdigt. Du bør ikke fortsætte herfra.</translation>
<translation id="374530189620960299">Sikkerhedscertifikatet for dette websted er ikke troværdigt!</translation>
<translation id="1684248949164455892">I dette tilfælde er certifikatet ikke bekræftet af den tredjepart, som din computer stoler på. Enhver kan oprette et certifikat, som hæver at komme fra et hvilken som helst websted. Derfor skal det bekræftes af en troværdig tredjepart. Uden denne bekræftelse er certifikatets oplysninger om identitet værdiløse. Det er derfor umuligt at bekræfte, om du kommunikerer med &lt;strong&gt;<ph name="DOMAIN"/>&lt;/strong&gt; i stedet for med en ondsindet part, der har oprettet sit eget certifikat og udgiver sig for at være &lt;strong&gt;<ph name="DOMAIN2"/>&lt;/strong&gt;. Du bør ikke fortsætte herfra.</translation>
<translation id="9087164549070846958">Hvis du imidlertid arbejder i en organisation, der genererer sine egne certifikater, og du er ved at oprette forbindelse til et internt websted i den organisation med et sådant certifikat, kan du muligvis løse dette problem på forsvarlig vis. Du kan importere din organisations rodcertifikater som et &quot;rodcertifikater&quot;, og derefter vil certifikater, der udstedes eller bekræftes af din organisation, være troværdige. Næste gang du forsøger at oprette forbindelse til et internt websted, vil du så ikke opleve denne fejl igen. Kontakt det tekniske personale i din organisation for at få hjælp til at tilføje et nyt rodcertifikat til Windows.</translation>
<translation id="2649911884196340328">Serverens sikkerhedscertifikatet har fejl!</translation>
<translation id="8534801226027872331">I det tilfælde har certifikatet, der vises for browseren, fejl og kan ikke forstås. Dette kan betyde, at vi ikke forstår oplysningerne om identitet i certifikatet eller andre oplysninger i certifikatet, der bruges til at sikre forbindelsen. Du bør ikke fortsætte herfra.</translation>
<translation id="8187473050234053012">Sikkerhedscertifikatet for dette websted er tilbagekaldt!</translation>
<translation id="3455546154539383562">Du har forsøgt at kontakte &lt;strong&gt;<ph name="DOMAIN"/>&lt;/strong&gt;, men det certifikat, denne server viser, er blevet tilbagekaldt af udstederen. Det betyder, at de sikkerhedsoplysninger, serveren viste, absolut ikke er troværdige. Det er muligt, at du kommunikerer med en ondsindet part. Du bør ikke fortsætte herfra.</translation>
<translation id="43742617823094120">I det tilfælde er certifikatet, der vises for browseren, blevet tilbagekaldt af udstederen. Det betyder almindeligvis, at certifikatets integritet er lækket til uautoriserede brugere, og at man ikke kan have tillid til certifikatet. Du bør absolut ikke fortsætte herfra.</translation>
<translation id="1177437665183591855">Ukendt fejl i certifikat på server</translation>
<translation id="4771973620359291008">Der er opstået en ukendt fejl.</translation>
<translation id="4381091992796011497">Brugernavn:</translation>
<translation id="4304224509867189079">Log ind</translation>
<translation id="5455790498993699893"><ph name="ACTIVE_MATCH"/> af <ph name="TOTAL_MATCHCOUNT"/></translation>
<translation id="1829244130665387512">Find på side</translation>
<translation id="2955913368246107853">Luk findlinjen</translation>
<translation id="7564847347806291057">Afslut proces</translation>
<translation id="5981759340456370804">Detaljeret statistik</translation>
<translation id="5233231016133573565">Behandling af ID</translation>
<translation id="7629827748548208700">Fane: <ph name="TAB_NAME"/></translation>
<translation id="6513615899227776181">Plugin: <ph name="PLUGIN_NAME"/></translation>
<translation id="7071586181848220801">Ukendt plugin</translation>
<translation id="6479177161510354016">Underretning <ph name="SITE"/></translation>
<translation id="333371639341676808">Undgå, at denne side laver nye dialogbokse.</translation>
<translation id="5295309862264981122">Bekræft navigation</translation>
<translation id="111844081046043029">Er du sikker på, at du vil forlade denne side?</translation>
<translation id="6512448926095770873">Forlad denne side</translation>
<translation id="9154176715500758432">Bliv på denne side</translation>
<translation id="6151323131516309312">Tryk på <ph name="SEARCH_KEY"/> for at søge på <ph name="SITE_NAME"/></translation>
<translation id="8695758493354644945">Se de seneste <ph name="NUM_MATCHES"/> sider i historikken, der indeholder <ph name="SEARCH_TERMS"/></translation>
<translation id="8717266507183354698">Se alle sider i historik, som indeholder <ph name="SEARCH_TERMS"/></translation>
<translation id="5376169624176189338">Klik for at gå tilbage. Hold knappen inde for at se historikken.</translation>
<translation id="2961695502793809356">Klik for at gå frem. Hold knappen inde for at se historikken.</translation>
<translation id="7221869452894271364">Genindlæs denne side</translation>
<translation id="3254409185687681395">Føj et bogmærke til denne side</translation>
<translation id="4422347585044846479">Rediger bogmærke for denne side</translation>
<translation id="4084682180776658562">Bogmærke</translation>
<translation id="5646376287012673985">Placering</translation>
<translation id="1040471547130882189">Plugin svarer ikke</translation>
<translation id="7887998671651498201">Følgende plugins svarer ikke: <ph name="PLUGIN_NAME"/>Vil du stoppe det?</translation>
<translation id="7887455386323777409">Afslut plugin</translation>
<translation id="2266011376676382776">Siden svarer ikke</translation>
<translation id="1110155001042129815">Vent</translation>
<translation id="1684861821302948641">Afslut sider</translation>
<<<<<<< HEAD
<translation id="6134282421960734039">vil du have Chrome til at gemme din adgangskode?</translation>
=======
>>>>>>> 4db48af7
<translation id="5271549068863921519">Gem adgangskode</translation>
<translation id="7484645889979462775">Aldrig for dette websted</translation>
<translation id="4195643157523330669">Åbn i ny fane</translation>
<translation id="2435457462613246316">Vis adgangskode</translation>
<translation id="4565377596337484307">Skjul adgangskode</translation>
<translation id="4571852245489094179">Importer bogmærker og indstillinger</translation>
<translation id="2192505247865591433">Fra:</translation>
<translation id="1076818208934827215">Microsoft Internet Explorer</translation>
<translation id="5119173345047096771">Mozilla Firefox</translation>
<translation id="3031557471081358569">Vælg at importere følgende:</translation>
<translation id="2496180316473517155">Browser-historik</translation>
<translation id="6447842834002726250">Cookies</translation>
<translation id="5869522115854928033">Gemte adgangskoder</translation>
<translation id="8275038454117074363">Importer</translation>
<translation id="2359808026110333948">Fortsæt</translation>
<translation id="4684748086689879921">Spring import over</translation>
<translation id="6783679543387074885">Rapporter fejl eller ødelagt websted</translation>
<translation id="3737554291183722650">Sidetitel:</translation>
<translation id="2679629658858164554">Sidens webadresse:</translation>
<translation id="5765780083710877561">Beskrivelse:</translation>
<translation id="5868426874618963178">Send den aktuelle sides kildekode</translation>
<translation id="1983108933174595844">Send skærmbillede af aktuel side</translation>
<translation id="1767991048059195456">Send rapport</translation>
<translation id="486595306984036763">Åbn phishing-rapport</translation>
<translation id="5875565123733157100">Fejltype:</translation>
<translation id="4120898696391891645">Siden vil ikke indlæses</translation>
<translation id="307767688111441685">Siden ser underlig ud</translation>
<translation id="5921544176073914576">Phishing-side</translation>
<translation id="5568069709869097550">Kan ikke logge ind</translation>
<translation id="4419098590196511435">Der mangler noget</translation>
<translation id="2503522102815150840">Nedbrud i browser ... kaput</translation>
<translation id="5435666907653217300">Andet
 problem</translation>
<translation id="7397054681783221164">Vælg at rydde følgende:</translation>
<translation id="6909042471249949473">Ryd data fra denne periode:</translation>
<translation id="5360606537916580043">Seneste døgn</translation>
<translation id="4867297348137739678">Sidste uge</translation>
<translation id="8571213806525832805">Seneste 4 timer</translation>
<translation id="8112223930265703044">Ryd alt</translation>
<translation id="5538307496474303926">Rydder ...</translation>
<translation id="2339641773402824483">Kontrollerer for opdateringer ...</translation>
<translation id="5844183150118566785"><ph name="PRODUCT_NAME"/> er opdateret (<ph name="VERSION"/>)</translation>
<translation id="4477534650265381513">Placer dine bogmærker her i bogmærkelinjen for at få hurtig adgang til dem.</translation>
<translation id="394984172568887996">Importeret fra IE</translation>
<translation id="5502500733115278303">Importeret fra Firefox</translation>
<translation id="939736085109172342">Ny mappe</translation>
<translation id="7910768399700579500">&amp;Ny mappe</translation>
<translation id="2149973817440762519">Rediger bogmærker</translation>
<translation id="8349305172487531364">Bogmærkelinje</translation>
<translation id="2224551243087462610">Rediger mappenavn</translation>
<translation id="1560991001553749272">Bogmærke tilføjet!</translation>
<translation id="2278562042389100163">Åbn browservindue</translation>
<translation id="1111153019813902504">Seneste bogmærker</translation>
<translation id="2979639724566107830">Åbn i nyt vindue</translation>
<translation id="1664314758578115406">Tilføj side ...</translation>
<translation id="6500444002471948304">Tilføj mappe ...</translation>
<translation id="5101042277149003567">Åbn alle bogmærker</translation>
<translation id="703748601351783580">Åbn alle bogmærker i nyt vindue</translation>
<translation id="9149866541089851383">Rediger ...</translation>
<translation id="641480858134062906">indlæsning af <ph name="URL"/> mislykkedes</translation>
<translation id="8235325155053717782">Fejl <ph name="ERROR_NUMBER"/> (<ph name="ERROR_NAME"/>): <ph name="ERROR_TEXT"/></translation>
<translation id="4405141258442788789">Der er opstået timeout for operationen</translation>
<translation id="6391832066170725637">Filen eller mappen blev ikke fundet.</translation>
<translation id="3748412725338508953">Der var for mange omdirigeringer.</translation>
<translation id="8989148748219918422"><ph name="ORGANIZATION"/> [<ph name="COUNTRY"/>]</translation>
<translation id="7851589172948533362">Bekræftet af <ph name="ISSUER"/></translation>
<translation id="1379170046778889619">Sikkerhedsoplysninger</translation>
<translation id="5315873049536339193">Identitet</translation>
<translation id="1384616079544830839">Dette websteds identitet er bekræftet af <ph name="ISSUER"/>.</translation>
<translation id="6370820475163108109"><ph name="ORGANIZATION_NAME"/> (<ph name="DOMAIN_NAME"/>)</translation>
<translation id="3574305903863751447"><ph name="CITY"/>, <ph name="STATE"/> <ph name="COUNTRY"/></translation>
<translation id="2649204054376361687"><ph name="CITY"/>, <ph name="COUNTRY"/></translation>
<translation id="14171126816530869">Identiteten for <ph name="ORGANIZATION"/> på <ph name="LOCALITY"/> er bekræftet af <ph name="ISSUER"/>.</translation>
<translation id="1038842779957582377">ukendt navn</translation>
<translation id="5710435578057952990">Dette websteds identitet er ikke blevet bekræftet.</translation>
<translation id="4813345808229079766">Forbindelse</translation>
<translation id="5578327870501192725">Din forbindelse til <ph name="DOMAIN"/> er krypteret med <ph name="BIT_COUNT"/>-bit kryptering.</translation>
<translation id="3031433885594348982">Din forbindelse til <ph name="DOMAIN"/> er krypteret med svag kryptering.</translation>
<translation id="8703575177326907206">Din forbindelse til <ph name="DOMAIN"/> er ikke krypteret.</translation>
<translation id="4701488924964507374"><ph name="SENTENCE1"/> <ph name="SENTENCE2"/></translation>
<translation id="8398877366907290961">Fortsæt uanset</translation>
<translation id="6264485186158353794">Tilbage til sikkerhed</translation>
<translation id="4515911410595374805">Nogle af elementerne på denne side kom fra en ikke-verificeret kilde og blev ikke vist.</translation>
<translation id="2290414052248371705">Vis alt indhold</translation>
<translation id="146000042969587795">Denne ramme blev blokeret, da den indeholder usikkert indhold.</translation>
<translation id="6592392877063354583">Siden ved <ph name="SECURE_PAGE_URL"/> indeholder usikkert indhold fra <ph name="INSECURE_RESOURCE_URL"/>.</translation>
<translation id="1570242578492689919">Skrifttyper og kodning</translation>
<translation id="1823768272150895732">Skrifttype</translation>
<translation id="8542113417382134668">Serif skrifttype:</translation>
<translation id="6021004449668343960">Sans-Serif skrifttype:</translation>
<translation id="6314919950468685344">Skrifttype med fast bredde:</translation>
<translation id="2927657246008729253">Skift ...</translation>
<translation id="1628736721748648976">Kodning</translation>
<translation id="5706242308519462060">Standardkodning:</translation>
<translation id="4181841719683918333">Sprog</translation>
<translation id="8929159553808058020">Tilføj de sprog, du bruger til læsning af websteder, i prioriteret rækkefølge. Tilføj kun dem, du har brug for, da nogle tegn kan benyttes til at efterligne websteder på andre sprog.</translation>
<translation id="2303544859777878640">Sprog:</translation>
<translation id="8609465669617005112">Flyt op</translation>
<translation id="6746124502594467657">Flyt ned</translation>
<translation id="8241707690549784388">Siden, du søger, benyttede oplysninger, du har indtastet. Vender du tilbage til denne side kan det betyde, at enhver handling, du har foretaget, skal gentages. Vil du fortsætte?</translation>
<<<<<<< HEAD
<translation id="1964682833763362793">Luk alle Chrome-vinduer, og prøv igen
.</translation>
=======
>>>>>>> 4db48af7
<translation id="5333374927882515515">Import af bogmærker, adgangskoder og andre indstillinger fra <ph name="DEF_BROWSER"/></translation>
<translation id="8256087479641463867">Tilpas dine indstillinger</translation>
<translation id="7789175495288668515">Skift standardvalgmuligheder for installation.</translation>
<translation id="2869459179306435079">Importer indstillinger fra:</translation>
<translation id="8520668773617044689">Firefox</translation>
<translation id="7774607445702416100">Internet Explorer</translation>
<translation id="2175607476662778685">Hurtig start</translation>
<<<<<<< HEAD
<translation id="1549918799472947005">Chrome bruger dit standardvalg af søgemaskine, som aktuelt er <ph name="PAGE_TITLE"/>. Ønsker du at beholde din standardsøgemaskine?</translation>
=======
>>>>>>> 4db48af7
<translation id="74568296546932365">Behold <ph name="PAGE_TITLE"/> som standardsøgemaskine</translation>
<translation id="8288345061925649502">Skift søgemaskine</translation>
<translation id="3037605927509011580">Øv, surt!</translation>
<translation id="8927064607636892008">Der skete en fejl, da denne webside skulle vises. Tryk på Genindlæs eller gå til en anden side.</translation>
<translation id="942671148946453043">Du har nu åbnet et inkognitovindue. Sider, som du åbner i dette vindue, vil ikke indgå i din historik.</translation>
<translation id="5107325588313356747">For at skjule adgang til dette program, er du nødt til at afinstallere det med \n<ph name="CONTROL_PANEL_APPLET_NAME"/> i Kontrolpanelet.\n\nVil du gerne begynde <ph name="CONTROL_PANEL_APPLET_NAME"/>?</translation>
<translation id="7543025879977230179"><ph name="PRODUCT_NAME"/> – Valgmuligheder</translation>
<translation id="435463392378565996">Små justeringer</translation>
<translation id="5040262127954254034">Beskyttelse af personlige oplysninger</translation>
<translation id="4047498523333824092">Gendan de sider, der sidst var åbne</translation>
<translation id="4948468046837535074">Åbn følgende sider:</translation>
<translation id="2518917559152314023">T&amp;ilføj ...</translation>
<translation id="7905536804357499080">Brug aktuelle</translation>
<translation id="9189691339671500905">Angiv søgemaskine, der bruges i omnifeltet.</translation>
<translation id="7125953501962311360">Standardbrowser:</translation>
<translation id="762917759028004464"><ph name="BROWSER_NAME"/> er i øjeblikket din standardbrowser.</translation>
<translation id="6144890426075165477"><ph name="PRODUCT_NAME"/> er i øjeblikket ikke din standardbrowser.</translation>
<translation id="6756161853376828318">Gør <ph name="PRODUCT_NAME"/> til min standardbrowser</translation>
<translation id="8986267729801483565">Download-placering:</translation>
<translation id="8978540966440585844">Br&amp;owse ...</translation>
<translation id="7754704193130578113">Spørg, hvor hver enkelt fil skal gemmes, inden download begynder</translation>
<translation id="724208122063442954">Du har valgt, at visse filtyper automatisk skal åbnes efter download. Du kan slette disse indstillinger, så filer, der er downloadet, ikke automatisk åbnes.</translation>
<translation id="6451650035642342749">Nulstil indstillinger for automatisk åbning</translation>
<translation id="3702416240431471861">Google Gears:</translation>
<translation id="5452592754878692665">Skift indstillinger for Google Gears</translation>
<translation id="5384051050210890146">Vælg troværdige SSL-certifikater.</translation>
<translation id="1521442365706402292">Administrer certifikater</translation>
<translation id="7767960058630128695">Adgangskoder:</translation>
<translation id="6644512095122093795">Få tilbudt at gemme adgangskoder</translation>
<translation id="2815448242176260024">Gem aldrig adgangskoder</translation>
<translation id="6222380584850953107">Vis gemte adgangskoder</translation>
<translation id="3675321783533846350">Konfigurer en proxyserver for at oprette forbindelse til netværket.</translation>
<translation id="4172706149171596436">Skift indstillinger for proxy</translation>
<translation id="3478477629095836699">Indstillinger for cookies:</translation>
<translation id="5657156137487675418">Tillad alle cookies</translation>
<translation id="6805291412499505360">Begræns, hvordan tredjeparts-cookies kan bruges</translation>
<translation id="5821894118254011366">Bloker fuldstændigt for tredjeparts-cookies</translation>
<translation id="6883611015375728278">Bloker alle cookies</translation>
<translation id="5287240709317226393">Vis cookies</translation>
<translation id="7280343984261969618">Kører plugins i en sandkasse uden privilegier. Får visse plugins til at fungere dårligt</translation>
<translation id="3473105180351527598">Aktiver beskyttelse mod phishing og malware (skadevoldende programmer)</translation>
<translation id="8646430701497924396">Brug SSL 2.0</translation>
<translation id="8709969075297564489">Kontroller for tilbagekaldt servercertifikat</translation>
<translation id="5565725983873655007">Når der findes blandet indhold på sikre (SSL) sider:</translation>
<translation id="2822650824848709219">Bloker alt usikkert indhold</translation>
<translation id="1720675772864601791">Tillad usikre billeder</translation>
<translation id="1120098871254928930">Tillad indlæsning af alt indhold</translation>
<translation id="4211171103079968550">Aktiver Java</translation>
<translation id="3891357445869647828">Aktiver JavaScript</translation>
<translation id="2994458892329442723">Aktiver plugins</translation>
<translation id="3268761268932257769">Indlæs automatisk billeder</translation>
<translation id="4400697530699263877">Brug forudhentning af DNS for at kunne indlæse sider hurtigere</translation>
<translation id="2648845569394238430">Søg:</translation>
<translation id="7442246004212327644">&amp;Ryd</translation>
<translation id="4474796446011988286">Følgende cookies er gemt på din computer:</translation>
<translation id="4108206167095122329">Slet &amp;alle</translation>
<translation id="8178665534778830238">Indhold:</translation>
<translation id="4422428420715047158">Domæne:</translation>
<translation id="9068931793451030927">Sti:</translation>
<translation id="3745810751851099214">Send ved:</translation>
<translation id="8689341121182997459">Udløber:</translation>
<translation id="4239831617079978238">Udløb af session</translation>
<translation id="2527167509808613699">Enhver form for forbindelse</translation>
<translation id="8627795981664801467">Kun sikre forbindelser</translation>
<translation id="7615851733760445951">&lt;ingen cookie er valgt&gt;</translation>
<translation id="8940262601983387853">Cookie-navn</translation>
<translation id="5264618369089706215">Søgninger</translation>
<translation id="3810973564298564668">Valgmuligheder</translation>
<translation id="2559292239863842334">De søgefelter, du oftest anvender på andre websteder, vil blive vist her.</translation>
<translation id="8413126021676339697">Vis hele historikken</translation>
<translation id="3549657413697417275">Søg i din historik</translation>
<translation id="495091556140548787">Senest lukkede faner</translation>
<translation id="1805966933547717780">http://www.google.com/chrome/help/</translation>
<translation id="7227780179130368205">Skadevoldende programmer registreret!</translation>
<translation id="6181769708911894002">Advarsel: Besøg på dette websted kan medføre skader på din computer!</translation>
<translation id="3635774677705394651">Webstedet på &lt;strong&gt;<ph name="HOST_NAME"/>&lt;/strong&gt; synes at hoste malware (skadevoldende programmer) – software, der kan beskadige din computer eller på anden måde foretage handlinger, du ikke har accepteret. Bare det at besøge et websted, der hoster skadevoldende programmer, kan inficere din egen computer.</translation>
<translation id="644038709730536388">Flere oplysninger om, hvordan du beskytter dig mod skadelig software på nettet.</translation>
<translation id="9012607008263791152">Jeg forstår, at hvis jeg besøger dette websted, kan det medføre skader på min computer.</translation>
<translation id="8831104962952173133">Phishing registreret!</translation>
<translation id="4182252350869425879">Advarsel: Mistanke om phishing-websted!</translation>
<translation id="2193841602817119749">Webstedet på &lt;strong&gt;<ph name="HOST_NAME"/>&lt;/strong&gt; er blevet registreret som et “phishing”-websted. Phishing-websteder narrer brugere til at opgive personlige eller finansielle oplysninger. Det foregår gerne ved, at man udgiver sig for at repræsentere velkendte institutioner som banker.</translation>
<translation id="7063412606254013905">Læs mere om bedragerier via phishing</translation>
<translation id="6521850982405273806">Rapporter en fejl</translation>
<translation id="8053959338015477773">Det er nødvendigt med et ekstra plugin for at kunne vise visse elementer på denne side.</translation>
<translation id="5285267187067365830">Installer plugin ...</translation>
<translation id="1568162916422682473">Følgende plugin er brudt ned: <ph name="PLUGIN_NAME"/></translation>
<translation id="2665163749053788434">Besøg historik</translation>
<translation id="3228279582454007836">Du har ikke besøgt dette websted før i dag.</translation>
<translation id="566920818739465183">Du besøgte første gang dette websted den <ph name="VISIT_DATE"/>.</translation>
<translation id="3366404380928138336">Anmodning om ekstern protokol</translation>
<translation id="5822838715583768518">Start program</translation>
<translation id="1768211415369530011">Følgende program bliver startet, hvis du accepterer denne anmodning:\n\n <ph name="APPLICATION"/></translation>
<translation id="4745142959976410383">Har du ikke selv startet denne anmodning, kan det være et forsøg udefra på angreb på dit system. Med mindre du er sikker på selv at have startet denne anmodning, bør du trykke på Annuller.</translation>
<translation id="5055518462594137986">Husk mine valg for alle links af denne type.</translation>
<translation id="7334704644505105275">JavaScript-debugger - Optaget</translation>
<translation id="5303890401939113396">JavaScript-debugger - Pause</translation>
<translation id="2437750561138919253">JavaScript-debugger - Kører</translation>
<translation id="4999762576397546063">Ctrl+<ph name="KEY_COMBO_NAME"/></translation>
<translation id="5948410903763073882">Alt+<ph name="KEY_COMBO_NAME"/></translation>
<translation id="8400147561352026160">Skift+<ph name="KEY_COMBO_NAME"/></translation>
<translation id="1293699935367580298">Esc</translation>
<translation id="1871244248791675517">Ins</translation>
<translation id="932327136139879170">Startside</translation>
<translation id="6135826906199951471">Del</translation>
<translation id="528468243742722775">End</translation>
<translation id="8447116497070723931">PgUp</translation>
<translation id="4552416320897244156">PgDwn</translation>
<translation id="5613020302032141669">Venstrepil</translation>
<translation id="3889424535448813030">Højrepil</translation>
<translation id="3660179305079774227">Pil opad</translation>
<translation id="3234408098842461169">Pil nedad</translation>
<translation id="8179976553408161302">Indtast</translation>
<translation id="5463275305984126951">Indeks over <ph name="LOCATION"/></translation>
<translation id="8877448029301136595">[parent directory]</translation>
<translation id="57646104491463491">Dato for ændring</translation>
<translation id="5501358408399407103">Webside, kun HTML\0*.htm\0Webside, Komplet\0*.htm</translation>
<translation id="561349411957324076">Afsluttet</translation>
<translation id="6325525973963619867">Mislykket</translation>
<translation id="5958418293370246440"><ph name="SAVED_FILES"/> / <ph name="TOTAL_FILES"/> filer</translation>
<translation id="1669397342410349095">Rapporter phishing-websted</translation>
<translation id="3512466011168167042">Vis forslag ved navigationsfejl</translation>
<translation id="4890855023395992542">Tjeneste-webadresse:</translation>
<translation id="8186012393692847636">Gør brug af forslag til udfyldning af søgninger og webadresser, som indtastes i adresselinjen</translation>
<translation id="8041183585493091279">Forslag om tjeneste-webadresse:</translation>
<translation id="1676388805288306495">Skift standard-skrifttype og -sprog for websider.</translation>
<translation id="4244236525807044920">Skift indstillinger for skrifttyper og sprog</translation>
<translation id="7736284018483078792">Skift sprog for stavekontrollens ordbog.</translation>
<translation id="5433207235435438329">Sprog for stavekontrol:</translation>
<translation id="2441719842399509963">Gendan standardindstillinger</translation>
<translation id="1208126399996836490">Afhold dig fra at nulstille.</translation>
<translation id="3122496702278727796">Oprettelsen af datamappe mislykkedes</translation>
<translation id="5034259512732355072">Vælg en anden mappe ...</translation>
<translation id="2160383474450212653">Skrifttyper og sprog</translation>
<translation id="5042992464904238023">Webindhold</translation>
<translation id="7982789257301363584">Netværk</translation>
<translation id="9071050381089585305">Scriptet svarer ikke</translation>
<translation id="9040508646567685134">Et script, der kører på denne side, er meget laaaang tid om at afvikles. Ønsker du at vente på, om scriptet bliver færdigt, eller opgiver du det?</translation>
<translation id="1748246833559136615">Opgiv</translation>
<translation id="5154917547274118687">Hukommelse</translation>
<translation id="411666854932687641">Privat hukommelse</translation>
<translation id="7965010376480416255">Delt hukommelse</translation>
<translation id="7931071620596053769">Følgende side(r) svarer ikke. Du kan afvente svar fra dem eller afslutte dem.</translation>
<translation id="5912378097832178659">&amp;Rediger søgemaskiner ...</translation>
<translation id="7893393459573308604"><ph name="ENGINE_NAME"/> (Standard)</translation>
<translation id="614298788004369532">Denne side indeholder usikre elementer</translation>
<translation id="5641560969478423183">Serverens certifikat passer ikke til webadressen</translation>
<translation id="3741375896128849698">Serverens certifikatet er endnu ikke gyldigt.</translation>
<translation id="7079333361293827276">Serverens certifikatet er ikke troværdigt</translation>
<translation id="3433489605821183222">Serverens certifikat indeholder fejl</translation>
<translation id="8945419807169257367">Serverens certifikat kan ikke kontrolleres</translation>
<translation id="8453184121293348016">Der blev ikke fundet nogen funktion til tilbagekaldelse</translation>
<translation id="347250956943431997">Serverens certifikat er blevet tilbagekaldt</translation>
<translation id="2800662284745373504">Servercertifikatet er ugyldigt</translation>
<translation id="2766006623206032690">Indsæt og fortsæt</translation>
<translation id="7042418530779813870">Indsæt og søg</translation>
<translation id="8887733174653581061">Altid øverst</translation>
<translation id="1851266746056575977">Opdater nu</translation>
<translation id="8155798677707647270">Installerer ny version ...</translation>
<translation id="6484929352454160200">Der findes en ny version af <ph name="PRODUCT_NAME"/></translation>
<translation id="3702398161649563352"><ph name="PRODUCT_NAME"/> er opdateret <ph name="VERSION"/></translation>
<translation id="965674096648379287">Denne webside kræver data, du tidligere har indtastet, for at den kan vises ordentligt. Du kan afsende disse data en gang til, men derved skal du gentage enhver handling, der tidligere er foretaget på denne side. Tryk på Genindlæs for at sende disse data igen og vise denne side.</translation>
<translation id="7012108905414904806">Denne side omfatter midlertidig også andre ressourcer, som ikke er sikre. Disse ressourcer kan ses af andre under transporten, og de kan her ændres af en ondsindet part, så sidens udseende og opførsel kan bliver forvansket.</translation>
<translation id="7755167023778553803">Men denne side omfatter ressourcer fra andre websteder, hvis identitet ikke kan bekræftes.</translation>
<translation id="6451458296329894277">Bekræft genindsendelse af formular</translation>
<translation id="4307992518367153382">Grundlæggende valgmuligheder</translation>
<translation id="1709220265083931213">Avancerede valgmuligheder</translation>
<translation id="1674989413181946727">SSL-indstillinger for hele computeren:</translation>
<translation id="9015241028623917394">Handlinger for aktuel side</translation>
<translation id="8502249598105294518">Tilpasning og handlinger for <ph name="PRODUCT_NAME"/></translation>
<translation id="4475552974751346499">Søg i downloads</translation>
<translation id="3473034187222004855">Kopier fil&amp;sti</translation>
<translation id="3577682619813191010">Kopier &amp;fil</translation>
<translation id="7029809446516969842">Adgangskoder</translation>
<translation id="8725178340343806893">Foretrukne/Bogmærker</translation>
<translation id="873849583815421063">Afslutter ...</translation>
<translation id="2960316970329790041">Stop import</translation>
<translation id="7642109201157405070">Fortsæt import</translation>
<translation id="5508407262627860757">Annuller alligevel</translation>
<translation id="290414493736480793">Kvitteringer</translation>
<translation id="5233638681132016545">Ny fane</translation>
<translation id="5210365745912300556">Luk fanen</translation>
<translation id="68541483639528434">Luk andre faner</translation>
<translation id="6686490380836145850">Luk fanerne til højre</translation>
<translation id="6434892175081553796">Luk faner, der åbnet af denne fane</translation>
<translation id="6059232451013891645">Mappe:</translation>
<translation id="3966072572894326936">Vælg en anden mappe ...</translation>
<translation id="746319800473277382">Gå til dette websteds startside:</translation>
<translation id="8015746205953933323">Denne webside er ikke tilgængelig.</translation>
<translation id="3867260226944967367">Denne webside kan ikke findes.</translation>
<translation id="8598751847679122414">Denne webside har et loop ved omdirigering.</translation>
<translation id="877010697526426622">Websiden på &lt;strong jscontent=&quot;failedUrl&quot;&gt;&lt;/strong&gt; kan midlertidigt være nede, eller også er den permanent flyttet til en ny webadresse.</translation>
<translation id="3819791248093819058">Ingen webside fundet på webadressen: &lt;strong jscontent=&quot;failedUrl&quot;&gt;&lt;/strong&gt;</translation>
<translation id="7070442422749762650">Websiden &lt;strong jscontent=&quot;failedUrl&quot;&gt;&lt;/strong&gt; har forårsaget         for mange omdirigeringer.  Du kan måske løse problemet ved at slette dine cookies for dette websted. Hvis        ikke, er det muligvis et problem med serverens konfiguration og har ikke noget med din computer at gøre.</translation>
<translation id="1635247229519770914">Fortsæt installeringen</translation>
<translation id="3191701650141760424">Afslut installering</translation>
<translation id="7451556917824271099">Webstedet ved &lt;strong&gt;<ph name="HOST_NAME"/>&lt;/strong&gt; indeholder elementer fra webstedet &lt;strong&gt;<ph name="ELEMENTS_HOST_NAME"/>&lt;/strong&gt;, som ser ud til at hoste malware – software, som kan beskadige din computer, eller på anden måde foretage handlinger, du ikke har accepteret. Bare det at besøge et websted, der indeholder skadevoldende programmer, kan inficere din egen computer.</translation>
<translation id="5048040498971143039">Søgeresultater for '<ph name="SEARCH_STRING"/>'</translation>
<translation id="8141503649579618569"><ph name="DOWNLOAD_RECEIVED"/> af <ph name="DOWNLOAD_TOTAL"/>, <ph name="TIME_LEFT"/></translation>
<translation id="4692623383562244444">Søgemaskiner</translation>
<translation id="5584537427775243893">Importerer</translation>
<translation id="6248988683584659830">Søgeindstillinger</translation>
<translation id="2354001756790975382">Andre bogmærker</translation>
<translation id="5155632014218747366">Besøg Googles <ph name="DIAGNOSTIC_PAGE"/> for domænet <ph name="DOMAIN"/> for at få flere oplysninger om problemerne med dette websted.</translation>
<translation id="3605499851022050619">Diagnosticeringssiden for Beskyttet browsing</translation>
<translation id="3115147772012638511">Venter på cache ...</translation>
<translation id="5015344424288992913">Identificer proxy ...</translation>
<translation id="3369624026883419694">Identificer vært ...</translation>
<translation id="4378551569595875038">Opretter forbindelse ...</translation>
<translation id="1731911755844941020">Sender anmodning ...</translation>
<translation id="7925285046818567682">Venter på <ph name="HOST_NAME"/> ...</translation>
<translation id="2021921916539001817">Overfører fra <ph name="HOST_NAME"/> ...</translation>
<translation id="6698381487523150993">Oprettet:</translation>
<translation id="8562413501751825163">Luk Firefox inden import</translation>
<<<<<<< HEAD
<translation id="6626317981028933585">Desværre er dine Mozilla Firefox-indstillinger ikke tilgængelige, mens browseren kører. Gem dit arbejde og luk alle Firefox-vinduer for at importere disse indstillinger til Google Chrome. Klik derefter på Fortsæt.</translation>
<translation id="8446794773162156990">Google Chrome er uartig</translation>
<translation id="7400722733683201933">Om Google Chrome</translation>
<translation id="3591558551793645824">Google Chrome er blevet afinstalleret. Farvel!</translation>
<translation id="8172671748763307156">Er du sikker på, at du vil afinstallere Google Chrome? (Har vi mon sagt noget forkert?)</translation>
<translation id="7161904924553537242">Velkommen til Google Chrome</translation>
<translation id="6921913858457830952">Google Chrome er klar til at færdiggøre din installation.</translation>
<translation id="7241541963706135274">Google Chrome vil udføre disse opgaver:</translation>
<translation id="7101265395643981223">Start Google Chrome</translation>
<translation id="2618799103663374905">Tilføjelse af Google Chrome-genveje til Hurtig start, start-menuen og dit skrivebord.</translation>
<translation id="213581405366815208">Er du sikker på, at du vil annullere installationen af Chrome? Vil du fortsætte senere, skal du åbne Chrome fra din mappe Programmer i Start-menuen.</translation>
<translation id="5941830788786076944">Gør Google Chrome til din standardbrowser</translation>
<translation id="7001386529596391893">Opret Google Chrome-genveje disse steder:</translation>
=======
>>>>>>> 4db48af7
<translation id="480990236307250886">Åbn startsiden</translation>
<translation id="6514771739083339959">Startside:</translation>
<translation id="1665770420914915777">Brug siden Ny fane</translation>
<translation id="4726901538158498735">Standardsøgning:</translation>
<translation id="2231233239095101917">Scriptet på siden bruger for meget hukommelse. Genindlæs for at aktivere scripts igen.</translation>
<<<<<<< HEAD
<translation id="8227755444512189073">Google Chrome er nødt til at starte en ekstern applikation for at håndtere links fra <ph name="SCHEME"/>. Det link, der anmodes om, er <ph name="PROTOLINK"/>.</translation>
<translation id="8236873504073475138">Google Chrome understøtter ikke Windows 2000. Nogle funktioner virker måske ikke.</translation>
<translation id="3335672657969596251">Google Chrome understøtter ikke <ph name="OS_NAME"/>.</translation>
<translation id="1446473746922165495">Skift det sprog, der anvendes til menuer, dialogbokse og værktøjstip i Google Chrome.</translation>
<translation id="8810218179782551669">Google Chrome-sprog:</translation>
<translation id="7958215378280655655">Når du nulstiller valgmulighederne i Chrome, bliver alle ændringer, du har foretaget, erstattet med standardindstillingerne. Er du sikker på, at du vil nulstille valgmulighederne i Chrome?</translation>
<translation id="7100330187273168372">Google Chrome kan ikke læse og skrive til dets datamappe:\n\n<ph name="USER_DATA_DIRECTORY"/></translation>
<translation id="3324235665723428530">Din profil kan ikke bruges, da den stammer fra en nyere version af Google Chrome.\n\nNogle funktioner er måske utilgængelige. Angiv en anden profilmappe, eller anvend en nyere version af Chrome.</translation>
<translation id="3319048459796106952">Nyt &amp;inkognito-vindue</translation>
<translation id="1120026268649657149">Søgeord skal være blankt eller entydigt</translation>
<translation id="7481475534986701730">Websider, du har besøgt for nylig</translation>
<translation id="8815061062167142136">Hold da op! Google Chrome er gået ned. Vil du genstarte nu?</translation>
<translation id="3889417619312448367">Afinstaller Google Chrome</translation>
=======
<translation id="3319048459796106952">Nyt &amp;inkognito-vindue</translation>
<translation id="1120026268649657149">Søgeord skal være blankt eller entydigt</translation>
<translation id="7481475534986701730">Websider, du har besøgt for nylig</translation>
>>>>>>> 4db48af7
<translation id="3169621169201401257">Du kan få detaljerede oplysninger om problemerne med disse elementer ved at besøge Googles <ph name="DIAGNOSTIC_PAGE"/> for <ph name="DOMAIN"/>.</translation>
<translation id="2356762928523809690">Server til opdatering er ikke tilgængelig (fejl: <ph name="ERROR_NUMBER"/>)</translation>
<translation id="1017280919048282932">&amp;Tilføj til ordbog</translation>
<translation id="2061855250933714566"><ph name="ENCODING_CATEGORY"/> (<ph name="ENCODING_NAME"/>)</translation>
<translation id="9181716872983600413">Unicode</translation>
<translation id="1702534956030472451">Vestlig</translation>
<translation id="6507969014813375884">Kinesisk, forenklet</translation>
<translation id="2987775926667433828">Kinesisk, traditionelt</translation>
<translation id="8299269255470343364">Japansk</translation>
<translation id="6419902127459849040">Centraleuropæisk</translation>
<translation id="5453632173748266363">Kyrillisk</translation>
<translation id="770015031906360009">Græsk</translation>
<translation id="7587108133605326224">Baltisk</translation>
<translation id="6833901631330113163">Sydeuropæisk</translation>
<translation id="5048179823246820836">Nordisk</translation>
<translation id="358344266898797651">Keltisk</translation>
<translation id="8045462269890919536">Rumænsk</translation>
<translation id="4711094779914110278">Tyrkisk</translation>
<translation id="2822854841007275488">Arabisk</translation>
<translation id="5098629044894065541">Hebraisk</translation>
<translation id="8899388739470541164">Vietnamesisk</translation>
<translation id="1714078437629572290">Åbn startsiden</translation>
<translation id="5316814419223884568">Søg direkte herfra</translation>
<translation id="3065140616557457172">Tast for at søge, eller angiv en webadresse for at navigere – det hele virker.</translation>
<translation id="4178055285485194276">Ved opstart:</translation>
<translation id="1154228249304313899">Åbn denne side:</translation>
<translation id="3761000923495507277">Vis knap til startsiden på værktøjslinjen</translation>
<translation id="5291303148298143069">Giv mig besked, når en popup bliver blokeret</translation>
<translation id="3383487468758466563">Skrifttyper og sprog:</translation>
<<<<<<< HEAD
<translation id="1137776625614346046">Området &quot;Mest besøgte&quot; viser de websteder, du oftest bruger. Når du har brugt Google Chrome i et stykke tid, vil du kunne se dine mest besøgte websteder, hver gang du åbner en ny fane. Du kan lære mere om det og om andre funktioner på siden <ph name="BEGIN_LINK"/>Sådan kommer du i gang<ph name="END_LINK"/>.</translation>
<translation id="7762841930144642410"><ph name="BEGIN_BOLD"/>Du er nu inkognito<ph name="END_BOLD"/>. Sider, du ser i dette vindue, vil ikke fremgå af din browserhistorik eller søgehistorik, og de vil ikke efterlade andre spor, som f.eks. cookies, på din computer, efter du har lukket inkognitovinduet. Alle filer, du downloader, eller bogmærker, du opretter, vil dog blive bevaret.        <ph name="LINE_BREAK"/>        <ph name="BEGIN_BOLD"/>Når du vælger at være inkognito, påvirker det ikke andre mennesker, servere eller software. Vær forsigtig med:<ph name="END_BOLD"/>        <ph name="BEGIN_LIST"/>          <ph name="BEGIN_LIST_ITEM"/>websteder, der indsamler eller videregiver oplysninger om dig<ph name="END_LIST_ITEM"/>          <ph name="BEGIN_LIST_ITEM"/>internetudbydere og arbejdsgivere, der sporer, hvilke sider du besøger<ph name="END_LIST_ITEM"/>          <ph name="BEGIN_LIST_ITEM"/>ondsindet software, der sporer dine tasteanslag i bytte for gratis smileys<ph name="END_LIST_ITEM"/>          <ph name="BEGIN_LIST_ITEM"/>hemmelige agenter, der overvåger dig<ph name="END_LIST_ITEM"/>          <ph name="BEGIN_LIST_ITEM"/>mennesker, der kigger dig over skulderen<ph name="END_LIST_ITEM"/>        <ph name="END_LIST"/>        <ph name="BEGIN_LINK"/>Få flere oplysninger<ph name="END_LINK"/> om inkognitobrowsing.</translation>
<translation id="1604816462140255479">Tekst &amp;zoom</translation>
<translation id="2089625293428655599">Dele af denne software er licenseret fra tredjepart som beskrevet på: <ph name="URL"/></translation>
<translation id="6817660909204164466">Hjælp med at gøre Google Chrome bedre ved automatisk at sende forbrugsstatistikker og rapporter om nedbrud til Google</translation>
=======
<translation id="7762841930144642410"><ph name="BEGIN_BOLD"/>Du er nu inkognito<ph name="END_BOLD"/>. Sider, du ser i dette vindue, vil ikke fremgå af din browserhistorik eller søgehistorik, og de vil ikke efterlade andre spor, som f.eks. cookies, på din computer, efter du har lukket inkognitovinduet. Alle filer, du downloader, eller bogmærker, du opretter, vil dog blive bevaret.        <ph name="LINE_BREAK"/>        <ph name="BEGIN_BOLD"/>Når du vælger at være inkognito, påvirker det ikke andre mennesker, servere eller software. Vær forsigtig med:<ph name="END_BOLD"/>        <ph name="BEGIN_LIST"/>          <ph name="BEGIN_LIST_ITEM"/>websteder, der indsamler eller videregiver oplysninger om dig<ph name="END_LIST_ITEM"/>          <ph name="BEGIN_LIST_ITEM"/>internetudbydere og arbejdsgivere, der sporer, hvilke sider du besøger<ph name="END_LIST_ITEM"/>          <ph name="BEGIN_LIST_ITEM"/>ondsindet software, der sporer dine tasteanslag i bytte for gratis smileys<ph name="END_LIST_ITEM"/>          <ph name="BEGIN_LIST_ITEM"/>hemmelige agenter, der overvåger dig<ph name="END_LIST_ITEM"/>          <ph name="BEGIN_LIST_ITEM"/>mennesker, der kigger dig over skulderen<ph name="END_LIST_ITEM"/>        <ph name="END_LIST"/>        <ph name="BEGIN_LINK"/>Få flere oplysninger<ph name="END_LINK"/> om inkognitobrowsing.</translation>
<translation id="1604816462140255479">Tekst &amp;zoom</translation>
<translation id="2089625293428655599">Dele af denne software er licenseret fra tredjepart som beskrevet på: <ph name="URL"/></translation>
>>>>>>> 4db48af7
</translationbundle><|MERGE_RESOLUTION|>--- conflicted
+++ resolved
@@ -331,10 +331,6 @@
 <translation id="2266011376676382776">Siden svarer ikke</translation>
 <translation id="1110155001042129815">Vent</translation>
 <translation id="1684861821302948641">Afslut sider</translation>
-<<<<<<< HEAD
-<translation id="6134282421960734039">vil du have Chrome til at gemme din adgangskode?</translation>
-=======
->>>>>>> 4db48af7
 <translation id="5271549068863921519">Gem adgangskode</translation>
 <translation id="7484645889979462775">Aldrig for dette websted</translation>
 <translation id="4195643157523330669">Åbn i ny fane</translation>
@@ -435,11 +431,6 @@
 <translation id="8609465669617005112">Flyt op</translation>
 <translation id="6746124502594467657">Flyt ned</translation>
 <translation id="8241707690549784388">Siden, du søger, benyttede oplysninger, du har indtastet. Vender du tilbage til denne side kan det betyde, at enhver handling, du har foretaget, skal gentages. Vil du fortsætte?</translation>
-<<<<<<< HEAD
-<translation id="1964682833763362793">Luk alle Chrome-vinduer, og prøv igen
-.</translation>
-=======
->>>>>>> 4db48af7
 <translation id="5333374927882515515">Import af bogmærker, adgangskoder og andre indstillinger fra <ph name="DEF_BROWSER"/></translation>
 <translation id="8256087479641463867">Tilpas dine indstillinger</translation>
 <translation id="7789175495288668515">Skift standardvalgmuligheder for installation.</translation>
@@ -447,10 +438,6 @@
 <translation id="8520668773617044689">Firefox</translation>
 <translation id="7774607445702416100">Internet Explorer</translation>
 <translation id="2175607476662778685">Hurtig start</translation>
-<<<<<<< HEAD
-<translation id="1549918799472947005">Chrome bruger dit standardvalg af søgemaskine, som aktuelt er <ph name="PAGE_TITLE"/>. Ønsker du at beholde din standardsøgemaskine?</translation>
-=======
->>>>>>> 4db48af7
 <translation id="74568296546932365">Behold <ph name="PAGE_TITLE"/> som standardsøgemaskine</translation>
 <translation id="8288345061925649502">Skift søgemaskine</translation>
 <translation id="3037605927509011580">Øv, surt!</translation>
@@ -664,46 +651,14 @@
 <translation id="2021921916539001817">Overfører fra <ph name="HOST_NAME"/> ...</translation>
 <translation id="6698381487523150993">Oprettet:</translation>
 <translation id="8562413501751825163">Luk Firefox inden import</translation>
-<<<<<<< HEAD
-<translation id="6626317981028933585">Desværre er dine Mozilla Firefox-indstillinger ikke tilgængelige, mens browseren kører. Gem dit arbejde og luk alle Firefox-vinduer for at importere disse indstillinger til Google Chrome. Klik derefter på Fortsæt.</translation>
-<translation id="8446794773162156990">Google Chrome er uartig</translation>
-<translation id="7400722733683201933">Om Google Chrome</translation>
-<translation id="3591558551793645824">Google Chrome er blevet afinstalleret. Farvel!</translation>
-<translation id="8172671748763307156">Er du sikker på, at du vil afinstallere Google Chrome? (Har vi mon sagt noget forkert?)</translation>
-<translation id="7161904924553537242">Velkommen til Google Chrome</translation>
-<translation id="6921913858457830952">Google Chrome er klar til at færdiggøre din installation.</translation>
-<translation id="7241541963706135274">Google Chrome vil udføre disse opgaver:</translation>
-<translation id="7101265395643981223">Start Google Chrome</translation>
-<translation id="2618799103663374905">Tilføjelse af Google Chrome-genveje til Hurtig start, start-menuen og dit skrivebord.</translation>
-<translation id="213581405366815208">Er du sikker på, at du vil annullere installationen af Chrome? Vil du fortsætte senere, skal du åbne Chrome fra din mappe Programmer i Start-menuen.</translation>
-<translation id="5941830788786076944">Gør Google Chrome til din standardbrowser</translation>
-<translation id="7001386529596391893">Opret Google Chrome-genveje disse steder:</translation>
-=======
->>>>>>> 4db48af7
 <translation id="480990236307250886">Åbn startsiden</translation>
 <translation id="6514771739083339959">Startside:</translation>
 <translation id="1665770420914915777">Brug siden Ny fane</translation>
 <translation id="4726901538158498735">Standardsøgning:</translation>
 <translation id="2231233239095101917">Scriptet på siden bruger for meget hukommelse. Genindlæs for at aktivere scripts igen.</translation>
-<<<<<<< HEAD
-<translation id="8227755444512189073">Google Chrome er nødt til at starte en ekstern applikation for at håndtere links fra <ph name="SCHEME"/>. Det link, der anmodes om, er <ph name="PROTOLINK"/>.</translation>
-<translation id="8236873504073475138">Google Chrome understøtter ikke Windows 2000. Nogle funktioner virker måske ikke.</translation>
-<translation id="3335672657969596251">Google Chrome understøtter ikke <ph name="OS_NAME"/>.</translation>
-<translation id="1446473746922165495">Skift det sprog, der anvendes til menuer, dialogbokse og værktøjstip i Google Chrome.</translation>
-<translation id="8810218179782551669">Google Chrome-sprog:</translation>
-<translation id="7958215378280655655">Når du nulstiller valgmulighederne i Chrome, bliver alle ændringer, du har foretaget, erstattet med standardindstillingerne. Er du sikker på, at du vil nulstille valgmulighederne i Chrome?</translation>
-<translation id="7100330187273168372">Google Chrome kan ikke læse og skrive til dets datamappe:\n\n<ph name="USER_DATA_DIRECTORY"/></translation>
-<translation id="3324235665723428530">Din profil kan ikke bruges, da den stammer fra en nyere version af Google Chrome.\n\nNogle funktioner er måske utilgængelige. Angiv en anden profilmappe, eller anvend en nyere version af Chrome.</translation>
 <translation id="3319048459796106952">Nyt &amp;inkognito-vindue</translation>
 <translation id="1120026268649657149">Søgeord skal være blankt eller entydigt</translation>
 <translation id="7481475534986701730">Websider, du har besøgt for nylig</translation>
-<translation id="8815061062167142136">Hold da op! Google Chrome er gået ned. Vil du genstarte nu?</translation>
-<translation id="3889417619312448367">Afinstaller Google Chrome</translation>
-=======
-<translation id="3319048459796106952">Nyt &amp;inkognito-vindue</translation>
-<translation id="1120026268649657149">Søgeord skal være blankt eller entydigt</translation>
-<translation id="7481475534986701730">Websider, du har besøgt for nylig</translation>
->>>>>>> 4db48af7
 <translation id="3169621169201401257">Du kan få detaljerede oplysninger om problemerne med disse elementer ved at besøge Googles <ph name="DIAGNOSTIC_PAGE"/> for <ph name="DOMAIN"/>.</translation>
 <translation id="2356762928523809690">Server til opdatering er ikke tilgængelig (fejl: <ph name="ERROR_NUMBER"/>)</translation>
 <translation id="1017280919048282932">&amp;Tilføj til ordbog</translation>
@@ -733,15 +688,7 @@
 <translation id="3761000923495507277">Vis knap til startsiden på værktøjslinjen</translation>
 <translation id="5291303148298143069">Giv mig besked, når en popup bliver blokeret</translation>
 <translation id="3383487468758466563">Skrifttyper og sprog:</translation>
-<<<<<<< HEAD
-<translation id="1137776625614346046">Området &quot;Mest besøgte&quot; viser de websteder, du oftest bruger. Når du har brugt Google Chrome i et stykke tid, vil du kunne se dine mest besøgte websteder, hver gang du åbner en ny fane. Du kan lære mere om det og om andre funktioner på siden <ph name="BEGIN_LINK"/>Sådan kommer du i gang<ph name="END_LINK"/>.</translation>
 <translation id="7762841930144642410"><ph name="BEGIN_BOLD"/>Du er nu inkognito<ph name="END_BOLD"/>. Sider, du ser i dette vindue, vil ikke fremgå af din browserhistorik eller søgehistorik, og de vil ikke efterlade andre spor, som f.eks. cookies, på din computer, efter du har lukket inkognitovinduet. Alle filer, du downloader, eller bogmærker, du opretter, vil dog blive bevaret.        <ph name="LINE_BREAK"/>        <ph name="BEGIN_BOLD"/>Når du vælger at være inkognito, påvirker det ikke andre mennesker, servere eller software. Vær forsigtig med:<ph name="END_BOLD"/>        <ph name="BEGIN_LIST"/>          <ph name="BEGIN_LIST_ITEM"/>websteder, der indsamler eller videregiver oplysninger om dig<ph name="END_LIST_ITEM"/>          <ph name="BEGIN_LIST_ITEM"/>internetudbydere og arbejdsgivere, der sporer, hvilke sider du besøger<ph name="END_LIST_ITEM"/>          <ph name="BEGIN_LIST_ITEM"/>ondsindet software, der sporer dine tasteanslag i bytte for gratis smileys<ph name="END_LIST_ITEM"/>          <ph name="BEGIN_LIST_ITEM"/>hemmelige agenter, der overvåger dig<ph name="END_LIST_ITEM"/>          <ph name="BEGIN_LIST_ITEM"/>mennesker, der kigger dig over skulderen<ph name="END_LIST_ITEM"/>        <ph name="END_LIST"/>        <ph name="BEGIN_LINK"/>Få flere oplysninger<ph name="END_LINK"/> om inkognitobrowsing.</translation>
 <translation id="1604816462140255479">Tekst &amp;zoom</translation>
 <translation id="2089625293428655599">Dele af denne software er licenseret fra tredjepart som beskrevet på: <ph name="URL"/></translation>
-<translation id="6817660909204164466">Hjælp med at gøre Google Chrome bedre ved automatisk at sende forbrugsstatistikker og rapporter om nedbrud til Google</translation>
-=======
-<translation id="7762841930144642410"><ph name="BEGIN_BOLD"/>Du er nu inkognito<ph name="END_BOLD"/>. Sider, du ser i dette vindue, vil ikke fremgå af din browserhistorik eller søgehistorik, og de vil ikke efterlade andre spor, som f.eks. cookies, på din computer, efter du har lukket inkognitovinduet. Alle filer, du downloader, eller bogmærker, du opretter, vil dog blive bevaret.        <ph name="LINE_BREAK"/>        <ph name="BEGIN_BOLD"/>Når du vælger at være inkognito, påvirker det ikke andre mennesker, servere eller software. Vær forsigtig med:<ph name="END_BOLD"/>        <ph name="BEGIN_LIST"/>          <ph name="BEGIN_LIST_ITEM"/>websteder, der indsamler eller videregiver oplysninger om dig<ph name="END_LIST_ITEM"/>          <ph name="BEGIN_LIST_ITEM"/>internetudbydere og arbejdsgivere, der sporer, hvilke sider du besøger<ph name="END_LIST_ITEM"/>          <ph name="BEGIN_LIST_ITEM"/>ondsindet software, der sporer dine tasteanslag i bytte for gratis smileys<ph name="END_LIST_ITEM"/>          <ph name="BEGIN_LIST_ITEM"/>hemmelige agenter, der overvåger dig<ph name="END_LIST_ITEM"/>          <ph name="BEGIN_LIST_ITEM"/>mennesker, der kigger dig over skulderen<ph name="END_LIST_ITEM"/>        <ph name="END_LIST"/>        <ph name="BEGIN_LINK"/>Få flere oplysninger<ph name="END_LINK"/> om inkognitobrowsing.</translation>
-<translation id="1604816462140255479">Tekst &amp;zoom</translation>
-<translation id="2089625293428655599">Dele af denne software er licenseret fra tredjepart som beskrevet på: <ph name="URL"/></translation>
->>>>>>> 4db48af7
 </translationbundle>