<?xml version="1.0" ?>
<!DOCTYPE translationbundle>
<translationbundle lang="ko">
<translation id="362276910939193118">전체 방문자 페이지 표시</translation>
<translation id="1586296736502814947">(가능한 작업이 없음)</translation>
<translation id="7977590112176369853">&lt;검색어 입력&gt;</translation>
<translation id="6503077044568424649">자주 방문한 페이지</translation>
<translation id="1644574205037202324">방문한 페이지</translation>
<translation id="8820817407110198400">북마크</translation>
<translation id="4759238208242260848">다운로드</translation>
<translation id="3009731429620355204">세션</translation>
<translation id="3705722231355495246">-</translation>
<translation id="5329858601952122676">삭제(&amp;D)</translation>
<translation id="3873963583678942942">(제목 없음)</translation>
<translation id="1232569758102978740">제목 없음</translation>
<translation id="6965382102122355670">확인</translation>
<translation id="7658239707568436148">취소</translation>
<translation id="6463795194797719782">편집(&amp;E)</translation>
<translation id="3943582379552582368">뒤로(&amp;B)</translation>
<translation id="6691936601825168937">앞으로(F)</translation>
<translation id="9170848237812810038">실행 취소(&amp;U)</translation>
<translation id="2972581237482394796">다시 실행(&amp;R)</translation>
<translation id="3909791450649380159">잘라내기(&amp;t)</translation>
<translation id="7814458197256864873">복사(&amp;C)</translation>
<translation id="5076340679995252485">붙여넣기(&amp;P)</translation>
<translation id="5300471193642408424">페이지 표시</translation>
<translation id="8434177709403049435">인코딩(&amp;E)</translation>
<translation id="6040143037577758943">닫기</translation>
<translation id="9147392381910171771">옵션(&amp;O)</translation>
<translation id="2454247629720664989">키워드(Keyword)</translation>
<translation id="5903264686717710770">직책:</translation>
<translation id="4188026131102273494">키워드:</translation>
<translation id="4268574628540273656">URL:</translation>
<translation id="1181037720776840403">삭제</translation>
<translation id="9065203028668620118">수정</translation>
<translation id="3157931365184549694">복구</translation>
<translation id="8261506727792406068">삭제</translation>
<translation id="5626134646977739690">이름:</translation>
<translation id="2148716181193084225">오늘</translation>
<translation id="7781829728241885113">어제</translation>
<translation id="895347679606913382">다운로드 시작 중...</translation>
<translation id="4881695831933465202">열기</translation>
<translation id="1178581264944972037">일시중지</translation>
<translation id="8200772114523450471">다시 시작</translation>
<translation id="5170568018924773124">폴더로 표시</translation>
<translation id="2398703750948514961">취소</translation>
<translation id="7607002721634913082">일시중지</translation>
<translation id="2526590354069164005">데스크톱</translation>
<translation id="2088818908407967256">이 페이지에는 안전하지 못한 요소가 있습니다.</translation>
<translation id="3340262871848042885">서버 인증서가 만료됨</translation>
<translation id="9141716082071217089">서버의 인증서 폐기 여부는 확인할 수 없습니다.</translation>
<translation id="3108416241300843963">서버 인증서가 유효하지 않아 요청에 실패했습니다.</translation>
<translation id="1201402288615127009">다음</translation>
<translation id="8730621377337864115">완료</translation>
<translation id="6710213216561001401">이전</translation>
<translation id="6865323153634004209">사용자 설정</translation>
<translation id="6100736666660498114">시작 메뉴</translation>
<translation id="2065985942032347596">인증 필요</translation>
<translation id="3693415264595406141">비밀번호:</translation>
<translation id="1818606096021558659">페이지</translation>
<translation id="3122464029669770682">CPU</translation>
<translation id="4047345532928475040">N/A</translation>
<translation id="7895330511272068835">플러그인 사용</translation>
<translation id="5607455023223000189">설치된 플러그인</translation>
<translation id="8571852575982769756">설치된 플러그인 없음</translation>
<translation id="350069200438440499">파일 이름:</translation>
<translation id="4510290974676570902">MIME 유형</translation>
<translation id="3866249974567520381">설명</translation>
<translation id="430831869130657585">접미사</translation>
<translation id="59174027418879706">활성화</translation>
<translation id="1426410128494586442">예</translation>
<translation id="4250680216510889253">아니요</translation>
<translation id="1375198122581997741">버전 정보</translation>
<translation id="969892804517981540">공식 빌드</translation>
<translation id="988159990683914416">개발자 빌드</translation>
<translation id="610886263749567451">자바스크립트 알림</translation>
<translation id="3433151241941574321">페이지 추가</translation>
<translation id="7791543448312431591">추가</translation>
<translation id="7400418766976504921">URL</translation>
<translation id="7000311294523403548">제목 없는 웹페이지</translation>
<translation id="6227291405321948850">제목 없는 웹 이미지</translation>
<translation id="5965640700983474726">검색어 입력</translation>
<translation id="436869212180315161">누르기</translation>
<translation id="2814489978934728345">해당 페이지 로드 중지</translation>
<translation id="583281660410589416">알 수 없음</translation>
<translation id="1526560967942511387">제목 없는 문서</translation>
<translation id="370665806235115550">로드 중...</translation>
<translation id="7554791636758816595">새 탭</translation>
<translation id="5556459405103347317">새로고침</translation>
<translation id="8004582292198964060">브라우저</translation>
<translation id="8028993641010258682">크기</translation>
<translation id="7378810950367401542">/</translation>
<translation id="2154710561487035718">URL 복사</translation>
<translation id="7751559664766943798">북마크바 항상 표시</translation>
<translation id="4910619056351738551">다음과 같은 몇 가지 제안이 있습니다.</translation>
<translation id="1857842694030005096">이 오류에 대한 추가 정보</translation>
<translation id="558442360746014982">원본 오류 메시지는 다음과 같습니다.</translation>
<translation id="5204993535447683655">이 웹페이지를 나중에 &lt;a jsvalues=&quot;href:reloadUrl&quot;&gt;새로고칩니다.&lt;/a&gt;</translation>
<translation id="8832489506946784872">&lt;a jsvalues=&quot;href:cacheUrl&quot;&gt;Google 웹페이지의 캐시된 사본&lt;/a&gt; 보기</translation>
<translation id="8494979374722910010">서버 연결 시도가 실패했습니다.</translation>
<translation id="7643817847124207232">인터넷 연결이 끊어졌습니다.</translation>
<translation id="1195447618553298278">알 수 없는 오류</translation>
<translation id="2497284189126895209">모든 파일</translation>
<translation id="772440777491435074">인증서 정보...</translation>
<translation id="987264212798334818">일반</translation>
<translation id="3435738964857648380">보안</translation>
<translation id="406259880812417922">(키워드: <ph name="KEYWORD"/>)</translation>
<translation id="1559333154119355392"><ph name="DOWNLOAD_SIZE"/> 다운로드 완료</translation>
<translation id="3927097095400773697"><ph name="DOWNLOAD_SIZE"/>, 취소</translation>
<translation id="4057041477816018958"><ph name="SPEED"/> - <ph name="RECEIVED_AMOUNT"/></translation>
<translation id="2505402373176859469"><ph name="TOTAL_SIZE"/>중 <ph name="RECEIVED_AMOUNT"/></translation>
<translation id="6779164083355903755">삭제(&amp;R)</translation>
<translation id="8412968288526977732"><ph name="TITLE"/>의 <ph name="DOMAIN"/> 서버에는 사용자 이름 및 비밀번호를 입력해야 합니다.</translation>
<translation id="8135557862853121765"><ph name="NUM_KILOBYTES"/>K</translation>
<translation id="5436510242972373446"><ph name="SITE_NAME"/> 검색:</translation>
<translation id="6281636957902664775"><ph name="URL"/>으로 이동</translation>
<translation id="5782620817391526544">북마크바</translation>
<translation id="2214283295778284209"><ph name="SITE"/>을(를) 사용할 수 없음</translation>
<translation id="790025292736025802"><ph name="URL"/>을 찾을 수 없음</translation>
<translation id="2108475813351458355"><ph name="DOMAIN"/>에 대한 보안 연결</translation>
<translation id="7208899522964477531"><ph name="SITE_NAME"/>에서 <ph name="SEARCH_TERMS"/> 검색</translation>
<translation id="3967132639560659870">다음 페이지에 여러 개의 SSL 오류가 있음:</translation>
<translation id="4666192354592784528">이 페이지는 안전하지 않은 연결로 검색될 수 있습니다. 이 페이지에는 안전하지 않은 연결로 검색되는 요소가 포함돼 있습니다.</translation>
<translation id="385051799172605136">뒤로</translation>
<translation id="7481312909269577407">앞으로</translation>
<translation id="6847541693235449912">이동</translation>
<translation id="1963227389609234879">모두 삭제</translation>
<translation id="2870560284913253234">사이트</translation>
<translation id="8503813439785031346">사용자이름</translation>
<translation id="7887334752153342268">새 창에서 보기</translation>
<translation id="7649070708921625228">도움말</translation>
<translation id="2190355936436201913">(비어있음)</translation>
<translation id="8328145009876646418">왼쪽 모서리</translation>
<translation id="3990502903496589789">오른쪽 모서리</translation>
<translation id="2666092431469916601">맨 위</translation>
<translation id="3087734570205094154">맨 아래</translation>
<translation id="2168039046890040389">페이지 위로</translation>
<translation id="8210608804940886430">페이지 아래로</translation>
<translation id="6364916375976753737">왼쪽으로 스크롤</translation>
<translation id="4588090240171750605">오른쪽 스크롤</translation>
<translation id="8331626408530291785">위로 스크롤</translation>
<translation id="815598010540052116">아래로 스크롤</translation>
<translation id="4021918302616263355"><ph name="ENGINE"/>에서 <ph name="SEARCH_TERMS"/> 검색</translation>
<translation id="9002707937526687073">인쇄...(&amp;r)</translation>
<translation id="1175364870820465910">인쇄(&amp;P)</translation>
<translation id="4756388243121344051">방문한 페이지(&amp;H)</translation>
<translation id="7861215335140947162">다운로드(&amp;D)</translation>
<translation id="630065524203833229">종료(&amp;x)</translation>
<translation id="8318945219881683434">폐기 상태를 확인하지 못했습니다.</translation>
<translation id="884923133447025588">폐기 매커니즘을 찾을 수 없습니다.</translation>
<translation id="4181898366589410653">서버 인증서에서 폐기 매커니즘을 발견하지 못했습니다.</translation>
<translation id="4222982218026733335">유효하지 않은 서버 인증서</translation>
<translation id="6659594942844771486">탭</translation>
<translation id="1234466194727942574">탭 표시줄</translation>
<translation id="5941711191222866238">최소화</translation>
<translation id="1398853756734560583">최대화</translation>
<translation id="1813414402673211292">인터넷 사용정보 삭제</translation>
<translation id="908263542783690259">인터넷 사용정보 삭제</translation>
<translation id="2342959293776168129">다운로드 기록 삭제</translation>
<translation id="2681441671465314329">캐시 비우기</translation>
<translation id="6589689504565594563">쿠키 삭제</translation>
<translation id="4089663545127310568">저장된 비밀번호 삭제</translation>
<translation id="7447718177945067973">찾을 수 없는 서버입니다.</translation>
<translation id="6426222199977479699">SSL 오류</translation>
<translation id="5645845270586517071">보안 오류</translation>
<translation id="3183922693828471536">여기로 스크롤</translation>
<translation id="4610637590575890427"><ph name="SITE"/>(으)로 이동하려고 하셨나요?</translation>
<translation id="8182985032676093812"><ph name="PAGE_URL"/>의 소스</translation>
<translation id="4880827082731008257">검색기록</translation>
<translation id="5650551054760837876">검색결과를 찾지 못했습니다.</translation>
<translation id="7596288230018319236">방문한 페이지 중 시크릿 창에서 열어본 페이지를 제외한 모든 페이지가 여기에 표시됩니다. 이 페이지의 검색 버튼을 이용하여 방문 페이지에 있는 모든 페이지를 검색할 수 있습니다.</translation>
<translation id="7377249249140280793"><ph name="RELATIVE_DATE"/> - <ph name="FULL_DATE"/></translation>
<translation id="8739589585766515812">이 날 방문한 페이지 목록 삭제</translation>
<translation id="2674170444375937751">방문한 페이지에서 이 페이지를 삭제하시겠습니까?</translation>
<translation id="6165508094623778733">자세히 알아보기</translation>
<translation id="3280237271814976245">다른 이름으로 저장...(&amp;a)</translation>
<translation id="8664389313780386848">페이지 소스 보기(&amp;V)</translation>
<translation id="1970746430676306437">페이지 정보 보기(&amp;i)</translation>
<translation id="7567293639574541773">요소 검사(&amp;n)</translation>
<translation id="1474307029659222435">새 창에서 프레임 열기(&amp;w)</translation>
<translation id="715468010956678290">시크릿(&amp;g) 창에서 프레임 열기</translation>
<translation id="7552620667503495646">새 탭에서 프레임 열기(&amp;t)</translation>
<translation id="1621207256975573490">프레임을 다른 이름으로 저장...(&amp;f)</translation>
<translation id="1608306110678187802">프레임 인쇄...(&amp;r)</translation>
<translation id="1163931534039071049">프레임 소스 보기(&amp;V)</translation>
<translation id="1908748899139377733">프레임 정보(&amp;i)</translation>
<translation id="6886871292305414135">새 탭에서 링크 열기(&amp;t)</translation>
<translation id="8899851313684471736">새 창에서 링크 열기(&amp;w)</translation>
<translation id="3627588569887975815">시크릿(&amp;g) 창에서 링크 열기</translation>
<translation id="6308937455967653460">다른 이름으로 링크 저장...(&amp;k)</translation>
<translation id="1084824384139382525">링크 주소 복사(&amp;e)</translation>
<translation id="8382913212082956454">이메일 주소 복사(&amp;e)</translation>
<translation id="2423578206845792524">이미지를 다른 이름으로 저장...(&amp;v)</translation>
<translation id="4065006016613364460">이미지 URL 복사(&amp;o)</translation>
<translation id="6518014396551869914">이미지 복사(&amp;y)</translation>
<translation id="345693547134384690">새 탭에서 이미지 열기(&amp;i)</translation>
<translation id="1425127764082410430"><ph name="SEARCH_ENGINE"/>에서 '<ph name="SEARCH_TERMS"/>' 검색(&amp;S)</translation>
<translation id="154603084978752493">검색엔진으로 추가(&amp;g)</translation>
<translation id="4200983522494130825">새 탭(&amp;t)</translation>
<translation id="8418445294933751433">탭으로 표시(&amp;S)</translation>
<translation id="1723824996674794290">새 창(&amp;N)</translation>
<translation id="1901303067676059328">전체 선택(&amp;a)</translation>
<translation id="3786934874263773074">페이지에서 찾기(&amp;F)</translation>
<translation id="3712897371525859903">페이지를 다른 이름으로 저장...(&amp;a)</translation>
<translation id="8755376271068075440">크게(&amp;L)</translation>
<translation id="6163363155248589649">보통(&amp;N)</translation>
<translation id="1918141783557917887">작게(&amp;S)</translation>
<translation id="569109051430110155">자동 선택</translation>
<translation id="5818003990515275822">한국어</translation>
<translation id="4890284164788142455">태국어</translation>
<translation id="7434509671034404296">개발자 정보</translation>
<translation id="2440604414813129000">소스 보기(&amp;o)</translation>
<translation id="3842377959466606212">페이지 정보(&amp;i)</translation>
<translation id="5872213955895293073">자바스크립트 디버깅</translation>
<translation id="5904714272463161824">버그 및 깨진 웹사이트 신고하기...(&amp;R)</translation>
<translation id="1587275751631642843">자바스크립트 콘솔(&amp;J)</translation>
<translation id="4035758313003622889">작업 관리자(&amp;T)</translation>
<translation id="6996505290426962909">북마크 및 설정 가져오기(&amp;I)</translation>
<translation id="5516565854418269276">북마크바 항상 표시(&amp;A)</translation>
<translation id="1882575713358235784">인터넷 사용정보 삭제...(&amp;D)</translation>
<translation id="4789872672210757069"><ph name="PRODUCT_NAME"/> 정보</translation>
<translation id="6978121630131642226">검색엔진</translation>
<translation id="5327248766486351172">이름</translation>
<translation id="1485146213770915382">검색어가 표시되는 URL에 <ph name="SEARCH_TERMS_LITERAL"/>을(를) 삽입합니다.</translation>
<translation id="6349678711452810642">기본 검색엔진으로</translation>
<translation id="872451400847464257">검색엔진 수정</translation>
<translation id="2179052183774520942">검색엔진 추가</translation>
<translation id="4874539263382920044">제목에는 문자가 하나 이상 포함되어야 합니다.</translation>
<translation id="2115926821277323019">유효한 URL이어야 함</translation>
<translation id="2794293857160098038">기본 검색 옵션</translation>
<translation id="5605623530403479164">기타 검색엔진</translation>
<translation id="8421864404045570940"><ph name="NUMBER_DEFAULT"/>초</translation>
<translation id="2820806154655529776"><ph name="NUMBER_ONE"/>초</translation>
<translation id="4197700912384709145"><ph name="NUMBER_ZERO"/>초</translation>
<translation id="7121570032414343252"><ph name="NUMBER_TWO"/>초</translation>
<translation id="1095623615273566396"><ph name="NUMBER_FEW"/>초</translation>
<translation id="8088823334188264070"><ph name="NUMBER_MANY"/>초</translation>
<translation id="8507996248087185956"><ph name="NUMBER_DEFAULT"/>분</translation>
<translation id="2953767478223974804"><ph name="NUMBER_ONE"/>분</translation>
<translation id="290555789621781773"><ph name="NUMBER_TWO"/>분</translation>
<translation id="4745438305783437565"><ph name="NUMBER_FEW"/>분</translation>
<translation id="6463061331681402734"><ph name="NUMBER_MANY"/>분</translation>
<translation id="5608669887400696928"><ph name="NUMBER_DEFAULT"/>시간</translation>
<translation id="5116333507878097773"><ph name="NUMBER_ONE"/>시간</translation>
<translation id="6690744523875189208"><ph name="NUMBER_TWO"/>시간</translation>
<translation id="8112886015144590373"><ph name="NUMBER_FEW"/>시간</translation>
<translation id="2052389551707911401"><ph name="NUMBER_MANY"/>시간</translation>
<translation id="9107059250669762581"><ph name="NUMBER_DEFAULT"/>일</translation>
<translation id="6644971472240498405"><ph name="NUMBER_ONE"/>일</translation>
<translation id="4115153316875436289"><ph name="NUMBER_TWO"/>일</translation>
<translation id="8355915647418390920"><ph name="NUMBER_FEW"/>일</translation>
<translation id="1572103024875503863"><ph name="NUMBER_MANY"/>일</translation>
<translation id="2544782972264605588"><ph name="NUMBER_DEFAULT"/>초 남음</translation>
<translation id="152482086482215392"><ph name="NUMBER_ONE"/>초 남음</translation>
<translation id="6390842777729054533"><ph name="NUMBER_ZERO"/>초 남음</translation>
<translation id="494645311413743213"><ph name="NUMBER_TWO"/>초 남음</translation>
<translation id="6310545596129886942"><ph name="NUMBER_FEW"/>초 남음</translation>
<translation id="9213479837033539041"><ph name="NUMBER_MANY"/>초 남음</translation>
<translation id="1209866192426315618"><ph name="NUMBER_DEFAULT"/>분 남음</translation>
<translation id="5935630983280450497"><ph name="NUMBER_ONE"/>분 남음</translation>
<translation id="5260878308685146029"><ph name="NUMBER_TWO"/>분 남음</translation>
<translation id="50960180632766478"><ph name="NUMBER_FEW"/>분 남음</translation>
<translation id="5600907569873192868"><ph name="NUMBER_MANY"/>분 남음</translation>
<translation id="1164369517022005061"><ph name="NUMBER_DEFAULT"/>시간 남음</translation>
<translation id="7414887922320653780"><ph name="NUMBER_ONE"/>시간 남음</translation>
<translation id="5906719743126878045"><ph name="NUMBER_TWO"/>시간 남음</translation>
<translation id="7511635910912978956"><ph name="NUMBER_FEW"/>시간 남음</translation>
<translation id="7163503212501929773"><ph name="NUMBER_MANY"/>시간 남음</translation>
<translation id="1963692530539281474"><ph name="NUMBER_DEFAULT"/>일 남음</translation>
<translation id="50030952220075532"><ph name="NUMBER_ONE"/>일 남음</translation>
<translation id="8666066831007952346"><ph name="NUMBER_TWO"/>일 남음</translation>
<translation id="3759876923365568382"><ph name="NUMBER_FEW"/>일 남음</translation>
<translation id="3520476450377425184"><ph name="NUMBER_MANY"/>일 남음</translation>
<translation id="121827551500866099">다운로드 항목 모두 표시...</translation>
<translation id="1168020859489941584"><ph name="TIME_REMAINING"/>초 후에 파일이 열립니다...</translation>
<translation id="1383861834909034572">완료되면 열기</translation>
<translation id="2371076942591664043">완료되면 열기(&amp;d)</translation>
<translation id="5139955368427980650">열기(&amp;O)</translation>
<translation id="7167486101654761064">해당 유형의 파일 항상 열기(&amp;A)</translation>
<translation id="3807747707162121253">취소(&amp;C)</translation>
<translation id="5819484510464120153">웹 애플리케이션 바로가기 만들기...(&amp;s)</translation>
<translation id="116506693382293616">이 페이지의 일부 요소는 SSL 오류가 있는 연결을 통해 검색됩니다.</translation>
<translation id="3942946088478181888">자세한 정보</translation>
<translation id="6295228342562451544">보안 웹사이트에 연결할 경우 해당 사이트를 호스팅하는 서버는 주소 확인을 위해 '인증서'를 브라우저에 제공합니다. 해당 인증서에는 웹사이트 주소와 같은 주소 정보가 포함되어 있는데, 컴퓨터가 신뢰하는 제3자가 이를 확인합니다. 인증서 주소와 웹사이트 주소의 일치를 확인함으로써 제3자(예: 사용자의 네트워크에 침입한 해커)가 아닌 사용자가 도달하려던 웹사이트와 안전하게 통신하고 있음을 확인할 수 있습니다.</translation>
<translation id="7073704676847768330">찾고 있는 사이트가 아닐 수 있습니다.</translation>
<translation id="4497415007571823067">&lt;strong&gt;<ph name="DOMAIN"/>&lt;/strong&gt;에 접근하려 했지만 실제는 &lt;strong&gt;<ph name="DOMAIN2"/>&lt;/strong&gt;라는 서버에 도달했습니다. 이는 서버의 구성 오류나 이보다 심각한 어떤 원인 때문인 것으로 보입니다. 사용 중인 네트워크에 침입한 해커가 &lt;strong&gt;<ph name="DOMAIN3"/>&lt;/strong&gt;의 허위 버전이나 잠재 위험이 있는 버전에 방문하도록 유도한 것일 수 있습니다. 더 이상 진행하지 않는 것이 좋습니다.</translation>
<translation id="3581034179710640788">이 사이트의 보안 인증서가 만료되었습니다.</translation>
<translation id="1086613338090581534">만료되지 않은 인증서에 대해 인증서 발급자는 '폐기 목록'을 관리해야 할 책임이 있습니다. 인증서가 손상된 경우 발급자는 해당 인증서를 폐기 목록에 추가하여 인증서를 폐기할 수 있으며, 폐기된 인증서는 브라우저에서 신뢰하지 않습니다. 만료된 인증서에 대해서는 폐기 상태를 유지하지 않아도 되므로, 방문 중인 웹사이트에서 유효했던 인증서가 손상되어 폐기되었는지 또는 아직 안전하게 사용할 수 있는지를 현재로서는 확인할 수 없습니다. 이와 마찬가지로 통신 중인 웹사이트가 합법적인지 또는 인증서가 손상되어 현재 통신 중인 해커가 이를 소유하고 있는지를 확인할 수도 없습니다. 더 이상 진행하지 않는 것이 좋습니다.</translation>
<translation id="1618661679583408047">서버의 보안 인증서가 유효하지 않습니다.</translation>
<translation id="825608351287166772">여권과 같은 신분증처럼 인증서에도 유효기간이 있습니다. 브라우저에 제출한 인증서가 아직 유효하지 않습니다. 인증서의 유효기간이 지난 경우 인증서 상태에 대한 특정 정보(예: 인증서 폐기 및 신뢰 가능 여부)가 유지되지 않습니다. 마찬가지로, 해당 인증서에 대한 신뢰성을 확인할 수 없습니다. 더 이상 진행하지 않는 것이 좋습니다.</translation>
<translation id="374530189620960299">이 사이트의 보안 인증서는 신뢰할 수 없습니다.</translation>
<translation id="1684248949164455892">이는 컴퓨터가 신뢰하는 제3자가 인증서를 확인하지 않은 경우입니다. 누구든 아무 웹사이트나 선택하여 인증서를 만들 수 있기 때문에 신뢰할 수 있는 제3자의 확인이 필요합니다. 확인이 없으면 인증서 안의 주소 정보가 무의미합니다. 따라서 &lt;strong&gt;<ph name="DOMAIN2"/>&lt;/strong&gt;임을 주장하는 자체 인증서를 만든 해커가 아니라 &lt;strong&gt;<ph name="DOMAIN"/>&lt;/strong&gt;와(과) 통신 중임을 확인하는 것은 불가능합니다. 더 이상 진행하지 않는 것이 좋습니다.</translation>
<translation id="9087164549070846958">그러나 자체 인증서를 만드는 기관에서 근무 중이고 이 기관의 인증서를 이용해 내부 웹사이트에 접속하려는 경우 이 문제를 확실히 해결할 수 있습니다. 'root certificate'와 같은 근무 기관의 루트 인증서를 가져올 수 있고, 이 경우 해당 기관에서 발급하고 확인한 인증서는 신뢰할 수 있기 때문에 차후에 내부 웹사이트로 연결을 시도할 때는 이러한 오류가 나타나지 않습니다. Windows에 새 루트 인증서를 추가하는 데 어려움이 있는 경우 근무 기관의 관련 담당자에게 지원을 요청하시기 바랍니다.</translation>
<translation id="2649911884196340328">서버의 보안 인증서에 오류가 있습니다.</translation>
<translation id="8534801226027872331">이는 브라우저에 제출된 인증서에 오류가 있어 인증서를 판독할 수 없는 경우입니다. 인증서의 주소 정보나 연결을 보호하는 데 사용된 인증서의 다른 정보를 크롬이 판독하지 못한 것일 수 있습니다. 더 이상 진행하지 않는 것이 좋습니다.</translation>
<translation id="8187473050234053012">서버의 보안 인증서가 폐기되었습니다.</translation>
<translation id="3455546154539383562">&lt;strong&gt;<ph name="DOMAIN"/>&lt;/strong&gt;에 접근하려 했지만 서버가 제출한 인증서를 발급자가 폐기했습니다. 이는 서버에서 신뢰할 수 없는 보안 증명서를 제출했음을 의미합니다. 해커와 통신하는 것일 수 있으니, 더 이상 진행하지 않는 것이 좋습니다.</translation>
<translation id="43742617823094120">이는 사용자의 브라우저에 제출된 인증서를 발급자가 취소한 경우입니다. 일반적으로 이런 경우에는 인증서의 완전성이 손상되어 인증서를 더 이상 신뢰할 수 없습니다. 더 이상 진행하지 마세요.</translation>
<translation id="1177437665183591855">알 수 없는 서버 인증서 오류</translation>
<translation id="4771973620359291008">알 수 없는 오류가 발생했습니다.</translation>
<translation id="4381091992796011497">사용자 이름:</translation>
<translation id="4304224509867189079">로그인</translation>
<translation id="5455790498993699893"><ph name="ACTIVE_MATCH"/>/<ph name="TOTAL_MATCHCOUNT"/></translation>
<translation id="1829244130665387512">페이지에서 찾기</translation>
<translation id="2955913368246107853">검색 바 닫기</translation>
<translation id="7564847347806291057">프로세스 종료</translation>
<translation id="5981759340456370804">전문 통계</translation>
<translation id="5233231016133573565">프로세스 ID</translation>
<translation id="7629827748548208700">탭: <ph name="TAB_NAME"/></translation>
<translation id="6513615899227776181">플러그인: <ph name="PLUGIN_NAME"/></translation>
<translation id="7071586181848220801">알 수 없는 플러그인</translation>
<translation id="6479177161510354016"><ph name="SITE"/> 알림</translation>
<translation id="333371639341676808">이 페이지가 추가적인 대화를 생성하지 않도록 차단합니다.</translation>
<translation id="5295309862264981122">탐색 확인</translation>
<translation id="111844081046043029">이 페이지에서 벗어나시겠습니까?</translation>
<translation id="6512448926095770873">이 페이지 나오기</translation>
<translation id="9154176715500758432">이 페이지에 머무르기</translation>
<translation id="6151323131516309312"><ph name="SEARCH_KEY"/>을(를) 눌러 <ph name="SITE_NAME"/> 검색</translation>
<translation id="8695758493354644945"><ph name="SEARCH_TERMS"/>이(가) 포함된 방문자 페이지에서 <ph name="NUM_MATCHES"/>개의 최신 결과 보기</translation>
<translation id="8717266507183354698">방문한 페이지에서 <ph name="SEARCH_TERMS"/>이(가) 포함된 모든 페이지 보기</translation>
<translation id="5376169624176189338">되돌아가려면 클릭하고 방문한 페이지를 확인하려면 잠시 기다립니다.</translation>
<translation id="2961695502793809356">계속 진행하려면 클릭하고 방문한 페이지를 확인하려면 잠시 기다립니다.</translation>
<translation id="7221869452894271364">페이지 새로고침</translation>
<translation id="3254409185687681395">페이지 북마크</translation>
<translation id="4422347585044846479">이 페이지에 대한 북마크 편집</translation>
<translation id="4084682180776658562">북마크</translation>
<translation id="5646376287012673985">위치</translation>
<translation id="1040471547130882189">플러그인 응답없음</translation>
<translation id="7887998671651498201">다음 플러그인에서 응답 없음: <ph name="PLUGIN_NAME"/>요청을 중단하시겠습니까?</translation>
<translation id="7887455386323777409">플러그인 종료</translation>
<translation id="2266011376676382776">페이지 응답없음</translation>
<translation id="1110155001042129815">대기</translation>
<translation id="1684861821302948641">페이지 종료</translation>
<translation id="5271549068863921519">비밀번호 저장</translation>
<translation id="7484645889979462775">이 사이트 제외</translation>
<translation id="4195643157523330669">새 탭에서 열기</translation>
<translation id="2435457462613246316">비밀번호 표시</translation>
<translation id="4565377596337484307">비밀번호 감추기</translation>
<translation id="4571852245489094179">북마크 및 설정 가져오기</translation>
<translation id="2192505247865591433">웹 브라우저</translation>
<translation id="1076818208934827215">Microsoft Internet Explorer</translation>
<translation id="5119173345047096771">Mozilla Firefox</translation>
<translation id="3031557471081358569">가져올 항목 선택:</translation>
<translation id="2496180316473517155">인터넷 사용 기록</translation>
<translation id="6447842834002726250">쿠키</translation>
<translation id="5869522115854928033">저장된 비밀번호</translation>
<translation id="8275038454117074363">가져오기</translation>
<translation id="2359808026110333948">계속</translation>
<translation id="4684748086689879921">가져오기 건너뛰기</translation>
<translation id="6783679543387074885">버그 및 깨진 웹사이트 신고하기</translation>
<translation id="3737554291183722650">페이지 제목:</translation>
<translation id="2679629658858164554">페이지 URL:</translation>
<translation id="5765780083710877561">설명:</translation>
<translation id="5868426874618963178">현재 페이지의 소스 보내기</translation>
<translation id="1983108933174595844">현재 페이지 캡처화면 보내기</translation>
<translation id="1767991048059195456">보고서 보내기</translation>
<translation id="486595306984036763">피싱 보고서 열기</translation>
<translation id="5875565123733157100">버그 유형:</translation>
<translation id="4120898696391891645">페이지가 로드되지 않음</translation>
<translation id="307767688111441685">페이지가 이상하게 보임</translation>
<translation id="5921544176073914576">피싱 페이지</translation>
<translation id="5568069709869097550">로그인할 수 없음</translation>
<translation id="4419098590196511435">누락 항목 있음</translation>
<translation id="2503522102815150840">브라우저 충돌...</translation>
<translation id="5435666907653217300">기타 문제</translation>
<translation id="7397054681783221164">다음 항목 삭제:</translation>
<translation id="6909042471249949473">다음 기간에 해당하는 데이터 삭제:</translation>
<translation id="5360606537916580043">최종일</translation>
<translation id="4867297348137739678">지난주</translation>
<translation id="8571213806525832805">지난 4주</translation>
<translation id="8112223930265703044">전체</translation>
<translation id="5538307496474303926">지우는 중...</translation>
<translation id="2339641773402824483">업데이트 상태 확인 중...</translation>
<translation id="5844183150118566785"><ph name="PRODUCT_NAME"/>이(가) 최신 버전임(<ph name="VERSION"/>)</translation>
<translation id="4477534650265381513">북마크바에 북마크를 추가하면 보다 빠르게 액세스할 수 있습니다.</translation>
<translation id="394984172568887996">IE에서 가져온 북마크</translation>
<translation id="5502500733115278303">Firefox에서 가져온 북마크</translation>
<translation id="939736085109172342">새 폴더</translation>
<translation id="7910768399700579500">새 폴더(&amp;N)</translation>
<translation id="2149973817440762519">북마크 수정</translation>
<translation id="8349305172487531364">북마크바</translation>
<translation id="2224551243087462610">폴더 이름 수정</translation>
<translation id="1560991001553749272">북마크가 추가되었습니다.</translation>
<translation id="2278562042389100163">브라우저 창 열기</translation>
<translation id="1111153019813902504">최근 북마크</translation>
<translation id="2979639724566107830">새 창에서 열기</translation>
<translation id="1664314758578115406">페이지 추가...</translation>
<translation id="6500444002471948304">폴더 추가...</translation>
<translation id="5101042277149003567">모든 북마크 열기</translation>
<translation id="703748601351783580">모든 북마크를 새 창에서 열기</translation>
<translation id="9149866541089851383">수정...</translation>
<translation id="641480858134062906"><ph name="URL"/>을(를) 로드하지 못했습니다.</translation>
<translation id="8235325155053717782"><ph name="ERROR_NUMBER"/> 오류(<ph name="ERROR_NAME"/>): <ph name="ERROR_TEXT"/></translation>
<translation id="4405141258442788789">작업 시간이 초과되었습니다.</translation>
<translation id="6391832066170725637">파일이나 디렉토리를 찾지 못했습니다.</translation>
<translation id="3748412725338508953">리디렉션이 너무 많습니다.</translation>
<translation id="8989148748219918422"><ph name="ORGANIZATION"/> [<ph name="COUNTRY"/>]</translation>
<translation id="7851589172948533362"><ph name="ISSUER"/>에 의해 인증됨</translation>
<translation id="1379170046778889619">보안 정보</translation>
<translation id="5315873049536339193">주소</translation>
<translation id="1384616079544830839">이 웹사이트의 주소는 <ph name="ISSUER"/>에 의해 확인되었습니다.</translation>
<translation id="6370820475163108109"><ph name="ORGANIZATION_NAME"/> (<ph name="DOMAIN_NAME"/>)</translation>
<translation id="3574305903863751447"><ph name="COUNTRY"/> <ph name="STATE"/>, <ph name="CITY"/></translation>
<translation id="2649204054376361687"><ph name="COUNTRY"/>, <ph name="CITY"/></translation>
<translation id="14171126816530869"><ph name="LOCALITY"/>에 위치한 <ph name="ORGANIZATION"/>의 주소를 <ph name="ISSUER"/>이(가) 확인했습니다.</translation>
<translation id="1038842779957582377">알 수 없는 이름</translation>
<translation id="5710435578057952990">이 웹사이트의 주소가 확인되지 않았습니다.</translation>
<translation id="4813345808229079766">연결</translation>
<translation id="5578327870501192725"><ph name="DOMAIN"/>에 대한 연결은 <ph name="BIT_COUNT"/>비트 암호로 암호화됩니다.</translation>
<translation id="3031433885594348982"><ph name="DOMAIN"/>에 대한 연결이 취약한 암호로 암호화되었습니다.</translation>
<translation id="8703575177326907206"><ph name="DOMAIN"/>로의 연결은 암호화되지 않습니다.</translation>
<translation id="4701488924964507374"><ph name="SENTENCE1"/> <ph name="SENTENCE2"/></translation>
<translation id="8398877366907290961">무시하고 계속하기</translation>
<translation id="6264485186158353794">안전 페이지로 돌아가기</translation>
<translation id="4515911410595374805">이 페이지의 일부 요소는 통합 소스에서 가져온 것이므로 표시되지 않았습니다.</translation>
<translation id="2290414052248371705">전체 콘텐츠 표시</translation>
<translation id="146000042969587795">안전하지 않은 콘텐츠가 포함되어 이 프레임을 차단했습니다.</translation>
<translation id="6592392877063354583"><ph name="SECURE_PAGE_URL"/>의 페이지에는 안전하지 못한 <ph name="INSECURE_RESOURCE_URL"/>의 콘텐츠가 포함되어 있습니다.</translation>
<translation id="1570242578492689919">글꼴 및 인코딩</translation>
<translation id="1823768272150895732">글꼴</translation>
<translation id="8542113417382134668">세리프체:</translation>
<translation id="6021004449668343960">산세리프체:</translation>
<translation id="6314919950468685344">고정폭 글꼴:</translation>
<translation id="2927657246008729253">변경...</translation>
<translation id="1628736721748648976">인코딩</translation>
<translation id="5706242308519462060">기본 인코딩:</translation>
<translation id="4181841719683918333">언어</translation>
<translation id="8929159553808058020">방문하는 웹 사이트를 볼 때 선호하는 언어를 선호도 순으로 지정 하십시오. 잘 모르는 언어에 쓰이는 글자는 웹 주소를 속이는데 쓰이기도 하므로, 꼭 필요하고 읽을 수 있는 언어만 더하십시오.</translation>
<translation id="2303544859777878640">언어:</translation>
<translation id="8609465669617005112">위로 이동</translation>
<translation id="6746124502594467657">아래로 이동</translation>
<translation id="8241707690549784388">찾고 있는 페이지에서 사용자가 입력한 정보를 사용했습니다. 해당 페이지로 돌아가면 기존 작업을 반복할 수 있습니다. 계속하시겠습니까?</translation>
<translation id="5333374927882515515"><ph name="DEF_BROWSER"/>에서 북마크, 비밀번호 및 기타 설정 가져오기</translation>
<translation id="8256087479641463867">설정 사용자설정</translation>
<translation id="7789175495288668515">기본 설치 옵션을 변경합니다.</translation>
<translation id="2869459179306435079">다음 대상에서 설정 가져오기:</translation>
<translation id="8520668773617044689">Firefox</translation>
<translation id="7774607445702416100">Internet Explorer</translation>
<translation id="2175607476662778685">빠른 실행 표시줄</translation>
<<<<<<< HEAD
<translation id="1549918799472947005">Google 크롬은 현재 기본 검색엔진으로 설정된 <ph name="PAGE_TITLE"/> 검색엔진을 사용하고 있습니다. 기본 검색엔진을 계속 사용하시겠습니까?</translation>
=======
>>>>>>> 4db48af7
<translation id="74568296546932365"><ph name="PAGE_TITLE"/>을(를) 기본 검색엔진으로 유지</translation>
<translation id="8288345061925649502">검색엔진 변경</translation>
<translation id="3037605927509011580">앗, 이런!</translation>
<translation id="8927064607636892008">웹페이지를 표시하는 도중 문제가 발생했습니다. 계속하려면 새로고침을 누르거나 다른 페이지로 이동하세요.</translation>
<translation id="942671148946453043">시크릿 창을 열었습니다. 이 창에서 여는 페이지는 방문한 페이지에 나타나지 않습니다.</translation>
<translation id="5107325588313356747">이 프로그램에 대한 액세스를 숨기려면 제어판의\n<ph name="CONTROL_PANEL_APPLET_NAME"/>을(를) 통해 프로그램을 삭제해야 합니다.\n\n<ph name="CONTROL_PANEL_APPLET_NAME"/>을(를) 시작하시겠습니까?</translation>
<translation id="7543025879977230179"><ph name="PRODUCT_NAME"/> 옵션</translation>
<translation id="435463392378565996">환경설정</translation>
<translation id="5040262127954254034">개인정보</translation>
<translation id="4047498523333824092">가장 최근에 열어본 페이지</translation>
<translation id="4948468046837535074">페이지 설정:</translation>
<translation id="2518917559152314023">추가...(&amp;d)</translation>
<translation id="7905536804357499080">현재 페이지</translation>
<translation id="9189691339671500905">검색주소창에서 사용한 검색엔진을 설정합니다.</translation>
<translation id="7125953501962311360">기본 브라우저:</translation>
<translation id="762917759028004464">현재 기본 브라우저는 <ph name="BROWSER_NAME"/>입니다.</translation>
<translation id="6144890426075165477">현재 <ph name="PRODUCT_NAME"/>이(가) 기본 브라우저로 설정되어 있지 않습니다.</translation>
<translation id="6756161853376828318"><ph name="PRODUCT_NAME"/>을(를) 기본 브라우저로</translation>
<translation id="8986267729801483565">다운로드 위치:</translation>
<translation id="8978540966440585844">찾아보기...(&amp;o)</translation>
<translation id="7754704193130578113">다운로드 전에 각 파일의 저장 위치 확인</translation>
<translation id="724208122063442954">다운로드 후에 특정 유형의 파일을 자동으로 열도록 선택했습니다. 이러한 설정을 삭제하여 다운로드된 파일이 자동으로 열리지 않도록 할 수 있습니다.</translation>
<translation id="6451650035642342749">자동열기 설정 지우기</translation>
<translation id="3702416240431471861">Google Gears:</translation>
<translation id="5452592754878692665">Google Gears 설정 변경</translation>
<translation id="5384051050210890146">신뢰하는 SSL 인증서를 선택합니다.</translation>
<translation id="1521442365706402292">인증서 관리</translation>
<translation id="7767960058630128695">비밀번호:</translation>
<translation id="6644512095122093795">비밀번호 저장 여부 확인</translation>
<translation id="2815448242176260024">비밀번호 저장 안 함</translation>
<translation id="6222380584850953107">저장된 비밀번호 보기</translation>
<translation id="3675321783533846350">프록시를 설정하여 네트워크에 연결합니다.</translation>
<translation id="4172706149171596436">프록시 설정 변경</translation>
<translation id="3478477629095836699">쿠키 설정:</translation>
<translation id="5657156137487675418">모든 쿠키 허용</translation>
<translation id="6805291412499505360">제3자 쿠키 사용 방식 제한</translation>
<translation id="5821894118254011366">제3자 쿠키 완전히 차단</translation>
<translation id="6883611015375728278">모든 쿠키 차단</translation>
<translation id="5287240709317226393">쿠키 표시</translation>
<translation id="7280343984261969618">권한이 없는 Sandbox에서 플러그인을 실행하면 일부 플러그인이 제대로 작동하지 않습니다.</translation>
<translation id="3473105180351527598">피싱 및 악성코드 차단 사용</translation>
<translation id="8646430701497924396">SSL 2.0 사용</translation>
<translation id="8709969075297564489">서버 인증서 폐기 확인</translation>
<translation id="5565725983873655007">보안(SSL) 페이지에 콘텐츠가 혼합되어 있는 경우:</translation>
<translation id="2822650824848709219">안전하지 않은 콘텐츠 모두 차단</translation>
<translation id="1720675772864601791">안전하지 않은 이미지 허용</translation>
<translation id="1120098871254928930">모든 콘텐츠를 로드하도록 허용</translation>
<translation id="4211171103079968550">자바 활성화</translation>
<translation id="3891357445869647828">자바스크립트 사용</translation>
<translation id="2994458892329442723">플러그인 활성화</translation>
<translation id="3268761268932257769">이미지 자동 로드</translation>
<translation id="4400697530699263877">DNS 프리페칭으로 페이지 로드 속도 개선하기</translation>
<translation id="2648845569394238430">검색:</translation>
<translation id="7442246004212327644">삭제(&amp;l)</translation>
<translation id="4474796446011988286">다음 쿠키가 컴퓨터에 저장되었습니다.</translation>
<translation id="4108206167095122329">모두 삭제(&amp;A)</translation>
<translation id="8178665534778830238">콘텐츠:</translation>
<translation id="4422428420715047158">도메인:</translation>
<translation id="9068931793451030927">경로:</translation>
<translation id="3745810751851099214">다음에 대해 보내기:</translation>
<translation id="8689341121182997459">만료되는 쿠키:</translation>
<translation id="4239831617079978238">세션 종료</translation>
<translation id="2527167509808613699">모든 종류의 연결</translation>
<translation id="8627795981664801467">보안 연결만</translation>
<translation id="7615851733760445951">&lt;선택된 쿠키 없음&gt;</translation>
<translation id="8940262601983387853">쿠키 이름</translation>
<translation id="5264618369089706215">검색</translation>
<translation id="3810973564298564668">설정</translation>
<translation id="2559292239863842334">다른 사이트에서 자주 사용하는 검색창이 여기에 나타납니다.</translation>
<translation id="8413126021676339697">방문한 페이지 전체보기</translation>
<translation id="3549657413697417275">방문한 페이지 검색</translation>
<translation id="495091556140548787">최근 닫은 탭</translation>
<translation id="1805966933547717780">http://www.google.com/chrome/help/</translation>
<translation id="7227780179130368205">악성코드가 감지되었습니다.</translation>
<translation id="6181769708911894002">경고: 이 사이트를 방문하는 것이 컴퓨터에 해를 줄 수 있습니다.</translation>
<translation id="3635774677705394651">&lt;strong&gt;<ph name="HOST_NAME"/>&lt;/strong&gt;의 웹사이트가 악성코드를 호스팅하는 것으로 보입니다. 악성코드는 컴퓨터에 해를 입히거나 사용자의 동의 없이 컴퓨터를 조작할 수 있는 소프트웨어입니다. 악성코드를 호스팅하는 사이트를 방문하는 것만으로도 컴퓨터가 감염될 수 있습니다.</translation>
<translation id="644038709730536388">유해한 온라인 소프트웨어로부터 컴퓨터를 보호하는 방법에 대해 자세히 알아보세요.</translation>
<translation id="9012607008263791152">이 사이트를 방문하는 것이 내 컴퓨터에 해를 줄 수 있음을 잘 알고 있습니다.</translation>
<translation id="8831104962952173133">피싱 시도가 감지되었습니다.</translation>
<translation id="4182252350869425879">경고: 피싱이 의심되는 사이트!</translation>
<translation id="2193841602817119749">&lt;strong&gt;<ph name="HOST_NAME"/>&lt;/strong&gt;의 웹사이트는 '피싱' 사이트로 신고되었습니다.  피싱 사이트는 속임수를 통해 개인정보 및 금융정보를 몰래 빼내기 위해 만들어진 사이트로 종종 은행과 같은 공식기관을 사칭하기도 합니다.</translation>
<translation id="7063412606254013905">피싱 수법에 대해 자세히 알아보세요.</translation>
<translation id="6521850982405273806">오류 신고하기</translation>
<translation id="8053959338015477773">이 페이지에 일부 요소를 표시하는 데는 추가적인 플러그인이 필요합니다.</translation>
<translation id="5285267187067365830">플러그인 설치...</translation>
<translation id="1568162916422682473">다음 플러그인이 작동을 멈췄습니다. : <ph name="PLUGIN_NAME"/></translation>
<translation id="2665163749053788434">방문 기록</translation>
<translation id="3228279582454007836">이 페이지에 오늘 처음 방문했습니다.</translation>
<translation id="566920818739465183"><ph name="VISIT_DATE"/>에 이 사이트에 처음 방문하셨습니다.</translation>
<translation id="3366404380928138336">외부 프로토콜 요청</translation>
<translation id="5822838715583768518">응용프로그램 시작</translation>
<translation id="1768211415369530011">이 요청을 수락하면 다음 응용프로그램이 시작됩니다.\n\n <ph name="APPLICATION"/></translation>
<translation id="4745142959976410383">사용자가 요청한 것이 아니라면 시스템에 해커가 공격한 것일 수 있습니다. 이 요청을 했는지 확실치 않으면 취소를 클릭하세요.</translation>
<translation id="5055518462594137986">이와 같은 유형의 모든 링크에 대해 내 선택을 기억합니다.</translation>
<translation id="7334704644505105275">자바스크립트 디버거 - 사용 중</translation>
<translation id="5303890401939113396">자바스크립트 디버거 - 준비됨</translation>
<translation id="2437750561138919253">자바스크립트 디버거 - 실행 중</translation>
<translation id="4999762576397546063">Ctrl+<ph name="KEY_COMBO_NAME"/></translation>
<translation id="5948410903763073882">Alt+<ph name="KEY_COMBO_NAME"/></translation>
<translation id="8400147561352026160">Shift+<ph name="KEY_COMBO_NAME"/></translation>
<translation id="1293699935367580298">Esc</translation>
<translation id="1871244248791675517">Insert</translation>
<translation id="932327136139879170">홈</translation>
<translation id="6135826906199951471">삭제</translation>
<translation id="528468243742722775">End</translation>
<translation id="8447116497070723931">PageUp</translation>
<translation id="4552416320897244156">PageDown</translation>
<translation id="5613020302032141669">왼쪽 화살표</translation>
<translation id="3889424535448813030">오른쪽 화살표</translation>
<translation id="3660179305079774227">위쪽 화살표</translation>
<translation id="3234408098842461169">아래 화살표</translation>
<translation id="8179976553408161302">Enter</translation>
<translation id="5463275305984126951"><ph name="LOCATION"/>의 색인</translation>
<translation id="8877448029301136595">[상위 디렉토리]</translation>
<translation id="57646104491463491">수정된 날짜</translation>
<translation id="5501358408399407103">웹페이지, HTML만\0*.htm\0웹페이지, 완료\0*.htm</translation>
<translation id="561349411957324076">완료</translation>
<translation id="6325525973963619867">실패</translation>
<translation id="5958418293370246440"><ph name="SAVED_FILES"/>/<ph name="TOTAL_FILES"/> 파일</translation>
<translation id="1669397342410349095">피싱 웹사이트 신고하기...</translation>
<translation id="3512466011168167042">탐색 오류에 대한 제안 표시</translation>
<translation id="4890855023395992542">서비스 URL</translation>
<translation id="8186012393692847636">제안 서비스를 사용하여 검색어 및 주소창에 입력되는 URL을 완성합니다.</translation>
<translation id="8041183585493091279">추천 검색어 서비스 URL:</translation>
<translation id="1676388805288306495">웹페이지 기본 언어와 글꼴 설정</translation>
<translation id="4244236525807044920">글꼴 및 언어 설정 변경</translation>
<translation id="7736284018483078792">맞춤법 검사 사전의 언어를 변경합니다.</translation>
<translation id="5433207235435438329">맞춤법 검사기 언어:</translation>
<translation id="2441719842399509963">기본 설정으로 돌아가기</translation>
<translation id="1208126399996836490">재설정 안 함</translation>
<translation id="3122496702278727796">데이터 디렉토리 만들기 실패</translation>
<translation id="5034259512732355072">다른 디렉토리 선택...</translation>
<translation id="2160383474450212653">언어와 글꼴</translation>
<translation id="5042992464904238023">웹 콘텐츠</translation>
<translation id="7982789257301363584">네트워크</translation>
<translation id="9071050381089585305">스크립트 응답없음</translation>
<translation id="9040508646567685134">이 페이지의 스크립트가 실행되지 않고 있습니다. 스크립트가 작업을 완료할 수 있는지 알아보시겠습니까? 아니면 작업을 취소하시겠습니까?</translation>
<translation id="1748246833559136615">취소</translation>
<translation id="5154917547274118687">메모리</translation>
<translation id="411666854932687641">개별 메모리</translation>
<translation id="7965010376480416255">공유 메모리</translation>
<translation id="7931071620596053769">다음 페이지에서 응답이 없습니다. 페이지가 응답할 때까지 기다리거나 종료할 수 있습니다.</translation>
<translation id="5912378097832178659">검색엔진 수정...(&amp;E)</translation>
<translation id="7893393459573308604"><ph name="ENGINE_NAME"/>(기본)</translation>
<translation id="614298788004369532">이 페이지에는 안전하지 못한 요소가 있습니다.</translation>
<translation id="5641560969478423183">서버의 인증서가 URL과 일치하지 않음</translation>
<translation id="3741375896128849698">서버 인증서가 유효하지 않습니다.</translation>
<translation id="7079333361293827276">서버의 인증서를 신뢰할 수 없음</translation>
<translation id="3433489605821183222">서버 인증서에 오류가 있음</translation>
<translation id="8945419807169257367">서버 인증서를 확인할 수 없음</translation>
<translation id="8453184121293348016">폐기 매커니즘을 찾을 수 없음</translation>
<translation id="347250956943431997">서버 인증서가 폐기됨</translation>
<translation id="2800662284745373504">서버의 인증서가 유효하지 않음</translation>
<translation id="2766006623206032690">붙여넣어 바로가기(&amp;s)</translation>
<translation id="7042418530779813870">붙여넣기 및 검색(&amp;s)</translation>
<translation id="8887733174653581061">항상 맨 위에 표시</translation>
<translation id="1851266746056575977">지금 업데이트</translation>
<translation id="8155798677707647270">새 버전 설치 중...</translation>
<translation id="6484929352454160200"><ph name="PRODUCT_NAME"/>의 새 버전 사용 가능</translation>
<translation id="3702398161649563352"><ph name="PRODUCT_NAME"/>이 <ph name="VERSION"/> 버전으로 업데이트되었습니다.</translation>
<translation id="965674096648379287">이 웹페이지를 제대로 표시하려면 이전에 입력한 데이터가 필요합니다. 해당 데이터를 다시 보낼 수 있지만, 이 경우 해당 페이지에서 이전에 수행한 작업을 반복해야 합니다. 새로고침을 눌러 데이터를 다시 보내고 해당 페이지를 표시합니다.</translation>
<translation id="7012108905414904806">그러나 이 페이지에는 안전하지 않은 다른 자료도 포함되어 있습니다. 이러한 자료는 전송 중에 다른 사용자에게 노출될 수 있으며, 해커에 의해 조작될 경우 페이지의 모양이나 움직임이 변경될 수도 있습니다.</translation>
<translation id="7755167023778553803">그러나 이 페이지에는 주소를 확인할 수 없는 기타 웹사이트 자료가 포함되어 있습니다.</translation>
<translation id="6451458296329894277">양식 다시 제출 확인</translation>
<translation id="4307992518367153382">기본설정</translation>
<translation id="1709220265083931213">고급설정</translation>
<translation id="1674989413181946727">컴퓨터 전체 SSL 설정:</translation>
<<<<<<< HEAD
<translation id="582763753075639530">변경 사항을 적용하려면 모든 크롬 창을 닫고, 크롬을 다시 시작하십시오.</translation>
=======
>>>>>>> 4db48af7
<translation id="9015241028623917394">현재 페이지 관리</translation>
<translation id="8502249598105294518"><ph name="PRODUCT_NAME"/> 사용자설정 및 관리</translation>
<translation id="4475552974751346499">다운로드 검색</translation>
<translation id="3473034187222004855">파일 경로 복사(&amp;p)</translation>
<translation id="3577682619813191010">파일 복사(&amp;f)</translation>
<translation id="7029809446516969842">비밀번호</translation>
<translation id="8725178340343806893">즐겨찾기/북마크</translation>
<translation id="873849583815421063">종료 중...</translation>
<translation id="2960316970329790041">가져오기 중지</translation>
<translation id="7642109201157405070">가져오기 계속하기</translation>
<translation id="5508407262627860757">무시하고 취소</translation>
<translation id="290414493736480793">응답</translation>
<translation id="5233638681132016545">새 탭</translation>
<translation id="5210365745912300556">탭 닫기</translation>
<translation id="68541483639528434">다른 탭 닫기</translation>
<translation id="6686490380836145850">우측 탭 닫기</translation>
<translation id="6434892175081553796">이 탭에서 열린 탭 닫기</translation>
<translation id="6059232451013891645">폴더:</translation>
<translation id="3966072572894326936">다른 폴더 선택...</translation>
<translation id="746319800473277382">다음 사이트 홈페이지로 이동:</translation>
<translation id="8015746205953933323">해당 웹페이지를 사용할 수 없습니다.</translation>
<translation id="3867260226944967367">해당 웹페이지를 찾을 수 없습니다.</translation>
<translation id="8598751847679122414">이 웹페이지에 리디렉션 순환 오류가 있습니다.</translation>
<translation id="877010697526426622">&lt;strong jscontent=&quot;failedUrl&quot;&gt;&lt;/strong&gt;의 웹페이지가 일시적으로 다운되었거나 새 웹 주소로 완전히 이동했을 수 있습니다.</translation>
<translation id="3819791248093819058">다음 웹 주소에 대해 발견된 웹페이지가 없습니다. &lt;strong jscontent=&quot;failedUrl&quot;&gt;&lt;/strong&gt;</translation>
<translation id="7070442422749762650">&lt;strong jscontent=&quot;failedUrl&quot;&gt;&lt;/strong&gt;의 웹페이지가         너무 많은 리디렉션으로 이어집니다.  사이트의 쿠키를 삭제하면 문제가 해결될 수도 있습니다.  쿠키를 삭제해도        문제가 해결되지 않으면 컴퓨터 문제가 아닌 서버 구성 문제일 수        있습니다.</translation>
<translation id="1635247229519770914">설치 계속하기</translation>
<translation id="3191701650141760424">설치 종료</translation>
<translation id="7451556917824271099">&lt;strong&gt;<ph name="HOST_NAME"/>&lt;/strong&gt;의 웹사이트에 악성코드를 호스팅하는 것으로 보이는 &lt;strong&gt;<ph name="ELEMENTS_HOST_NAME"/>&lt;/strong&gt;의 요소가 포함되어 있습니다. 악성코드는 컴퓨터에 해를 입히거나 사용자의 동의 없이 컴퓨터를 조작할 수 있는 소프트웨어입니다. 악성코드를 포함하는 사이트에 방문하는 것만으로도 컴퓨터가 감염될 수 있습니다.</translation>
<translation id="5048040498971143039">'<ph name="SEARCH_STRING"/>'에 대한 검색 결과</translation>
<translation id="8141503649579618569"><ph name="DOWNLOAD_RECEIVED"/>/<ph name="DOWNLOAD_TOTAL"/>, <ph name="TIME_LEFT"/></translation>
<translation id="4692623383562244444">검색엔진</translation>
<translation id="5584537427775243893">가져오는 중</translation>
<translation id="6248988683584659830">검색 설정</translation>
<translation id="2354001756790975382">기타 북마크</translation>
<translation id="5155632014218747366">이 사이트의 문제에 대해 자세히 알아보려면 <ph name="DOMAIN"/>에서 Google <ph name="DIAGNOSTIC_PAGE"/>를 방문하세요.</translation>
<translation id="3605499851022050619">안전 브라우징 진단 페이지</translation>
<translation id="3115147772012638511">캐시를 기다리는 중...</translation>
<translation id="5015344424288992913">프록시 알아내는 중...</translation>
<translation id="3369624026883419694">호스트 알아내는 중...</translation>
<translation id="4378551569595875038">연결 중...</translation>
<translation id="1731911755844941020">요청하는 중...</translation>
<translation id="7925285046818567682"><ph name="HOST_NAME"/> 기다리는 중...</translation>
<translation id="2021921916539001817"><ph name="HOST_NAME"/>에서 가져오는 중...</translation>
<translation id="6698381487523150993">생성됨:</translation>
<translation id="8562413501751825163">가져오기 전에 Firefox 창 닫기</translation>
<<<<<<< HEAD
<translation id="6626317981028933585">Mozilla Firefox 브라우저가 실행 중일 때는 설정 기능을 사용할 수 없습니다. 이 설정을 Google 크롬으로 가져오려면 현재 작업을 저장하고 Firefox 창을 모두 닫습니다. 그런 다음 '계속'을 클릭합니다.</translation>
<translation id="8446794773162156990">Google 크롬 오작동</translation>
<translation id="7400722733683201933">Google 크롬 정보</translation>
<translation id="3591558551793645824">Google 크롬이 제거되었습니다. 감사합니다.</translation>
<translation id="8172671748763307156">Google 크롬을 제거하시겠습니까? (Google 크롬이 마음에 안 드세요? &gt;.&lt;)</translation>
<translation id="7161904924553537242">Google 크롬에 오신 것을 환영합니다.</translation>
<translation id="6921913858457830952">Google 크롬 설치가 곧 완료됩니다.</translation>
<translation id="7241541963706135274">Google 크롬에서 다음 작업을 수행합니다.</translation>
<translation id="7101265395643981223">Google 크롬 시작</translation>
<translation id="2618799103663374905">데스크톱, 빠른 실행 표시줄 및 시작 메뉴에 Google 크롬 바로가기 추가</translation>
<translation id="213581405366815208">Google 크롬 설치를 취소하시겠습니까? 나중에 설치를 계속하려면 '시작 메뉴 프로그램' 폴더에서 크롬을 실행합니다.</translation>
<translation id="5941830788786076944">Google 크롬을 기본 브라우저로</translation>
<translation id="7001386529596391893">다음 위치에 Google 크롬 바로가기를 만듭니다.</translation>
=======
>>>>>>> 4db48af7
<translation id="480990236307250886">홈페이지</translation>
<translation id="6514771739083339959">홈페이지:</translation>
<translation id="1665770420914915777">새 탭 페이지</translation>
<translation id="4726901538158498735">기본 검색엔진:</translation>
<translation id="2231233239095101917">페이지 스크립트에 너무 많은 메모리를 사용했습니다. 페이지를 다시 로드하여 스크립트를 다시 활성화하십시오.</translation>
<translation id="3319048459796106952">새 시크릿 창(&amp;I)</translation>
<translation id="1120026268649657149">키워드를 지정하지 않았거나 고유한 키워드가 아닙니다.</translation>
<translation id="7481475534986701730">최근 방문한 사이트</translation>
<<<<<<< HEAD
<translation id="8815061062167142136">헉! Google 크롬이 다운되었습니다. 다시 시작하시겠습니까?</translation>
<translation id="3889417619312448367">Google 크롬 제거</translation>
=======
>>>>>>> 4db48af7
<translation id="3169621169201401257">이러한 부분에 문제가 있을 경우 <ph name="DOMAIN"/>에 대한 Google <ph name="DIAGNOSTIC_PAGE"/>를 참조하시기 바랍니다.</translation>
<translation id="2356762928523809690">서버를 업데이트할 수 없습니다(오류: <ph name="ERROR_NUMBER"/>)</translation>
<translation id="1017280919048282932">사전에 추가(&amp;A)</translation>
<translation id="2061855250933714566"><ph name="ENCODING_CATEGORY"/>(<ph name="ENCODING_NAME"/>)</translation>
<translation id="9181716872983600413">유니코드</translation>
<translation id="1702534956030472451">서유럽어</translation>
<translation id="6507969014813375884">중국어 간체</translation>
<translation id="2987775926667433828">중국어 번체</translation>
<translation id="8299269255470343364">일본어</translation>
<translation id="6419902127459849040">중부 유럽어</translation>
<translation id="5453632173748266363">키릴 문자</translation>
<translation id="770015031906360009">그리스어</translation>
<translation id="7587108133605326224">발트어</translation>
<translation id="6833901631330113163">남유럽어</translation>
<translation id="5048179823246820836">북유럽어</translation>
<translation id="358344266898797651">켈트어</translation>
<translation id="8045462269890919536">루마니아어</translation>
<translation id="4711094779914110278">터키어</translation>
<translation id="2822854841007275488">아랍어</translation>
<translation id="5098629044894065541">히브리어</translation>
<translation id="8899388739470541164">베트남어</translation>
<translation id="1714078437629572290">홈페이지 열기</translation>
<translation id="5316814419223884568">검색주소창에서 바로 검색</translation>
<translation id="3065140616557457172">검색할 키워드나 사이트 URL, 무엇이든 입력하세요.</translation>
<translation id="4178055285485194276">시작 페이지:</translation>
<translation id="1154228249304313899">페이지 설정:</translation>
<translation id="3761000923495507277">툴바에 홈 버튼 표시</translation>
<translation id="5291303148298143069">팝업 차단 시 알림</translation>
<translation id="3383487468758466563">언어와 글꼴:</translation>
<<<<<<< HEAD
<translation id="1137776625614346046">'자주 방문한 페이지'에는 가장 자주 이용하는 사이트가 표시됩니다. 크롬을 어느 정도 사용한 다음에는 새 탭을 열 때마다 자주 방문한 페이지를 볼 수 있습니다. <ph name="BEGIN_LINK"/>시작 페이지<ph name="END_LINK"/>에서 '자주 방문한 페이지' 및 기타 기능에 대해 자세히 알아보세요.</translation>
<translation id="7762841930144642410"><ph name="BEGIN_BOLD"/>시크릿 모드로 바뀌었습니다<ph name="END_BOLD"/>. 시크릿 창에서 연 페이지는 브라우저의 웹 기록이나 검색 기록에 나타나지 않으며 창을 닫은 후에는 쿠키 같은 기록을 컴퓨터에 남기지 않습니다. 그러나 다운로드한 파일이나 작성한 북마크는 저장됩니다.        <ph name="LINE_BREAK"/>        <ph name="BEGIN_BOLD"/>시크릿 모드는 다른 사용자나 서버 또는 소프트웨어의 동작에 영향을 주지 않습니다. 주의:<ph name="END_BOLD"/>        <ph name="BEGIN_LIST"/>          <ph name="BEGIN_LIST_ITEM"/>사용자 정보를 수집하고 공유하는 사이트<ph name="END_LIST_ITEM"/>          <ph name="BEGIN_LIST_ITEM"/>사용자가 방문한 페이지를 추적하는 인터넷 서비스 제공업체 또는 기업<ph name="END_LIST_ITEM"/>          <ph name="BEGIN_LIST_ITEM"/>무료 이모티콘을 제공하고 사용자의 키보드 입력을 추적하는 악성 소프트웨어<ph name="END_LIST_ITEM"/>          <ph name="BEGIN_LIST_ITEM"/>스파이의 감시<ph name="END_LIST_ITEM"/>          <ph name="BEGIN_LIST_ITEM"/>뒤에 서 있는 사람<ph name="END_LIST_ITEM"/>        <ph name="END_LIST"/>        시크릿 검색에 대해 <ph name="BEGIN_LINK"/>자세히 알아보기<ph name="END_LINK"/></translation>
<translation id="1604816462140255479">글꼴 크기</translation>
<translation id="2089625293428655599">본 소프트웨어에는 타사 라이센스 소프트웨어가 일부 포함되어 있습니다. 자세한 내용은 다음 페이지를 참조하세요. <ph name="URL"/></translation>
<translation id="6817660909204164466">사용 통계 및 충돌 보고서가 Google로 자동 전송되도록 선택하시면 크롬을 개선하는 데 도움이 됩니다.</translation>
=======
<translation id="7762841930144642410"><ph name="BEGIN_BOLD"/>시크릿 모드로 바뀌었습니다<ph name="END_BOLD"/>. 시크릿 창에서 연 페이지는 브라우저의 웹 기록이나 검색 기록에 나타나지 않으며 창을 닫은 후에는 쿠키 같은 기록을 컴퓨터에 남기지 않습니다. 그러나 다운로드한 파일이나 작성한 북마크는 저장됩니다.        <ph name="LINE_BREAK"/>        <ph name="BEGIN_BOLD"/>시크릿 모드는 다른 사용자나 서버 또는 소프트웨어의 동작에 영향을 주지 않습니다. 주의:<ph name="END_BOLD"/>        <ph name="BEGIN_LIST"/>          <ph name="BEGIN_LIST_ITEM"/>사용자 정보를 수집하고 공유하는 사이트<ph name="END_LIST_ITEM"/>          <ph name="BEGIN_LIST_ITEM"/>사용자가 방문한 페이지를 추적하는 인터넷 서비스 제공업체 또는 기업<ph name="END_LIST_ITEM"/>          <ph name="BEGIN_LIST_ITEM"/>무료 이모티콘을 제공하고 사용자의 키보드 입력을 추적하는 악성 소프트웨어<ph name="END_LIST_ITEM"/>          <ph name="BEGIN_LIST_ITEM"/>스파이의 감시<ph name="END_LIST_ITEM"/>          <ph name="BEGIN_LIST_ITEM"/>뒤에 서 있는 사람<ph name="END_LIST_ITEM"/>        <ph name="END_LIST"/>        시크릿 검색에 대해 <ph name="BEGIN_LINK"/>자세히 알아보기<ph name="END_LINK"/></translation>
<translation id="1604816462140255479">글꼴 크기</translation>
<translation id="2089625293428655599">본 소프트웨어에는 타사 라이센스 소프트웨어가 일부 포함되어 있습니다. 자세한 내용은 다음 페이지를 참조하세요. <ph name="URL"/></translation>
>>>>>>> 4db48af7
</translationbundle><|MERGE_RESOLUTION|>--- conflicted
+++ resolved
@@ -437,10 +437,6 @@
 <translation id="8520668773617044689">Firefox</translation>
 <translation id="7774607445702416100">Internet Explorer</translation>
 <translation id="2175607476662778685">빠른 실행 표시줄</translation>
-<<<<<<< HEAD
-<translation id="1549918799472947005">Google 크롬은 현재 기본 검색엔진으로 설정된 <ph name="PAGE_TITLE"/> 검색엔진을 사용하고 있습니다. 기본 검색엔진을 계속 사용하시겠습니까?</translation>
-=======
->>>>>>> 4db48af7
 <translation id="74568296546932365"><ph name="PAGE_TITLE"/>을(를) 기본 검색엔진으로 유지</translation>
 <translation id="8288345061925649502">검색엔진 변경</translation>
 <translation id="3037605927509011580">앗, 이런!</translation>
@@ -608,10 +604,6 @@
 <translation id="4307992518367153382">기본설정</translation>
 <translation id="1709220265083931213">고급설정</translation>
 <translation id="1674989413181946727">컴퓨터 전체 SSL 설정:</translation>
-<<<<<<< HEAD
-<translation id="582763753075639530">변경 사항을 적용하려면 모든 크롬 창을 닫고, 크롬을 다시 시작하십시오.</translation>
-=======
->>>>>>> 4db48af7
 <translation id="9015241028623917394">현재 페이지 관리</translation>
 <translation id="8502249598105294518"><ph name="PRODUCT_NAME"/> 사용자설정 및 관리</translation>
 <translation id="4475552974751346499">다운로드 검색</translation>
@@ -658,22 +650,6 @@
 <translation id="2021921916539001817"><ph name="HOST_NAME"/>에서 가져오는 중...</translation>
 <translation id="6698381487523150993">생성됨:</translation>
 <translation id="8562413501751825163">가져오기 전에 Firefox 창 닫기</translation>
-<<<<<<< HEAD
-<translation id="6626317981028933585">Mozilla Firefox 브라우저가 실행 중일 때는 설정 기능을 사용할 수 없습니다. 이 설정을 Google 크롬으로 가져오려면 현재 작업을 저장하고 Firefox 창을 모두 닫습니다. 그런 다음 '계속'을 클릭합니다.</translation>
-<translation id="8446794773162156990">Google 크롬 오작동</translation>
-<translation id="7400722733683201933">Google 크롬 정보</translation>
-<translation id="3591558551793645824">Google 크롬이 제거되었습니다. 감사합니다.</translation>
-<translation id="8172671748763307156">Google 크롬을 제거하시겠습니까? (Google 크롬이 마음에 안 드세요? &gt;.&lt;)</translation>
-<translation id="7161904924553537242">Google 크롬에 오신 것을 환영합니다.</translation>
-<translation id="6921913858457830952">Google 크롬 설치가 곧 완료됩니다.</translation>
-<translation id="7241541963706135274">Google 크롬에서 다음 작업을 수행합니다.</translation>
-<translation id="7101265395643981223">Google 크롬 시작</translation>
-<translation id="2618799103663374905">데스크톱, 빠른 실행 표시줄 및 시작 메뉴에 Google 크롬 바로가기 추가</translation>
-<translation id="213581405366815208">Google 크롬 설치를 취소하시겠습니까? 나중에 설치를 계속하려면 '시작 메뉴 프로그램' 폴더에서 크롬을 실행합니다.</translation>
-<translation id="5941830788786076944">Google 크롬을 기본 브라우저로</translation>
-<translation id="7001386529596391893">다음 위치에 Google 크롬 바로가기를 만듭니다.</translation>
-=======
->>>>>>> 4db48af7
 <translation id="480990236307250886">홈페이지</translation>
 <translation id="6514771739083339959">홈페이지:</translation>
 <translation id="1665770420914915777">새 탭 페이지</translation>
@@ -682,11 +658,6 @@
 <translation id="3319048459796106952">새 시크릿 창(&amp;I)</translation>
 <translation id="1120026268649657149">키워드를 지정하지 않았거나 고유한 키워드가 아닙니다.</translation>
 <translation id="7481475534986701730">최근 방문한 사이트</translation>
-<<<<<<< HEAD
-<translation id="8815061062167142136">헉! Google 크롬이 다운되었습니다. 다시 시작하시겠습니까?</translation>
-<translation id="3889417619312448367">Google 크롬 제거</translation>
-=======
->>>>>>> 4db48af7
 <translation id="3169621169201401257">이러한 부분에 문제가 있을 경우 <ph name="DOMAIN"/>에 대한 Google <ph name="DIAGNOSTIC_PAGE"/>를 참조하시기 바랍니다.</translation>
 <translation id="2356762928523809690">서버를 업데이트할 수 없습니다(오류: <ph name="ERROR_NUMBER"/>)</translation>
 <translation id="1017280919048282932">사전에 추가(&amp;A)</translation>
@@ -716,15 +687,7 @@
 <translation id="3761000923495507277">툴바에 홈 버튼 표시</translation>
 <translation id="5291303148298143069">팝업 차단 시 알림</translation>
 <translation id="3383487468758466563">언어와 글꼴:</translation>
-<<<<<<< HEAD
-<translation id="1137776625614346046">'자주 방문한 페이지'에는 가장 자주 이용하는 사이트가 표시됩니다. 크롬을 어느 정도 사용한 다음에는 새 탭을 열 때마다 자주 방문한 페이지를 볼 수 있습니다. <ph name="BEGIN_LINK"/>시작 페이지<ph name="END_LINK"/>에서 '자주 방문한 페이지' 및 기타 기능에 대해 자세히 알아보세요.</translation>
 <translation id="7762841930144642410"><ph name="BEGIN_BOLD"/>시크릿 모드로 바뀌었습니다<ph name="END_BOLD"/>. 시크릿 창에서 연 페이지는 브라우저의 웹 기록이나 검색 기록에 나타나지 않으며 창을 닫은 후에는 쿠키 같은 기록을 컴퓨터에 남기지 않습니다. 그러나 다운로드한 파일이나 작성한 북마크는 저장됩니다.        <ph name="LINE_BREAK"/>        <ph name="BEGIN_BOLD"/>시크릿 모드는 다른 사용자나 서버 또는 소프트웨어의 동작에 영향을 주지 않습니다. 주의:<ph name="END_BOLD"/>        <ph name="BEGIN_LIST"/>          <ph name="BEGIN_LIST_ITEM"/>사용자 정보를 수집하고 공유하는 사이트<ph name="END_LIST_ITEM"/>          <ph name="BEGIN_LIST_ITEM"/>사용자가 방문한 페이지를 추적하는 인터넷 서비스 제공업체 또는 기업<ph name="END_LIST_ITEM"/>          <ph name="BEGIN_LIST_ITEM"/>무료 이모티콘을 제공하고 사용자의 키보드 입력을 추적하는 악성 소프트웨어<ph name="END_LIST_ITEM"/>          <ph name="BEGIN_LIST_ITEM"/>스파이의 감시<ph name="END_LIST_ITEM"/>          <ph name="BEGIN_LIST_ITEM"/>뒤에 서 있는 사람<ph name="END_LIST_ITEM"/>        <ph name="END_LIST"/>        시크릿 검색에 대해 <ph name="BEGIN_LINK"/>자세히 알아보기<ph name="END_LINK"/></translation>
 <translation id="1604816462140255479">글꼴 크기</translation>
 <translation id="2089625293428655599">본 소프트웨어에는 타사 라이센스 소프트웨어가 일부 포함되어 있습니다. 자세한 내용은 다음 페이지를 참조하세요. <ph name="URL"/></translation>
-<translation id="6817660909204164466">사용 통계 및 충돌 보고서가 Google로 자동 전송되도록 선택하시면 크롬을 개선하는 데 도움이 됩니다.</translation>
-=======
-<translation id="7762841930144642410"><ph name="BEGIN_BOLD"/>시크릿 모드로 바뀌었습니다<ph name="END_BOLD"/>. 시크릿 창에서 연 페이지는 브라우저의 웹 기록이나 검색 기록에 나타나지 않으며 창을 닫은 후에는 쿠키 같은 기록을 컴퓨터에 남기지 않습니다. 그러나 다운로드한 파일이나 작성한 북마크는 저장됩니다.        <ph name="LINE_BREAK"/>        <ph name="BEGIN_BOLD"/>시크릿 모드는 다른 사용자나 서버 또는 소프트웨어의 동작에 영향을 주지 않습니다. 주의:<ph name="END_BOLD"/>        <ph name="BEGIN_LIST"/>          <ph name="BEGIN_LIST_ITEM"/>사용자 정보를 수집하고 공유하는 사이트<ph name="END_LIST_ITEM"/>          <ph name="BEGIN_LIST_ITEM"/>사용자가 방문한 페이지를 추적하는 인터넷 서비스 제공업체 또는 기업<ph name="END_LIST_ITEM"/>          <ph name="BEGIN_LIST_ITEM"/>무료 이모티콘을 제공하고 사용자의 키보드 입력을 추적하는 악성 소프트웨어<ph name="END_LIST_ITEM"/>          <ph name="BEGIN_LIST_ITEM"/>스파이의 감시<ph name="END_LIST_ITEM"/>          <ph name="BEGIN_LIST_ITEM"/>뒤에 서 있는 사람<ph name="END_LIST_ITEM"/>        <ph name="END_LIST"/>        시크릿 검색에 대해 <ph name="BEGIN_LINK"/>자세히 알아보기<ph name="END_LINK"/></translation>
-<translation id="1604816462140255479">글꼴 크기</translation>
-<translation id="2089625293428655599">본 소프트웨어에는 타사 라이센스 소프트웨어가 일부 포함되어 있습니다. 자세한 내용은 다음 페이지를 참조하세요. <ph name="URL"/></translation>
->>>>>>> 4db48af7
 </translationbundle>