<?xml version="1.0" ?>
<!DOCTYPE translationbundle>
<translationbundle lang="uk">
<translation id="362276910939193118">Показати повну історію</translation>
<translation id="1586296736502814947">(Дія неможлива)</translation>
<translation id="7977590112176369853">&lt;уведіть запит&gt;</translation>
<translation id="6503077044568424649">Часто відвідувані</translation>
<translation id="1644574205037202324">Історія</translation>
<translation id="8820817407110198400">Закладки</translation>
<translation id="4759238208242260848">Завантаження</translation>
<translation id="3009731429620355204">Сеанси</translation>
<translation id="3705722231355495246">-</translation>
<translation id="5329858601952122676">&amp;Видалити</translation>
<translation id="3873963583678942942">(Без імені)</translation>
<translation id="1232569758102978740">Без імені</translation>
<translation id="6965382102122355670">OK</translation>
<translation id="7658239707568436148">Скасувати</translation>
<translation id="6463795194797719782">&amp;Редагувати</translation>
<translation id="3943582379552582368">&amp;Назад</translation>
<translation id="6691936601825168937">&amp;Переслати</translation>
<translation id="9170848237812810038">&amp;Скасувати</translation>
<translation id="2972581237482394796">&amp;Повторити</translation>
<translation id="3909791450649380159">Вирізат&amp;и</translation>
<translation id="7814458197256864873">&amp;Копіювати</translation>
<translation id="5076340679995252485">&amp;Вставити</translation>
<translation id="5300471193642408424">Показати сторінки</translation>
<translation id="8434177709403049435">&amp;Кодування</translation>
<translation id="6040143037577758943">Закрити</translation>
<translation id="9147392381910171771">&amp;Параметри</translation>
<translation id="2454247629720664989">Ключове слово</translation>
<translation id="5903264686717710770">Заголовок:</translation>
<translation id="4188026131102273494">Ключове слово:</translation>
<translation id="4268574628540273656">URL-адреса:</translation>
<translation id="1181037720776840403">Видалити</translation>
<translation id="9065203028668620118">Редагувати</translation>
<translation id="3157931365184549694">Відновити</translation>
<translation id="8261506727792406068">Видалити</translation>
<translation id="5626134646977739690">Ім'я:</translation>
<translation id="2148716181193084225">Сьогодні</translation>
<translation id="7781829728241885113">Учора</translation>
<translation id="895347679606913382">Запуск...</translation>
<translation id="4881695831933465202">Відкрити</translation>
<translation id="1178581264944972037">Пауза</translation>
<translation id="8200772114523450471">Поновити</translation>
<translation id="5170568018924773124">Показати в папці</translation>
<translation id="2398703750948514961">Скасовано</translation>
<translation id="7607002721634913082">Призупинено</translation>
<translation id="2526590354069164005">Google Desktop</translation>
<translation id="2088818908407967256">Ця сторінка містить незахищені елементи.</translation>
<translation id="3340262871848042885">Сертифікат сервера втратив чинність</translation>
<translation id="9141716082071217089">Не можна перевірити, чи було відкликано сертифікат сервера.</translation>
<translation id="3108416241300843963">Запит не вдався, тому що сертифікат сервера був недійсним.</translation>
<translation id="1201402288615127009">Далі</translation>
<translation id="8730621377337864115">Виконано</translation>
<translation id="6710213216561001401">Попереднє</translation>
<translation id="6865323153634004209">Налаштувати ці настройки</translation>
<translation id="6100736666660498114">Меню &quot;Пуск&quot;</translation>
<translation id="2065985942032347596">Потрібна автентифікація</translation>
<translation id="3693415264595406141">Пароль:</translation>
<translation id="1818606096021558659">Сторінка</translation>
<translation id="3122464029669770682">ЦП</translation>
<translation id="4047345532928475040">-</translation>
<translation id="7895330511272068835">Про модулі</translation>
<translation id="5607455023223000189">Інстальовані модулі</translation>
<translation id="8571852575982769756">Модулі не інстальовано</translation>
<translation id="350069200438440499">Ім'я файлу:</translation>
<translation id="4510290974676570902">Тип MIME</translation>
<translation id="3866249974567520381">Опис</translation>
<translation id="430831869130657585">Суфікси</translation>
<translation id="59174027418879706">Активовано</translation>
<translation id="1426410128494586442">Так</translation>
<translation id="4250680216510889253">Ні</translation>
<translation id="1375198122581997741">Про версію</translation>
<translation id="969892804517981540">Розробка</translation>
<translation id="988159990683914416">Конструкція розробника</translation>
<translation id="610886263749567451">Сповіщення JavaScript</translation>
<translation id="3433151241941574321">Додати сторінку</translation>
<translation id="7791543448312431591">Додати</translation>
<translation id="7400418766976504921">URL-адреса</translation>
<translation id="7000311294523403548">Веб-сторінка без імені</translation>
<translation id="6227291405321948850">Веб-зображення без імені</translation>
<translation id="5965640700983474726">Введіть текст для пошуку</translation>
<translation id="436869212180315161">Натиснути</translation>
<translation id="2814489978934728345">Припинити завантаження цієї сторінки</translation>
<translation id="583281660410589416">Невідомо</translation>
<translation id="1526560967942511387">Документ без імені</translation>
<translation id="370665806235115550">Завантаження...</translation>
<translation id="7554791636758816595">Нова вкладка</translation>
<translation id="5556459405103347317">Перезавантажити</translation>
<translation id="8004582292198964060">Переглядач</translation>
<translation id="8028993641010258682">Розмір</translation>
<translation id="7378810950367401542">/</translation>
<translation id="2154710561487035718">Копіювати URL-адресу</translation>
<translation id="7751559664766943798">Завжди показувати панель закладок</translation>
<translation id="4910619056351738551">Ось деякі пропозиції:</translation>
<translation id="1857842694030005096">Докладніша інформація про цю помилку</translation>
<translation id="558442360746014982">Нижче наведено оригінальне повідомлення про помилку</translation>
<translation id="5204993535447683655">&lt;a jsvalues=&quot;href:reloadUrl&quot;&gt;Перезавантажити&lt;/a&gt; цю веб-сторінку пізніше.</translation>
<translation id="8832489506946784872">Переглянути &lt;a jsvalues=&quot;href:cacheUrl&quot;&gt;збережену копію веб-сторінки із Google&lt;/a&gt;</translation>
<translation id="8494979374722910010">Спроба з’єднатися з сервером виявилась невдалою.</translation>
<translation id="7643817847124207232">Інтернет-з’єднання втрачено.</translation>
<translation id="1195447618553298278">Невідома помилка.</translation>
<translation id="2497284189126895209">Усі файли</translation>
<translation id="772440777491435074">Інформація про сертифікат...</translation>
<translation id="987264212798334818">Загальні</translation>
<translation id="3435738964857648380">Безпека</translation>
<translation id="406259880812417922">(Ключове слово: <ph name="KEYWORD"/>)</translation>
<translation id="1559333154119355392"><ph name="DOWNLOAD_SIZE"/>, завершено</translation>
<translation id="3927097095400773697"><ph name="DOWNLOAD_SIZE"/>, скасовано</translation>
<translation id="4057041477816018958"><ph name="SPEED"/> - <ph name="RECEIVED_AMOUNT"/></translation>
<translation id="2505402373176859469"><ph name="RECEIVED_AMOUNT"/> із <ph name="TOTAL_SIZE"/></translation>
<translation id="6779164083355903755">&amp;Видалити</translation>
<translation id="8412968288526977732">Сервер <ph name="DOMAIN"/> <ph name="TITLE"/> потребує введення імені користувача та пароля.</translation>
<translation id="8135557862853121765"><ph name="NUM_KILOBYTES"/>К</translation>
<translation id="5436510242972373446">Пошук <ph name="SITE_NAME"/>:</translation>
<translation id="6281636957902664775">Перейти до <ph name="URL"/></translation>
<translation id="5782620817391526544">Панель закладок</translation>
<translation id="2214283295778284209"><ph name="SITE"/> недоступний</translation>
<translation id="790025292736025802"><ph name="URL"/> не знайдено</translation>
<translation id="2108475813351458355">Захищене з’єднання з <ph name="DOMAIN"/></translation>
<translation id="7208899522964477531">Пошук у <ph name="SITE_NAME"/> за словами <ph name="SEARCH_TERMS"/></translation>
<translation id="3967132639560659870">На цій сторінці є декілька помилок SSL:</translation>
<translation id="4666192354592784528">Цю сторінку не завантажено повністю через безпечне з’єднання.  Вона містить деякі елементи, отримані через незахищене з’єднання.</translation>
<translation id="385051799172605136">Назад</translation>
<translation id="7481312909269577407">Переслати</translation>
<translation id="6847541693235449912">Почати</translation>
<translation id="1963227389609234879">Видалити всі</translation>
<translation id="2870560284913253234">Сайт</translation>
<translation id="8503813439785031346">Ім’я користувача</translation>
<translation id="7887334752153342268">Копія</translation>
<translation id="7649070708921625228">Довідка</translation>
<translation id="2190355936436201913">(пусто)</translation>
<translation id="8328145009876646418">Лівий край</translation>
<translation id="3990502903496589789">Правий край</translation>
<translation id="2666092431469916601">Верх</translation>
<translation id="3087734570205094154">Низ</translation>
<translation id="2168039046890040389">Сторінка вгору</translation>
<translation id="8210608804940886430">Сторінка вниз</translation>
<translation id="6364916375976753737">Прокрутка вліво</translation>
<translation id="4588090240171750605">Прокрутка вправо</translation>
<translation id="8331626408530291785">Прокрутка вгору</translation>
<translation id="815598010540052116">Прокрутка вниз</translation>
<translation id="4021918302616263355">Пошук у <ph name="ENGINE"/> за словами <ph name="SEARCH_TERMS"/></translation>
<translation id="9002707937526687073">Д&amp;рук...</translation>
<translation id="1175364870820465910">&amp;Друк...</translation>
<translation id="4756388243121344051">&amp;Історія</translation>
<translation id="7861215335140947162">&amp;Завантаження</translation>
<translation id="630065524203833229">В&amp;ийти</translation>
<translation id="8318945219881683434">Не вдалося перевірити відкликання.</translation>
<translation id="884923133447025588">Не знайдено механізм відкликання.</translation>
<translation id="4181898366589410653">У сертифікаті сервера не знайдено механізм відкликання.</translation>
<translation id="4222982218026733335">Недійсний сертифікат сервера</translation>
<translation id="6659594942844771486">Вкладка</translation>
<translation id="1234466194727942574">Картотека</translation>
<translation id="5941711191222866238">Зменшити</translation>
<translation id="1398853756734560583">Збільшити</translation>
<translation id="1813414402673211292">Очистити дані переглядача</translation>
<translation id="908263542783690259">Очистити історію переглядів</translation>
<translation id="2342959293776168129">Очистити історію завантажень</translation>
<translation id="2681441671465314329">Очистити кеш</translation>
<translation id="6589689504565594563">Видалити cookie-файли</translation>
<translation id="4089663545127310568">Очистити збережені паролі</translation>
<translation id="7447718177945067973">Не вдалося знайти сервер.</translation>
<translation id="6426222199977479699">Помилка SSL</translation>
<translation id="5645845270586517071">Збій безпеки</translation>
<translation id="3183922693828471536">Прокрутка до цього місця</translation>
<translation id="4610637590575890427">Ви мали на увазі перейти до <ph name="SITE"/>?</translation>
<translation id="8182985032676093812">Джерело <ph name="PAGE_URL"/></translation>
<translation id="4880827082731008257">Пошук в історії</translation>
<translation id="5650551054760837876">Не знайдено результатів пошуку.</translation>
<translation id="7596288230018319236">Всі сторінки, які ви відвідуєте, відображатимуться тут, якщо ви не відкриватимете їх в анонімному вікні. Щоб здійснити пошук у всіх сторінках історії, можна скористатися кнопкою &quot;Пошук&quot; на цій сторінці.</translation>
<translation id="7377249249140280793"><ph name="RELATIVE_DATE"/> - <ph name="FULL_DATE"/></translation>
<translation id="8739589585766515812">Видалити історію за ці дні</translation>
<translation id="2674170444375937751">Ви дійсно бажаєте видалити ці сторінки зі своєї історії?</translation>
<translation id="6165508094623778733">Докладніше</translation>
<translation id="3280237271814976245">Зберегти &amp;як...</translation>
<translation id="8664389313780386848">&amp;Переглянути джерело сторінки</translation>
<translation id="1970746430676306437">Переглянути &amp;інформацію про сторінку</translation>
<translation id="7567293639574541773">П&amp;еревірити елемент</translation>
<translation id="1474307029659222435">Відкрити фрейм у новому &amp;вікні</translation>
<translation id="715468010956678290">Відкрити фрейм в аноні&amp;мному вікні</translation>
<translation id="7552620667503495646">Відкрити фрейм у новій &amp;вкладці</translation>
<translation id="1621207256975573490">Зберегти &amp;фрейм як...</translation>
<translation id="1608306110678187802">Д&amp;рукувати фрейм...</translation>
<translation id="1163931534039071049">&amp;Переглянути джерело фрейма</translation>
<translation id="1908748899139377733">Переглянути &amp;інформацію про фрейм</translation>
<translation id="6886871292305414135">Відкрити посилання в новій &amp;вкладці</translation>
<translation id="8899851313684471736">Відкрити посилання у новому &amp;вікні</translation>
<translation id="3627588569887975815">Відкрити посилання в аноні&amp;мному вікні</translation>
<translation id="6308937455967653460">Зберегти посиланн&amp;я як...</translation>
<translation id="1084824384139382525">Копіювати адр&amp;есу посилання</translation>
<translation id="8382913212082956454">Копіювати &amp;адресу електронної пошти</translation>
<translation id="2423578206845792524">Збер&amp;егти зображення як...</translation>
<translation id="4065006016613364460">К&amp;опіювати URL-адресу зображення</translation>
<translation id="6518014396551869914">Копіюват&amp;и зображення</translation>
<translation id="345693547134384690">Відкрити &amp;зображення в новій вкладці</translation>
<translation id="1425127764082410430">&amp;Пошук у <ph name="SEARCH_ENGINE"/> за словами &quot;<ph name="SEARCH_TERMS"/>&quot;</translation>
<translation id="154603084978752493">Додати як пошукову сис&amp;тему...</translation>
<translation id="4200983522494130825">Нова &amp;вкладка</translation>
<translation id="8418445294933751433">&amp;Показати як вкладку</translation>
<translation id="1723824996674794290">&amp;Нове вікно</translation>
<translation id="1901303067676059328">Вибрати &amp;всі</translation>
<translation id="3786934874263773074">&amp;Знайти на сторінці</translation>
<translation id="3712897371525859903">Зберегти сторінку &amp;як...</translation>
<translation id="8755376271068075440">&amp;Великий</translation>
<translation id="6163363155248589649">&amp;Звичайний</translation>
<translation id="1918141783557917887">&amp;Малий</translation>
<translation id="569109051430110155">Автом. визначення</translation>
<translation id="5818003990515275822">Корейська</translation>
<translation id="4890284164788142455">Тайська</translation>
<translation id="7434509671034404296">Для розробників</translation>
<translation id="2440604414813129000">Див. д&amp;жерело</translation>
<translation id="3842377959466606212">&amp;Інформація про сторінку</translation>
<translation id="5872213955895293073">Відлагодити JavaScript</translation>
<translation id="5904714272463161824">&amp;Повідомити про помилку або недіючий сайт</translation>
<translation id="1587275751631642843">Консоль &amp;JavaScript</translation>
<translation id="4035758313003622889">&amp;Диспетчер завдань</translation>
<translation id="6996505290426962909">&amp;Імпорт закладок &amp;і налаштувань...</translation>
<translation id="5516565854418269276">&amp;Завжди показувати панель закладок</translation>
<translation id="1882575713358235784">Очистити дані &amp;переглядача...</translation>
<translation id="4789872672210757069">Про &amp;<ph name="PRODUCT_NAME"/></translation>
<translation id="6978121630131642226">Пошукові системи</translation>
<translation id="5327248766486351172">Ім'я</translation>
<translation id="1485146213770915382">Вставте <ph name="SEARCH_TERMS_LITERAL"/> в URL-адресу, де мають відобразитись умови пошуку.</translation>
<translation id="6349678711452810642">Зробити за замовчуванням</translation>
<translation id="872451400847464257">Змінити пошукову систему</translation>
<translation id="2179052183774520942">Додати пошукову систему</translation>
<translation id="4874539263382920044">Заголовок має містити принаймні один символ</translation>
<translation id="2115926821277323019">Має бути дійсною URL-адресою</translation>
<translation id="2794293857160098038">Параметри пошуку за замовчуванням</translation>
<translation id="5605623530403479164">Інші пошукові системи</translation>
<translation id="8421864404045570940"><ph name="NUMBER_DEFAULT"/> сек.</translation>
<translation id="2820806154655529776"><ph name="NUMBER_ONE"/> сек.</translation>
<translation id="4197700912384709145"><ph name="NUMBER_ZERO"/> secs</translation>
<translation id="7121570032414343252"><ph name="NUMBER_TWO"/> secs</translation>
<translation id="1095623615273566396"><ph name="NUMBER_FEW"/> сек.</translation>
<translation id="8088823334188264070"><ph name="NUMBER_MANY"/> secs</translation>
<translation id="8507996248087185956"><ph name="NUMBER_DEFAULT"/> хв.</translation>
<translation id="2953767478223974804"><ph name="NUMBER_ONE"/> хв.</translation>
<translation id="290555789621781773"><ph name="NUMBER_TWO"/> mins</translation>
<translation id="4745438305783437565"><ph name="NUMBER_FEW"/> хв.</translation>
<translation id="6463061331681402734"><ph name="NUMBER_MANY"/> mins</translation>
<translation id="5608669887400696928"><ph name="NUMBER_DEFAULT"/> годин</translation>
<translation id="5116333507878097773"><ph name="NUMBER_ONE"/> година</translation>
<translation id="6690744523875189208"><ph name="NUMBER_TWO"/> hours</translation>
<translation id="8112886015144590373"><ph name="NUMBER_FEW"/> годин</translation>
<translation id="2052389551707911401"><ph name="NUMBER_MANY"/> годин</translation>
<translation id="9107059250669762581"><ph name="NUMBER_DEFAULT"/> днів</translation>
<translation id="6644971472240498405"><ph name="NUMBER_ONE"/> день</translation>
<translation id="4115153316875436289"><ph name="NUMBER_TWO"/> days</translation>
<translation id="8355915647418390920"><ph name="NUMBER_FEW"/> днів</translation>
<translation id="1572103024875503863"><ph name="NUMBER_MANY"/> days</translation>
<translation id="2544782972264605588"><ph name="NUMBER_DEFAULT"/> сек. залишилось</translation>
<translation id="152482086482215392"><ph name="NUMBER_ONE"/> сек. залишилась</translation>
<translation id="6390842777729054533"><ph name="NUMBER_ZERO"/> secs left</translation>
<translation id="494645311413743213"><ph name="NUMBER_TWO"/> secs left</translation>
<translation id="6310545596129886942"><ph name="NUMBER_FEW"/> сек. залишилось</translation>
<translation id="9213479837033539041"><ph name="NUMBER_MANY"/> secs left</translation>
<translation id="1209866192426315618">Залишилось <ph name="NUMBER_DEFAULT"/> хв.</translation>
<translation id="5935630983280450497"><ph name="NUMBER_ONE"/> хв. залишилась</translation>
<translation id="5260878308685146029"><ph name="NUMBER_TWO"/> mins left</translation>
<translation id="50960180632766478"><ph name="NUMBER_FEW"/> хв. залишилось</translation>
<translation id="5600907569873192868"><ph name="NUMBER_MANY"/> mins left</translation>
<translation id="1164369517022005061"><ph name="NUMBER_DEFAULT"/> годин залишилось</translation>
<translation id="7414887922320653780"><ph name="NUMBER_ONE"/> година залишилась</translation>
<translation id="5906719743126878045"><ph name="NUMBER_TWO"/> hours left</translation>
<translation id="7511635910912978956"><ph name="NUMBER_FEW"/> годин залишилось</translation>
<translation id="7163503212501929773"><ph name="NUMBER_MANY"/> hours left</translation>
<translation id="1963692530539281474"><ph name="NUMBER_DEFAULT"/> днів залишилось</translation>
<translation id="50030952220075532"><ph name="NUMBER_ONE"/> день залишився</translation>
<translation id="8666066831007952346"><ph name="NUMBER_TWO"/> days left</translation>
<translation id="3759876923365568382"><ph name="NUMBER_FEW"/> днів залишилось</translation>
<translation id="3520476450377425184"><ph name="NUMBER_MANY"/> days left</translation>
<translation id="121827551500866099">Показати всі завантаження...</translation>
<translation id="1168020859489941584">Відкриття через <ph name="TIME_REMAINING"/>...</translation>
<translation id="1383861834909034572">Відкривати, коли завершено</translation>
<translation id="2371076942591664043">Відкрити коли &amp;виконано</translation>
<translation id="5139955368427980650">&amp;Відкрити</translation>
<translation id="7167486101654761064">&amp;Завжди відкривати файли цього типу</translation>
<translation id="3807747707162121253">&amp;Скасувати</translation>
<translation id="5819484510464120153">Створити &amp;ярлик програми...</translation>
<translation id="116506693382293616">Деякі елементи на цій сторінці отримано через з’єднання з помилками SSL.</translation>
<translation id="3942946088478181888">Підкажіть</translation>
<translation id="6295228342562451544">Коли ви з’єднуєтесь із захищеним веб-сайтом, сервер, на якому розташовано цейт сайт, надає вашому веб-переглядачу так званий &quot;сертифікат&quot; для перевірки його ідентифікаційної інформації. Цей сертифікат містить ідентифікаційну інформацію, таку як адреса веб-сайта, яка перевіряється третьою стороною, що вважається надійною вашим комп’ютером. Перевіряючи відповідність між адресою в сертифікаті та адресою веб-сайта, можна підтвердити, що встановлюється захищене з’єднання з потрібним веб-сайтом, а не з третьою стороною (такою як зловмисник у мережі).</translation>
<translation id="7073704676847768330">Можливо, це не той сайт, який ви шукаєте!</translation>
<translation id="4497415007571823067">Ви спробували отримати доступ до &lt;strong&gt;<ph name="DOMAIN"/>&lt;/strong&gt;, але натомість встановлено з’єднання з сервером, який ідентифікує себе як &lt;strong&gt;<ph name="DOMAIN2"/>&lt;/strong&gt;. Це може бути спричинено неправильною конфігурацією на сервері або чимось серйознішим. Зловмисник у мережі міг спробувати змусити вас відвідати оманну (та потенційно шкідливу) версію &lt;strong&gt;<ph name="DOMAIN3"/>&lt;/strong&gt;. Рекомендуємо не продовжувати.</translation>
<translation id="3581034179710640788">Сертифікат безпеки сайта втратив чинність!</translation>
<translation id="1086613338090581534">Для сертифіката, який не втратив чинність, видавець сертифіката несе відповідальність за підтримку так званого &quot;переліку відкликання&quot;. Якщо сертифікат буде пошкоджено, видавець може його відкликати, додавши його до переліку відкликання, і тоді цей сертифікат більше не вважатиметься надійним вашим переглядачем. Статус відкликання не потрібно підтримувати для сертифікатів, які втратили чинність, тому якщо сертифікат був чинним для відвідуваного веб-сайта, наразі неможливо визначити, чи його було пошкоджено та потім відкликано, чи він і надалі залишається захищеним. Фактично неможливо визначити, чи ви звертаєтесь до надійного веб-сайта, чи сертифікат було пошкоджено і зараз ним володіє зловмисник, до якого ви і звертаєтесь. Рекомендуємо не продовжувати далі.</translation>
<translation id="1618661679583408047">Сертифікат безпеки сервера ще не є дійсним!</translation>
<translation id="825608351287166772">Сертифікати мають обмежений термін дії, так само, як ідентифікаційний документ (такий як паспорт) у людини. Сертифікат, наданий вашому переглядачу, ще не є дійсним. Коли сертифікат перебуває поза терміном дії, певна інформація про статус такого сертифіката (якщо його було відкликано та він більше не вважається надійним) не має підтримуватись. Фактично, перевірити надійність цього сертифіката не можна. Рекомендуємо не продовжувати.</translation>
<translation id="374530189620960299">Сертифікат безпеки сайта ненадійний!</translation>
<translation id="1684248949164455892">У такому випадку сертифікат не було перевірено третьою стороною, яку комп’ютер вважає надійною. Будь-хто може створити сертифікат, який видаватиме себе за сертифікат будь-якого веб-сайта, тому його має бути перевірено надійною третьою стороною. Без такої перевірки ідентифікаційна інформація сертифіката не має значення. Саме тому неможливо перевірити, що ви справді звертаєтесь до &lt;strong&gt;<ph name="DOMAIN"/>&lt;/strong&gt;, а не до зловмисника, який створив власний сертифікат, що видає себе за &lt;strong&gt;<ph name="DOMAIN2"/>&lt;/strong&gt;. Рекомендуємо не продовжувати далі.</translation>
<translation id="9087164549070846958">Якщо ви працюєте в організації, яка створює власні сертифікати, та намагаєтесь встановити з’єднання із внутрішнім веб-сайтом цієї організації, використовуючи такий сертифікат, є можливість вирішити цю проблему безпечно. Ви можете імпортувати кореневий сертифікат своєї організації як &quot;кореневий сертифікат&quot;, тоді сертифікати, видані або перевірені вашою організацією, вважатимуться надійними, і ви не побачите цієї помилки під час наступної спроби з’єднатися із внутрішнім веб-сайтом. Щоб додати новий кореневий сертифікат у Windows, зверніться до відповідного спеціаліста у своїй організації.</translation>
<translation id="2649911884196340328">Сертифікат безпеки сервера має помилки!</translation>
<translation id="8534801226027872331">У такому випадку сертифікат, наданий конкретному веб-переглядачу, має помилки та не може бути розпізнаним. Це може означати, що ми не можемо розпізнати ідентифікаційну інформацію всередині сертифіката або іншу інформацію в сертифікаті, що використовується для захисту з’єднання. Рекомендуємо не продовжувати.</translation>
<translation id="8187473050234053012">Сертифікат безпеки сервера відкликано!</translation>
<translation id="3455546154539383562">Ви спробували отримати доступ до &lt;strong&gt;<ph name="DOMAIN"/>&lt;/strong&gt;, але сертифікат, наданий сервером, було відкликано його видавцем. Це означає, що облікові дані, надані сервером, безумовно не слід вважати надійними. Можливо, ви звертаєтесь до зловмисника. Рекомендуємо не продовжувати.</translation>
<translation id="43742617823094120">У такому випадку сертифікат, наданий конкретному веб-переглядачу, було відкликано його видавцем. Це зазвичай означає, що цілісність сертифіката порушено, і що сертифікат слід вважати ненадійним. Настійливо рекомендуємо не продовжувати далі.</translation>
<translation id="1177437665183591855">Помилка невідомого сертифіката сервера</translation>
<translation id="4771973620359291008">Виникла невідома помилка.</translation>
<translation id="4381091992796011497">Ім’я користувача:</translation>
<translation id="4304224509867189079">Вхід</translation>
<translation id="5455790498993699893"><ph name="ACTIVE_MATCH"/> із <ph name="TOTAL_MATCHCOUNT"/></translation>
<translation id="1829244130665387512">Знайти на сторінці</translation>
<translation id="2955913368246107853">Закрити панель пошуку</translation>
<translation id="7564847347806291057">Завершити процес</translation>
<translation id="5981759340456370804">Статистика для сисадмінів</translation>
<translation id="5233231016133573565">Ідентифікатор процесу</translation>
<translation id="7629827748548208700">Вкладка: <ph name="TAB_NAME"/></translation>
<translation id="6513615899227776181">Модуль: <ph name="PLUGIN_NAME"/></translation>
<translation id="7071586181848220801">Невідомий модуль</translation>
<translation id="6479177161510354016">Сповіщення <ph name="SITE"/></translation>
<translation id="333371639341676808">Заборонити створення додаткових діалогових вікон цією сторінкою.</translation>
<translation id="5295309862264981122">Підтвердити навігацію</translation>
<translation id="111844081046043029">Ви дійсно бажаєте залишити цю сторінку?</translation>
<translation id="6512448926095770873">Залишити цю сторінку</translation>
<translation id="9154176715500758432">Залишатися на цій сторінці</translation>
<translation id="6151323131516309312">Натисніть <ph name="SEARCH_KEY"/>, щоб здійснити пошук <ph name="SITE_NAME"/></translation>
<translation id="8695758493354644945">Переглянути <ph name="NUM_MATCHES"/> останніх сторінок в історії, які містять <ph name="SEARCH_TERMS"/></translation>
<translation id="8717266507183354698">Переглянути всі сторінки в історії, які містять <ph name="SEARCH_TERMS"/></translation>
<translation id="5376169624176189338">Натисніть, щоб повернутися назад; утримуйте, щоб переглянути історію</translation>
<translation id="2961695502793809356">Натисніть, щоб перейти далі; утримуйте, щоб переглянути історію</translation>
<translation id="7221869452894271364">Перезавантажити цю сторінку</translation>
<translation id="3254409185687681395">Додати цю сторінку до закладок</translation>
<translation id="4422347585044846479">Редагувати закладку для цієї сторінки</translation>
<translation id="4084682180776658562">Закладка</translation>
<translation id="5646376287012673985">Розташування</translation>
<translation id="1040471547130882189">Модуль не відповідає</translation>
<translation id="7887998671651498201">Такий модуль не відповідає. <ph name="PLUGIN_NAME"/>Бажаєте припинити?</translation>
<translation id="7887455386323777409">Видалити модуль</translation>
<translation id="2266011376676382776">Сторінки не відповідають</translation>
<translation id="1110155001042129815">Зачекайте</translation>
<translation id="1684861821302948641">Видалити сторінки</translation>
<translation id="5271549068863921519">Зберегти пароль</translation>
<translation id="7484645889979462775">Ніколи для цього сайта</translation>
<translation id="4195643157523330669">Відкрити в новій вкладці</translation>
<translation id="2435457462613246316">Показати пароль</translation>
<translation id="4565377596337484307">Сховати пароль</translation>
<translation id="4571852245489094179">Імпорт закладок і налаштувань</translation>
<translation id="2192505247865591433">Від:</translation>
<translation id="1076818208934827215">Microsoft Internet Explorer</translation>
<translation id="5119173345047096771">Mozilla Firefox</translation>
<translation id="3031557471081358569">Виберіть елементи для імпорту:</translation>
<translation id="2496180316473517155">Історія переглядів</translation>
<translation id="6447842834002726250">Cookie-файли</translation>
<translation id="5869522115854928033">Збережені паролі</translation>
<translation id="8275038454117074363">Імпорт</translation>
<translation id="2359808026110333948">Продовжити</translation>
<translation id="4684748086689879921">Пропустити імпорт</translation>
<translation id="6783679543387074885">Повідомити про помилку або недіючий сайт</translation>
<translation id="3737554291183722650">Заголовок сторінки:</translation>
<translation id="2679629658858164554">URL-адреса сторінки:</translation>
<translation id="5765780083710877561">Опис:</translation>
<translation id="5868426874618963178">Надіслати джерело поточної сторінки</translation>
<translation id="1983108933174595844">Надіслати знімок поточної сторінки</translation>
<translation id="1767991048059195456">Надіслати звіт</translation>
<translation id="486595306984036763">Відкрити звіт про фішинг</translation>
<translation id="5875565123733157100">Тип помилки:</translation>
<translation id="4120898696391891645">Сторінка не завантажується</translation>
<translation id="307767688111441685">Сторінка виглядає дивно.</translation>
<translation id="5921544176073914576">Фішингова сторінка</translation>
<translation id="5568069709869097550">Не можна увійти</translation>
<translation id="4419098590196511435">Чогось не вистачає</translation>
<translation id="2503522102815150840">Аварійне завершення роботи переглядача... збій</translation>
<translation id="5435666907653217300">Інша проблема</translation>
<translation id="7397054681783221164">Анулювати такі елементи:</translation>
<translation id="6909042471249949473">Очистити дані за цей період:</translation>
<translation id="5360606537916580043">Останній день</translation>
<translation id="4867297348137739678">Минулого тижня</translation>
<translation id="8571213806525832805">Останні 4 тижні</translation>
<translation id="8112223930265703044">Усе</translation>
<translation id="5538307496474303926">Очищення...</translation>
<translation id="2339641773402824483">Перевірка оновлень...</translation>
<translation id="5844183150118566785"><ph name="PRODUCT_NAME"/> є найновішою версією (<ph name="VERSION"/>)</translation>
<translation id="4477534650265381513">Для швидкого доступу розташуйте свої закладки тут у панелі закладок.</translation>
<translation id="394984172568887996">Імпортовано із IE</translation>
<translation id="5502500733115278303">Імпортовано із Firefox</translation>
<translation id="939736085109172342">Нова папка</translation>
<translation id="7910768399700579500">&amp;Нова папка</translation>
<translation id="2149973817440762519">Редагувати закладку</translation>
<translation id="8349305172487531364">Панель закладок</translation>
<translation id="2224551243087462610">Редагувати ім’я папки</translation>
<translation id="1560991001553749272">Закладку додано!</translation>
<translation id="2278562042389100163">Відкрити вікно переглядача</translation>
<translation id="1111153019813902504">Останні закладки.</translation>
<translation id="2979639724566107830">Відкрити в новому вікні</translation>
<translation id="1664314758578115406">Додати сторінку...</translation>
<translation id="6500444002471948304">Додати папку...</translation>
<translation id="5101042277149003567">Відкрити всі закладки</translation>
<translation id="703748601351783580">Відкрити всі закладки в новому вікні</translation>
<translation id="9149866541089851383">Редагувати...</translation>
<translation id="641480858134062906">Не вдалося завантажити <ph name="URL"/></translation>
<translation id="8235325155053717782">Помилка <ph name="ERROR_NUMBER"/> (<ph name="ERROR_NAME"/>): <ph name="ERROR_TEXT"/></translation>
<translation id="4405141258442788789">Скінчився час очікування виконання операції.</translation>
<translation id="6391832066170725637">Не вдалося знайти файл або каталог.</translation>
<translation id="3748412725338508953">Було забагато перенаправлень.</translation>
<translation id="8989148748219918422"><ph name="ORGANIZATION"/> [<ph name="COUNTRY"/>]</translation>
<translation id="7851589172948533362">Перевірено <ph name="ISSUER"/></translation>
<translation id="1379170046778889619">Інформація про безпеку</translation>
<translation id="5315873049536339193">Ідентифікаційна інформація</translation>
<translation id="1384616079544830839">Ідентифікаційну інформацію цього веб-сайта було перевірено <ph name="ISSUER"/>.</translation>
<translation id="6370820475163108109"><ph name="ORGANIZATION_NAME"/> (<ph name="DOMAIN_NAME"/>)</translation>
<translation id="3574305903863751447"><ph name="CITY"/>, <ph name="STATE"/> <ph name="COUNTRY"/></translation>
<translation id="2649204054376361687"><ph name="CITY"/>, <ph name="COUNTRY"/></translation>
<translation id="14171126816530869">Ідентифікаційну інформацію <ph name="ORGANIZATION"/> із <ph name="LOCALITY"/> було перевірено <ph name="ISSUER"/>.</translation>
<translation id="1038842779957582377">Невідоме ім’я</translation>
<translation id="5710435578057952990">Ідентифікаційну інформацію цього веб-сайта не було перевірено.</translation>
<translation id="4813345808229079766">З’єднання</translation>
<translation id="5578327870501192725">Ваше з’єднання з <ph name="DOMAIN"/> зашифровано <ph name="BIT_COUNT"/>-розрядним шифруванням.</translation>
<translation id="3031433885594348982">Ваше з’єднання з <ph name="DOMAIN"/> зашифровано низьким рівнем шифрування.</translation>
<translation id="8703575177326907206">Ваше з’єднання з <ph name="DOMAIN"/> не зашифровано.</translation>
<translation id="4701488924964507374"><ph name="SENTENCE1"/> <ph name="SENTENCE2"/></translation>
<translation id="8398877366907290961">Продовжити</translation>
<translation id="6264485186158353794">Повернутися до безпечного режиму</translation>
<translation id="4515911410595374805">Деякі елементи на цій сторінці походять із неперевіреного джерела та не були відображені.</translation>
<translation id="2290414052248371705">Показати весь вміст</translation>
<translation id="146000042969587795">Цей фрейм було заблоковано, тому що він містить незахищений вмест.</translation>
<translation id="6592392877063354583">Сторінка за адресою <ph name="SECURE_PAGE_URL"/> містить незахищений вміст із <ph name="INSECURE_RESOURCE_URL"/>.</translation>
<translation id="1570242578492689919">Шрифти та кодування</translation>
<translation id="1823768272150895732">Шрифт</translation>
<translation id="8542113417382134668">Шрифт Serif:</translation>
<translation id="6021004449668343960">Шрифт Sans-Serif:</translation>
<translation id="6314919950468685344">Шрифт постійної ширини:</translation>
<translation id="2927657246008729253">Змінити...</translation>
<translation id="1628736721748648976">Кодування</translation>
<translation id="5706242308519462060">Кодування за замовчуванням:</translation>
<translation id="4181841719683918333">Мови</translation>
<translation id="8929159553808058020">Додайте мови, які використовуються для читання веб-сайтів, у порядку пріоритету. Додавайте лише потрібні мови, оскільки деякі символи можуть використовуватися для персоналізації веб-сайтів іншими мовами.</translation>
<translation id="2303544859777878640">Мови:</translation>
<translation id="8609465669617005112">Угору</translation>
<translation id="6746124502594467657">Вниз</translation>
<translation id="8241707690549784388">Сторінка, яку ви шукаєте, використовувала інформацію, введену вами. Повернення до такої сторінки може призвести до повторення ваших попередніх дій. Ви дійсно бажаєте продовжити?</translation>
<translation id="5333374927882515515">Імпорт закладок, паролів та інших налаштувань із <ph name="DEF_BROWSER"/></translation>
<translation id="8256087479641463867">Налаштувати свої настройки</translation>
<translation id="7789175495288668515">Змініть параметри інсталяції за замовчуванням.</translation>
<translation id="2869459179306435079">Імпорт налаштувань із:</translation>
<translation id="8520668773617044689">Firefox</translation>
<translation id="7774607445702416100">Internet Explorer</translation>
<translation id="2175607476662778685">Панель швидкого запуску</translation>
<translation id="74568296546932365">Залишити <ph name="PAGE_TITLE"/> пошуковою системою за замовчуванням</translation>
<translation id="8288345061925649502">Змінити пошукову систему</translation>
<translation id="3037605927509011580">От чорт!</translation>
<translation id="8927064607636892008">Під час відображення цієї сторінки сталася якась помилка. Щоб продовжити, натисніть &quot;Перезавантажити&quot;або перейдіть до іншої сторінки</translation>
<translation id="942671148946453043">Ви відкрили анонімне вікно. Сторінки, які ви відкриваєте в цьому вікні, не відображатимуться в історії.</translation>
<translation id="5107325588313356747">Щоб приховати доступ до цієї програми, потрібно видалити її за допомогою\n<ph name="CONTROL_PANEL_APPLET_NAME"/> на панелі керування.\n\nБажаєте запустити <ph name="CONTROL_PANEL_APPLET_NAME"/>?</translation>
<translation id="7543025879977230179"><ph name="PRODUCT_NAME"/> Параметри</translation>
<translation id="435463392378565996">Маленькі підказки</translation>
<translation id="5040262127954254034">Конфіденційність</translation>
<translation id="4047498523333824092">Відновити останні відкриті сторінки</translation>
<translation id="4948468046837535074">Відкрити такі сторінки:</translation>
<translation id="2518917559152314023">Д&amp;одати...</translation>
<translation id="7905536804357499080">Використати поточне</translation>
<translation id="9189691339671500905">Установіть пошукову систему, яка використовується у вікні omnibox.</translation>
<translation id="7125953501962311360">Переглядач за умовчанням:</translation>
<translation id="762917759028004464">Наразі переглядачем за умовчанням є <ph name="BROWSER_NAME"/>.</translation>
<translation id="6144890426075165477"><ph name="PRODUCT_NAME"/> наразі не є вашим переглядачем за умовчанням.</translation>
<translation id="6756161853376828318">Зробити <ph name="PRODUCT_NAME"/> переглядачем за умовчанням</translation>
<translation id="8986267729801483565">Розташування завантаження:</translation>
<translation id="8978540966440585844">Пе&amp;регляд...</translation>
<translation id="7754704193130578113">Запитувати, де зберігати кожен файл перед завантаженням</translation>
<translation id="724208122063442954">Ви вибрати автоматичне відкриття певних типів файлів після завантаження. Можна очистити ці налаштування, щоб завантажені файли не відкривались автоматично.</translation>
<translation id="6451650035642342749">Очистити налаштування автозапуску</translation>
<translation id="3702416240431471861">Google Gears:</translation>
<translation id="5452592754878692665">Зміни налаштування Google Gears</translation>
<translation id="5384051050210890146">Виберіть надійні сертифікати SSL.</translation>
<translation id="1521442365706402292">Керування сертифікатами</translation>
<translation id="7767960058630128695">Паролі:</translation>
<translation id="6644512095122093795">Пропонувати зберігати паролі</translation>
<translation id="2815448242176260024">Ніколи не зберігати паролі</translation>
<translation id="6222380584850953107">Показати збережені паролі</translation>
<translation id="3675321783533846350">Налаштуйте проксі для з’єднання з мережею.</translation>
<translation id="4172706149171596436">Змінити налаштування проксі</translation>
<translation id="3478477629095836699">Налаштування Cookie-файлів:</translation>
<translation id="5657156137487675418">Дозволити всі cookie-файли</translation>
<translation id="6805291412499505360">Обмежити можливість використання cookie-файлів третьої сторони</translation>
<translation id="5821894118254011366">Повністю заблокувати cookie-файли третьої сторони</translation>
<translation id="6883611015375728278">Заблокувати всі cookie-файли</translation>
<translation id="5287240709317226393">Показати cookie-файли</translation>
<translation id="7280343984261969618">Виконує модулі в ізольованому програмному середовищі без привілеїв. Деякі модулі можуть не працювати правильно.</translation>
<translation id="3473105180351527598">Активувати захист від фішингу та шкідливих програм</translation>
<translation id="8646430701497924396">Використовувати SSL 2.0</translation>
<translation id="8709969075297564489">Перевірити відкликання сертифіката сервера</translation>
<translation id="5565725983873655007">Якщо на захищених (SSL) сторінках є змішаний вміст:</translation>
<translation id="2822650824848709219">Заблокувати весь незахищений вміст</translation>
<translation id="1720675772864601791">Дозволити незахищені зображення</translation>
<translation id="1120098871254928930">Дозволити завантажувати весь вміст</translation>
<translation id="4211171103079968550">Активувати Java</translation>
<translation id="3891357445869647828">Активувати JavaScript</translation>
<translation id="2994458892329442723">Активувати модулі</translation>
<translation id="3268761268932257769">Завантажувати зображення автоматично</translation>
<translation id="4400697530699263877">Використовувати попередній виклик СДІ для покращення продуктивності завантаження сторінок</translation>
<translation id="2648845569394238430">Пошук:</translation>
<translation id="7442246004212327644">О&amp;чистити</translation>
<translation id="4474796446011988286">На вашому комп’ютері збережено такі cookie-файли:</translation>
<translation id="4108206167095122329">Видалити &amp;всі</translation>
<translation id="8178665534778830238">Вміст:</translation>
<translation id="4422428420715047158">Домен:</translation>
<translation id="9068931793451030927">Путь:</translation>
<translation id="3745810751851099214">Надіслати для:</translation>
<translation id="8689341121182997459">Втрачає чинність:</translation>
<translation id="4239831617079978238">Кінець сеансу</translation>
<translation id="2527167509808613699">Будь-яке з’єднання</translation>
<translation id="8627795981664801467">Лише захищені з’єднання</translation>
<translation id="7615851733760445951">&lt;cookie-файл не вибрано&gt;</translation>
<translation id="8940262601983387853">Ім’я cookie-файлу</translation>
<translation id="5264618369089706215">Пошуки</translation>
<translation id="3810973564298564668">Змінити</translation>
<translation id="2559292239863842334">Тут відобразяться вікна пошуку, які ви найчастіше використовуєте на інших сайтах.</translation>
<translation id="8413126021676339697">Показати повну історію</translation>
<translation id="3549657413697417275">Пошук в історії</translation>
<translation id="495091556140548787">Нещодавно закриті вкладки</translation>
<translation id="1805966933547717780">http://www.google.com/chrome/help/</translation>
<translation id="7227780179130368205">Виявлено шкідливі програми!</translation>
<translation id="6181769708911894002">Попередження: Відвідання цього сайта може бути шкідливим для вашого комп’ютера!</translation>
<translation id="3635774677705394651">Виявлено, що веб-сайт за адресою &lt;strong&gt;<ph name="HOST_NAME"/>&lt;/strong&gt; розташовує шкідливі програми – програмне забезпечення, яке може пошкодити ваш комп’ютер або виконувати якісь операції без вашої згоди.  Одне лише відвідування сайта, який розміщує шкідливі програми, може вразити комп’ютер.</translation>
<translation id="644038709730536388">Докладніше про те, як захиститися від шкідливого програмного забезпечення онлайн.</translation>
<translation id="9012607008263791152">Я розумію, що відвідання цього сайта може бути шкідливим для мого комп’ютера.</translation>
<translation id="8831104962952173133">Виявлено фішинг!</translation>
<translation id="4182252350869425879">Попередження: Підозра на фішинговий сайт!</translation>
<translation id="2193841602817119749">Повідомлено, що веб-сайт за адресою &lt;strong&gt;<ph name="HOST_NAME"/>&lt;/strong&gt; є “фішинговим” сайтом.  Фішингові сайти намагаються оманливим шляхом отримати від користувачів особисту або фінансову інформацію, часто видаючи себе за сайти, що представляють надійні заклади, такі як банки.</translation>
<translation id="7063412606254013905">Докладніше про фішинг.</translation>
<translation id="6521850982405273806">Повідомити про помилку</translation>
<translation id="8053959338015477773">Для відображення деяких елементів на цій сторінці потрібен додатковий модуль.</translation>
<translation id="5285267187067365830">Інсталювати модуль...</translation>
<translation id="1568162916422682473">Такий модуль аварійно завершив роботу: <ph name="PLUGIN_NAME"/></translation>
<translation id="2665163749053788434">Історія відвідувань</translation>
<translation id="3228279582454007836">Ви ніколи не відвідували цей сайт до сьогоднішнього дня</translation>
<translation id="566920818739465183">Ви вперше відвідали цей сайт <ph name="VISIT_DATE"/>.</translation>
<translation id="3366404380928138336">Зовнішній запит протоколу</translation>
<translation id="5822838715583768518">Запустити програму</translation>
<translation id="1768211415369530011">Таку програму буде запущено, якщо прийняти цей запит:\n\n <ph name="APPLICATION"/></translation>
<translation id="4745142959976410383">Якщо ви не ініціювали цей запит, він може бути спробою атаки на вашу систему. Якщо ви не виконували дій для ініціалізації цього запиту, натисніть &quot;Скасувати&quot;.</translation>
<translation id="5055518462594137986">Запам’ятати мій вибір для всіх посилань цього типу.</translation>
<translation id="7334704644505105275">Усунення несправностей JavaScript - зайнятий</translation>
<translation id="5303890401939113396">Усунення несправностей JavaScript - перерва</translation>
<translation id="2437750561138919253">Усунення несправностей JavaScript - виконується</translation>
<translation id="4999762576397546063">Ctrl+<ph name="KEY_COMBO_NAME"/></translation>
<translation id="5948410903763073882">Alt+<ph name="KEY_COMBO_NAME"/></translation>
<translation id="8400147561352026160">Shift+<ph name="KEY_COMBO_NAME"/></translation>
<translation id="1293699935367580298">Esc</translation>
<translation id="1871244248791675517">Ins</translation>
<translation id="932327136139879170">Home</translation>
<translation id="6135826906199951471">Del</translation>
<translation id="528468243742722775">End</translation>
<translation id="8447116497070723931">PgUp</translation>
<translation id="4552416320897244156">PgDwn</translation>
<translation id="5613020302032141669">Курсор ліворуч</translation>
<translation id="3889424535448813030">Курсор праворуч</translation>
<translation id="3660179305079774227">Курсор угору</translation>
<translation id="3234408098842461169">Курсор униз</translation>
<translation id="8179976553408161302">Enter</translation>
<translation id="5463275305984126951">Індекс <ph name="LOCATION"/></translation>
<translation id="8877448029301136595">[батьківський каталог]</translation>
<translation id="57646104491463491">Дата змінення</translation>
<translation id="5501358408399407103">Веб-сторінка, лише HTML\0*.htm\0Веб-сторінка, повністю\0*.htm</translation>
<translation id="561349411957324076">Завершено</translation>
<translation id="6325525973963619867">Не вдалось</translation>
<translation id="5958418293370246440"><ph name="SAVED_FILES"/> / <ph name="TOTAL_FILES"/> файлів</translation>
<translation id="1669397342410349095">Повідомити про фішинговий веб-сайт...</translation>
<translation id="3512466011168167042">Показати пропозиції для помилок навігації</translation>
<translation id="4890855023395992542">URL-адреса служби:</translation>
<translation id="8186012393692847636">Використовувати службу пропозицій для виконання пошуків та URL-адрес, уведених у панель адрес</translation>
<translation id="8041183585493091279">URL-адреса служби пропозицій:</translation>
<translation id="1676388805288306495">Змініть шрифт і мову за замовчуванням для веб-сторінок.</translation>
<translation id="4244236525807044920">Змінити налаштування шрифту та мови</translation>
<translation id="7736284018483078792">Змініть мову словника програми перевірки правопису.</translation>
<translation id="5433207235435438329">Мова програми перевірки правопису:</translation>
<translation id="2441719842399509963">Відновити налаштування за замовчуванням</translation>
<translation id="1208126399996836490">Не скидати</translation>
<translation id="3122496702278727796">Не вдалося створити каталог даних</translation>
<translation id="5034259512732355072">Вибрати інший каталог...</translation>
<translation id="2160383474450212653">Шрифти та мови</translation>
<translation id="5042992464904238023">Веб-контент</translation>
<translation id="7982789257301363584">Мережа</translation>
<translation id="9071050381089585305">Сценарій не відповідає</translation>
<translation id="9040508646567685134">Сценарій, який виконується на цій сторінці, триває забагато часу. Бажаєте з’ясувати, чи може сценарій бути завершено, або просто відмінити?</translation>
<translation id="1748246833559136615">Відмінити</translation>
<translation id="5154917547274118687">Пам’ять</translation>
<translation id="411666854932687641">Приватна пам’ять</translation>
<translation id="7965010376480416255">Спільна пам’ять</translation>
<translation id="7931071620596053769">Вказані сторінки перестали відповідати. Можна зачекати, доки вони не почнуть відповідати, або видалити їх.</translation>
<translation id="5912378097832178659">&amp;Змінити пошукові системи...</translation>
<translation id="7893393459573308604"><ph name="ENGINE_NAME"/> (за замовчуванням)</translation>
<translation id="614298788004369532">Ця сторінка містить деякі незахищені елементи</translation>
<translation id="5641560969478423183">Сертифікат сервера не відповідає URL-адресі</translation>
<translation id="3741375896128849698">Сертифікат сервера ще не є дійсним</translation>
<translation id="7079333361293827276">Сертифікат сервера не є надійним</translation>
<translation id="3433489605821183222">Сертифікат сервера містить помилки</translation>
<translation id="8945419807169257367">Сертифікат сервера не можна перевірити</translation>
<translation id="8453184121293348016">Не знайдено механізм відкликання</translation>
<translation id="347250956943431997">Сертифікат сервера відкликано</translation>
<translation id="2800662284745373504">Cертифікат сервера недійсний</translation>
<translation id="2766006623206032690">Вста&amp;вити та перейти</translation>
<translation id="7042418530779813870">Вста&amp;вити та здійснити пошук</translation>
<translation id="8887733174653581061">Завжди поверх інших вікон</translation>
<translation id="1851266746056575977">Оновити зараз</translation>
<translation id="8155798677707647270">Інсталяція нової версії...</translation>
<translation id="6484929352454160200">Доступна нова версія <ph name="PRODUCT_NAME"/></translation>
<translation id="3702398161649563352"><ph name="PRODUCT_NAME"/> оновлено <ph name="VERSION"/></translation>
<translation id="965674096648379287">Для правильного відображення ця веб-сторінка потребує дані, які було введено раніше. Ці дані можна надіслати повторно, але це повторить всі дії, виконані цією сторінкою раніше. Щоб повторно надіслати такі дані та відобразити цю сторінку, натисніть &quot;Перезавантажити&quot;.</translation>
<translation id="7012108905414904806">Але ця сторінка містить ресурси, які не є захищеними. Ці ресурси можуть переглядатися іншими під час передавання та можуть бути змінені зловмисником, що змінить вигляд або поведінку сторінки.</translation>
<translation id="7755167023778553803">Але ця сторінка містить ресурси з інших веб-сайтів, ідентифікаційну інформацію яких не можна перевірити.</translation>
<translation id="6451458296329894277">Підтвердити повторне надсилання форми</translation>
<translation id="4307992518367153382">Основи</translation>
<translation id="1709220265083931213">Двигунець</translation>
<translation id="1674989413181946727">Налаштування SSL комп’ютера:</translation>
<translation id="9015241028623917394">Керування поточною сторінкою</translation>
<translation id="8502249598105294518">Налаштування та керування <ph name="PRODUCT_NAME"/></translation>
<translation id="4475552974751346499">Пошук завантажень</translation>
<translation id="3473034187222004855">Копіювати &amp;шлях до файлу</translation>
<translation id="3577682619813191010">Копіювати &amp;файл</translation>
<translation id="7029809446516969842">Паролі</translation>
<translation id="8725178340343806893">Улюблені/Закладки</translation>
<translation id="873849583815421063">Завершення...</translation>
<translation id="2960316970329790041">Припинити імпорт</translation>
<translation id="7642109201157405070">Продовжити імпорт</translation>
<translation id="5508407262627860757">Скасувати</translation>
<translation id="290414493736480793">Подяки</translation>
<translation id="5233638681132016545">Нова вкладка</translation>
<translation id="5210365745912300556">Закрити вкладку</translation>
<translation id="68541483639528434">Закрити інші вкладки</translation>
<translation id="6686490380836145850">Закрити вкладки праворуч</translation>
<translation id="6434892175081553796">Закрити вкладки, відкриті цією вкладкою</translation>
<translation id="6059232451013891645">Папка:</translation>
<translation id="3966072572894326936">Вибрати іншу папку...</translation>
<translation id="746319800473277382">Перейти на домашню сторінку сайта:</translation>
<translation id="8015746205953933323">Ця веб-сторінка недоступна.</translation>
<translation id="3867260226944967367">Цю веб-сторінку не знайдено.</translation>
<translation id="8598751847679122414">Ця веб-сторінка має цикл перенаправлень.</translation>
<translation id="877010697526426622">Веб-сторінка за адресою &lt;strong jscontent=&quot;failedUrl&quot;&gt;&lt;/strong&gt; може бути тимчасово недоступною або, можливо, її було перенесено назавжди до нової веб-адреси.</translation>
<translation id="3819791248093819058">Для цієї веб-адреси на знайдено веб-сторінок: &lt;strong jscontent=&quot;failedUrl&quot;&gt;&lt;/strong&gt;</translation>
<translation id="7070442422749762650">Веб-сторінка за адресою &lt;strong jscontent=&quot;failedUrl&quot;&gt;&lt;/strong&gt; призвела до завеликої кількості перенаправлень.  Очищення cookie-файлів для цього сайта може вирішити проблему.  Якщо  ні, це може бути помилка в конфігурації сервера, а не проблема з вашим  комп’ютером.</translation>
<translation id="1635247229519770914">Продовжити інсталяцію</translation>
<translation id="3191701650141760424">Завершити інсталяцію</translation>
<translation id="7451556917824271099">Виявлено, що веб-сайт за адресою &lt;strong&gt;<ph name="HOST_NAME"/>&lt;/strong&gt; містить елементи з сайта &lt;strong&gt;<ph name="ELEMENTS_HOST_NAME"/>&lt;/strong&gt;, який розташовує шкідливі програми – програмне забезпечення, яке може пошкодити ваш комп’ютер або виконувати якісь операції без вашої згоди. Одне лише відвідування сайта, який містить шкідливі програми, може вразити комп’ютер.</translation>
<translation id="5048040498971143039">'<ph name="SEARCH_STRING"/>'</translation>
<translation id="8141503649579618569"><ph name="DOWNLOAD_RECEIVED"/>/<ph name="DOWNLOAD_TOTAL"/>, <ph name="TIME_LEFT"/></translation>
<translation id="4692623383562244444">Пошукові системи</translation>
<translation id="5584537427775243893">Імпорт</translation>
<translation id="6248988683584659830">Налаштування пошуку</translation>
<translation id="2354001756790975382">Інші закладки</translation>
<translation id="5155632014218747366">,   Google <ph name="DIAGNOSTIC_PAGE"/>  <ph name="DOMAIN"/>.</translation>
<translation id="3605499851022050619">ĳ</translation>
<translation id="3115147772012638511">...</translation>
<translation id="5015344424288992913">-...</translation>
<translation id="3369624026883419694">-...</translation>
<translation id="4378551569595875038">'...</translation>
<translation id="1731911755844941020">...</translation>
<translation id="7925285046818567682"><ph name="HOST_NAME"/>...</translation>
<translation id="2021921916539001817"><ph name="HOST_NAME"/>...</translation>
<translation id="6698381487523150993">:</translation>
<translation id="8562413501751825163">Закрити Firefox перед імпортуванням</translation>
<<<<<<< HEAD
<translation id="6626317981028933585">Шкода, але ваші налаштування Mozilla Firefox не є доступні, коли переглядач запущено. Щоб імпортувати такі налаштування у Google Chrome, збережіть зроблені вами зміни та закрийте усі вікна Firefox. Потім натисніть &quot;Продовжити&quot;</translation>
<translation id="8446794773162156990">Google Chrome працює неналежним чином</translation>
<translation id="7400722733683201933">Про Google Chrome</translation>
<translation id="3591558551793645824">Видалення Google Chrome завершено. 
Усього найкращого!</translation>
<translation id="8172671748763307156">Ви дійсно бажаєте скасувати інсталяцію Google Chrome? (Це через щось, сказане нами?)</translation>
<translation id="7161904924553537242">Вітаємо у Google Chrome:</translation>
<translation id="6921913858457830952">Google Chrome готовий виконати інсталяцію.</translation>
<translation id="7241541963706135274">Google Chrome виконає наступні завдання:</translation>
<translation id="7101265395643981223">Запустити Google Chrome</translation>
<translation id="2618799103663374905">Додати ярлик Chrome на робочий стіл, у панель швидкого запуску та в меню &quot;Пуск&quot;.</translation>
<translation id="213581405366815208">Ви дійсно бажаєте скасувати інсталяцію Google Chrome? Якщо бажаєте продовжити пізніше, відкрийте Chrome із папки &quot;Програми&quot; в меню &quot;Пуск&quot;.</translation>
<translation id="5941830788786076944">Зробити Google Chrome переглядачем за промовчанням</translation>
<translation id="7001386529596391893">Створити ярлики Google Chrome у таких розташуваннях:</translation>
=======
>>>>>>> 4db48af7
<translation id="480990236307250886">Відкрити домашню сторінку</translation>
<translation id="6514771739083339959">Домашня сторінка</translation>
<translation id="1665770420914915777">Скористатися сторінкою &quot;Нова вкладка&quot;</translation>
<translation id="4726901538158498735">Стандартний пошук:</translation>
<translation id="2231233239095101917">Сценарій цієї сторінки зайняв велику кількість пам'яті. Перезавантажте програму, щоб знову запустити сценарії.</translation>
<translation id="3319048459796106952">Нове &amp;анонімне вікно</translation>
<translation id="1120026268649657149">Ключове слово повинно бути пусте або унікальне</translation>
<translation id="7481475534986701730">Нещодавно відвідані сайти</translation>
<translation id="3169621169201401257">Для отримання докладнішої інформації про проблеми з цими елементами відвідайте <ph name="DIAGNOSTIC_PAGE"/> Google для <ph name="DOMAIN"/>.</translation>
<translation id="2356762928523809690">Сервер оновлення недоступний (помилка: <ph name="ERROR_NUMBER"/>)</translation>
<translation id="1017280919048282932">&amp;Додати до словника</translation>
<translation id="2061855250933714566"><ph name="ENCODING_CATEGORY"/> (<ph name="ENCODING_NAME"/>)</translation>
<translation id="9181716872983600413">Юнікод</translation>
<translation id="1702534956030472451">Західна</translation>
<translation id="6507969014813375884">Китайська (спрощене письмо)</translation>
<translation id="2987775926667433828">Китайська (традиційне письмо)</translation>
<translation id="8299269255470343364">Японська</translation>
<translation id="6419902127459849040">Центрально-європейська</translation>
<translation id="5453632173748266363">Кирилиця</translation>
<translation id="770015031906360009">Грецька</translation>
<translation id="7587108133605326224">Балтійська</translation>
<translation id="6833901631330113163">Південно-європейська</translation>
<translation id="5048179823246820836">Скандинавська</translation>
<translation id="358344266898797651">Кельтська</translation>
<translation id="8045462269890919536">Румунська</translation>
<translation id="4711094779914110278">Турецька</translation>
<translation id="2822854841007275488">Арабська</translation>
<translation id="5098629044894065541">Іврит</translation>
<translation id="8899388739470541164">В'єтнамська</translation>
<translation id="1714078437629572290">Відкрити домашню сторінку</translation>
<translation id="5316814419223884568">Почніть пошук звідси</translation>
<translation id="3065140616557457172">Набирайте слова для пошуку або вводьте URL для переходу – все чудово працює.</translation>
<translation id="4178055285485194276">Після запуску:</translation>
<translation id="1154228249304313899">Відкрити цю сторінку:</translation>
<translation id="3761000923495507277">Показати кнопку “Домашня сторінка” на панелі інструментів</translation>
<translation id="5291303148298143069">Повідомляти, коли спливаючі вікна заблоковані</translation>
<translation id="3383487468758466563">Шрифти та мови:</translation>
<translation id="7762841930144642410"><ph name="BEGIN_BOLD"/>Ви перейшли до анонімного перегляду<ph name="END_BOLD"/>. Сторінки, відкриті в цьому вікні, не будуть записані до історії веб-переглядача або пошуку. Після закриття анонімного вікна на комп’ютері не залишиться жодних слідів відвідування цих сторінок, наприклад, cookie-файлів. Проте всі завантажені файли та створені закладки будуть збережені.        <ph name="LINE_BREAK"/>        <ph name="BEGIN_BOLD"/>Анонімний перегляд не впливає на реакцію інших користувачів, серверів або програмного забезпечення. Обережно ставтеся до:<ph name="END_BOLD"/>        <ph name="BEGIN_LIST"/>          <ph name="BEGIN_LIST_ITEM"/>Веб-сайтів, які збирають або відкривають спільний доступ до Вашої особистої інформації<ph name="END_LIST_ITEM"/>          <ph name="BEGIN_LIST_ITEM"/>Постачальників Інтернет-послуг, що відстежують сторінки, які Ви відвідуєте<ph name="END_LIST_ITEM"/>          <ph name="BEGIN_LIST_ITEM"/>Зловмисного програмного забезпечення, яке пропонує Вам безкоштовні набори смайлів, а насправді відстежує натискання клавіш<ph name="END_LIST_ITEM"/>          <ph name="BEGIN_LIST_ITEM"/>Нагляду з боку секретних служб<ph name="END_LIST_ITEM"/>          <ph name="BEGIN_LIST_ITEM"/>Людей, що стоять позаду Вас<ph name="END_LIST_ITEM"/>        <ph name="END_LIST"/>        <ph name="BEGIN_LINK"/>Докладніше<ph name="END_LINK"/> про анонімний перегляд сторінок.</translation>
<translation id="1604816462140255479">&amp;Масштабування тексту</translation>
<translation id="2089625293428655599">Частини цього програмного забезпечення були ліцензовані сторонніми виробниками, як зазначено на: <ph name="URL"/></translation>
<<<<<<< HEAD
<translation id="6817660909204164466">Допоможіть покращити Google Chrome, автоматично надсилаючи статистику використання та звіти про аварійне завершення роботи до Google</translation>
=======
>>>>>>> 4db48af7
</translationbundle><|MERGE_RESOLUTION|>--- conflicted
+++ resolved
@@ -650,23 +650,6 @@
 <translation id="2021921916539001817"><ph name="HOST_NAME"/>...</translation>
 <translation id="6698381487523150993">:</translation>
 <translation id="8562413501751825163">Закрити Firefox перед імпортуванням</translation>
-<<<<<<< HEAD
-<translation id="6626317981028933585">Шкода, але ваші налаштування Mozilla Firefox не є доступні, коли переглядач запущено. Щоб імпортувати такі налаштування у Google Chrome, збережіть зроблені вами зміни та закрийте усі вікна Firefox. Потім натисніть &quot;Продовжити&quot;</translation>
-<translation id="8446794773162156990">Google Chrome працює неналежним чином</translation>
-<translation id="7400722733683201933">Про Google Chrome</translation>
-<translation id="3591558551793645824">Видалення Google Chrome завершено. 
-Усього найкращого!</translation>
-<translation id="8172671748763307156">Ви дійсно бажаєте скасувати інсталяцію Google Chrome? (Це через щось, сказане нами?)</translation>
-<translation id="7161904924553537242">Вітаємо у Google Chrome:</translation>
-<translation id="6921913858457830952">Google Chrome готовий виконати інсталяцію.</translation>
-<translation id="7241541963706135274">Google Chrome виконає наступні завдання:</translation>
-<translation id="7101265395643981223">Запустити Google Chrome</translation>
-<translation id="2618799103663374905">Додати ярлик Chrome на робочий стіл, у панель швидкого запуску та в меню &quot;Пуск&quot;.</translation>
-<translation id="213581405366815208">Ви дійсно бажаєте скасувати інсталяцію Google Chrome? Якщо бажаєте продовжити пізніше, відкрийте Chrome із папки &quot;Програми&quot; в меню &quot;Пуск&quot;.</translation>
-<translation id="5941830788786076944">Зробити Google Chrome переглядачем за промовчанням</translation>
-<translation id="7001386529596391893">Створити ярлики Google Chrome у таких розташуваннях:</translation>
-=======
->>>>>>> 4db48af7
 <translation id="480990236307250886">Відкрити домашню сторінку</translation>
 <translation id="6514771739083339959">Домашня сторінка</translation>
 <translation id="1665770420914915777">Скористатися сторінкою &quot;Нова вкладка&quot;</translation>
@@ -707,8 +690,4 @@
 <translation id="7762841930144642410"><ph name="BEGIN_BOLD"/>Ви перейшли до анонімного перегляду<ph name="END_BOLD"/>. Сторінки, відкриті в цьому вікні, не будуть записані до історії веб-переглядача або пошуку. Після закриття анонімного вікна на комп’ютері не залишиться жодних слідів відвідування цих сторінок, наприклад, cookie-файлів. Проте всі завантажені файли та створені закладки будуть збережені.        <ph name="LINE_BREAK"/>        <ph name="BEGIN_BOLD"/>Анонімний перегляд не впливає на реакцію інших користувачів, серверів або програмного забезпечення. Обережно ставтеся до:<ph name="END_BOLD"/>        <ph name="BEGIN_LIST"/>          <ph name="BEGIN_LIST_ITEM"/>Веб-сайтів, які збирають або відкривають спільний доступ до Вашої особистої інформації<ph name="END_LIST_ITEM"/>          <ph name="BEGIN_LIST_ITEM"/>Постачальників Інтернет-послуг, що відстежують сторінки, які Ви відвідуєте<ph name="END_LIST_ITEM"/>          <ph name="BEGIN_LIST_ITEM"/>Зловмисного програмного забезпечення, яке пропонує Вам безкоштовні набори смайлів, а насправді відстежує натискання клавіш<ph name="END_LIST_ITEM"/>          <ph name="BEGIN_LIST_ITEM"/>Нагляду з боку секретних служб<ph name="END_LIST_ITEM"/>          <ph name="BEGIN_LIST_ITEM"/>Людей, що стоять позаду Вас<ph name="END_LIST_ITEM"/>        <ph name="END_LIST"/>        <ph name="BEGIN_LINK"/>Докладніше<ph name="END_LINK"/> про анонімний перегляд сторінок.</translation>
 <translation id="1604816462140255479">&amp;Масштабування тексту</translation>
 <translation id="2089625293428655599">Частини цього програмного забезпечення були ліцензовані сторонніми виробниками, як зазначено на: <ph name="URL"/></translation>
-<<<<<<< HEAD
-<translation id="6817660909204164466">Допоможіть покращити Google Chrome, автоматично надсилаючи статистику використання та звіти про аварійне завершення роботи до Google</translation>
-=======
->>>>>>> 4db48af7
 </translationbundle>