--- conflicted
+++ resolved
@@ -286,12 +286,9 @@
       <message name="IDS_INSTALL_INVALID_ARCHIVE" desc="Error displayed when we can not open the installation archive.">
         The installer archive is corrupted or invalid. Please download Google Chrome again.
       </message>
-<<<<<<< HEAD
-=======
       <message name="IDS_INSTALL_INSUFFICIENT_RIGHTS" desc="Error displayed when a non admin user tries to attempt system level install/uninstall.">
         You do not have appropriate rights for system-level install. Try running the installer again as Administrator.
       </message>
->>>>>>> 12c75e7a
       <message name="IDS_UNINSTALL_FAILED" desc="Error during uninstall if we can not find the installation directory from registry.">
         Google Chrome is not installed or it failed to find installation directory. Please download Google Chrome again.
       </message>
@@ -302,12 +299,9 @@
       <message name="IDS_IMPORT_BOOKMARKS" desc="Explanatory text for the importing progress dialog when importing a bookmarks.html file from the bookmark manager">
         Google Chrome is now importing Favorites/Bookmarks.
       </message>
-<<<<<<< HEAD
-=======
       <message name="IDS_START_IN_PROFILE_SHORTCUT_NAME" desc="Name of the desktop shortcut to start the application in a specific profile.">
         Google Chrome for <ph name="profile_name">$1</ph>
       </message>
->>>>>>> 12c75e7a
     </messages>
   </release>
 </grit>