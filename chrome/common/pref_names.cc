--- conflicted
+++ resolved
@@ -205,7 +205,7 @@
 const wchar_t kDeleteCache[] = L"browser.clear_data.cache";
 const wchar_t kDeleteCookies[] = L"browser.clear_data.cookies";
 const wchar_t kDeletePasswords[] = L"browser.clear_data.passwords";
-<<<<<<< HEAD
+const wchar_t kDeleteFormData[] = L"browser.clear_data.form_data";
 const wchar_t kDeleteTimePeriod[] = L"browser.clear_data.time_period";
 
 // Integer prefs giving the widths of the columns in the bookmark table. Two
@@ -224,27 +224,6 @@
 const wchar_t kBookmarkManagerSplitLocation[] =
     L"bookmark_manager.split_location";
 
-=======
-const wchar_t kDeleteFormData[] = L"browser.clear_data.form_data";
-const wchar_t kDeleteTimePeriod[] = L"browser.clear_data.time_period";
-
-// Integer prefs giving the widths of the columns in the bookmark table. Two
-// configs are saved, one with the path column and one without.
-const wchar_t kBookmarkTableNameWidth1[] = L"bookmark_table.name_width_1";
-const wchar_t kBookmarkTableURLWidth1[] = L"bookmark_table.url_width_1";
-const wchar_t kBookmarkTableNameWidth2[] = L"bookmark_table.name_width_2";
-const wchar_t kBookmarkTableURLWidth2[] = L"bookmark_table.url_width_2";
-const wchar_t kBookmarkTablePathWidth[] = L"bookmark_table.path_width";
-
-// Bounds of the bookmark manager.
-const wchar_t kBookmarkManagerPlacement[] =
-    L"bookmark_manager.window_placement";
-
-// Integer location of the split bar in the bookmark manager.
-const wchar_t kBookmarkManagerSplitLocation[] =
-    L"bookmark_manager.split_location";
-
->>>>>>> 12c75e7a
 // Boolean pref to define the default values for using spellchecker.
 const wchar_t kEnableSpellCheck[] = L"browser.enable_spellchecking";
 
