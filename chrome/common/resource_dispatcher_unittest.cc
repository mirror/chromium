// Copyright (c) 2006-2008 The Chromium Authors. All rights reserved.
// Use of this source code is governed by a BSD-style license that can be
// found in the LICENSE file.

#include <string>
#include <vector>

#include "base/process.h"
#include "base/ref_counted.h"
#include "chrome/common/filter_policy.h"
#include "chrome/common/resource_dispatcher.h"

#include "testing/gtest/include/gtest/gtest.h"

using webkit_glue::ResourceLoaderBridge;

static const char test_page_url[] = "http://www.google.com/";
static const char test_page_headers[] =
  "HTTP/1.1 200 OK\nContent-Type:text/html\n\n";
static const char test_page_mime_type[] = "text/html";
static const char test_page_charset[] = "";
static const char test_page_contents[] =
  "<html><head><title>Google</title></head><body><h1>Google</h1></body></html>";
static const int test_page_contents_len = arraysize(test_page_contents) - 1;

// Listens for request response data and stores it so that it can be compared
// to the reference data.
class TestRequestCallback : public ResourceLoaderBridge::Peer {
 public:
  TestRequestCallback() : complete_(false) {
  }

  virtual void OnReceivedRedirect(const GURL& new_url) {
  }

  virtual void OnReceivedResponse(
      const ResourceLoaderBridge::ResponseInfo& info,
      bool content_filtered) {
  }

  virtual void OnReceivedData(const char* data, int len) {
    EXPECT_FALSE(complete_);
    data_.append(data, len);
  }

  virtual void OnCompletedRequest(const URLRequestStatus& status) {
    EXPECT_FALSE(complete_);
    complete_ = true;
  }

  virtual std::string GetURLForDebugging() {
    return std::string();
  }

  const std::string& data() const {
    return data_;
  }
  const bool complete() const {
    return complete_;
  }

 private:
  bool complete_;
  std::string data_;
};


// Sets up the message sender override for the unit test
class ResourceDispatcherTest : public testing::Test,
                               public IPC::Message::Sender {
 public:
  // Emulates IPC send operations (IPC::Message::Sender) by adding
  // pending messages to the queue.
  virtual bool Send(IPC::Message* msg) {
    message_queue_.push_back(IPC::Message(*msg));
    delete msg;
    return true;
  }

  // Emulates the browser process and processes the pending IPC messages,
  // returning the hardcoded file contents.
  void ProcessMessages() {
    while (!message_queue_.empty()) {
      void* iter = NULL;

      int request_id;
      ASSERT_TRUE(IPC::ReadParam(&message_queue_[0], &iter, &request_id));

      ViewHostMsg_Resource_Request request;
      ASSERT_TRUE(IPC::ReadParam(&message_queue_[0], &iter, &request));

      // check values
      EXPECT_EQ(test_page_url, request.url.spec());

      // received response message
      ViewMsg_Resource_ResponseHead response;
      std::string raw_headers(test_page_headers);
      std::replace(raw_headers.begin(), raw_headers.end(), '\n', '\0');
      response.headers = new net::HttpResponseHeaders(raw_headers);
      response.mime_type = test_page_mime_type;
      response.charset = test_page_charset;
      response.filter_policy = FilterPolicy::DONT_FILTER;
      dispatcher_->OnReceivedResponse(request_id, response);

      // received data message with the test contents
      SharedMemory shared_mem;
      EXPECT_TRUE(shared_mem.Create(std::wstring(),
          false, false, test_page_contents_len));
      EXPECT_TRUE(shared_mem.Map(test_page_contents_len));
      char* put_data_here = static_cast<char*>(shared_mem.memory());
      memcpy(put_data_here, test_page_contents, test_page_contents_len);
<<<<<<< HEAD
      SharedMemoryHandle dup_handle;
      EXPECT_TRUE(shared_mem.GiveToProcess(GetCurrentProcess(), &dup_handle));
=======
      base::SharedMemoryHandle dup_handle;
      EXPECT_TRUE(shared_mem.GiveToProcess(
          base::Process::Current().handle(), &dup_handle));
>>>>>>> 5d99fccd
      dispatcher_->OnReceivedData(request_id, dup_handle, test_page_contents_len);

      message_queue_.erase(message_queue_.begin());

      // read the ack message.
      iter = NULL;
      int request_ack = -1;
      ASSERT_TRUE(IPC::ReadParam(&message_queue_[0], &iter, &request_ack));

      ASSERT_EQ(request_ack, request_id);

      message_queue_.erase(message_queue_.begin());
    }
  }

 protected:
  static ResourceDispatcher* GetResourceDispatcher(WebFrame* unused) {
    return dispatcher_;
  }

  // testing::Test
  virtual void SetUp() {
    dispatcher_ = new ResourceDispatcher(this);
  }
  virtual void TearDown() {
    dispatcher_ = NULL;
  }

  std::vector<IPC::Message> message_queue_;
  static scoped_refptr<ResourceDispatcher> dispatcher_;
};

/*static*/
scoped_refptr<ResourceDispatcher> ResourceDispatcherTest::dispatcher_;

// Does a simple request and tests that the correct data is received.
TEST_F(ResourceDispatcherTest, RoundTrip) {
  TestRequestCallback callback;
  ResourceLoaderBridge* bridge =
    dispatcher_->CreateBridge("GET", GURL(test_page_url), GURL(test_page_url),
                              GURL(), std::string(), 0, 0,
                              ResourceType::SUB_RESOURCE, false, 0);

  bridge->Start(&callback);

  ProcessMessages();

  // FIXME(brettw) when the request complete messages are actually handledo
  // and dispatched, uncomment this.
  //EXPECT_TRUE(callback.complete());
  //EXPECT_STREQ(test_page_contents, callback.data().c_str());

  delete bridge;
}

// Tests that the request IDs are straight when there are multiple requests.
TEST_F(ResourceDispatcherTest, MultipleRequests) {
  // FIXME
}

// Tests that the cancel method prevents other messages from being received
TEST_F(ResourceDispatcherTest, Cancel) {
  // FIXME
}

TEST_F(ResourceDispatcherTest, Cookies) {
  // FIXME
}

TEST_F(ResourceDispatcherTest, SerializedPostData) {
  // FIXME
}
<|MERGE_RESOLUTION|>--- conflicted
+++ resolved
@@ -103,20 +103,15 @@
       dispatcher_->OnReceivedResponse(request_id, response);
 
       // received data message with the test contents
-      SharedMemory shared_mem;
+      base::SharedMemory shared_mem;
       EXPECT_TRUE(shared_mem.Create(std::wstring(),
           false, false, test_page_contents_len));
       EXPECT_TRUE(shared_mem.Map(test_page_contents_len));
       char* put_data_here = static_cast<char*>(shared_mem.memory());
       memcpy(put_data_here, test_page_contents, test_page_contents_len);
-<<<<<<< HEAD
-      SharedMemoryHandle dup_handle;
-      EXPECT_TRUE(shared_mem.GiveToProcess(GetCurrentProcess(), &dup_handle));
-=======
       base::SharedMemoryHandle dup_handle;
       EXPECT_TRUE(shared_mem.GiveToProcess(
           base::Process::Current().handle(), &dup_handle));
->>>>>>> 5d99fccd
       dispatcher_->OnReceivedData(request_id, dup_handle, test_page_contents_len);
 
       message_queue_.erase(message_queue_.begin());
