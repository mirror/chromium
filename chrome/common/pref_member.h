// Copyright 2008, Google Inc.
// All rights reserved.
//
// Redistribution and use in source and binary forms, with or without
// modification, are permitted provided that the following conditions are
// met:
//
//    * Redistributions of source code must retain the above copyright
// notice, this list of conditions and the following disclaimer.
//    * Redistributions in binary form must reproduce the above
// copyright notice, this list of conditions and the following disclaimer
// in the documentation and/or other materials provided with the
// distribution.
//    * Neither the name of Google Inc. nor the names of its
// contributors may be used to endorse or promote products derived from
// this software without specific prior written permission.
//
// THIS SOFTWARE IS PROVIDED BY THE COPYRIGHT HOLDERS AND CONTRIBUTORS
// "AS IS" AND ANY EXPRESS OR IMPLIED WARRANTIES, INCLUDING, BUT NOT
// LIMITED TO, THE IMPLIED WARRANTIES OF MERCHANTABILITY AND FITNESS FOR
// A PARTICULAR PURPOSE ARE DISCLAIMED. IN NO EVENT SHALL THE COPYRIGHT
// OWNER OR CONTRIBUTORS BE LIABLE FOR ANY DIRECT, INDIRECT, INCIDENTAL,
// SPECIAL, EXEMPLARY, OR CONSEQUENTIAL DAMAGES (INCLUDING, BUT NOT
// LIMITED TO, PROCUREMENT OF SUBSTITUTE GOODS OR SERVICES; LOSS OF USE,
// DATA, OR PROFITS; OR BUSINESS INTERRUPTION) HOWEVER CAUSED AND ON ANY
// THEORY OF LIABILITY, WHETHER IN CONTRACT, STRICT LIABILITY, OR TORT
// (INCLUDING NEGLIGENCE OR OTHERWISE) ARISING IN ANY WAY OUT OF THE USE
// OF THIS SOFTWARE, EVEN IF ADVISED OF THE POSSIBILITY OF SUCH DAMAGE.
//
// A helper class that stays in sync with a preference (bool, int, real, or
// string).  For example:
//
// class MyClass {
//  public:
//   MyClass(PrefService* prefs) {
//     my_string_.Init(prefs::kHomePage, prefs, NULL /* no observer */);
//   }
//  private:
//   StringPrefMember my_string_;
// };
//
// my_string_ should stay in sync with the prefs::kHomePage pref and will
// update if either the pref changes or if my_string_.SetValue is called.
//
// An optional observer can be passed into the Init method which can be used to
// notify MyClass of changes.

#ifndef CHROME_COMMON_PREF_MEMBER_H__
#define CHROME_COMMON_PREF_MEMBER_H__

#include <string>

#include "base/logging.h"
#include "chrome/common/notification_service.h"
<<<<<<< HEAD
#include "chrome/common/pref_service.h"
=======

class PrefService;

namespace subtle {

class PrefMemberBase : public NotificationObserver {
 protected:
  PrefMemberBase();
  virtual ~PrefMemberBase();

  // See PrefMember<> for description.
  void Init(const wchar_t* pref_name, PrefService* prefs,
            NotificationObserver* observer);

  // NotificationObserver
  virtual void Observe(NotificationType type,
                       const NotificationSource& source,
                       const NotificationDetails& details);

  void VerifyValuePrefName();

  // This methods is used to do the actual sync with pref of the specified type.
  virtual void UpdateValueFromPref() = 0;

  const std::wstring& pref_name() const { return pref_name_; }
  PrefService* prefs() { return prefs_; }

 // Ordered the members to compact the class instance.
 private:
  std::wstring pref_name_;
  NotificationObserver* observer_;
  PrefService* prefs_;

 protected:
  bool is_synced_;
  bool setting_value_;
};

}  // namespace subtle

>>>>>>> b8afeda4

template <typename ValueType>
class PrefMember : public NotificationObserver {
 public:
  // Defer initialization to an Init method so it's easy to make this class be
  // a member variable.
  PrefMember() : observer_(NULL), prefs_(NULL), is_synced_(false),
                 setting_value_(false) {}

  // Do the actual initialization of the class.  |observer| may be null if you
  // don't want any notifications of changes.
  void Init(const wchar_t* pref_name, PrefService* prefs,
            NotificationObserver* observer) {
    DCHECK(pref_name);
    DCHECK(prefs);
    DCHECK(pref_name_.empty());  // Check that Init is only called once.
    observer_ = observer;
    prefs_ = prefs;
    pref_name_ = pref_name;
    DCHECK(!pref_name_.empty());

    // Add ourself as a pref observer so we can keep our local value in sync.
    prefs_->AddPrefObserver(pref_name, this);
  }

  virtual ~PrefMember() {
    if (!pref_name_.empty())
      prefs_->RemovePrefObserver(pref_name_.c_str(), this);
  }

  virtual void Observe(NotificationType type,
                       const NotificationSource& source,
                       const NotificationDetails& details) {
    DCHECK(!pref_name_.empty());
    DCHECK(NOTIFY_PREF_CHANGED == type);
    UpdateValueFromPref();
    is_synced_ = true;
    if (!setting_value_ && observer_)
      observer_->Observe(type, source, details);
  }

  // Retrieve the value of the member variable.
  ValueType GetValue() {
    DCHECK(!pref_name_.empty());
    // We lazily fetch the value from the pref service the first time GetValue
    // is called.
    if (!is_synced_) {
      UpdateValueFromPref();
      is_synced_ = true;
    }
    return value_;
  }

  // Provided as a convenience.
  ValueType operator*() {
    return GetValue();
  }

  // Set the value of the member variable.
  void SetValue(const ValueType& value) {
    DCHECK(!pref_name_.empty());
    setting_value_ = true;
    UpdatePref(value);
    setting_value_ = false;
  }

 protected:
  // These methods are used to do the actual sync with pref of the specified
  // type.
  virtual void UpdateValueFromPref() = 0;
  virtual void UpdatePref(const ValueType& value) = 0;

  std::wstring pref_name_;
  PrefService* prefs_;

  // We cache the value of the pref so we don't have to keep walking the pref
  // tree.
  ValueType value_;

 private:
  NotificationObserver* observer_;
  bool is_synced_;
  bool setting_value_;
};

///////////////////////////////////////////////////////////////////////////////
// Implementations of Boolean, Integer, Real, and String PrefMember below.

class BooleanPrefMember : public PrefMember<bool> {
 public:
  BooleanPrefMember() : PrefMember<bool>() { }
  virtual ~BooleanPrefMember() { }

 protected:
  virtual void UpdateValueFromPref() {
    value_ = prefs_->GetBoolean(pref_name_.c_str());
  }

  virtual void UpdatePref(const bool& value) {
    prefs_->SetBoolean(pref_name_.c_str(), value);
  }

 private:
  DISALLOW_EVIL_CONSTRUCTORS(BooleanPrefMember);
};

class IntegerPrefMember : public PrefMember<int> {
 public:
  IntegerPrefMember() : PrefMember<int>() { }
  virtual ~IntegerPrefMember() { }

 protected:
  virtual void UpdateValueFromPref() {
    value_ = prefs_->GetInteger(pref_name_.c_str());
  }

  virtual void UpdatePref(const int& value) {
    prefs_->SetInteger(pref_name_.c_str(), value);
  }

 private:
  DISALLOW_EVIL_CONSTRUCTORS(IntegerPrefMember);
};

class RealPrefMember : public PrefMember<double> {
 public:
  RealPrefMember() : PrefMember<double>() { }
  virtual ~RealPrefMember() { }

 protected:
  virtual void UpdateValueFromPref() {
    value_ = prefs_->GetReal(pref_name_.c_str());
  }

  virtual void UpdatePref(const double& value) {
    prefs_->SetReal(pref_name_.c_str(), value);
  }

 private:
  DISALLOW_EVIL_CONSTRUCTORS(RealPrefMember);
};

class StringPrefMember : public PrefMember<std::wstring> {
 public:
  StringPrefMember() : PrefMember<std::wstring>() { }
  virtual ~StringPrefMember() { }

 protected:
  virtual void UpdateValueFromPref() {
    value_ = prefs_->GetString(pref_name_.c_str());
  }

  virtual void UpdatePref(const std::wstring& value) {
    prefs_->SetString(pref_name_.c_str(), value);
  }

 private:
  DISALLOW_EVIL_CONSTRUCTORS(StringPrefMember);
};

#endif  // CHROME_COMMON_PREF_MEMBER_H__<|MERGE_RESOLUTION|>--- conflicted
+++ resolved
@@ -1,31 +1,6 @@
-// Copyright 2008, Google Inc.
-// All rights reserved.
-//
-// Redistribution and use in source and binary forms, with or without
-// modification, are permitted provided that the following conditions are
-// met:
-//
-//    * Redistributions of source code must retain the above copyright
-// notice, this list of conditions and the following disclaimer.
-//    * Redistributions in binary form must reproduce the above
-// copyright notice, this list of conditions and the following disclaimer
-// in the documentation and/or other materials provided with the
-// distribution.
-//    * Neither the name of Google Inc. nor the names of its
-// contributors may be used to endorse or promote products derived from
-// this software without specific prior written permission.
-//
-// THIS SOFTWARE IS PROVIDED BY THE COPYRIGHT HOLDERS AND CONTRIBUTORS
-// "AS IS" AND ANY EXPRESS OR IMPLIED WARRANTIES, INCLUDING, BUT NOT
-// LIMITED TO, THE IMPLIED WARRANTIES OF MERCHANTABILITY AND FITNESS FOR
-// A PARTICULAR PURPOSE ARE DISCLAIMED. IN NO EVENT SHALL THE COPYRIGHT
-// OWNER OR CONTRIBUTORS BE LIABLE FOR ANY DIRECT, INDIRECT, INCIDENTAL,
-// SPECIAL, EXEMPLARY, OR CONSEQUENTIAL DAMAGES (INCLUDING, BUT NOT
-// LIMITED TO, PROCUREMENT OF SUBSTITUTE GOODS OR SERVICES; LOSS OF USE,
-// DATA, OR PROFITS; OR BUSINESS INTERRUPTION) HOWEVER CAUSED AND ON ANY
-// THEORY OF LIABILITY, WHETHER IN CONTRACT, STRICT LIABILITY, OR TORT
-// (INCLUDING NEGLIGENCE OR OTHERWISE) ARISING IN ANY WAY OUT OF THE USE
-// OF THIS SOFTWARE, EVEN IF ADVISED OF THE POSSIBILITY OF SUCH DAMAGE.
+// Copyright (c) 2006-2008 The Chromium Authors. All rights reserved.
+// Use of this source code is governed by a BSD-style license that can be
+// found in the LICENSE file.
 //
 // A helper class that stays in sync with a preference (bool, int, real, or
 // string).  For example:
@@ -45,16 +20,12 @@
 // An optional observer can be passed into the Init method which can be used to
 // notify MyClass of changes.
 
-#ifndef CHROME_COMMON_PREF_MEMBER_H__
-#define CHROME_COMMON_PREF_MEMBER_H__
+#ifndef CHROME_COMMON_PREF_MEMBER_H_
+#define CHROME_COMMON_PREF_MEMBER_H_
 
 #include <string>
 
-#include "base/logging.h"
 #include "chrome/common/notification_service.h"
-<<<<<<< HEAD
-#include "chrome/common/pref_service.h"
-=======
 
 class PrefService;
 
@@ -95,51 +66,25 @@
 
 }  // namespace subtle
 
->>>>>>> b8afeda4
 
 template <typename ValueType>
-class PrefMember : public NotificationObserver {
+class PrefMember : public subtle::PrefMemberBase {
  public:
   // Defer initialization to an Init method so it's easy to make this class be
   // a member variable.
-  PrefMember() : observer_(NULL), prefs_(NULL), is_synced_(false),
-                 setting_value_(false) {}
+  PrefMember() { }
+  virtual ~PrefMember() { }
 
   // Do the actual initialization of the class.  |observer| may be null if you
   // don't want any notifications of changes.
   void Init(const wchar_t* pref_name, PrefService* prefs,
             NotificationObserver* observer) {
-    DCHECK(pref_name);
-    DCHECK(prefs);
-    DCHECK(pref_name_.empty());  // Check that Init is only called once.
-    observer_ = observer;
-    prefs_ = prefs;
-    pref_name_ = pref_name;
-    DCHECK(!pref_name_.empty());
-
-    // Add ourself as a pref observer so we can keep our local value in sync.
-    prefs_->AddPrefObserver(pref_name, this);
-  }
-
-  virtual ~PrefMember() {
-    if (!pref_name_.empty())
-      prefs_->RemovePrefObserver(pref_name_.c_str(), this);
-  }
-
-  virtual void Observe(NotificationType type,
-                       const NotificationSource& source,
-                       const NotificationDetails& details) {
-    DCHECK(!pref_name_.empty());
-    DCHECK(NOTIFY_PREF_CHANGED == type);
-    UpdateValueFromPref();
-    is_synced_ = true;
-    if (!setting_value_ && observer_)
-      observer_->Observe(type, source, details);
+    subtle::PrefMemberBase::Init(pref_name, prefs, observer);
   }
 
   // Retrieve the value of the member variable.
   ValueType GetValue() {
-    DCHECK(!pref_name_.empty());
+    VerifyValuePrefName();
     // We lazily fetch the value from the pref service the first time GetValue
     // is called.
     if (!is_synced_) {
@@ -156,29 +101,19 @@
 
   // Set the value of the member variable.
   void SetValue(const ValueType& value) {
-    DCHECK(!pref_name_.empty());
+    VerifyValuePrefName();
     setting_value_ = true;
     UpdatePref(value);
     setting_value_ = false;
   }
 
  protected:
-  // These methods are used to do the actual sync with pref of the specified
-  // type.
-  virtual void UpdateValueFromPref() = 0;
+  // This methods is used to do the actual sync with pref of the specified type.
   virtual void UpdatePref(const ValueType& value) = 0;
-
-  std::wstring pref_name_;
-  PrefService* prefs_;
 
   // We cache the value of the pref so we don't have to keep walking the pref
   // tree.
   ValueType value_;
-
- private:
-  NotificationObserver* observer_;
-  bool is_synced_;
-  bool setting_value_;
 };
 
 ///////////////////////////////////////////////////////////////////////////////
@@ -190,16 +125,11 @@
   virtual ~BooleanPrefMember() { }
 
  protected:
-  virtual void UpdateValueFromPref() {
-    value_ = prefs_->GetBoolean(pref_name_.c_str());
-  }
-
-  virtual void UpdatePref(const bool& value) {
-    prefs_->SetBoolean(pref_name_.c_str(), value);
-  }
+  virtual void UpdateValueFromPref();
+  virtual void UpdatePref(const bool& value);
 
  private:
-  DISALLOW_EVIL_CONSTRUCTORS(BooleanPrefMember);
+  DISALLOW_COPY_AND_ASSIGN(BooleanPrefMember);
 };
 
 class IntegerPrefMember : public PrefMember<int> {
@@ -208,16 +138,11 @@
   virtual ~IntegerPrefMember() { }
 
  protected:
-  virtual void UpdateValueFromPref() {
-    value_ = prefs_->GetInteger(pref_name_.c_str());
-  }
-
-  virtual void UpdatePref(const int& value) {
-    prefs_->SetInteger(pref_name_.c_str(), value);
-  }
+  virtual void UpdateValueFromPref();
+  virtual void UpdatePref(const int& value);
 
  private:
-  DISALLOW_EVIL_CONSTRUCTORS(IntegerPrefMember);
+  DISALLOW_COPY_AND_ASSIGN(IntegerPrefMember);
 };
 
 class RealPrefMember : public PrefMember<double> {
@@ -226,16 +151,11 @@
   virtual ~RealPrefMember() { }
 
  protected:
-  virtual void UpdateValueFromPref() {
-    value_ = prefs_->GetReal(pref_name_.c_str());
-  }
-
-  virtual void UpdatePref(const double& value) {
-    prefs_->SetReal(pref_name_.c_str(), value);
-  }
+  virtual void UpdateValueFromPref();
+  virtual void UpdatePref(const double& value);
 
  private:
-  DISALLOW_EVIL_CONSTRUCTORS(RealPrefMember);
+  DISALLOW_COPY_AND_ASSIGN(RealPrefMember);
 };
 
 class StringPrefMember : public PrefMember<std::wstring> {
@@ -244,16 +164,11 @@
   virtual ~StringPrefMember() { }
 
  protected:
-  virtual void UpdateValueFromPref() {
-    value_ = prefs_->GetString(pref_name_.c_str());
-  }
-
-  virtual void UpdatePref(const std::wstring& value) {
-    prefs_->SetString(pref_name_.c_str(), value);
-  }
+  virtual void UpdateValueFromPref();
+  virtual void UpdatePref(const std::wstring& value);
 
  private:
-  DISALLOW_EVIL_CONSTRUCTORS(StringPrefMember);
+  DISALLOW_COPY_AND_ASSIGN(StringPrefMember);
 };
 
-#endif  // CHROME_COMMON_PREF_MEMBER_H__+#endif  // CHROME_COMMON_PREF_MEMBER_H_
