--- conflicted
+++ resolved
@@ -127,8 +127,6 @@
 
 std::wstring GetFileFilterFromPath(const std::wstring& file_name);
 
-<<<<<<< HEAD
-=======
 // Returns a file filter whose description comes from the OS for the first file
 // extension in |extensions|. |extensions| is a semicolon separated list of
 // extensions. Each extension is specified as '*.foo' where foo is the
@@ -136,7 +134,6 @@
 std::wstring GetFileFilterFromExtensions(const std::wstring& extensions,
                                          bool include_all_files);
 
->>>>>>> 12c75e7a
 // Prompt the user for location to save a file. 'suggested_name' is a full path
 // that gives the dialog box a hint as to how to initialize itself.
 // For example, a 'suggested_name' of:
