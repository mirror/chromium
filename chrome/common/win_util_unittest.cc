--- conflicted
+++ resolved
@@ -1,92 +1,10 @@
-// Copyright 2008, Google Inc.
-// All rights reserved.
-//
-// Redistribution and use in source and binary forms, with or without
-// modification, are permitted provided that the following conditions are
-// met:
-//
-//    * Redistributions of source code must retain the above copyright
-// notice, this list of conditions and the following disclaimer.
-//    * Redistributions in binary form must reproduce the above
-// copyright notice, this list of conditions and the following disclaimer
-// in the documentation and/or other materials provided with the
-// distribution.
-//    * Neither the name of Google Inc. nor the names of its
-// contributors may be used to endorse or promote products derived from
-// this software without specific prior written permission.
-//
-// THIS SOFTWARE IS PROVIDED BY THE COPYRIGHT HOLDERS AND CONTRIBUTORS
-// "AS IS" AND ANY EXPRESS OR IMPLIED WARRANTIES, INCLUDING, BUT NOT
-// LIMITED TO, THE IMPLIED WARRANTIES OF MERCHANTABILITY AND FITNESS FOR
-// A PARTICULAR PURPOSE ARE DISCLAIMED. IN NO EVENT SHALL THE COPYRIGHT
-// OWNER OR CONTRIBUTORS BE LIABLE FOR ANY DIRECT, INDIRECT, INCIDENTAL,
-// SPECIAL, EXEMPLARY, OR CONSEQUENTIAL DAMAGES (INCLUDING, BUT NOT
-// LIMITED TO, PROCUREMENT OF SUBSTITUTE GOODS OR SERVICES; LOSS OF USE,
-// DATA, OR PROFITS; OR BUSINESS INTERRUPTION) HOWEVER CAUSED AND ON ANY
-// THEORY OF LIABILITY, WHETHER IN CONTRACT, STRICT LIABILITY, OR TORT
-// (INCLUDING NEGLIGENCE OR OTHERWISE) ARISING IN ANY WAY OUT OF THE USE
-// OF THIS SOFTWARE, EVEN IF ADVISED OF THE POSSIBILITY OF SUCH DAMAGE.
+// Copyright (c) 2006-2008 The Chromium Authors. All rights reserved.
+// Use of this source code is governed by a BSD-style license that can be
+// found in the LICENSE file.
 
 #include "chrome/common/win_util.h"
 #include "testing/gtest/include/gtest/gtest.h"
 
-<<<<<<< HEAD
-class WinUtilTest: public testing::Test {
-};
-
-// Retrieve the OS primary language
-unsigned GetSystemLanguage() {
-  RegKey language_key(HKEY_LOCAL_MACHINE, L"SYSTEM\\CurrentControlSet\\Control\\Nls\\Language");
-  std::wstring language;
-  language_key.ReadValue(L"InstallLanguage", &language);
-  wchar_t * unused_endptr;
-  return PRIMARYLANGID(wcstol(language.c_str(), &unused_endptr, 16));
-}
-
-TEST(WinUtilTest, FormatMessage) {
-  const int kAccessDeniedErrorCode = 5;
-  SetLastError(kAccessDeniedErrorCode);
-  ASSERT_EQ(GetLastError(), kAccessDeniedErrorCode);
-  std::wstring value;
-
-  unsigned language = GetSystemLanguage();
-  ASSERT_TRUE(language);
-  if (language == LANG_ENGLISH) {
-    // This test would fail on non-English system.
-    TrimWhitespace(win_util::FormatLastWin32Error(), TRIM_ALL, &value);
-    EXPECT_EQ(value, std::wstring(L"Access is denied."));
-  } else if (language == LANG_FRENCH) {
-    // This test would fail on non-French system.
-    TrimWhitespace(win_util::FormatLastWin32Error(), TRIM_ALL, &value);
-    EXPECT_EQ(value, std::wstring(L"Acc\00e8s refus\00e9."));
-  } else {
-    EXPECT_TRUE(0) << "Please implement the test for your OS language.";
-  }
-
-  // Manually call the OS function
-  wchar_t * string_buffer = NULL;
-  unsigned string_length = ::FormatMessage(FORMAT_MESSAGE_ALLOCATE_BUFFER |
-                                    FORMAT_MESSAGE_FROM_SYSTEM |
-                                    FORMAT_MESSAGE_IGNORE_INSERTS, NULL,
-                                    kAccessDeniedErrorCode, 0,
-                                    reinterpret_cast<wchar_t *>(&string_buffer),
-                                    0, NULL);
-
-  // Verify the call succeeded
-  ASSERT_TRUE(string_length);
-  ASSERT_TRUE(string_buffer);
-
-  // Verify the string is the same by different calls
-  EXPECT_EQ(win_util::FormatLastWin32Error(), std::wstring(string_buffer));
-  EXPECT_EQ(win_util::FormatMessage(kAccessDeniedErrorCode),
-            std::wstring(string_buffer));
-
-  // Done with the buffer allocated by ::FormatMessage()
-  LocalFree(string_buffer);
-}
-
-=======
->>>>>>> b8afeda4
 TEST(WinUtilTest, EnsureRectIsVisibleInRect) {
   gfx::Rect parent_rect(0, 0, 500, 400);
 
@@ -131,8 +49,4 @@
     win_util::EnsureRectIsVisibleInRect(parent_rect, &child_rect, 10);
     EXPECT_EQ(gfx::Rect(20, 20, 100, 380), child_rect);
   }
-<<<<<<< HEAD
-}
-=======
-}
->>>>>>> b8afeda4
+}