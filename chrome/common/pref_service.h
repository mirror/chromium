--- conflicted
+++ resolved
@@ -1,31 +1,6 @@
-// Copyright 2008, Google Inc.
-// All rights reserved.
-//
-// Redistribution and use in source and binary forms, with or without
-// modification, are permitted provided that the following conditions are
-// met:
-//
-//    * Redistributions of source code must retain the above copyright
-// notice, this list of conditions and the following disclaimer.
-//    * Redistributions in binary form must reproduce the above
-// copyright notice, this list of conditions and the following disclaimer
-// in the documentation and/or other materials provided with the
-// distribution.
-//    * Neither the name of Google Inc. nor the names of its
-// contributors may be used to endorse or promote products derived from
-// this software without specific prior written permission.
-//
-// THIS SOFTWARE IS PROVIDED BY THE COPYRIGHT HOLDERS AND CONTRIBUTORS
-// "AS IS" AND ANY EXPRESS OR IMPLIED WARRANTIES, INCLUDING, BUT NOT
-// LIMITED TO, THE IMPLIED WARRANTIES OF MERCHANTABILITY AND FITNESS FOR
-// A PARTICULAR PURPOSE ARE DISCLAIMED. IN NO EVENT SHALL THE COPYRIGHT
-// OWNER OR CONTRIBUTORS BE LIABLE FOR ANY DIRECT, INDIRECT, INCIDENTAL,
-// SPECIAL, EXEMPLARY, OR CONSEQUENTIAL DAMAGES (INCLUDING, BUT NOT
-// LIMITED TO, PROCUREMENT OF SUBSTITUTE GOODS OR SERVICES; LOSS OF USE,
-// DATA, OR PROFITS; OR BUSINESS INTERRUPTION) HOWEVER CAUSED AND ON ANY
-// THEORY OF LIABILITY, WHETHER IN CONTRACT, STRICT LIABILITY, OR TORT
-// (INCLUDING NEGLIGENCE OR OTHERWISE) ARISING IN ANY WAY OUT OF THE USE
-// OF THIS SOFTWARE, EVEN IF ADVISED OF THE POSSIBILITY OF SUCH DAMAGE.
+// Copyright (c) 2006-2008 The Chromium Authors. All rights reserved.
+// Use of this source code is governed by a BSD-style license that can be
+// found in the LICENSE file.
 
 // This provides a way to access the application's current preferences.
 // This service has two preference stores, one for "persistent" preferences,
@@ -37,17 +12,13 @@
 // persistent and transient stores, where any corresponding value in the
 // transient store overrides the one in the persistent store.
 
-#ifndef CHROME_COMMON_PREF_SERVICE_H__
-#define CHROME_COMMON_PREF_SERVICE_H__
+#ifndef CHROME_COMMON_PREF_SERVICE_H_
+#define CHROME_COMMON_PREF_SERVICE_H_
 
 #include <string>
 
 #include "base/basictypes.h"
-<<<<<<< HEAD
-#include "base/logging.h"
-=======
 #include "base/hash_tables.h"
->>>>>>> fcfaa4e7
 #include "base/non_thread_safe.h"
 #include "base/observer_list.h"
 #include "base/scoped_ptr.h"
@@ -57,7 +28,10 @@
 
 class NotificationObserver;
 class Preference;
+
+namespace base {
 class Thread;
+}
 
 class PrefService : public NonThreadSafe {
  public:
@@ -99,7 +73,7 @@
     // A reference to the pref service's persistent prefs.
     DictionaryValue* root_pref_;
 
-    DISALLOW_EVIL_CONSTRUCTORS(Preference);
+    DISALLOW_COPY_AND_ASSIGN(Preference);
   };
 
   // |pref_filename| is the path to the prefs file we will try to load or save to.
@@ -117,12 +91,12 @@
   // (since it's on a different thread).  This should only be used if we need
   // to save immediately (basically, during shutdown).  Otherwise, you should
   // use ScheduleSavePersistentPrefs.
-  bool SavePersistentPrefs(Thread* thread) const;
+  bool SavePersistentPrefs(base::Thread* thread) const;
 
   // Starts a timer that ends up saving the preferences.  This helps to batch
   // together save requests that happen in a close time frame so we don't write
   // to disk too frequently.
-  void ScheduleSavePersistentPrefs(Thread* thread);
+  void ScheduleSavePersistentPrefs(base::Thread* thread);
 
   DictionaryValue* transient() { return transient_.get(); }
 
@@ -260,11 +234,7 @@
       PrefObserverMap;
   PrefObserverMap pref_observers_;
 
-  DISALLOW_EVIL_CONSTRUCTORS(PrefService);
+  DISALLOW_COPY_AND_ASSIGN(PrefService);
 };
 
-<<<<<<< HEAD
-#endif  // CHROME_COMMON_PREF_SERVICE_H__
-=======
-#endif  // CHROME_COMMON_PREF_SERVICE_H_
->>>>>>> fcfaa4e7
+#endif  // CHROME_COMMON_PREF_SERVICE_H_