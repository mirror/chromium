// Copyright (c) 2006-2008 The Chromium Authors. All rights reserved.
// Use of this source code is governed by a BSD-style license that can be
// found in the LICENSE file.

// See http://dev.chromium.org/developers/design-documents/multi-process-resource-loading

#include "chrome/common/resource_dispatcher.h"

#include "base/basictypes.h"
#include "base/message_loop.h"
#include "base/shared_memory.h"
#include "base/string_util.h"
#include "chrome/common/render_messages.h"
#include "chrome/common/security_filter_peer.h"
#include "net/base/net_errors.h"
#include "net/base/net_util.h"
#include "webkit/glue/resource_type.h"
#include "webkit/glue/webkit_glue.h"

// Uncomment to enable logging of request traffic
//#define LOG_RESOURCE_REQUESTS

#ifdef LOG_RESOURCE_REQUESTS
# define RESOURCE_LOG(stuff) LOG(INFO) << stuff
#else
# define RESOURCE_LOG(stuff)
#endif

// Each resource request is assigned an ID scoped to this process.
static int MakeRequestID() {
  // NOTE: The resource_dispatcher_host also needs probably unique
  // request_ids, so they count down from -2 (-1 is a special we're
  // screwed value), while the renderer process counts up.
  static int next_request_id = 0;
  return next_request_id++;
}

// ResourceLoaderBridge implementation ----------------------------------------

namespace webkit_glue {

class IPCResourceLoaderBridge : public ResourceLoaderBridge {
 public:
  IPCResourceLoaderBridge(ResourceDispatcher* dispatcher,
                          const std::string& method,
                          const GURL& url,
                          const GURL& policy_url,
                          const GURL& referrer,
                          const std::string& headers,
                          int load_flags,
                          int origin_pid,
                          ResourceType::Type resource_type,
                          bool mixed_content,
                          uint32 request_context);
  virtual ~IPCResourceLoaderBridge();

  // ResourceLoaderBridge
  virtual void AppendDataToUpload(const char* data, int data_len);
  virtual void AppendFileRangeToUpload(const std::wstring& path,
                                       uint64 offset, uint64 length);
  virtual bool Start(Peer* peer);
  virtual void Cancel();
  virtual void SetDefersLoading(bool value);
  virtual void SyncLoad(SyncLoadResponse* response);

#ifdef LOG_RESOURCE_REQUESTS
  const std::string& url() const { return url_; }
#endif

 private:
  ResourceLoaderBridge::Peer* peer_;

  // The resource dispatcher for this loader.
  scoped_refptr<ResourceDispatcher> dispatcher_;

  // The request to send, created on initialization for modification and
  // appending data.
  ViewHostMsg_Resource_Request request_;

  // ID for the request, valid once Start()ed, -1 if not valid yet.
  int request_id_;

#ifdef LOG_RESOURCE_REQUESTS
  // indicates the URL of this resource request for help debugging
  std::string url_;
#endif
};

IPCResourceLoaderBridge::IPCResourceLoaderBridge(
    ResourceDispatcher* dispatcher,
    const std::string& method,
    const GURL& url,
    const GURL& policy_url,
    const GURL& referrer,
    const std::string& headers,
    int load_flags,
    int origin_pid,
    ResourceType::Type resource_type,
    bool mixed_content,
    uint32 request_context)
    : peer_(NULL),
      dispatcher_(dispatcher),
      request_id_(-1) {
  DCHECK(dispatcher_) << "no resource dispatcher";
  request_.method = method;
  request_.url = url;
  request_.policy_url = policy_url;
  request_.referrer = referrer;
  request_.headers = headers;
  request_.load_flags = load_flags;
  request_.origin_pid = origin_pid;
  request_.resource_type = resource_type;
  request_.mixed_content = mixed_content;
  request_.request_context = request_context;

#ifdef LOG_RESOURCE_REQUESTS
  url_ = url.possibly_invalid_spec();
#endif
}

IPCResourceLoaderBridge::~IPCResourceLoaderBridge() {
  // we remove our hook for the resource dispatcher only when going away, since
  // it doesn't keep track of whether we've force terminated the request
  if (request_id_ >= 0) {
    // this operation may fail, as the dispatcher will have preemptively
    // removed us when the renderer sends the ReceivedAllData message.
    dispatcher_->RemovePendingRequest(request_id_);
  }
}

void IPCResourceLoaderBridge::AppendDataToUpload(const char* data,
                                                 int data_len) {
  DCHECK(request_id_ == -1) << "request already started";

  // don't bother appending empty data segments
  if (data_len == 0)
    return;

  request_.upload_content.push_back(net::UploadData::Element());
  request_.upload_content.back().SetToBytes(data, data_len);
}

void IPCResourceLoaderBridge::AppendFileRangeToUpload(
    const std::wstring& path, uint64 offset, uint64 length) {
  DCHECK(request_id_ == -1) << "request already started";

  request_.upload_content.push_back(net::UploadData::Element());
  request_.upload_content.back().SetToFilePathRange(path, offset, length);
}

// Writes a footer on the message and sends it
bool IPCResourceLoaderBridge::Start(Peer* peer) {
  if (request_id_ != -1) {
    NOTREACHED() << "Starting a request twice";
    return false;
  }

  RESOURCE_LOG("Starting request for " << url_);

  peer_ = peer;

  // generate the request ID, and append it to the message
  request_id_ = dispatcher_->AddPendingRequest(peer_, request_.resource_type,
                                               request_.mixed_content);

  IPC::Message::Sender* sender = dispatcher_->message_sender();
  bool ret = false;
  if (sender)
    ret = sender->Send(new ViewHostMsg_RequestResource(MSG_ROUTING_NONE,
                                                       request_id_,
                                                       request_));
  return ret;
}

void IPCResourceLoaderBridge::Cancel() {
  if (request_id_ < 0) {
    NOTREACHED() << "Trying to cancel an unstarted request";
    return;
  }

  RESOURCE_LOG("Canceling request for " << url_);

  IPC::Message::Sender* sender = dispatcher_->message_sender();
  if (sender)
    sender->Send(new ViewHostMsg_CancelRequest(MSG_ROUTING_NONE, request_id_));

  // We can't remove the request ID from the resource dispatcher because more
  // data might be pending. Sending the cancel message may cause more data
  // to be flushed, and will then cause a complete message to be sent.
}

void IPCResourceLoaderBridge::SetDefersLoading(bool value) {
  if (request_id_ < 0) {
    NOTREACHED() << "Trying to (un)defer an unstarted request";
    return;
  }

  dispatcher_->SetDefersLoading(request_id_, value);
}

void IPCResourceLoaderBridge::SyncLoad(SyncLoadResponse* response) {
  if (request_id_ != -1) {
    NOTREACHED() << "Starting a request twice";
    response->status.set_status(URLRequestStatus::FAILED);
    return;
  }

  RESOURCE_LOG("Making sync request for " << url_);

  request_id_ = MakeRequestID();

  ViewHostMsg_SyncLoad_Result result;
  IPC::Message::Sender* sender = dispatcher_->message_sender();

  if (sender) {
    IPC::Message* msg = new ViewHostMsg_SyncLoad(MSG_ROUTING_NONE, request_id_,
                                                 request_, &result);
    if (!sender->Send(msg)) {
      response->status.set_status(URLRequestStatus::FAILED);
      return;
    }
  }

  response->status = result.status;
  response->url = result.final_url;
  response->headers = result.headers;
  response->mime_type = result.mime_type;
  response->charset = result.charset;
  response->data.swap(result.data);
}

}  // namespace webkit_glue

// ResourceDispatcher ---------------------------------------------------------

ResourceDispatcher::ResourceDispatcher(IPC::Message::Sender* sender)
    : message_sender_(sender),
#pragma warning(suppress: 4355)
      method_factory_(this) {
}

ResourceDispatcher::~ResourceDispatcher() {
}

// ResourceDispatcher implementation ------------------------------------------

bool ResourceDispatcher::OnMessageReceived(const IPC::Message& message) {
  if (!IsResourceMessage(message)) {
    return false;
  }

  int request_id;

  void* iter = NULL;
  if (!message.ReadInt(&iter, &request_id)) {
    NOTREACHED() << "malformed resource message";
    return true;
  }

  PendingRequestList::iterator it = pending_requests_.find(request_id);
  if (it == pending_requests_.end()) {
    // This might happen for kill()ed requests on the webkit end, so perhaps it
    // shouldn't be a warning...
    DLOG(WARNING) << "Got response for a nonexistant or finished request";
    return true;
  }

  PendingRequestInfo& request_info = it->second;
  if (request_info.is_deferred) {
    request_info.deferred_message_queue.push_back(new IPC::Message(message));
    return true;
  }
  // Make sure any deferred messages are dispatched before we dispatch more.
  if (!request_info.deferred_message_queue.empty())
    FlushDeferredMessages(request_id);

  DispatchMessage(message);
  return true;
}

void ResourceDispatcher::OnUploadProgress(
    int request_id, int64 position, int64 size) {
  PendingRequestList::iterator it = pending_requests_.find(request_id);
  if (it == pending_requests_.end()) {
    // this might happen for kill()ed requests on the webkit end, so perhaps
    // it shouldn't be a warning...
    DLOG(WARNING) << "Got upload progress for a nonexistant or "
        "finished request";
    return;
  }

  PendingRequestInfo& request_info = it->second;

  RESOURCE_LOG("Dispatching upload progress for " <<
               request_info.peer->GetURLForDebugging());
  request_info.peer->OnUploadProgress(position, size);

  // Acknowlegde reciept
  IPC::Message::Sender* sender = message_sender();
  if (sender)
    sender->Send(
        new ViewHostMsg_UploadProgress_ACK(MSG_ROUTING_NONE, request_id));
}

void ResourceDispatcher::OnReceivedResponse(
    int request_id,
    const ViewMsg_Resource_ResponseHead& response_head) {
  PendingRequestList::iterator it = pending_requests_.find(request_id);
  if (it == pending_requests_.end()) {
    // This might happen for kill()ed requests on the webkit end, so perhaps it
    // shouldn't be a warning...
    DLOG(WARNING) << "Got response for a nonexistant or finished request";
    return;
  }

  PendingRequestInfo& request_info = it->second;
  request_info.filter_policy = response_head.filter_policy;
  webkit_glue::ResourceLoaderBridge::Peer* peer = request_info.peer;
  if (request_info.filter_policy != FilterPolicy::DONT_FILTER) {
    // TODO(jcampan): really pass the loader bridge.
    webkit_glue::ResourceLoaderBridge::Peer* new_peer =
        SecurityFilterPeer::CreateSecurityFilterPeer(
            NULL, peer,
            request_info.resource_type, response_head.mime_type,
            request_info.filter_policy,
            net::ERR_INSECURE_RESPONSE);
    if (new_peer) {
      request_info.peer = new_peer;
      peer = new_peer;
    }
  }

  RESOURCE_LOG("Dispatching response for " << peer->GetURLForDebugging());
  peer->OnReceivedResponse(response_head, false);
}

void ResourceDispatcher::OnReceivedData(int request_id,
                                        base::SharedMemoryHandle shm_handle,
                                        int data_len) {
  // Acknowlegde the reception of this data.
  IPC::Message::Sender* sender = message_sender();
  if (sender)
    sender->Send(
        new ViewHostMsg_DataReceived_ACK(MSG_ROUTING_NONE, request_id));

  DCHECK((shm_handle && data_len > 0) || (!shm_handle && !data_len));
  base::SharedMemory shared_mem(shm_handle, true);  // read only

  PendingRequestList::iterator it = pending_requests_.find(request_id);
  if (it == pending_requests_.end()) {
    // this might happen for kill()ed requests on the webkit end, so perhaps
    // it shouldn't be a warning...
    DLOG(WARNING) << "Got data for a nonexistant or finished request";
    return;
  }

  PendingRequestInfo& request_info = it->second;

  if (data_len > 0 && shared_mem.Map(data_len)) {
    RESOURCE_LOG("Dispatching " << data_len << " bytes for " <<
                 request_info.peer->GetURLForDebugging());
    const char* data = static_cast<char*>(shared_mem.memory());
    request_info.peer->OnReceivedData(data, data_len);
  }
}

void ResourceDispatcher::OnReceivedRedirect(int request_id,
                                            const GURL& new_url) {
  PendingRequestList::iterator it = pending_requests_.find(request_id);
  if (it == pending_requests_.end()) {
    // this might happen for kill()ed requests on the webkit end, so perhaps
    // it shouldn't be a warning...
    DLOG(WARNING) << "Got data for a nonexistant or finished request";
    return;
  }

  PendingRequestInfo& request_info = it->second;

  RESOURCE_LOG("Dispatching redirect for " <<
               request_info.peer->GetURLForDebugging());
  request_info.peer->OnReceivedRedirect(new_url);
}

void ResourceDispatcher::OnRequestComplete(int request_id,
                                           const URLRequestStatus& status) {
  PendingRequestList::iterator it = pending_requests_.find(request_id);
  if (it == pending_requests_.end()) {
    // this might happen for kill()ed requests on the webkit end, so perhaps
    // it shouldn't be a warning...
    DLOG(WARNING) << "Got 'complete' for a nonexistant or finished request";
    return;
  }

  PendingRequestInfo& request_info = it->second;
  webkit_glue::ResourceLoaderBridge::Peer* peer = request_info.peer;

  RESOURCE_LOG("Dispatching complete for " <<
               request_info.peer->GetURLForDebugging());

  if (status.status() == URLRequestStatus::CANCELED &&
      status.os_error() != net::ERR_ABORTED) {
    // Resource canceled with a specific error are filtered.
    SecurityFilterPeer* new_peer =
        SecurityFilterPeer::CreateSecurityFilterPeerForDeniedRequest(
            request_info.resource_type,
            request_info.peer,
            status.os_error());
    if (new_peer) {
      request_info.peer = new_peer;
      peer = new_peer;
    }
  }

  // The request ID will be removed from our pending list in the destructor.
  // Normally, dispatching this message causes the reference-counted request to
  // die immediately.
  peer->OnCompletedRequest(status);

  webkit_glue::NotifyCacheStats();
}

int ResourceDispatcher::AddPendingRequest(
    webkit_glue::ResourceLoaderBridge::Peer* callback,
    ResourceType::Type resource_type,
    bool mixed_content) {
  // Compute a unique request_id for this renderer process.
  int id = MakeRequestID();
  pending_requests_[id] = PendingRequestInfo(callback, resource_type,
                                             mixed_content);
  return id;
}

bool ResourceDispatcher::RemovePendingRequest(int request_id) {
  PendingRequestList::iterator it = pending_requests_.find(request_id);
  if (it == pending_requests_.end())
    return false;
  pending_requests_.erase(it);
  return true;
}

void ResourceDispatcher::SetDefersLoading(int request_id, bool value) {
  PendingRequestList::iterator it = pending_requests_.find(request_id);
  if (it == pending_requests_.end()) {
    NOTREACHED() << "unknown request";
    return;
  }
  PendingRequestInfo& request_info = it->second;
  if (value) {
    request_info.is_deferred = value;
  } else if (request_info.is_deferred) {
    request_info.is_deferred = false;
    MessageLoop::current()->PostTask(FROM_HERE,
        method_factory_.NewRunnableMethod(
            &ResourceDispatcher::FlushDeferredMessages, request_id));
  }
}

void ResourceDispatcher::DispatchMessage(const IPC::Message& message) {
  IPC_BEGIN_MESSAGE_MAP(ResourceDispatcher, message)
    IPC_MESSAGE_HANDLER(ViewMsg_Resource_UploadProgress, OnUploadProgress)
    IPC_MESSAGE_HANDLER(ViewMsg_Resource_ReceivedResponse, OnReceivedResponse)
    IPC_MESSAGE_HANDLER(ViewMsg_Resource_ReceivedRedirect, OnReceivedRedirect)
    IPC_MESSAGE_HANDLER(ViewMsg_Resource_DataReceived, OnReceivedData)
    IPC_MESSAGE_HANDLER(ViewMsg_Resource_RequestComplete, OnRequestComplete)
  IPC_END_MESSAGE_MAP()
}

void ResourceDispatcher::FlushDeferredMessages(int request_id) {
  PendingRequestList::iterator it = pending_requests_.find(request_id);
  if (it == pending_requests_.end())  // The request could have become invalid.
    return;
  PendingRequestInfo& request_info = it->second;
  if (request_info.is_deferred)
    return;
  // Because message handlers could result in request_info being destroyed,
  // we need to work with a stack reference to the deferred queue.
  MessageQueue q;
  q.swap(request_info.deferred_message_queue);
  while (!q.empty()) {
    IPC::Message* m = q.front();
    q.pop_front();
    DispatchMessage(*m);
    delete m;
  }
}

webkit_glue::ResourceLoaderBridge* ResourceDispatcher::CreateBridge(
    const std::string& method,
    const GURL& url,
    const GURL& policy_url,
    const GURL& referrer,
    const std::string& headers,
    int flags,
    int origin_pid,
    ResourceType::Type resource_type,
    bool mixed_content,
    uint32 request_context) {
  return new webkit_glue::IPCResourceLoaderBridge(this, method, url, policy_url,
                                                  referrer, headers, flags,
                                                  origin_pid, resource_type,
                                                  mixed_content,
                                                  request_context);
}


bool ResourceDispatcher::IsResourceMessage(const IPC::Message& message) const {
  switch (message.type()) {
    case ViewMsg_Resource_UploadProgress::ID:
    case ViewMsg_Resource_ReceivedResponse::ID:
    case ViewMsg_Resource_ReceivedRedirect::ID:
    case ViewMsg_Resource_DataReceived::ID:
    case ViewMsg_Resource_RequestComplete::ID:
      return true;

    default:
      break;
  }

  return false;
<<<<<<< HEAD
}
=======
}
>>>>>>> 12c75e7a
<|MERGE_RESOLUTION|>--- conflicted
+++ resolved
@@ -517,8 +517,4 @@
   }
 
   return false;
-<<<<<<< HEAD
-}
-=======
-}
->>>>>>> 12c75e7a
+}
