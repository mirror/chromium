// Copyright (c) 2006-2008 The Chromium Authors. All rights reserved.
// Use of this source code is governed by a BSD-style license that can be
// found in the LICENSE file.

// Constants for the names of various preferences, for easier changing.

#ifndef CHROME_COMMON_PREF_NAMES_H_
#define CHROME_COMMON_PREF_NAMES_H_

namespace prefs {

// Profile prefs
extern const wchar_t kHomePageIsNewTabPage[];
extern const wchar_t kHomePage[];
extern const wchar_t kProfileName[];
extern const wchar_t kProfileNickname[];
extern const wchar_t kProfileID[];
extern const wchar_t kRecentlyViewedModelBiasActiveTabHistory[];
extern const wchar_t kRecentlyViewedModelSelectionMode[];
extern const wchar_t kSessionExitedCleanly[];
extern const wchar_t kRestoreOnStartup[];
extern const wchar_t kURLsToRestoreOnStartup[];
extern const wchar_t kApplicationLocale[];
extern const wchar_t kDefaultCharset[];
extern const wchar_t kAcceptLanguages[];
extern const wchar_t kStaticEncodings[];
extern const wchar_t kShowBookmarkBar[];
extern const wchar_t kWebKitStandardFontIsSerif[];
extern const wchar_t kWebKitFixedFontFamily[];
extern const wchar_t kWebKitSerifFontFamily[];
extern const wchar_t kWebKitSansSerifFontFamily[];
extern const wchar_t kWebKitCursiveFontFamily[];
extern const wchar_t kWebKitFantasyFontFamily[];
extern const wchar_t kWebKitDefaultFontSize[];
extern const wchar_t kWebKitDefaultFixedFontSize[];
extern const wchar_t kWebKitMinimumFontSize[];
extern const wchar_t kWebKitMinimumLogicalFontSize[];
extern const wchar_t kWebKitJavascriptEnabled[];
extern const wchar_t kWebKitJavascriptCanOpenWindowsAutomatically[];
extern const wchar_t kWebKitLoadsImagesAutomatically[];
extern const wchar_t kWebKitPluginsEnabled[];
extern const wchar_t kWebKitDomPasteEnabled[];
extern const wchar_t kWebKitShrinksStandaloneImagesToFit[];
extern const wchar_t kWebKitDeveloperExtrasEnabled[];
extern const wchar_t kWebKitUsesUniversalDetector[];
extern const wchar_t kWebKitTextAreasAreResizable[];
extern const wchar_t kWebKitJavaEnabled[];
extern const wchar_t kAlwaysCreateDestinationsTab[];
extern const wchar_t kPasswordManagerEnabled[];
extern const wchar_t kSafeBrowsingEnabled[];
extern const wchar_t kSearchSuggestEnabled[];
extern const wchar_t kCookieBehavior[];
extern const wchar_t kMixedContentFiltering[];
extern const wchar_t kDefaultSearchProviderSearchURL[];
extern const wchar_t kDefaultSearchProviderSuggestURL[];
extern const wchar_t kDefaultSearchProviderName[];
extern const wchar_t kDefaultSearchProviderID[];
extern const wchar_t kBlockPopups[];
extern const wchar_t kPromptForDownload[];
extern const wchar_t kAlternateErrorPagesEnabled[];
extern const wchar_t kDnsPrefetchingEnabled[];
extern const wchar_t kDnsStartupPrefetchList[];
extern const wchar_t kIpcDisabledMessages[];
extern const wchar_t kShowHomeButton[];
extern const wchar_t kRecentlySelectedEncoding[];

// Local state
extern const wchar_t kAvailableProfiles[];

extern const wchar_t kMetricsClientID[];
extern const wchar_t kMetricsSessionID[];
extern const wchar_t kMetricsIsRecording[];
extern const wchar_t kMetricsClientIDTimestamp[];
extern const wchar_t kMetricsReportingEnabled[];
extern const wchar_t kMetricsInitialLogs[];
extern const wchar_t kMetricsOngoingLogs[];

extern const wchar_t kProfileMetrics[];
extern const wchar_t kProfilePrefix[];

extern const wchar_t kStabilityExitedCleanly[];
extern const wchar_t kStabilitySessionEndCompleted[];
extern const wchar_t kStabilityLaunchCount[];
extern const wchar_t kStabilityCrashCount[];
extern const wchar_t kStabilityIncompleteSessionEndCount[];
extern const wchar_t kStabilityPageLoadCount[];
extern const wchar_t kStabilityRendererCrashCount[];
extern const wchar_t kStabilityLaunchTimeSec[];
extern const wchar_t kStabilityLastTimestampSec[];
extern const wchar_t kStabilityUptimeSec[];
extern const wchar_t kStabilityRendererHangCount[];

extern const wchar_t kStabilityBreakpadRegistrationSuccess[];
extern const wchar_t kStabilityBreakpadRegistrationFail[];
extern const wchar_t kStabilityDebuggerPresent[];
extern const wchar_t kStabilityDebuggerNotPresent[];

extern const wchar_t kSecurityRendererOnSboxDesktop[];
extern const wchar_t kSecurityRendererOnDefaultDesktop[];

extern const wchar_t kStabilityPluginStats[];
extern const wchar_t kStabilityPluginPath[];
extern const wchar_t kStabilityPluginLaunches[];
extern const wchar_t kStabilityPluginInstances[];
extern const wchar_t kStabilityPluginCrashes[];

extern const wchar_t kStartRenderersManually[];
extern const wchar_t kBrowserWindowPlacement[];
extern const wchar_t kTaskManagerWindowPlacement[];
extern const wchar_t kPageInfoWindowPlacement[];
extern const wchar_t kMemoryCacheSize[];

extern const wchar_t kDownloadDefaultDirectory[];
extern const wchar_t kDownloadExtensionsToOpen[];

extern const wchar_t kSaveFileDefaultDirectory[];

extern const wchar_t kHungPluginDetectFrequency[];
extern const wchar_t kPluginMessageResponseTimeout[];

extern const wchar_t kSpellCheckDictionary[];

extern const wchar_t kExcludedSchemes[];

extern const wchar_t kSafeBrowsingClientKey[];
extern const wchar_t kSafeBrowsingWrappedKey[];

extern const wchar_t kOptionsWindowLastTabIndex[];
extern const wchar_t kShouldShowFirstRunBubble[];
extern const wchar_t kShouldShowWelcomePage[];

extern const wchar_t kLastKnownGoogleURL[];

extern const wchar_t kGeoIDAtInstall[];

extern const wchar_t kShutdownType[];
extern const wchar_t kShutdownNumProcesses[];
extern const wchar_t kShutdownNumProcessesSlow[];

extern const wchar_t kNumBookmarksOnBookmarkBar[];
extern const wchar_t kNumFoldersOnBookmarkBar[];
extern const wchar_t kNumBookmarksInOtherBookmarkFolder[];
extern const wchar_t kNumFoldersInOtherBookmarkFolder[];

extern const wchar_t kNumKeywords[];
}

<<<<<<< HEAD
#endif  // CHROME_COMMON_PREF_NAMES_H_
=======
#endif  // CHROME_COMMON_PREF_NAMES_H_
>>>>>>> 4db48af7
<|MERGE_RESOLUTION|>--- conflicted
+++ resolved
@@ -145,8 +145,4 @@
 extern const wchar_t kNumKeywords[];
 }
 
-<<<<<<< HEAD
 #endif  // CHROME_COMMON_PREF_NAMES_H_
-=======
-#endif  // CHROME_COMMON_PREF_NAMES_H_
->>>>>>> 4db48af7
