// Copyright (c) 2006-2008 The Chromium Authors. All rights reserved.
// Use of this source code is governed by a BSD-style license that can be
// found in the LICENSE file.

#ifndef CHROME_COMMON_GFX_CHROME_FONT_H_
#define CHROME_COMMON_GFX_CHROME_FONT_H_

#include "build/build_config.h"

#include <string>

#if defined(OS_WIN)
typedef struct HFONT__* HFONT;
#endif

#include "base/basictypes.h"
#include "base/ref_counted.h"
#include "base/scoped_ptr.h"

// ChromeFont provides a wrapper around an underlying font. Copy and assignment
// operators are explicitly allowed, and cheap.
class ChromeFont {
 public:
  // The following constants indicate the font style.
  static const int BOLD = 1;
  static const int ITALIC = 2;
  static const int UNDERLINED = 4;
  static const int WEB = 8;

  // Creates a ChromeFont from the specified HFONT. The supplied HFONT is
  // effectively copied.
  static ChromeFont CreateFont(HFONT hfont);

  // Creates a ChromeFont given font name (e.g. arial), font size (e.g. 12).
  static ChromeFont CreateFont(const std::wstring& font_name, int font_size);

  // Creates a font with the default name and style.
  ChromeFont() : font_ref_(GetBaseFontRef()) { }
  ~ChromeFont() { }

  // Returns a new Font derived from the existing font.
  // size_deta is the size to add to the current font. For example, a value
  // of 5 results in a font 5 units bigger than this font.
  ChromeFont DeriveFont(int size_delta) const {
    return DeriveFont(size_delta, style());
  }

  // Returns a new Font derived from the existing font.
  // size_deta is the size to add to the current font. See the single
  // argument version of this method for an example.
  // The style parameter specifies the new style for the font, and is a
  // bitmask of the values: BOLD, ITALIC, UNDERLINED and WEB.
  ChromeFont DeriveFont(int size_delta, int style) const;

  // Returns the number of vertical pixels needed to display characters from
  // the specified font.
  int height() const { return font_ref_->height(); }

  // Returns the baseline, or ascent, of the font.
  int baseline() const { return font_ref_->baseline(); }

  // Returns the average character width for the font.
  int ave_char_width() const { return font_ref_->ave_char_width(); }

  // Returns the number of horizontal pixels needed to display the specified
  // string.
  int GetStringWidth(const std::wstring& text) const;

  // Returns the expected number of horizontal pixels needed to display
  // the specified length of characters.
  // Call the GetStringWidth() function to retrieve the actual number.
  int GetExpectedTextWidth(int length) const {
    return length * font_ref_->dlu_base_x();
  }

  // Returns the style of the font.
<<<<<<< HEAD
  int style() const { return font_ref_->style(); }
=======
  int style() const;

  // Font Name.
  std::wstring FontName();

  // Font Size.
  int FontSize();

  NativeFont nativeFont() const;

  // Creates a font with the default name and style.
  ChromeFont();

#if defined(OS_WIN)
  // Creates a ChromeFont from the specified HFONT. The supplied HFONT is
  // effectively copied.
  static ChromeFont CreateFont(HFONT hfont);
>>>>>>> 5d99fccd

  // Returns the handle to the underlying HFONT. This is used by ChromeCanvas to
  // draw text.
  HFONT hfont() const { return font_ref_->hfont(); }

  // Dialog units to pixels conversion.
  // See http://support.microsoft.com/kb/145994 for details.
  int horizontal_dlus_to_pixels(int dlus) {
    return dlus * font_ref_->dlu_base_x() / 4;
  }
  int vertical_dlus_to_pixels(int dlus) {
    return dlus * font_ref_->height() / 8;
  }

  // Font Name.
  std::wstring FontName();

  // Font Size.
  int FontSize();

 private:
  // Chrome text drawing bottoms out in the Windows GDI functions that take an
  // HFONT (an opaque handle into Windows). To avoid lots of GDI object
  // allocation and destruction, ChromeFont indirectly refers to the HFONT
  // by way of an HFontRef. That is, every ChromeFont has an HFontRef, which
  // has an HFONT.
  //
  // HFontRef is reference counted. Upon deletion, it deletes the HFONT.
  // By making HFontRef maintain the reference to the HFONT, multiple
  // HFontRefs can share the same HFONT, and ChromeFont can provide value
  // semantics.
  class HFontRef : public base::RefCounted<HFontRef> {
   public:
    // This constructor takes control of the HFONT, and will delete it when
    // the HFontRef is deleted.
    HFontRef(HFONT hfont,
             int height,
             int baseline,
             int ave_char_width,
             int style,
             int dlu_base_x);
    ~HFontRef();

    // Accessors
    HFONT hfont() const { return hfont_; }
    int height() const { return height_; }
    int baseline() const { return baseline_; }
    int ave_char_width() const { return ave_char_width_; }
    int style() const { return style_; }
    int dlu_base_x() const { return dlu_base_x_; }

   private:
    const HFONT hfont_;
    const int height_;
    const int baseline_;
    const int ave_char_width_;
    const int style_;
    // Constants used in converting dialog units to pixels.
    const int dlu_base_x_;

    DISALLOW_COPY_AND_ASSIGN(HFontRef);
  };

  // Returns the base font ref. This should ONLY be invoked on the
  // UI thread.
  static HFontRef* GetBaseFontRef();

  // Creates and returns a new HFONTRef from the specified HFONT.
  static HFontRef* CreateHFontRef(HFONT font);

  explicit ChromeFont(HFontRef* font_ref) : font_ref_(font_ref) { }

  // Reference to the base font all fonts are derived from.
  static HFontRef* base_font_ref_;

  // Indirect reference to the HFontRef, which references the underlying HFONT.
  scoped_refptr<HFontRef> font_ref_;
<<<<<<< HEAD
=======
#elif defined(OS_LINUX)
  explicit ChromeFont(SkTypeface* typeface, const std::wstring& name,
                      int size, int style);
  // Calculate and cache the font metrics.
  void calculateMetrics();
  // Make |this| a copy of |other|.
  void CopyChromeFont(const ChromeFont& other);

  // The default font, used for the default constructor.
  static ChromeFont* default_font_;

  // These two both point to the same SkTypeface. We use the SkAutoUnref to
  // handle the reference counting, but without @typeface_ we would have to
  // cast the SkRefCnt from @typeface_helper_ every time.
  scoped_ptr<SkAutoUnref> typeface_helper_;
  SkTypeface *typeface_;

  // Additional information about the face
  std::wstring font_name_;
  int font_size_;
  int style_;

  // Cached metrics, generated at construction
  int height_;
  int ascent_;
  int avg_width_;
#endif

>>>>>>> 5d99fccd
};

#endif  // CHROME_COMMON_GFX_CHROME_FONT_H_
<|MERGE_RESOLUTION|>--- conflicted
+++ resolved
@@ -11,6 +11,21 @@
 
 #if defined(OS_WIN)
 typedef struct HFONT__* HFONT;
+#elif defined(OS_LINUX)
+#include "skia/include/SkRefCnt.h"
+class SkPaint;
+class SkTypeface;
+#endif
+
+#if defined(OS_WIN)
+typedef struct HFONT__* NativeFont;
+#elif defined(OS_MACOSX)
+typedef void* NativeFont;  // TODO(port): set the correct type here
+#elif defined(OS_LINUX)
+class SkTypeface;
+typedef SkTypeface* NativeFont;
+#else  // null port.
+#error No known OS defined
 #endif
 
 #include "base/basictypes.h"
@@ -22,20 +37,17 @@
 class ChromeFont {
  public:
   // The following constants indicate the font style.
-  static const int BOLD = 1;
-  static const int ITALIC = 2;
-  static const int UNDERLINED = 4;
-  static const int WEB = 8;
-
-  // Creates a ChromeFont from the specified HFONT. The supplied HFONT is
-  // effectively copied.
-  static ChromeFont CreateFont(HFONT hfont);
+  enum {
+    NORMAL = 0,
+    BOLD = 1,
+    ITALIC = 2,
+    UNDERLINED = 4,
+    WEB = 8,  // TODO(agl): what does this mean?
+  };
 
   // Creates a ChromeFont given font name (e.g. arial), font size (e.g. 12).
   static ChromeFont CreateFont(const std::wstring& font_name, int font_size);
 
-  // Creates a font with the default name and style.
-  ChromeFont() : font_ref_(GetBaseFontRef()) { }
   ~ChromeFont() { }
 
   // Returns a new Font derived from the existing font.
@@ -54,13 +66,13 @@
 
   // Returns the number of vertical pixels needed to display characters from
   // the specified font.
-  int height() const { return font_ref_->height(); }
+  int height() const;
 
   // Returns the baseline, or ascent, of the font.
-  int baseline() const { return font_ref_->baseline(); }
+  int baseline() const;
 
   // Returns the average character width for the font.
-  int ave_char_width() const { return font_ref_->ave_char_width(); }
+  int ave_char_width() const;
 
   // Returns the number of horizontal pixels needed to display the specified
   // string.
@@ -68,15 +80,10 @@
 
   // Returns the expected number of horizontal pixels needed to display
   // the specified length of characters.
-  // Call the GetStringWidth() function to retrieve the actual number.
-  int GetExpectedTextWidth(int length) const {
-    return length * font_ref_->dlu_base_x();
-  }
+  // Call GetStringWidth() to retrieve the actual number.
+  int GetExpectedTextWidth(int length) const;
 
   // Returns the style of the font.
-<<<<<<< HEAD
-  int style() const { return font_ref_->style(); }
-=======
   int style() const;
 
   // Font Name.
@@ -94,7 +101,6 @@
   // Creates a ChromeFont from the specified HFONT. The supplied HFONT is
   // effectively copied.
   static ChromeFont CreateFont(HFONT hfont);
->>>>>>> 5d99fccd
 
   // Returns the handle to the underlying HFONT. This is used by ChromeCanvas to
   // draw text.
@@ -108,14 +114,16 @@
   int vertical_dlus_to_pixels(int dlus) {
     return dlus * font_ref_->height() / 8;
   }
-
-  // Font Name.
-  std::wstring FontName();
-
-  // Font Size.
-  int FontSize();
+#elif defined(OS_LINUX)
+  // We need a copy constructor to deal with the Skia reference counting.
+  ChromeFont(const ChromeFont& other);
+  // Setup a Skia context to use the current typeface
+  void PaintSetup(SkPaint* paint) const;
+#endif
 
  private:
+
+#if defined(OS_WIN)
   // Chrome text drawing bottoms out in the Windows GDI functions that take an
   // HFONT (an opaque handle into Windows). To avoid lots of GDI object
   // allocation and destruction, ChromeFont indirectly refers to the HFONT
@@ -172,8 +180,6 @@
 
   // Indirect reference to the HFontRef, which references the underlying HFONT.
   scoped_refptr<HFontRef> font_ref_;
-<<<<<<< HEAD
-=======
 #elif defined(OS_LINUX)
   explicit ChromeFont(SkTypeface* typeface, const std::wstring& name,
                       int size, int style);
@@ -202,7 +208,6 @@
   int avg_width_;
 #endif
 
->>>>>>> 5d99fccd
 };
 
 #endif  // CHROME_COMMON_GFX_CHROME_FONT_H_
