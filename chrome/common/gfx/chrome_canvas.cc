--- conflicted
+++ resolved
@@ -12,97 +12,6 @@
 #include "chrome/common/gfx/chrome_font.h"
 #include "chrome/common/l10n_util.h"
 
-<<<<<<< HEAD
-namespace {
-
-// We make sure that LTR text we draw in an RTL context is modified
-// appropriately to make sure it maintains it LTR orientation.
-void DoDrawText(HDC hdc, const std::wstring& text,
-                RECT* text_bounds, int flags) {
-  std::wstring localized_text;
-  const wchar_t* string_ptr = text.c_str();
-  int string_size = static_cast<int>(text.length());
-  if (l10n_util::AdjustStringForLocaleDirection(text, &localized_text)) {
-    string_ptr = localized_text.c_str();
-    string_size = static_cast<int>(localized_text.length());
-  }
-
-  DrawText(hdc, string_ptr, string_size, text_bounds, flags);
-}
-
-// Compute the windows flags necessary to implement the provided text
-// ChromeCanvas flags.
-int ComputeFormatFlags(int flags) {
-  int f = 0;
-
-  // Setting the text alignment explicitly in case it hasn't already been set.
-  // This will make sure that we don't align text to the left on RTL locales
-  // just because no alignment flag was passed to DrawStringInt().
-  if (!(flags & (ChromeCanvas::TEXT_ALIGN_CENTER |
-                 ChromeCanvas::TEXT_ALIGN_RIGHT |
-                 ChromeCanvas::TEXT_ALIGN_LEFT))) {
-    flags |= l10n_util::DefaultCanvasTextAlignment();
-  }
-
-  if (flags & ChromeCanvas::HIDE_PREFIX)
-    f |= DT_HIDEPREFIX;
-  else if ((flags & ChromeCanvas::SHOW_PREFIX) == 0)
-    f |= DT_NOPREFIX;
-
-  if (flags & ChromeCanvas::MULTI_LINE) {
-    f |= DT_WORDBREAK;
-  } else {
-    f |= DT_SINGLELINE | DT_VCENTER;
-    if (!(flags & ChromeCanvas::NO_ELLIPSIS))
-      f |= DT_END_ELLIPSIS;
-  }
-
-  // vertical alignment
-  if (flags & ChromeCanvas::TEXT_VALIGN_TOP)
-    f |= DT_TOP;
-  else if (flags & ChromeCanvas::TEXT_VALIGN_BOTTOM)
-    f |= DT_BOTTOM;
-  else
-    f |= DT_VCENTER;
-
-  // horizontal alignment
-  if (flags & ChromeCanvas::TEXT_ALIGN_CENTER)
-    f |= DT_CENTER;
-  else if (flags & ChromeCanvas::TEXT_ALIGN_RIGHT)
-    f |= DT_RIGHT;
-  else
-    f |= DT_LEFT;
-
-  // In order to make sure RTL/BiDi strings are rendered correctly, we must
-  // pass the flag DT_RTLREADING to DrawText (when the locale's language is
-  // a right-to-left language) so that Windows does the right thing.
-  //
-  // In addition to correctly displaying text containing both RTL and LTR
-  // elements (for example, a string containing a telephone number within a
-  // sentence in Hebrew, or a sentence in Hebrew that contains a word in
-  // English) this flag also makes sure that if there is not enough space to
-  // display the entire string, the ellipsis is displayed on the left hand side
-  // of the truncated string and not on the right hand side.
-  if (l10n_util::GetTextDirection() == l10n_util::RIGHT_TO_LEFT)
-    f |= DT_RTLREADING;
-
-  return f;
-}
-
-}  // namespace
-
-ChromeCanvas::ChromeCanvas(int width, int height, bool is_opaque)
-    : gfx::PlatformCanvasWin(width, height, is_opaque) {
-}
-
-ChromeCanvas::ChromeCanvas() : gfx::PlatformCanvasWin() {
-}
-
-ChromeCanvas::~ChromeCanvas() {
-}
-
-=======
->>>>>>> 12c75e7a
 bool ChromeCanvas::GetClipRect(gfx::Rect* r) {
   SkRect clip;
   if (!getClipBounds(&clip)) {
@@ -298,76 +207,6 @@
   drawRect(dest_rect, p);
 }
 
-<<<<<<< HEAD
-// static
-void ChromeCanvas::SizeStringInt(const std::wstring& text,
-                                 const ChromeFont& font,
-                                 int *width, int *height, int flags) {
-  HDC dc = GetDC(NULL);
-  HFONT old_font = static_cast<HFONT>(SelectObject(dc, font.hfont()));
-  RECT b;
-  b.left = 0;
-  b.top = 0;
-  b.right = *width;
-  if (b.right == 0 && !text.empty()) {
-    // Width needs to be at least 1 or else DoDrawText will not resize it.
-    b.right = 1;
-  }
-  b.bottom = *height;
-  DoDrawText(dc, text, &b, ComputeFormatFlags(flags) | DT_CALCRECT);
-
-  // Restore the old font. This way we don't have to worry if the caller
-  // deletes the font and the DC lives longer.
-  SelectObject(dc, old_font);
-  *width = b.right;
-  *height = b.bottom;
-
-  ReleaseDC(NULL, dc);
-}
-
-void ChromeCanvas::DrawStringInt(const std::wstring& text, HFONT font,
-                                 const SkColor& color, int x, int y, int w,
-                                 int h, int flags) {
-  if (!IntersectsClipRectInt(x, y, w, h))
-    return;
-
-  getTopPlatformDevice().prepareForGDI(x, y, w, h);
-  RECT text_bounds = { x, y, x + w, y + h };
-  HDC dc = beginPlatformPaint();
-  SetBkMode(dc, TRANSPARENT);
-  HFONT old_font = (HFONT)SelectObject(dc, font);
-  COLORREF brush_color = RGB(SkColorGetR(color), SkColorGetG(color),
-                             SkColorGetB(color));
-  SetTextColor(dc, brush_color);
-
-  int f = ComputeFormatFlags(flags);
-  DoDrawText(dc, text, &text_bounds, f);
-  endPlatformPaint();
-
-  // Restore the old font. This way we don't have to worry if the caller
-  // deletes the font and the DC lives longer.
-  SelectObject(dc, old_font);
-  getTopPlatformDevice().postProcessGDI(x, y, w, h);
-}
-
-void ChromeCanvas::DrawStringInt(const std::wstring& text,
-                                 const ChromeFont& font,
-                                 const SkColor& color,
-                                 int x, int y,
-                                 int w, int h) {
-  DrawStringInt(text, font, color, x, y, w, h,
-                l10n_util::DefaultCanvasTextAlignment());
-}
-
-void ChromeCanvas::DrawStringInt(const std::wstring& text,
-                                 const ChromeFont& font,
-                                 const SkColor& color,
-                                 int x, int y, int w, int h, int flags) {
-  DrawStringInt(text, font.hfont(), color, x, y, w, h, flags);
-}
-
-=======
->>>>>>> 12c75e7a
 void ChromeCanvas::TileImageInt(const SkBitmap& bitmap,
                                 int x, int y, int w, int h,
                                 SkPorterDuff::Mode mode) {
