// Copyright (c) 2006-2008 The Chromium Authors. All rights reserved.
// Use of this source code is governed by a BSD-style license that can be
// found in the LICENSE file.

#ifndef CHROME_COMMON_CHROME_PLUGIN_LIB_H_
#define CHROME_COMMON_CHROME_PLUGIN_LIB_H_

#include <string>

#include "base/basictypes.h"
#include "base/ref_counted.h"
#include "base/scoped_ptr.h"
#include "chrome/common/chrome_plugin_api.h"

class MessageLoop;

// A ChromePluginLib is a single Chrome Plugin Library.
// This class is used in the browser process (IO thread), and the plugin process
// (plugin thread).  It should not be accessed on other threads, because it
// issues a NOTIFY_CHROME_PLUGIN_UNLOADED notification.
class ChromePluginLib : public base::RefCounted<ChromePluginLib>  {
 public:
  static ChromePluginLib* Create(const std::wstring& filename,
                                 const CPBrowserFuncs* bfuncs);
  static ChromePluginLib* Find(const std::wstring& filename);
  static void Destroy(const std::wstring& filename);
  static bool IsPluginThread();
  static MessageLoop* GetPluginThreadLoop();

  static ChromePluginLib* FromCPID(CPID id) {
    return reinterpret_cast<ChromePluginLib*>(id);
  }

  // Adds Chrome plugins to the NPAPI plugin list.
  static void RegisterPluginsWithNPAPI();

  // Loads all the plugins that are marked as "LoadOnStartup" in the
  // registry. This should only be called in the browser process.
  static void LoadChromePlugins(const CPBrowserFuncs* bfuncs);

  // Unloads all the loaded plugins and cleans up the plugin map.
  static void UnloadAllPlugins();

  // Returns true if the plugin is currently loaded.
  const bool is_loaded() const { return initialized_; }

  // Get the Plugin's function pointer table.
  const CPPluginFuncs& functions() const;

  CPID cpid() { return reinterpret_cast<CPID>(this); }

  const std::wstring& filename() { return filename_; }

  // Plugin API functions

  // Method to call a test function in the plugin, used for unit tests.
  int CP_Test(void* param);

  // The registroy path to search for Chrome Plugins/
  static const TCHAR kRegistryChromePlugins[];

 private:
  friend class base::RefCounted<ChromePluginLib>;

  ChromePluginLib(const std::wstring& filename);
  ~ChromePluginLib();

  // Method to initialize a Plugin.
  // Initialize can be safely called multiple times.
  bool CP_Initialize(const CPBrowserFuncs* bfuncs);

  // Method to shutdown a Plugin.
  void CP_Shutdown();

  // Attempts to load the plugin.
  // Returns true if it is a legitimate plugin, false otherwise
  bool Load();

  // Unloads the plugin.
  void Unload();

<<<<<<< HEAD
  std::wstring     filename_;         // the path to the DLL
  HMODULE          module_;           // the opened DLL handle
  bool             initialized_;      // is the plugin initialized

  // DLL exports, looked up by name.
  CP_VersionNegotiateFunc  CP_VersionNegotiate_;
  CP_InitializeFunc       CP_Initialize_;
=======
  FilePath filename_;  // the path to the plugin
  HMODULE module_;  // the opened plugin handle
  bool initialized_;  // is the plugin initialized

  // Exported symbols from the plugin, looked up by name.
  CP_VersionNegotiateFunc CP_VersionNegotiate_;
  CP_InitializeFunc CP_Initialize_;
>>>>>>> 5d99fccd

  // Additional function pointers provided by the plugin.
  CPPluginFuncs    plugin_funcs_;

  // Used for unit tests.
  typedef int (STDCALL *CP_TestFunc)(void*);
  CP_TestFunc             CP_Test_;

  DISALLOW_COPY_AND_ASSIGN(ChromePluginLib);
};

#endif  // CHROME_COMMON_CHROME_PLUGIN_LIB_H_<|MERGE_RESOLUTION|>--- conflicted
+++ resolved
@@ -8,6 +8,7 @@
 #include <string>
 
 #include "base/basictypes.h"
+#include "base/file_path.h"
 #include "base/ref_counted.h"
 #include "base/scoped_ptr.h"
 #include "chrome/common/chrome_plugin_api.h"
@@ -20,10 +21,10 @@
 // issues a NOTIFY_CHROME_PLUGIN_UNLOADED notification.
 class ChromePluginLib : public base::RefCounted<ChromePluginLib>  {
  public:
-  static ChromePluginLib* Create(const std::wstring& filename,
+  static ChromePluginLib* Create(const FilePath& filename,
                                  const CPBrowserFuncs* bfuncs);
-  static ChromePluginLib* Find(const std::wstring& filename);
-  static void Destroy(const std::wstring& filename);
+  static ChromePluginLib* Find(const FilePath& filename);
+  static void Destroy(const FilePath& filename);
   static bool IsPluginThread();
   static MessageLoop* GetPluginThreadLoop();
 
@@ -49,7 +50,7 @@
 
   CPID cpid() { return reinterpret_cast<CPID>(this); }
 
-  const std::wstring& filename() { return filename_; }
+  const FilePath& filename() { return filename_; }
 
   // Plugin API functions
 
@@ -62,7 +63,7 @@
  private:
   friend class base::RefCounted<ChromePluginLib>;
 
-  ChromePluginLib(const std::wstring& filename);
+  ChromePluginLib(const FilePath& filename);
   ~ChromePluginLib();
 
   // Method to initialize a Plugin.
@@ -79,15 +80,6 @@
   // Unloads the plugin.
   void Unload();
 
-<<<<<<< HEAD
-  std::wstring     filename_;         // the path to the DLL
-  HMODULE          module_;           // the opened DLL handle
-  bool             initialized_;      // is the plugin initialized
-
-  // DLL exports, looked up by name.
-  CP_VersionNegotiateFunc  CP_VersionNegotiate_;
-  CP_InitializeFunc       CP_Initialize_;
-=======
   FilePath filename_;  // the path to the plugin
   HMODULE module_;  // the opened plugin handle
   bool initialized_;  // is the plugin initialized
@@ -95,14 +87,13 @@
   // Exported symbols from the plugin, looked up by name.
   CP_VersionNegotiateFunc CP_VersionNegotiate_;
   CP_InitializeFunc CP_Initialize_;
->>>>>>> 5d99fccd
 
   // Additional function pointers provided by the plugin.
-  CPPluginFuncs    plugin_funcs_;
+  CPPluginFuncs plugin_funcs_;
 
   // Used for unit tests.
   typedef int (STDCALL *CP_TestFunc)(void*);
-  CP_TestFunc             CP_Test_;
+  CP_TestFunc CP_Test_;
 
   DISALLOW_COPY_AND_ASSIGN(ChromePluginLib);
 };
