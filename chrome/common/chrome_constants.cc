// Copyright 2008, Google Inc.
// All rights reserved.
//
// Redistribution and use in source and binary forms, with or without
// modification, are permitted provided that the following conditions are
// met:
//
//    * Redistributions of source code must retain the above copyright
// notice, this list of conditions and the following disclaimer.
//    * Redistributions in binary form must reproduce the above
// copyright notice, this list of conditions and the following disclaimer
// in the documentation and/or other materials provided with the
// distribution.
//    * Neither the name of Google Inc. nor the names of its
// contributors may be used to endorse or promote products derived from
// this software without specific prior written permission.
//
// THIS SOFTWARE IS PROVIDED BY THE COPYRIGHT HOLDERS AND CONTRIBUTORS
// "AS IS" AND ANY EXPRESS OR IMPLIED WARRANTIES, INCLUDING, BUT NOT
// LIMITED TO, THE IMPLIED WARRANTIES OF MERCHANTABILITY AND FITNESS FOR
// A PARTICULAR PURPOSE ARE DISCLAIMED. IN NO EVENT SHALL THE COPYRIGHT
// OWNER OR CONTRIBUTORS BE LIABLE FOR ANY DIRECT, INDIRECT, INCIDENTAL,
// SPECIAL, EXEMPLARY, OR CONSEQUENTIAL DAMAGES (INCLUDING, BUT NOT
// LIMITED TO, PROCUREMENT OF SUBSTITUTE GOODS OR SERVICES; LOSS OF USE,
// DATA, OR PROFITS; OR BUSINESS INTERRUPTION) HOWEVER CAUSED AND ON ANY
// THEORY OF LIABILITY, WHETHER IN CONTRACT, STRICT LIABILITY, OR TORT
// (INCLUDING NEGLIGENCE OR OTHERWISE) ARISING IN ANY WAY OUT OF THE USE
// OF THIS SOFTWARE, EVEN IF ADVISED OF THE POSSIBILITY OF SUCH DAMAGE.

#include "chrome/common/chrome_constants.h"

namespace chrome {
// The following should not be used for UI strings; they are meant
// for system strings only. UI changes should be made in the GRD.
const wchar_t kBrowserProcessExecutableName[] = L"chrome.exe";
const wchar_t kBrowserAppName[] = L"Chrome";
const wchar_t kMessageWindowClass[] = L"Chrome_MessageWindow";
const wchar_t kExternalTabWindowClass[] = L"Chrome_ExternalTabContainer";
const wchar_t kCrashReportLog[] = L"Reported Crashes.txt";
const wchar_t kTestingInterfaceDLL[] = L"testing_interface.dll";
const wchar_t kNotSignedInProfile[] = L"Default";
const wchar_t kNotSignedInID[] = L"not-signed-in";
const wchar_t kStatsFilename[] = L"ChromeStats";
const wchar_t kBrowserResourcesDll[] = L"chrome.dll";

// filenames
const wchar_t kArchivedHistoryFilename[] = L"Archived History";
const wchar_t kCacheDirname[] = L"Cache";
const wchar_t kChromePluginDataDirname[] = L"Plugin Data";
const wchar_t kCookieFilename[] = L"Cookies";
const wchar_t kHistoryFilename[] = L"History";
const wchar_t kLocalStateFilename[] = L"Local State";
const wchar_t kPreferencesFilename[] = L"Preferences";
const wchar_t kSafeBrowsingFilename[] = L"Safe Browsing";
const wchar_t kThumbnailsFilename[] = L"Thumbnails";
const wchar_t kUserDataDirname[] = L"User Data";
const wchar_t kWebDataFilename[] = L"Web Data";
<<<<<<< HEAD
=======
const wchar_t kBookmarksFileName[] = L"Bookmarks";
const wchar_t kHistoryBookmarksFileName[] = L"Bookmarks From History";
const wchar_t kCustomDictionaryFileName[] = L"Custom Dictionary.txt";
>>>>>>> b8afeda4

// Note, this shouldn't go above 64.  See bug 535234.
const unsigned int kMaxRendererProcessCount = 20;
const int kStatsMaxThreads = 32;
const int kStatsMaxCounters = 300;

// We don't enable record mode in the released product because users could
// potentially be tricked into running a product in record mode without
// knowing it.  Enable in debug builds.  Playback mode is allowed always,
// because it is useful for testing and not hazardous by itself.
#ifdef DEBUG
const bool kRecordModeEnabled = true;
#else
const bool kRecordModeEnabled = false;
#endif
}<|MERGE_RESOLUTION|>--- conflicted
+++ resolved
@@ -1,31 +1,6 @@
-// Copyright 2008, Google Inc.
-// All rights reserved.
-//
-// Redistribution and use in source and binary forms, with or without
-// modification, are permitted provided that the following conditions are
-// met:
-//
-//    * Redistributions of source code must retain the above copyright
-// notice, this list of conditions and the following disclaimer.
-//    * Redistributions in binary form must reproduce the above
-// copyright notice, this list of conditions and the following disclaimer
-// in the documentation and/or other materials provided with the
-// distribution.
-//    * Neither the name of Google Inc. nor the names of its
-// contributors may be used to endorse or promote products derived from
-// this software without specific prior written permission.
-//
-// THIS SOFTWARE IS PROVIDED BY THE COPYRIGHT HOLDERS AND CONTRIBUTORS
-// "AS IS" AND ANY EXPRESS OR IMPLIED WARRANTIES, INCLUDING, BUT NOT
-// LIMITED TO, THE IMPLIED WARRANTIES OF MERCHANTABILITY AND FITNESS FOR
-// A PARTICULAR PURPOSE ARE DISCLAIMED. IN NO EVENT SHALL THE COPYRIGHT
-// OWNER OR CONTRIBUTORS BE LIABLE FOR ANY DIRECT, INDIRECT, INCIDENTAL,
-// SPECIAL, EXEMPLARY, OR CONSEQUENTIAL DAMAGES (INCLUDING, BUT NOT
-// LIMITED TO, PROCUREMENT OF SUBSTITUTE GOODS OR SERVICES; LOSS OF USE,
-// DATA, OR PROFITS; OR BUSINESS INTERRUPTION) HOWEVER CAUSED AND ON ANY
-// THEORY OF LIABILITY, WHETHER IN CONTRACT, STRICT LIABILITY, OR TORT
-// (INCLUDING NEGLIGENCE OR OTHERWISE) ARISING IN ANY WAY OUT OF THE USE
-// OF THIS SOFTWARE, EVEN IF ADVISED OF THE POSSIBILITY OF SUCH DAMAGE.
+// Copyright (c) 2006-2008 The Chromium Authors. All rights reserved.
+// Use of this source code is governed by a BSD-style license that can be
+// found in the LICENSE file.
 
 #include "chrome/common/chrome_constants.h"
 
@@ -33,14 +8,19 @@
 // The following should not be used for UI strings; they are meant
 // for system strings only. UI changes should be made in the GRD.
 const wchar_t kBrowserProcessExecutableName[] = L"chrome.exe";
+#if defined(GOOGLE_CHROME_BUILD)
 const wchar_t kBrowserAppName[] = L"Chrome";
+const wchar_t kStatsFilename[] = L"ChromeStats";
+#else
+const wchar_t kBrowserAppName[] = L"Chromium";
+const wchar_t kStatsFilename[] = L"ChromiumStats";
+#endif
+const wchar_t kExternalTabWindowClass[] = L"Chrome_ExternalTabContainer";
 const wchar_t kMessageWindowClass[] = L"Chrome_MessageWindow";
-const wchar_t kExternalTabWindowClass[] = L"Chrome_ExternalTabContainer";
 const wchar_t kCrashReportLog[] = L"Reported Crashes.txt";
 const wchar_t kTestingInterfaceDLL[] = L"testing_interface.dll";
 const wchar_t kNotSignedInProfile[] = L"Default";
 const wchar_t kNotSignedInID[] = L"not-signed-in";
-const wchar_t kStatsFilename[] = L"ChromeStats";
 const wchar_t kBrowserResourcesDll[] = L"chrome.dll";
 
 // filenames
@@ -55,12 +35,9 @@
 const wchar_t kThumbnailsFilename[] = L"Thumbnails";
 const wchar_t kUserDataDirname[] = L"User Data";
 const wchar_t kWebDataFilename[] = L"Web Data";
-<<<<<<< HEAD
-=======
 const wchar_t kBookmarksFileName[] = L"Bookmarks";
 const wchar_t kHistoryBookmarksFileName[] = L"Bookmarks From History";
 const wchar_t kCustomDictionaryFileName[] = L"Custom Dictionary.txt";
->>>>>>> b8afeda4
 
 // Note, this shouldn't go above 64.  See bug 535234.
 const unsigned int kMaxRendererProcessCount = 20;
@@ -71,9 +48,9 @@
 // potentially be tricked into running a product in record mode without
 // knowing it.  Enable in debug builds.  Playback mode is allowed always,
 // because it is useful for testing and not hazardous by itself.
-#ifdef DEBUG
+#ifndef NDEBUG
 const bool kRecordModeEnabled = true;
 #else
 const bool kRecordModeEnabled = false;
 #endif
-}+}
