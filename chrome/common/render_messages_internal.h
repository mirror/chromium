// Copyright (c) 2006-2008 The Chromium Authors. All rights reserved.
// Use of this source code is governed by a BSD-style license that can be
// found in the LICENSE file.

// This header is meant to be included in multiple passes, hence no traditional
// header guard.
// See ipc_message_macros.h for explanation of the macros and passes.

#include <string>
#include <vector>

#include "build/build_config.h"

#include "base/clipboard.h"
#include "base/gfx/rect.h"
#include "base/shared_memory.h"
#include "chrome/common/ipc_message_macros.h"
#include "skia/include/SkBitmap.h"
#include "webkit/glue/console_message_level.h"
#include "webkit/glue/context_node_types.h"
#include "webkit/glue/dom_operations.h"
#include "webkit/glue/screen_info.h"
#include "webkit/glue/webcursor.h"
#include "webkit/glue/webinputevent.h"
#include "webkit/glue/webplugin.h"

void RenderMessagesInit();

// TODO(mpcomplete): rename ViewMsg and ViewHostMsg to something that makes
// more sense with our current design.

//-----------------------------------------------------------------------------
// RenderView messages
// These are messages sent from the browser to the renderer process.

IPC_BEGIN_MESSAGES(View, 1)
  // Used typically when recovering from a crash.  The new rendering process
  // sets its global "next page id" counter to the given value.
  IPC_MESSAGE_CONTROL1(ViewMsg_SetNextPageID,
                       int32 /* next_page_id */)

#if defined(OS_WIN)
  // Tells the renderer to create a new view.
  // This message is slightly different, the view it takes is the view to
  // create, the message itself is sent as a non-view control message.
  IPC_MESSAGE_CONTROL4(ViewMsg_New, HWND, HANDLE, WebPreferences, int32)
#endif  // defined(OS_WIN)

  // Tells the renderer to set its maximum cache size to the supplied value
  IPC_MESSAGE_CONTROL3(ViewMsg_SetCacheCapacities,
                       size_t /* min_dead_capacity */,
                       size_t /* max_dead_capacity */,
                       size_t /* capacity */)

  // Allows a chrome plugin loaded in the browser process to send arbitrary
  // data to an instance of the same plugin loaded in a renderer process.
  IPC_MESSAGE_CONTROL2(ViewMsg_PluginMessage,
                       std::wstring /* dll_path of plugin */,
                       std::vector<uint8> /* opaque data */)

#if defined(OS_WIN)
  // Reply in response to ViewHostMsg_ShowView or ViewHostMsg_ShowWidget.
  // similar to the new command, but used when the renderer created a view
  // first, and we need to update it
  IPC_MESSAGE_ROUTED1(ViewMsg_CreatingNew_ACK,
                      HWND /* parent_hwnd */)
#endif  // defined(OS_WIN)

  // Tells the render view to close.
  IPC_MESSAGE_ROUTED0(ViewMsg_Close)

  // Tells the render view to change its size.  A ViewHostMsg_PaintRect message
  // is generated in response provided new_size is not empty and not equal to
  // the view's current size.  The generated ViewHostMsg_PaintRect message will
  // have the IS_RESIZE_ACK flag set.
  IPC_MESSAGE_ROUTED1(ViewMsg_Resize,
                      gfx::Size /* new_size */)

  // Sent to inform the view that it was hidden.  This allows it to reduce its
  // resource utilization.
  IPC_MESSAGE_ROUTED0(ViewMsg_WasHidden)

  // Tells the render view that it is no longer hidden (see WasHidden), and the
  // render view is expected to respond with a full repaint if needs_repainting
  // is true.  In that case, the generated ViewHostMsg_PaintRect message will
  // have the IS_RESTORE_ACK flag set.  If needs_repainting is false, then this
  // message does not trigger a message in response.
  IPC_MESSAGE_ROUTED1(ViewMsg_WasRestored,
                      bool /* needs_repainting */)

  // Tells the render view to capture a thumbnail image of the page. The
  // render view responds with a ViewHostMsg_Thumbnail.
  IPC_MESSAGE_ROUTED0(ViewMsg_CaptureThumbnail)

  // Tells the render view that a ViewHostMsg_PaintRect message was processed.
  // This signals the render view that it can send another PaintRect message.
  IPC_MESSAGE_ROUTED0(ViewMsg_PaintRect_ACK)

  // Asks the renderer to calculate the number of printed pages according to the
  // supplied settings. The renderer will reply with
  // ViewHostMsg_DidGetPrintedPagesCount.
  IPC_MESSAGE_ROUTED1(ViewMsg_GetPrintedPagesCount,
                      ViewMsg_Print_Params)

  // Tells the render view to switch the CSS to print media type, renders every
  // requested pages and switch back the CSS to display media type.
  IPC_MESSAGE_ROUTED1(ViewMsg_PrintPages, ViewMsg_PrintPages_Params)

  // Tells the render view that a ViewHostMsg_ScrollRect message was processed.
  // This signals the render view that it can send another ScrollRect message.
  IPC_MESSAGE_ROUTED0(ViewMsg_ScrollRect_ACK)

  // Message payload is a blob that should be cast to WebInputEvent
  IPC_MESSAGE_ROUTED0(ViewMsg_HandleInputEvent)

  IPC_MESSAGE_ROUTED0(ViewMsg_MouseCaptureLost)

  // TODO(darin): figure out how this meshes with RestoreFocus
  IPC_MESSAGE_ROUTED1(ViewMsg_SetFocus, bool /* enable */)

  // Tells the renderer to focus the first (last if reverse is true) focusable
  // node.
  IPC_MESSAGE_ROUTED1(ViewMsg_SetInitialFocus, bool /* reverse */)

  // Tells the renderer to perform the specified navigation, interrupting any
  // existing navigation.
  IPC_MESSAGE_ROUTED1(ViewMsg_Navigate, ViewMsg_Navigate_Params)

  IPC_MESSAGE_ROUTED0(ViewMsg_Stop)

  // Tells the renderer to load the specified html text and report a navigation
  // to display_url if passing true for new navigation.
  IPC_MESSAGE_ROUTED4(ViewMsg_LoadAlternateHTMLText,
                      std::string /* utf8 html text */,
                      bool, /* new navigation */
                      GURL /* display url */,
                      std::string /* security info */)

  // This message notifies the renderer that the user has closed the FindInPage
  // window (and that the selection should be cleared and the tick-marks
  // erased). If |clear_selection| is true, it will also clear the current
  // selection.
  IPC_MESSAGE_ROUTED1(ViewMsg_StopFinding, bool /* clear_selection */)

  // These messages are typically generated from context menus and request the
  // renderer to apply the specified operation to the current selection.
  IPC_MESSAGE_ROUTED0(ViewMsg_Undo)
  IPC_MESSAGE_ROUTED0(ViewMsg_Redo)
  IPC_MESSAGE_ROUTED0(ViewMsg_Cut)
  IPC_MESSAGE_ROUTED0(ViewMsg_Copy)
  IPC_MESSAGE_ROUTED0(ViewMsg_Paste)
  IPC_MESSAGE_ROUTED1(ViewMsg_Replace, std::wstring)
  IPC_MESSAGE_ROUTED0(ViewMsg_ToggleSpellCheck)
  IPC_MESSAGE_ROUTED0(ViewMsg_Delete)
  IPC_MESSAGE_ROUTED0(ViewMsg_SelectAll)

  // Copies the image at location x, y to the clipboard (if there indeed is an
  // image at that location).
  IPC_MESSAGE_ROUTED2(ViewMsg_CopyImageAt,
                      int /* x */,
                      int /* y */)

  // History system notification that the visited link database has been
  // replaced. It has one SharedMemoryHandle argument consisting of the table
  // handle. This handle is valid in the context of the renderer
  IPC_MESSAGE_CONTROL1(ViewMsg_VisitedLink_NewTable, base::SharedMemoryHandle)

  // Notification that the Greasemonkey scripts have been updated. It has one
  // SharedMemoryHandle argument consisting of the pickled script data. This
  // handle is valid in the context of the renderer.
  IPC_MESSAGE_CONTROL1(ViewMsg_Greasemonkey_NewScripts, base::SharedMemoryHandle)

  // Notification that the Greasemonkey scripts have been updated. It has one
  // SharedMemoryHandle argument consisting of the pickled script data. This
  // handle is valid in the context of the renderer.
  IPC_MESSAGE_CONTROL1(ViewMsg_Greasemonkey_NewScripts, SharedMemoryHandle)

  // Sent when the user wants to search for a word on the page (find in page).
  // Request parameters are passed in as a FindInPageMsg_Request struct.
  IPC_MESSAGE_ROUTED1(ViewMsg_Find, FindInPageRequest)

  // Sent when the headers are available for a resource request.
  IPC_MESSAGE_ROUTED2(ViewMsg_Resource_ReceivedResponse,
                      int /* request_id */,
                      ViewMsg_Resource_ResponseHead)

  // Sent as upload progress is being made
  IPC_MESSAGE_ROUTED3(ViewMsg_Resource_UploadProgress,
                      int /* request_id */,
                      int64 /* position */,
                      int64 /* size */)

  // Sent when the request has been redirected.
  IPC_MESSAGE_ROUTED2(ViewMsg_Resource_ReceivedRedirect,
                      int /* request_id */,
                      GURL /* new_url */)

  // Sent when some data from a resource request is ready. The handle should
  // already be mapped into the process that receives this message.
  IPC_MESSAGE_ROUTED3(ViewMsg_Resource_DataReceived,
                      int /* request_id */,
                      base::SharedMemoryHandle /* data */,
                      int /* data_len */)

  // Sent when the request has been completed.
  IPC_MESSAGE_ROUTED2(ViewMsg_Resource_RequestComplete,
                      int /* request_id */,
                      URLRequestStatus /* status */)

  // Request for the renderer to evaluate an xpath to a frame and execute a
  // javascript: url in that frame's context. The message is completely
  // asynchronous and no corresponding response message is sent back.
  //
  // frame_xpath contains the modified xpath notation to identify an inner
  // subframe (starting from the root frame). It is a concatenation of
  // number of smaller xpaths delimited by '\n'. Each chunk in the string can
  // be evaluated to a frame in its parent-frame's context.
  //
  // Example: /html/body/iframe/\n/html/body/div/iframe/\n/frameset/frame[0]
  // can be broken into 3 xpaths
  // /html/body/iframe evaluates to an iframe within the root frame
  // /html/body/div/iframe evaluates to an iframe within the level-1 iframe
  // /frameset/frame[0] evaluates to first frame within the level-2 iframe
  //
  // jscript_url is the string containing the javascript: url to be executed
  // in the target frame's context. The string should start with "javascript:"
  // and continue with a valid JS text.
  IPC_MESSAGE_ROUTED2(ViewMsg_ScriptEvalRequest,
                      std::wstring,  /* frame_xpath */
                      std::wstring  /* jscript_url */)

  // Log a message to the console of the target frame
  IPC_MESSAGE_ROUTED3(ViewMsg_AddMessageToConsole,
                      std::wstring, /* frame_xpath */
                      std::wstring, /* msg */
                      ConsoleMessageLevel /* level */)

  // Initialize the V8 debugger in the renderer.
  IPC_MESSAGE_ROUTED0(ViewMsg_DebugAttach)

  // Shutdown the V8 debugger in the renderer.
  IPC_MESSAGE_ROUTED0(ViewMsg_DebugDetach)

  // Break V8 execution.
  IPC_MESSAGE_ROUTED1(ViewMsg_DebugBreak,
                      bool  /* force */)

  // Send a command to the V8 debugger.
  IPC_MESSAGE_ROUTED1(ViewMsg_DebugCommand,
                      std::wstring  /* cmd */)

  // Change the zoom level in the renderer.
  IPC_MESSAGE_ROUTED1(ViewMsg_Zoom,
                      int /* One of PageZoom::Function */)

  // Change encoding of page in the renderer.
  IPC_MESSAGE_ROUTED1(ViewMsg_SetPageEncoding,
                      std::wstring /*new encoding name*/)

  // Inspect the element at the specified coordinates
  IPC_MESSAGE_ROUTED2(ViewMsg_InspectElement,
                      int  /* x */,
                      int  /* y */)

  // Show the JavaScript console
  IPC_MESSAGE_ROUTED0(ViewMsg_ShowJavaScriptConsole)

  // Requests the renderer to reserve a range of page ids.
  IPC_MESSAGE_ROUTED1(ViewMsg_ReservePageIDRange,
                      int  /* size_of_range */)

  // Fill a form with data and optionally submit it
  IPC_MESSAGE_ROUTED1(ViewMsg_FormFill,
                      FormData /* form */)

  // Fill a password form and prepare field autocomplete for multiple
  // matching logins.
  IPC_MESSAGE_ROUTED1(ViewMsg_FillPasswordForm,
                      PasswordFormDomManager::FillData /* form_data */)

  // D&d drop target messages.
  IPC_MESSAGE_ROUTED3(ViewMsg_DragTargetDragEnter,
                      WebDropData /* drop_data */,
                      gfx::Point /* client_pt */,
                      gfx::Point /* screen_pt */)
  IPC_MESSAGE_ROUTED2(ViewMsg_DragTargetDragOver,
                      gfx::Point /* client_pt */,
                      gfx::Point /* screen_pt */)
  IPC_MESSAGE_ROUTED0(ViewMsg_DragTargetDragLeave)
  IPC_MESSAGE_ROUTED2(ViewMsg_DragTargetDrop,
                      gfx::Point /* client_pt */,
                      gfx::Point /* screen_pt */)

  IPC_MESSAGE_ROUTED1(ViewMsg_UploadFile, ViewMsg_UploadFile_Params)

  // Notifies the renderer of updates in mouse position of an in-progress
  // drag.  if |ended| is true, then the user has ended the drag operation.
  IPC_MESSAGE_ROUTED5(ViewMsg_DragSourceEndedOrMoved,
                      int /* client_x */,
                      int /* client_y */,
                      int /* screen_x */,
                      int /* screen_y */,
                      bool /* ended */)

  // Notifies the renderer that the system DoDragDrop call has ended.
  IPC_MESSAGE_ROUTED0(ViewMsg_DragSourceSystemDragEnded)

  // Used to tell a render view whether it should expose DOM Automation bindings
  // that allow JS content in the DOM to send a JSON-encoded value to the
  // browser process.  (By default this isn't allowed unless the app has
  // been started up with the --dom-automation switch.)
  IPC_MESSAGE_ROUTED1(ViewMsg_AllowDomAutomationBindings,
                      bool /* binding_allowed */)

  // Used to tell a render view whether it should expose DOM UI bindings
  // that allow JS content in the DOM to send a JSON-encoded value to the
  // browser process.  This is for HTML-based UI.
  IPC_MESSAGE_ROUTED2(ViewMsg_AllowBindings,
                      bool /* enable_dom_ui_bindings */,
                      bool /* enable_external_host_bindings */)

  // Tell the renderer to add a property to the DOMUI binding object.  This
  // only works if we allowed DOMUI bindings.
  IPC_MESSAGE_ROUTED2(ViewMsg_SetDOMUIProperty,
                      std::string /* property_name */,
                      std::string /* property_value_json */)

  // This message starts/stop monitoring the status of the focused edit
  // control of a renderer process.
  // Parameters
  // * is_active (bool)
  //   Represents whether or not the IME is active in a browser process.
  //   The possible actions when a renderer process receives this message are
  //   listed below:
  //     Value Action
  //     true  Start sending IPC messages, ViewHostMsg_ImeUpdateStatus
  //           to notify the status of the focused edit control.
  //     false Stop sending IPC messages, ViewHostMsg_ImeUpdateStatus.
  IPC_MESSAGE_ROUTED1(ViewMsg_ImeSetInputMode,
                      bool /* is_active */)

  // This message sends a string being composed with IME.
  // Parameters
  // * string_type (int)
  //   Represents the type of the string in the 'ime_string' parameter.
  //   Its possible values and description are listed below:
  //     Value         Description
  //     0             The parameter is not used.
  //     GCS_RESULTSTR The parameter represents a result string.
  //     GCS_COMPSTR   The parameter represents a composition string.
  // * cursor_position (int)
  //   Represents the position of the cursor
  // * target_start (int)
  //   Represents the position of the beginning of the selection
  // * target_end (int)
  //   Represents the position of the end of the selection
  // * ime_string (std::wstring)
  //   Represents the string retrieved from IME (Input Method Editor)
  IPC_MESSAGE_ROUTED5(ViewMsg_ImeSetComposition,
                      int, /* string_type */
                      int, /* cursor_position */
                      int, /* target_start */
                      int, /* target_end */
                      std::wstring /* ime_string */ )

  // This passes a set of webkit preferences down to the renderer.
  IPC_MESSAGE_ROUTED1(ViewMsg_UpdateWebPreferences, WebPreferences)

  // Used to notify the render-view that the browser has received a reply for
  // the Find operation and is interested in receiving the next one. This is
  // used to prevent the renderer from spamming the browser process with
  // results.
  IPC_MESSAGE_ROUTED0(ViewMsg_FindReplyACK)

  // Used to notify the render-view that we have received a target URL. Used
  // to prevent target URLs spamming the browser.
  IPC_MESSAGE_ROUTED0(ViewMsg_UpdateTargetURL_ACK)

  // Sets the alternate error page URL (link doctor) for the renderer process.
  IPC_MESSAGE_ROUTED1(ViewMsg_SetAltErrorPageURL, GURL)

  // Install the first missing pluign.
  IPC_MESSAGE_ROUTED0(ViewMsg_InstallMissingPlugin)

  IPC_MESSAGE_ROUTED1(ViewMsg_RunFileChooserResponse,
                      std::wstring /* file_name */)

  // Used to instruct the RenderView to go into "view source" mode.
  IPC_MESSAGE_ROUTED0(ViewMsg_EnableViewSourceMode)

  IPC_MESSAGE_ROUTED2(ViewMsg_UpdateBackForwardListCount,
                      int /* back_list_count */,
                      int /* forward_list_count */)

  // Retreive information from the MSAA DOM subtree, for accessibility purposes.
  IPC_SYNC_MESSAGE_ROUTED1_1(ViewMsg_GetAccessibilityInfo,
                             ViewMsg_Accessibility_In_Params
                             /* input parameters */,
                             ViewHostMsg_Accessibility_Out_Params
                             /* output parameters */)

  // Requests the renderer to clear cashed accessibility information. Takes an 
  // id to clear a specific hashmap entry, and a bool; true clears all, false
  // does not.
  IPC_MESSAGE_ROUTED2(ViewMsg_ClearAccessibilityInfo,
                      int  /* iaccessible_id */,
                      bool /* clear_all */)

  // Get all savable resource links from current webpage, include main
  // frame and sub-frame.
  IPC_MESSAGE_ROUTED1(ViewMsg_GetAllSavableResourceLinksForCurrentPage,
                      GURL /* url of page which is needed to save */)

  // Get html data by serializing all frames of current page with lists
  // which contain all resource links that have local copy.
  IPC_MESSAGE_ROUTED3(ViewMsg_GetSerializedHtmlDataForCurrentPageWithLocalLinks,
                      std::vector<std::wstring> /* urls which have local copy */,
                      std::vector<std::wstring> /* paths of local copy */,
                      std::wstring /* local directory path */)

  // Requests application info for the page. The renderer responds back with
  // ViewHostMsg_DidGetApplicationInfo.
  IPC_MESSAGE_ROUTED1(ViewMsg_GetApplicationInfo, int32 /*page_id*/)

  // Requests the renderer to download the specified image encode it as PNG
  // and send the PNG data back ala ViewHostMsg_DidDownloadImage.
  IPC_MESSAGE_ROUTED3(ViewMsg_DownloadImage,
                      int /* identifier for the request */,
                      GURL /* URL of the image */,
                      int /* Size of the image. Normally 0, but set if you have
                             a preferred image size to request, such as when
                             downloading the favicon */)

  // When a renderer sends a ViewHostMsg_Focus to the browser process,
  // the browser has the option of sending a ViewMsg_CantFocus back to
  // the renderer.
  IPC_MESSAGE_ROUTED0(ViewMsg_CantFocus)

  // Instructs the renderer to invoke the frame's shouldClose method, which
  // runs the onbeforeunload event handler.  Expects the result to be returned
  // via ViewHostMsg_ShouldClose.
  IPC_MESSAGE_ROUTED0(ViewMsg_ShouldClose)

  // Instructs the renderer to close the current page, including running the
  // onunload event handler.  Expects a ClosePage_ACK message when finished.
  IPC_MESSAGE_ROUTED2(ViewMsg_ClosePage,
                      int /* new_render_process_host_id */,
                      int /* new_request_id */)

  // Asks the renderer to send back stats on the WebCore cache broken down by
  // resource types.
  IPC_MESSAGE_CONTROL0(ViewMsg_GetCacheResourceStats)

  // Notifies the renderer about ui theme changes
  IPC_MESSAGE_ROUTED0(ViewMsg_ThemeChanged)

  // Notifies the renderer that a paint is to be generated for the rectangle
  // passed in.
  IPC_MESSAGE_ROUTED1(ViewMsg_Repaint,
                      gfx::Size /* The view size to be repainted */)

#ifdef CHROME_PERSONALIZATION
  IPC_MESSAGE_ROUTED2(ViewMsg_PersonalizationEvent, 
                      std::string /* event name */,
                      std::string /* event arguments */)                      
#endif
  // Posts a message to the renderer.
  IPC_MESSAGE_ROUTED2(ViewMsg_HandleMessageFromExternalHost,
                      std::string /* The target for the message */,
                      std::string /* The message */)

  // Sent to the renderer when a popup window should no longer count against
  // the current popup count (either because it's not a popup or because it was
  // a generated by a user action or because a constrained popup got turned
  // into a full window).
  IPC_MESSAGE_ROUTED0(ViewMsg_DisassociateFromPopupCount)

<<<<<<< HEAD
=======
  // Reply to the ViewHostMsg_QueryFormFieldAutofill message with the autofill
  // suggestions.
  IPC_MESSAGE_ROUTED4(ViewMsg_AutofillSuggestions,
                      int64 /* id of the text input field */,
                      int /* id of the request message */,
                      std::vector<std::wstring> /* suggestions */,
                      int /* index of default suggestion */)

  // Sent by the Browser process to alert a window about whether a blocked
  // popup notification is visible. The renderer assumes every new window is a
  // blocked popup until notified otherwise.
  IPC_MESSAGE_ROUTED1(ViewMsg_PopupNotificationVisiblityChanged,
                      bool /* Whether it is visible */)

>>>>>>> 12c75e7a
IPC_END_MESSAGES(View)


//-----------------------------------------------------------------------------
// WebContents messages
// These are messages sent from the renderer to the browser process.

IPC_BEGIN_MESSAGES(ViewHost, 2)
#if defined(OS_WIN)
  // Sent by the renderer when it is creating a new window.  The browser creates
  // a tab for it and responds with a ViewMsg_CreatingNew_ACK.  If route_id is
  // MSG_ROUTING_NONE, the view couldn't be created.  modal_dialog_event is set
  // by the browser when a modal dialog is shown.
  IPC_SYNC_MESSAGE_CONTROL2_2(ViewHostMsg_CreateWindow,
                              int /* opener_id */,
                              bool /* user_gesture */,
                              int /* route_id */,
                              HANDLE /* modal_dialog_event */)
#endif  // defined(OS_WIN)

  // Similar to ViewHostMsg_CreateView, except used for sub-widgets, like
  // <select> dropdowns.  This message is sent to the WebContents that
  // contains the widget being created.
  IPC_SYNC_MESSAGE_CONTROL2_1(ViewHostMsg_CreateWidget,
                              int /* opener_id */,
                              bool /* focus on show */,
                              int /* route_id */)

#if defined(OS_WIN)
  // These two messages are sent as a result of the above two, in the browser
  // process, from RenderWidgetHelper to RenderViewHost.
  IPC_MESSAGE_ROUTED2(ViewHostMsg_CreateWindowWithRoute,
                      int /* route_id */,
                      HANDLE /* modal_dialog_event */)
#endif  // defined(OS_WIN)

  IPC_MESSAGE_ROUTED2(ViewHostMsg_CreateWidgetWithRoute,
                      int /* route_id */,
                      bool /* focus on show */)

  // These two messages are sent to the parent RenderViewHost to display the
  // page/widget that was created by CreateView/CreateWidget.  routing_id
  // refers to the id that was returned from the Create message above.
  // The initial_position parameter is a rectangle in screen coordinates.
  //
  // FUTURE: there will probably be flags here to control if the result is
  // in a new window.
  IPC_MESSAGE_ROUTED4(ViewHostMsg_ShowView,
                      int /* route_id */,
                      WindowOpenDisposition /* disposition */,
                      gfx::Rect /* initial_pos */,
                      bool /* opened_by_user_gesture */)

  IPC_MESSAGE_ROUTED2(ViewHostMsg_ShowWidget,
                      int /* route_id */,
                      gfx::Rect /* initial_pos */)

  // This message is sent after ViewHostMsg_ShowView to cause the RenderView
  // to run in a modal fashion until it is closed.
  IPC_SYNC_MESSAGE_ROUTED0_0(ViewHostMsg_RunModal)

  IPC_MESSAGE_CONTROL1(ViewHostMsg_UpdatedCacheStats,
                       CacheManager::UsageStats /* stats */)

  // Indicates the renderer is ready in response to a ViewMsg_New or
  // a ViewMsg_CreatingNew_ACK.
  IPC_MESSAGE_ROUTED0(ViewHostMsg_RendererReady)

  // Indicates the renderer process is gone.  This actually is sent by the
  // browser process to itself, but keeps the interface cleaner.
  IPC_MESSAGE_ROUTED0(ViewHostMsg_RendererGone)

  // Sent by the renderer process to request that the browser close the view.
  // This corresponds to the window.close() API, and the browser may ignore
  // this message.  Otherwise, the browser will generates a ViewMsg_Close
  // message to close the view.
  IPC_MESSAGE_ROUTED0(ViewHostMsg_Close)

  // Sent by the renderer process to request that the browser move the view.
  // This corresponds to the window.resizeTo() and window.moveTo() APIs, and
  // the browser may ignore this message.
  IPC_MESSAGE_ROUTED1(ViewHostMsg_RequestMove,
                      gfx::Rect /* position */)

  // Notifies the browser that a frame in the view has changed. This message
  // has a lot of parameters and is packed/unpacked by functions defined in
  // render_messages.h.
  IPC_MESSAGE_ROUTED1(ViewHostMsg_FrameNavigate,
                      ViewHostMsg_FrameNavigate_Params)

  // Notifies the browser that we have session history information.
  // page_id: unique ID that allows us to distinguish between history entries.
  IPC_MESSAGE_ROUTED2(ViewHostMsg_UpdateState,
                      int32 /* page_id */,
                      std::string /* state */)

  // Changes the title for the page in the UI when the page is navigated or the
  // title changes.
  // TODO(darin): use a UTF-8 string to reduce data size
  IPC_MESSAGE_ROUTED2(ViewHostMsg_UpdateTitle, int32, std::wstring)

  // Change the encoding name of the page in UI when the page has detected proper
  // encoding name.
  IPC_MESSAGE_ROUTED1(ViewHostMsg_UpdateEncoding,
                      std::wstring /* new encoding name */)

  // Notifies the browser that we want to show a destination url for a potential
  // action (e.g. when the user is hovering over a link).
  IPC_MESSAGE_ROUTED2(ViewHostMsg_UpdateTargetURL, int32, GURL)

  // Sent when the renderer is loading a frame
  IPC_MESSAGE_ROUTED1(ViewHostMsg_DidStartLoading, int32)

  // Sent when the renderer is done loading a frame
  IPC_MESSAGE_ROUTED1(ViewHostMsg_DidStopLoading, int32)

  // Sent when the renderer loads a resource from its memory cache.
  // The security info is non empty if the resource was originally loaded over
  // a secure connection.
  // Note: May only be sent once per URL per frame per committed load.
  IPC_MESSAGE_ROUTED2(ViewHostMsg_DidLoadResourceFromMemoryCache,
                      GURL /* url */,
                      std::string  /* security info */)

  // Sent when the renderer starts a provisional load for a frame.
  IPC_MESSAGE_ROUTED2(ViewHostMsg_DidStartProvisionalLoadForFrame,
                      bool /* true if it is the main frame */,
                      GURL /* url */)

  // Sent when the renderer fails a provisional load with an error.
  IPC_MESSAGE_ROUTED4(ViewHostMsg_DidFailProvisionalLoadWithError,
                      bool /* true if it is the main frame */,
                      int /* error_code */,
                      GURL /* url */,
                      bool /* true if the failure is the result of
                              navigating to a POST again and we're going to
                              show the POST interstitial */ )

#if defined(OS_WIN)
  // Sent to paint part of the view.  In response to this message, the host
  // generates a ViewMsg_PaintRect_ACK message.
  IPC_MESSAGE_ROUTED1(ViewHostMsg_PaintRect,
                      ViewHostMsg_PaintRect_Params)

  // Sent to scroll part of the view.  In response to this message, the host
  // generates a ViewMsg_ScrollRect_ACK message.
  IPC_MESSAGE_ROUTED1(ViewHostMsg_ScrollRect,
                      ViewHostMsg_ScrollRect_Params)
#endif  // defined(OS_WIN)

  // Acknowledges receipt of a ViewMsg_HandleInputEvent message.
  // Payload is a WebInputEvent::Type which is the type of the event, followed
  // by an optional WebInputEvent which is provided only if the event was not
  // processed.
  IPC_MESSAGE_ROUTED0(ViewHostMsg_HandleInputEvent_ACK)

  IPC_MESSAGE_ROUTED0(ViewHostMsg_Focus)
  IPC_MESSAGE_ROUTED0(ViewHostMsg_Blur)

#if defined(OS_WIN)
  // Returns the window location of the given window.
  IPC_SYNC_MESSAGE_ROUTED1_1(ViewHostMsg_GetWindowRect,
                             HWND /* window */,
                             gfx::Rect /* Out: Window location */)
#endif  // defined(OS_WIN)

  IPC_MESSAGE_ROUTED1(ViewHostMsg_SetCursor, WebCursor)
  // Result of string search in the page.
  // Response to ViewMsg_Find with the results of the requested find-in-page
  // search, the number of matches found and the selection rect (in screen
  // coordinates) for the string found. If |final_update| is false, it signals
  // that this is not the last Find_Reply message - more will be sent as the
  // scoping effort continues.
  IPC_MESSAGE_ROUTED5(ViewHostMsg_Find_Reply,
                      int /* request_id */,
                      int /* number of matches */,
                      gfx::Rect /* selection_rect */,
                      int /* active_match_ordinal */,
                      bool /* final_update */)

  // Makes a resource request via the browser.
  IPC_MESSAGE_ROUTED2(ViewHostMsg_RequestResource,
                      int /* request_id */,
                      ViewHostMsg_Resource_Request)

  // Cancels a resource request with the ID given as the parameter.
  IPC_MESSAGE_ROUTED1(ViewHostMsg_CancelRequest,
                      int /* request_id */)

  // Makes a synchronous resource request via the browser.
  IPC_SYNC_MESSAGE_ROUTED2_1(ViewHostMsg_SyncLoad,
                             int /* request_id */,
                             ViewHostMsg_Resource_Request,
                             ViewHostMsg_SyncLoad_Result)

  // Used to set a cookie.  The cookie is set asynchronously, but will be
  // available to a subsequent ViewHostMsg_GetCookies request.
  IPC_MESSAGE_CONTROL3(ViewHostMsg_SetCookie,
                       GURL /* url */,
                       GURL /* policy_url */,
                       std::string /* cookie */)

  // Used to get cookies for the given URL
  IPC_SYNC_MESSAGE_CONTROL2_1(ViewHostMsg_GetCookies,
                              GURL /* url */,
                              GURL /* policy_url */,
                              std::string /* cookies */)

  // Used to get the list of plugins
  IPC_SYNC_MESSAGE_CONTROL1_1(ViewHostMsg_GetPlugins,
                              bool /* refresh*/,
                              std::vector<WebPluginInfo> /* plugins */)

  // Returns a path to a plugin dll for the given url and mime type.  If there's
  // no plugin, an empty string is returned.
  IPC_SYNC_MESSAGE_CONTROL3_2(ViewHostMsg_GetPluginPath,
                              GURL /* url */,
                              std::string /* mime_type */,
                              std::string /* clsid */,
                              std::wstring /* filename */,
                              std::string /* actual mime type for url */)

  // Retrieve the data directory associated with the renderer's profile.
  IPC_SYNC_MESSAGE_CONTROL0_1(ViewHostMsg_GetDataDir,
                              std::wstring /* data_dir_retval */)

  // Allows a chrome plugin loaded in a renderer process to send arbitrary
  // data to an instance of the same plugin loaded in the browser process.
  IPC_MESSAGE_CONTROL2(ViewHostMsg_PluginMessage,
                       std::wstring /* dll_path of plugin */,
                       std::vector<uint8> /* opaque data */)

  // Allows a chrome plugin loaded in a renderer process to send arbitrary
  // data to an instance of the same plugin loaded in the browser process.
  IPC_SYNC_MESSAGE_CONTROL2_1(ViewHostMsg_PluginSyncMessage,
                              std::wstring /* dll_path of plugin */,
                              std::vector<uint8> /* opaque data */,
                              std::vector<uint8> /* opaque data */)

  // Requests spellcheck for a word.
  IPC_SYNC_MESSAGE_ROUTED1_2(ViewHostMsg_SpellCheck,
                             std::wstring /* word to check */,
                             int /* misspell location */,
                             int /* misspell length */)

  // Initiate a download based on user actions like 'ALT+click'.
  IPC_MESSAGE_ROUTED2(ViewHostMsg_DownloadUrl,
                      GURL /* url */,
                      GURL /* referrer */)

  // Used to go to the session history entry at the given offset (ie, -1 will
  // return the "back" item).
  IPC_MESSAGE_ROUTED1(ViewHostMsg_GoToEntryAtOffset,
                      int /* offset (from current) of history item to get */)

  IPC_SYNC_MESSAGE_ROUTED3_2(ViewHostMsg_RunJavaScriptMessage,
                             std::wstring /* in - alert message */,
                             std::wstring /* in - default prompt */,
                             int          /* in - dialog flags */,
                             bool         /* out - success */,
                             std::wstring /* out - prompt field */)

  // Sets the contents for the given page (URL and page ID are the first two
  // arguments) given the contents that is the 3rd.
  IPC_MESSAGE_CONTROL3(ViewHostMsg_PageContents, GURL, int32, std::wstring)

  // Specifies the URL as the first parameter (a wstring) and thumbnail as
  // binary data as the second parameter. Our macros don't handle binary data,
  // so this is declared "empty," to be encoded by the caller/receiver.
  IPC_MESSAGE_EMPTY(ViewHostMsg_Thumbnail)

  // Notification that the url for the favicon of a site has been determined.
  IPC_MESSAGE_ROUTED2(ViewHostMsg_UpdateFavIconURL,
                      int32 /* page_id */,
                      GURL /* url of the favicon */)

  // Used to tell the parent that the user right clicked on an area of the
  // content area, and a context menu should be shown for it. The params
  // object contains information about the node(s) that were selected when the
  // user right clicked.
  IPC_MESSAGE_ROUTED1(ViewHostMsg_ContextMenu, ViewHostMsg_ContextMenu_Params)

  // Request that the given URL be opened in the specified manner.
  IPC_MESSAGE_ROUTED3(ViewHostMsg_OpenURL,
                      GURL /* url */,
                      GURL /* referrer */,
                      WindowOpenDisposition /* disposition */)

  // Following message is used to communicate the values received by the
  // callback binding the JS to Cpp.
  // An instance of browser that has an automation host listening to it can
  // have a javascript send a native value (string, number, boolean) to the
  // listener in Cpp. (DomAutomationController)
  IPC_MESSAGE_ROUTED2(ViewHostMsg_DomOperationResponse,
                      std::string  /* json_string */,
                      int  /* automation_id */)

  // A message from HTML-based UI.  When (trusted) Javascript calls
  // send(message, args), this message is sent to the browser.
  IPC_MESSAGE_ROUTED2(ViewHostMsg_DOMUISend,
                      std::string  /* message */,
                      std::string  /* args (as a JSON string) */)

  // A message for an external host.
  // |receiver| can be a receiving script and |message| is any
  // arbitrary string that makes sense to the receiver. For
  // example, a user of automation can use it to execute a script
  // in the form of javascript:receiver("message");
  IPC_MESSAGE_ROUTED2(ViewHostMsg_ForwardMessageToExternalHost,
                      std::string  /* receiver */,
                      std::string  /* message */)

#ifdef CHROME_PERSONALIZATION
  IPC_MESSAGE_ROUTED2(ViewHostMsg_PersonalizationEvent,
                      std::string, std::string)
#endif

  // A renderer sends this to the browser process when it wants to create a
  // plugin.  The browser will create the plugin process if necessary, and
  // will return the channel name on success.  On error an empty string is
  // returned.
  IPC_SYNC_MESSAGE_CONTROL4_2(ViewHostMsg_OpenChannelToPlugin,
                              GURL /* url */,
                              std::string /* mime_type */,
                              std::string /* clsid */,
                              std::wstring /* locale */,
                              std::wstring /* channel_name */,
                              std::wstring /* plugin_path */)

  // Clipboard IPC messages

  // This message is used when the object list does not contain a bitmap.
  IPC_MESSAGE_CONTROL1(ViewHostMsg_ClipboardWriteObjectsAsync,
      Clipboard::ObjectMap /* objects */)
  // This message is used when the object list contains a bitmap.
  // It is synchronized so that the renderer knows when it is safe to
  // free the shared memory used to transfer the bitmap.
  IPC_SYNC_MESSAGE_CONTROL1_0(ViewHostMsg_ClipboardWriteObjectsSync,
      Clipboard::ObjectMap /* objects */)
  IPC_SYNC_MESSAGE_CONTROL1_1(ViewHostMsg_ClipboardIsFormatAvailable,
                              int /* format */,
                              bool /* result */)
  IPC_SYNC_MESSAGE_CONTROL0_1(ViewHostMsg_ClipboardReadText,
                              std::wstring /* result */)
  IPC_SYNC_MESSAGE_CONTROL0_1(ViewHostMsg_ClipboardReadAsciiText,
                              std::string /* result */)
  IPC_SYNC_MESSAGE_CONTROL0_2(ViewHostMsg_ClipboardReadHTML,
                              std::wstring /* markup */,
                              GURL /* url */)

#if defined(OS_WIN)
  // Request that the given font be loaded by the browser.
  // Please see ResourceMessageFilter::OnLoadFont for details.
  IPC_SYNC_MESSAGE_CONTROL1_0(ViewHostMsg_LoadFont,
                              LOGFONT /* font data */)

  // Returns ScreenInfo corresponding to the given window.
  IPC_SYNC_MESSAGE_CONTROL1_1(ViewHostMsg_GetScreenInfo,
                              gfx::NativeView /* window */,
                              webkit_glue::ScreenInfo /* results */)
#endif  // defined(OS_WIN)

  // Send the tooltip text for the current mouse position to the browser.
  IPC_MESSAGE_ROUTED1(ViewHostMsg_SetTooltipText,
                      std::wstring /* tooltip text string */)

  // Asks the browser to display the file chooser.  The result is returned in a
  // ViewHost_RunFileChooserResponse message.
  IPC_MESSAGE_ROUTED1(ViewHostMsg_RunFileChooser,
                      std::wstring /* Default file name */)

  // Notification that password forms have been seen that are candidates for
  // filling/submitting by the password manager
  IPC_MESSAGE_ROUTED1(ViewHostMsg_PasswordFormsSeen,
                      std::vector<PasswordForm> /* forms */)

  // Notification that a form has been submitted.  The user hit the button.
  IPC_MESSAGE_ROUTED1(ViewHostMsg_AutofillFormSubmitted,
                      AutofillForm /* form */)

  // Used to tell the parent the user started dragging in the content area. The
  // WebDropData struct contains contextual information about the pieces of the
  // page the user dragged. The parent uses this notification to initiate a
  // drag session at the OS level.
  IPC_MESSAGE_ROUTED1(ViewHostMsg_StartDragging,
                      WebDropData /* drop_data */)

  // The page wants to update the mouse cursor during a drag & drop operation.
  // |is_drop_target| is true if the mouse is over a valid drop target.
  IPC_MESSAGE_ROUTED1(ViewHostMsg_UpdateDragCursor,
                      bool /* is_drop_target */)

  // Tells the browser to move the focus to the next (previous if reverse is
  // true) focusable element.
  IPC_MESSAGE_ROUTED1(ViewHostMsg_TakeFocus, bool /* reverse */)

  // Notification that the page has an OpenSearch description document
  // associated with it.
  IPC_MESSAGE_ROUTED3(ViewHostMsg_PageHasOSDD,
                      int32 /* page_id */,
                      GURL /* url of OS description document */,
                      bool /* autodetected */)

  // required for synchronizing IME windows.
  // Parameters
  // * control (ViewHostMsg_ImeControl)
  //   It specifies the code for controlling the IME attached to
  //   the browser process. This parameter should be one of the values
  //   listed below.
  //     + IME_DISABLE
  //       Deactivate the IME attached to a browser process.
  //       This code is typically used for notifying a renderer process
  //       moves its input focus to a password input. A browser process
  //       finishes the current composition and deactivate IME.
  //       If a renderer process sets its input focus to another edit
  //       control which is not a password input, it needs to re-activate
  //       IME, it has to send another message with this code IME_MOVE_WINDOWS
  //       and set the new caret position.
  //     + IME_MOVE_WINDOWS
  //       Activate the IME attached to a browser process and set the position
  //       of its IME windows.
  //       This code is typically used for the following cases:
  //         - Notifying a renderer process moves the caret position of the
  //           focused edit control, or;
  //         - Notifying a renderer process moves its input focus from a
  //           password input to an editable control which is NOT a password
  //           input.
  //           A renderer process also has to set caret_rect and
  //           specify the new caret rectangle.
  //     + IME_COMPLETE_COMPOSITION
  //       Finish the current composition.
  //       This code is used for notifying a renderer process moves its
  //       input focus from an editable control being composed to another one
  //       which is NOT a password input. A browser process closes its IME
  //       windows without changing the activation status of its IME, i.e. it
  //       keeps activating its IME.
  // * caret_rect (gfx::Rect)
  //   They specify the rectangle of the input caret.
  IPC_MESSAGE_ROUTED2(ViewHostMsg_ImeUpdateStatus,
                      ViewHostMsg_ImeControl, /* control */
                      gfx::Rect /* caret_rect */)

  // Response for InspectElement request. Returns the number of resources
  // identified by InspectorController.
  IPC_MESSAGE_ROUTED1(ViewHostMsg_InspectElement_Reply,
                      int /* number of resources */)

  // Tells the browser that the renderer is done calculating the number of
  // rendered pages according to the specified settings.
  IPC_MESSAGE_ROUTED2(ViewHostMsg_DidGetPrintedPagesCount,
                      int /* rendered document cookie */,
                      int /* number of rendered pages */)

  // Sends back to the browser the rendered "printed page" that was requested by
  // a ViewMsg_PrintPage message or from scripted printing. The memory handle in
  // this message is already valid in the browser process.
  IPC_MESSAGE_ROUTED1(ViewHostMsg_DidPrintPage,
                      ViewHostMsg_DidPrintPage_Params /* page content */)

  // The renderer wants to know the default print settings.
  IPC_SYNC_MESSAGE_ROUTED0_1(ViewHostMsg_GetDefaultPrintSettings,
                             ViewMsg_Print_Params /* default_settings */)

#if defined(OS_WIN)
  // It's the renderer that controls the printing process when it is generated
  // by javascript. This step is about showing UI to the user to select the
  // final print settings. The output parameter is the same as
  // ViewMsg_PrintPages which is executed implicitly.
  IPC_SYNC_MESSAGE_ROUTED3_1(ViewHostMsg_ScriptedPrint,
                             HWND /* host_window */,
                             int /* cookie */,
                             int /* expected_pages_count */,
                             ViewMsg_PrintPages_Params /* settings choosen by
                                                          the user*/)
#endif  // defined(OS_WIN)

  // WebKit and JavaScript error messages to log to the console
  // or debugger UI.
  IPC_MESSAGE_ROUTED3(ViewHostMsg_AddMessageToConsole,
                      std::wstring, /* msg */
                      int32, /* line number */
                      std::wstring /* source id */)

  // Response message for ViewMsg_DebugAttach.
  IPC_MESSAGE_ROUTED0(ViewHostMsg_DidDebugAttach)

  // WebKit and JavaScript error messages to log to the console
  // or debugger UI.
  IPC_MESSAGE_ROUTED1(ViewHostMsg_DebuggerOutput,
                      std::wstring /* msg */)

  // Send back a string to be recorded by UserMetrics.
  IPC_MESSAGE_ROUTED1(ViewHostMsg_UserMetricsRecordAction,
                      std::wstring /* action */)

  // Request for a DNS prefetch of the names in the array.
  // NameList is typedef'ed std::vector<std::string>
  IPC_MESSAGE_CONTROL1(ViewHostMsg_DnsPrefetch,
                      std::vector<std::string> /* hostnames */)

  // Notifies when default plugin updates status of the missing plugin.
  IPC_MESSAGE_ROUTED1(ViewHostMsg_MissingPluginStatus,
                      int /* status */)

  // Sent by the renderer process to indicate that a plugin instance has
  // crashed.
  IPC_MESSAGE_ROUTED1(ViewHostMsg_CrashedPlugin,
                      std::wstring /* plugin_path */)

  // Dsiplays a JavaScript out-of-memory message in the infobar.
  IPC_MESSAGE_ROUTED0(ViewHostMsg_JSOutOfMemory)

  // Displays a box to confirm that the user wants to navigate away from the
  // page. Replies true if yes, false otherwise, the reply string is ignored,
  // but is included so that we can use OnJavaScriptMessageBoxClosed.
  IPC_SYNC_MESSAGE_ROUTED1_2(ViewHostMsg_RunBeforeUnloadConfirm,
                             std::wstring /* in - alert message */,
                             bool         /* out - success */,
                             std::wstring /* out - This is ignored.*/)

  IPC_MESSAGE_ROUTED3(ViewHostMsg_SendCurrentPageAllSavableResourceLinks,
                      std::vector<GURL> /* all savable resource links */,
                      std::vector<GURL> /* all referrers of resource links */,
                      std::vector<GURL> /* all frame links */)

  IPC_MESSAGE_ROUTED3(ViewHostMsg_SendSerializedHtmlData,
                      GURL /* frame's url */,
                      std::string /* data buffer */,
                      int32 /* complete status */)

  IPC_SYNC_MESSAGE_ROUTED4_1(ViewHostMsg_ShowModalHTMLDialog,
                             GURL /* url */,
                             int /* width */,
                             int /* height */,
                             std::string /* json_arguments */,
                             std::string /* json_retval */)

  IPC_MESSAGE_ROUTED2(ViewHostMsg_DidGetApplicationInfo,
                      int32 /* page_id */,
                      webkit_glue::WebApplicationInfo)

  // Provides the result from running OnMsgShouldClose.  |proceed| matches the
  // return value of the the frame's shouldClose method (which includes the
  // onbeforeunload handler): true if the user decided to proceed with leaving
  // the page.
  IPC_MESSAGE_ROUTED1(ViewHostMsg_ShouldClose_ACK,
                      bool /* proceed */)

  // Indicates that the current page has been closed, after a ClosePage
  // message.
  IPC_MESSAGE_ROUTED2(ViewHostMsg_ClosePage_ACK,
                      int /* new_render_process_host_id */,
                      int /* new_request_id */)

  IPC_MESSAGE_ROUTED4(ViewHostMsg_DidDownloadImage,
                      int /* Identifier of the request */,
                      GURL /* URL of the image */,
                      bool /* true if there was a network error */,
                      SkBitmap /* image_data */)

  // Sent to query MIME information.
  IPC_SYNC_MESSAGE_CONTROL1_1(ViewHostMsg_GetMimeTypeFromExtension,
                              std::wstring /* extension */,
                              std::string /* mime_type */)
  IPC_SYNC_MESSAGE_CONTROL1_1(ViewHostMsg_GetMimeTypeFromFile,
                              std::wstring /* file_path */,
                              std::string /* mime_type */)
  IPC_SYNC_MESSAGE_CONTROL1_1(ViewHostMsg_GetPreferredExtensionForMimeType,
                              std::string /* mime_type */,
                              std::wstring /* extension */)

  // Get the CPBrowsingContext associated with the renderer sending this
  // message.
  IPC_SYNC_MESSAGE_CONTROL0_1(ViewHostMsg_GetCPBrowsingContext,
                              uint32 /* context */)

  // Sent when the renderer process is done processing a DataReceived
  // message.
  IPC_MESSAGE_ROUTED1(ViewHostMsg_DataReceived_ACK,
                      int /* request_id */)

  // Sent when a provisional load on the main frame redirects.
  IPC_MESSAGE_ROUTED3(ViewHostMsg_DidRedirectProvisionalLoad,
                      int /* page_id */,
                      GURL /* last url */,
                      GURL /* url redirected to */)

  // Sent when the renderer process to acknowlege receipt of and UploadProgress
  // message.
  IPC_MESSAGE_ROUTED1(ViewHostMsg_UploadProgress_ACK,
                      int /* request_id */)

  // Duplicates a shared memory handle from the renderer to the browser. Then
  // the renderer can flush the handle.
  IPC_SYNC_MESSAGE_ROUTED1_1(ViewHostMsg_DuplicateSection,
                             base::SharedMemoryHandle /* renderer handle */,
                             base::SharedMemoryHandle /* browser handle */)

  // Provide the browser process with information about the WebCore resource
  // cache.
  IPC_MESSAGE_CONTROL1(ViewHostMsg_ResourceTypeStats,
                       CacheManager::ResourceTypeStats)

  // Notify the browser that this render either has or doesn't have a
  // beforeunload or unload handler.
  IPC_MESSAGE_ROUTED1(ViewHostMsg_UnloadListenerChanged,
                      bool /* has_listener */)

#if defined(OS_WIN)
  // Returns the window location of the window this widget is embeded.
  IPC_SYNC_MESSAGE_ROUTED1_1(ViewHostMsg_GetRootWindowRect,
                             HWND /* window */,
                             gfx::Rect /* Out: Window location */)

  // Returns the resizer box location in the window this widget is embeded.
  // Important for Mac OS X, but not Win or Linux.
  IPC_SYNC_MESSAGE_ROUTED1_1(ViewHostMsg_GetRootWindowResizerRect,
                             HWND /* window */,
                             gfx::Rect /* Out: Window location */)
#endif  // defined(OS_WIN)

  // Queries the browser for suggestion for autofill in a form input field.
  IPC_MESSAGE_ROUTED4(ViewHostMsg_QueryFormFieldAutofill,
                      std::wstring /* field name */,
                      std::wstring /* user entered text */,
                      int64 /* id of the text input field */,
                      int /* id of this message */)

IPC_END_MESSAGES(ViewHost)<|MERGE_RESOLUTION|>--- conflicted
+++ resolved
@@ -169,11 +169,6 @@
   // SharedMemoryHandle argument consisting of the pickled script data. This
   // handle is valid in the context of the renderer.
   IPC_MESSAGE_CONTROL1(ViewMsg_Greasemonkey_NewScripts, base::SharedMemoryHandle)
-
-  // Notification that the Greasemonkey scripts have been updated. It has one
-  // SharedMemoryHandle argument consisting of the pickled script data. This
-  // handle is valid in the context of the renderer.
-  IPC_MESSAGE_CONTROL1(ViewMsg_Greasemonkey_NewScripts, SharedMemoryHandle)
 
   // Sent when the user wants to search for a word on the page (find in page).
   // Request parameters are passed in as a FindInPageMsg_Request struct.
@@ -475,8 +470,6 @@
   // into a full window).
   IPC_MESSAGE_ROUTED0(ViewMsg_DisassociateFromPopupCount)
 
-<<<<<<< HEAD
-=======
   // Reply to the ViewHostMsg_QueryFormFieldAutofill message with the autofill
   // suggestions.
   IPC_MESSAGE_ROUTED4(ViewMsg_AutofillSuggestions,
@@ -491,7 +484,6 @@
   IPC_MESSAGE_ROUTED1(ViewMsg_PopupNotificationVisiblityChanged,
                       bool /* Whether it is visible */)
 
->>>>>>> 12c75e7a
 IPC_END_MESSAGES(View)
 
 
