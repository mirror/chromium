<<<<<<< HEAD
# Copyright 2008, Google Inc.
# All rights reserved.
#
# Redistribution and use in source and binary forms, with or without
# modification, are permitted provided that the following conditions are
# met:
#
#    * Redistributions of source code must retain the above copyright
# notice, this list of conditions and the following disclaimer.
#    * Redistributions in binary form must reproduce the above
# copyright notice, this list of conditions and the following disclaimer
# in the documentation and/or other materials provided with the
# distribution.
#    * Neither the name of Google Inc. nor the names of its
# contributors may be used to endorse or promote products derived from
# this software without specific prior written permission.
#
# THIS SOFTWARE IS PROVIDED BY THE COPYRIGHT HOLDERS AND CONTRIBUTORS
# "AS IS" AND ANY EXPRESS OR IMPLIED WARRANTIES, INCLUDING, BUT NOT
# LIMITED TO, THE IMPLIED WARRANTIES OF MERCHANTABILITY AND FITNESS FOR
# A PARTICULAR PURPOSE ARE DISCLAIMED. IN NO EVENT SHALL THE COPYRIGHT
# OWNER OR CONTRIBUTORS BE LIABLE FOR ANY DIRECT, INDIRECT, INCIDENTAL,
# SPECIAL, EXEMPLARY, OR CONSEQUENTIAL DAMAGES (INCLUDING, BUT NOT
# LIMITED TO, PROCUREMENT OF SUBSTITUTE GOODS OR SERVICES; LOSS OF USE,
# DATA, OR PROFITS; OR BUSINESS INTERRUPTION) HOWEVER CAUSED AND ON ANY
# THEORY OF LIABILITY, WHETHER IN CONTRACT, STRICT LIABILITY, OR TORT
# (INCLUDING NEGLIGENCE OR OTHERWISE) ARISING IN ANY WAY OUT OF THE USE
# OF THIS SOFTWARE, EVEN IF ADVISED OF THE POSSIBILITY OF SUCH DAMAGE.

Import('env', 'env_test')

env = env.Clone()

env.Prepend(
    CPPPATH = [
        env.Dir('../app/resources'),
        env.Dir('#/tools/build/win'),
        env.Dir('#/..'),
    ],
    CPPDEFINES = [
        'U_STATIC_IMPLEMENTATION',
        'CERT_CHAIN_PARA_HAS_EXTRA_FIELDS',
        'WIN32_LEAN_AND_MEAN',
    ],
    CCFLAGS = [
        '/TP',

        '/Wp64',

        '/wd4503',
        '/wd4819',
    ],
)

env.Append(
    CPPPATH = [
        'third_party/wtl/include',
        '$NPAPI_DIR',
        '$LIBXML_DIR/scons/include',
        '$LIBXML_DIR/include',

        'app',
        '$WEBKIT_DIR/build/localized_strings',

        '$SKIA_DIR/include',
        '$SKIA_DIR/include/corecg',
        '$SKIA_DIR/platform',
        '$LIBPNG_DIR',
        '$ZLIB_DIR',
        env.Dir('#../breakpad/src'),
        '$LIBJPEG_DIR',
        '$ICU38_DIR/public/common',
        '$ICU38_DIR/public/i18n',
    ],
)

input_files = [
    'animation.cc',
    'child_process.cc',
    'chrome_constants.cc',
    'chrome_counters.cc',
    'chrome_paths.cc',
    'chrome_plugin_lib.cc',
    'chrome_plugin_util.cc',
    'chrome_process_filter.cc',
    'chrome_switches.cc',
    'classfactory.cc',
    'clipboard_service.cc',
    'debug_flags.cc',
    'drag_drop_types.cc',
    'env_util.cc',
    'env_vars.cc',
    'gfx/chrome_canvas.cc',
    'gfx/chrome_font.cc',
    'gfx/color_utils.cc',
    'gfx/emf.cc',
    'gfx/icon_util.cc',
    'gfx/path.cc',
    'gfx/url_elider.cc',
    'ipc_channel.cc',
    'ipc_channel_proxy.cc',
    'ipc_logging.cc',
    'ipc_message.cc',
    'ipc_sync_channel.cc',
    'ipc_sync_message.cc',
    'jpeg_codec.cc',
    'json_value_serializer.cc',
    'jstemplate_builder.cc',
    'l10n_util.cc',
    'libxml_utils.cc',
    'logging_chrome.cc',
    'message_router.cc',
    'net/cookie_monster_sqlite.cc',
    'net/url_request_intercept_job.cc',
    'notification_service.cc',
    'os_exchange_data.cc',
    'plugin_messages.cc',
    'pref_names.cc',
    'pref_service.cc',
    'process_watcher.cc',
    'rand_util.cc',
    'render_messages.cc',
    'resource_bundle.cc',
    'resource_dispatcher.cc',
    'security_filter_peer.cc',
    'slide_animation.cc',
    'sqlite_compiled_statement.cc',
    'sqlite_utils.cc',
    'task_queue.cc',
    'throb_animation.cc',
    'thumbnail_score.cc',
    'time_format.cc',
    'visitedlink_common.cc',
    'win_safe_util.cc',
    'win_util.cc',
    'worker_thread_ticker.cc',
]

env.StaticLibrary('common', input_files)


env_test = env_test.Clone()

env_test.Append(
    CPPPATH = [
        '$SKIA_DIR/include',
        '$SKIA_DIR/include/corecg',
        '$SKIA_DIR/platform',
        '#/..',
        '$GTEST_DIR/include',
    ],
    LINKFLAGS = [
        '/INCREMENTAL',

        '/safeseh',
        '/dynamicbase',
        '/ignore:4199',
        '/nxcompat',

        '/DELAYLOAD:"dwmapi.dll"',
        '/DELAYLOAD:"uxtheme.dll"',

        '/DEBUG',
        '/MACHINE:X86',
        '/FIXED:No',
    ],
    LIBS = [
        'shlwapi.lib',
        'rpcrt4.lib',
        'winmm.lib',

        'wininet.lib',
        'version.lib',
        'msimg32.lib',
        'ws2_32.lib',
        'usp10.lib',
        'psapi.lib',
        'kernel32.lib',
        'user32.lib',
        'gdi32.lib',
        'winspool.lib',
        'comdlg32.lib',
        'advapi32.lib',
        'shell32.lib',
        'ole32.lib',
        'oleaut32.lib',
        'uuid.lib',
        'odbc32.lib',
        'odbccp32.lib',
        'DelayImp.lib',
    ],
)

ipc_tests_files = [
    '$BASE_DIR/perftimer$OBJSUFFIX',
    'ipc_fuzzing_tests.cc',
    'ipc_tests.cc',
]

libs = [
    '$TESTING_DIR/gtest.lib',
    '$ICU38_DIR/icuuc.lib',
    'common.lib',
    '$BASE_DIR/base.lib',
]

ipc_tests = env_test.Program('ipc_tests.exe', ipc_tests_files + libs)

i = env_test.Install('$TARGET_ROOT', ipc_tests)
Alias('chrome', i)
=======
# Copyright (c) 2006-2008 The Chromium Authors. All rights reserved.
# Use of this source code is governed by a BSD-style license that can be
# found in the LICENSE file.

Import('env', 'env_test')

env = env.Clone()

env.Prepend(
    CPPPATH = [
        '$CHROME_DIR/app/resources',
        '#/tools/build/win',
        '#/..',
    ],
    CPPDEFINES = [
        'U_STATIC_IMPLEMENTATION',
    ],
)

if env['PLATFORM'] == 'win32':
  env.Prepend(
      CCFLAGS = [
          '/TP',
      ],
  )

env.Append(
    CPPPATH = [
        'third_party/wtl/include',
        '$NPAPI_DIR',
        '$LIBXML_DIR/scons/include',
        '$LIBXML_DIR/include',

        'app',
        '$WEBKIT_DIR/build/localized_strings',

        '$SKIA_DIR/include',
        '$SKIA_DIR/include/corecg',
        '$SKIA_DIR/platform',
        '$LIBPNG_DIR',
        '$ZLIB_DIR',
        '$BREAKPAD_DIR/src',
        '$LIBJPEG_DIR',
        '$ICU38_DIR/public/common',
        '$ICU38_DIR/public/i18n',
    ],
)

input_files = []

if env['PLATFORM'] in ('posix', 'win32'):
  # TODO(port): Port to Mac.
  input_files.extend([
      'animation.cc',
      'chrome_constants.cc',
      'chrome_counters.cc',
      'chrome_switches.cc',
      'debug_flags.cc',
      'env_vars.cc',
      'gfx/color_utils.cc',
      'ipc_message.cc',
      'jpeg_codec.cc',
      'json_value_serializer.cc',
      'libxml_utils.cc',
      'net/cookie_monster_sqlite.cc',
      'notification_service.cc',
      'pref_member.cc',
      'pref_names.cc',
      'slide_animation.cc',
      'sqlite_compiled_statement.cc',
      'sqlite_utils.cc',
      'task_queue.cc',
      'throb_animation.cc',
      'thumbnail_score.cc',
      'visitedlink_common.cc',
  ])

if env['PLATFORM'] == 'win32':
  # TODO(port): Port these.
  input_files.extend([
      'child_process.cc',
      'chrome_paths.cc',
      'chrome_plugin_lib.cc',
      'chrome_plugin_util.cc',
      'chrome_process_filter.cc',
      'classfactory.cc',
      'clipboard_service.cc',
      'common_glue.cc',
      'drag_drop_types.cc',
      'env_util.cc',
      'gfx/chrome_canvas.cc',
      'gfx/chrome_font.cc',
      'gfx/emf.cc',
      'gfx/icon_util.cc',
      'gfx/path.cc',
      'gfx/url_elider.cc',
      'ipc_channel.cc',
      'ipc_channel_proxy.cc',
      'ipc_logging.cc',
      'ipc_message_utils.cc',
      'ipc_sync_channel.cc',
      'ipc_sync_message.cc',
      'jstemplate_builder.cc',
      'l10n_util.cc',
      'logging_chrome.cc',
      'message_router.cc',
      'net/url_request_intercept_job.cc',
      'os_exchange_data.cc',
      'plugin_messages.cc',
      'pref_service.cc',
      'process_watcher.cc',
      'rand_util.cc',
      'render_messages.cc',
      'resource_bundle.cc',
      'resource_dispatcher.cc',
      'security_filter_peer.cc',
      'time_format.cc',
      'win_safe_util.cc',
      'win_util.cc',
      'worker_thread_ticker.cc',
  ])

if env['PLATFORM'] in ('posix', 'win32'):
  # TODO(port): This should be enabled for all platforms.
  env.ChromeStaticLibrary('common', input_files)


env_test = env_test.Clone()

env_test.Append(
    CPPPATH = [
        '$SKIA_DIR/include',
        '$SKIA_DIR/include/corecg',
        '$SKIA_DIR/platform',
        '#/..',
        '$GTEST_DIR/include',
    ],
    LIBS = [
        'base',
        'gtest',
        'icuuc',
    ],
)

if env_test['PLATFORM'] == 'win32':
  env_test.Append(
      LINKFLAGS = [
          '/INCREMENTAL',

          '/safeseh',
          '/dynamicbase',
          '/ignore:4199',
          '/nxcompat',

          '/DELAYLOAD:"dwmapi.dll"',
          '/DELAYLOAD:"uxtheme.dll"',

          '/DEBUG',
          '/MACHINE:X86',
          '/FIXED:No',
      ],
      LIBS = [
          'rpcrt4.lib',
          'shlwapi.lib',
          'winmm.lib',
      ],
  )

if env_test['PLATFORM'] == 'win32':
  # TODO(port): Port this.
  ipc_tests_files = [
      '$BASE_DIR/perftimer$OBJSUFFIX',
      'ipc_fuzzing_tests.cc',
      'ipc_tests.cc',
  ]

  libs = [
      'common.lib',
  ]

  ipc_tests = env_test.ChromeTestProgram('ipc_tests', ipc_tests_files + libs)

  i = env_test.Install('$TARGET_ROOT', ipc_tests)
  Alias('chrome', i)
>>>>>>> b8afeda4
<|MERGE_RESOLUTION|>--- conflicted
+++ resolved
@@ -1,215 +1,3 @@
-<<<<<<< HEAD
-# Copyright 2008, Google Inc.
-# All rights reserved.
-#
-# Redistribution and use in source and binary forms, with or without
-# modification, are permitted provided that the following conditions are
-# met:
-#
-#    * Redistributions of source code must retain the above copyright
-# notice, this list of conditions and the following disclaimer.
-#    * Redistributions in binary form must reproduce the above
-# copyright notice, this list of conditions and the following disclaimer
-# in the documentation and/or other materials provided with the
-# distribution.
-#    * Neither the name of Google Inc. nor the names of its
-# contributors may be used to endorse or promote products derived from
-# this software without specific prior written permission.
-#
-# THIS SOFTWARE IS PROVIDED BY THE COPYRIGHT HOLDERS AND CONTRIBUTORS
-# "AS IS" AND ANY EXPRESS OR IMPLIED WARRANTIES, INCLUDING, BUT NOT
-# LIMITED TO, THE IMPLIED WARRANTIES OF MERCHANTABILITY AND FITNESS FOR
-# A PARTICULAR PURPOSE ARE DISCLAIMED. IN NO EVENT SHALL THE COPYRIGHT
-# OWNER OR CONTRIBUTORS BE LIABLE FOR ANY DIRECT, INDIRECT, INCIDENTAL,
-# SPECIAL, EXEMPLARY, OR CONSEQUENTIAL DAMAGES (INCLUDING, BUT NOT
-# LIMITED TO, PROCUREMENT OF SUBSTITUTE GOODS OR SERVICES; LOSS OF USE,
-# DATA, OR PROFITS; OR BUSINESS INTERRUPTION) HOWEVER CAUSED AND ON ANY
-# THEORY OF LIABILITY, WHETHER IN CONTRACT, STRICT LIABILITY, OR TORT
-# (INCLUDING NEGLIGENCE OR OTHERWISE) ARISING IN ANY WAY OUT OF THE USE
-# OF THIS SOFTWARE, EVEN IF ADVISED OF THE POSSIBILITY OF SUCH DAMAGE.
-
-Import('env', 'env_test')
-
-env = env.Clone()
-
-env.Prepend(
-    CPPPATH = [
-        env.Dir('../app/resources'),
-        env.Dir('#/tools/build/win'),
-        env.Dir('#/..'),
-    ],
-    CPPDEFINES = [
-        'U_STATIC_IMPLEMENTATION',
-        'CERT_CHAIN_PARA_HAS_EXTRA_FIELDS',
-        'WIN32_LEAN_AND_MEAN',
-    ],
-    CCFLAGS = [
-        '/TP',
-
-        '/Wp64',
-
-        '/wd4503',
-        '/wd4819',
-    ],
-)
-
-env.Append(
-    CPPPATH = [
-        'third_party/wtl/include',
-        '$NPAPI_DIR',
-        '$LIBXML_DIR/scons/include',
-        '$LIBXML_DIR/include',
-
-        'app',
-        '$WEBKIT_DIR/build/localized_strings',
-
-        '$SKIA_DIR/include',
-        '$SKIA_DIR/include/corecg',
-        '$SKIA_DIR/platform',
-        '$LIBPNG_DIR',
-        '$ZLIB_DIR',
-        env.Dir('#../breakpad/src'),
-        '$LIBJPEG_DIR',
-        '$ICU38_DIR/public/common',
-        '$ICU38_DIR/public/i18n',
-    ],
-)
-
-input_files = [
-    'animation.cc',
-    'child_process.cc',
-    'chrome_constants.cc',
-    'chrome_counters.cc',
-    'chrome_paths.cc',
-    'chrome_plugin_lib.cc',
-    'chrome_plugin_util.cc',
-    'chrome_process_filter.cc',
-    'chrome_switches.cc',
-    'classfactory.cc',
-    'clipboard_service.cc',
-    'debug_flags.cc',
-    'drag_drop_types.cc',
-    'env_util.cc',
-    'env_vars.cc',
-    'gfx/chrome_canvas.cc',
-    'gfx/chrome_font.cc',
-    'gfx/color_utils.cc',
-    'gfx/emf.cc',
-    'gfx/icon_util.cc',
-    'gfx/path.cc',
-    'gfx/url_elider.cc',
-    'ipc_channel.cc',
-    'ipc_channel_proxy.cc',
-    'ipc_logging.cc',
-    'ipc_message.cc',
-    'ipc_sync_channel.cc',
-    'ipc_sync_message.cc',
-    'jpeg_codec.cc',
-    'json_value_serializer.cc',
-    'jstemplate_builder.cc',
-    'l10n_util.cc',
-    'libxml_utils.cc',
-    'logging_chrome.cc',
-    'message_router.cc',
-    'net/cookie_monster_sqlite.cc',
-    'net/url_request_intercept_job.cc',
-    'notification_service.cc',
-    'os_exchange_data.cc',
-    'plugin_messages.cc',
-    'pref_names.cc',
-    'pref_service.cc',
-    'process_watcher.cc',
-    'rand_util.cc',
-    'render_messages.cc',
-    'resource_bundle.cc',
-    'resource_dispatcher.cc',
-    'security_filter_peer.cc',
-    'slide_animation.cc',
-    'sqlite_compiled_statement.cc',
-    'sqlite_utils.cc',
-    'task_queue.cc',
-    'throb_animation.cc',
-    'thumbnail_score.cc',
-    'time_format.cc',
-    'visitedlink_common.cc',
-    'win_safe_util.cc',
-    'win_util.cc',
-    'worker_thread_ticker.cc',
-]
-
-env.StaticLibrary('common', input_files)
-
-
-env_test = env_test.Clone()
-
-env_test.Append(
-    CPPPATH = [
-        '$SKIA_DIR/include',
-        '$SKIA_DIR/include/corecg',
-        '$SKIA_DIR/platform',
-        '#/..',
-        '$GTEST_DIR/include',
-    ],
-    LINKFLAGS = [
-        '/INCREMENTAL',
-
-        '/safeseh',
-        '/dynamicbase',
-        '/ignore:4199',
-        '/nxcompat',
-
-        '/DELAYLOAD:"dwmapi.dll"',
-        '/DELAYLOAD:"uxtheme.dll"',
-
-        '/DEBUG',
-        '/MACHINE:X86',
-        '/FIXED:No',
-    ],
-    LIBS = [
-        'shlwapi.lib',
-        'rpcrt4.lib',
-        'winmm.lib',
-
-        'wininet.lib',
-        'version.lib',
-        'msimg32.lib',
-        'ws2_32.lib',
-        'usp10.lib',
-        'psapi.lib',
-        'kernel32.lib',
-        'user32.lib',
-        'gdi32.lib',
-        'winspool.lib',
-        'comdlg32.lib',
-        'advapi32.lib',
-        'shell32.lib',
-        'ole32.lib',
-        'oleaut32.lib',
-        'uuid.lib',
-        'odbc32.lib',
-        'odbccp32.lib',
-        'DelayImp.lib',
-    ],
-)
-
-ipc_tests_files = [
-    '$BASE_DIR/perftimer$OBJSUFFIX',
-    'ipc_fuzzing_tests.cc',
-    'ipc_tests.cc',
-]
-
-libs = [
-    '$TESTING_DIR/gtest.lib',
-    '$ICU38_DIR/icuuc.lib',
-    'common.lib',
-    '$BASE_DIR/base.lib',
-]
-
-ipc_tests = env_test.Program('ipc_tests.exe', ipc_tests_files + libs)
-
-i = env_test.Install('$TARGET_ROOT', ipc_tests)
-Alias('chrome', i)
-=======
 # Copyright (c) 2006-2008 The Chromium Authors. All rights reserved.
 # Use of this source code is governed by a BSD-style license that can be
 # found in the LICENSE file.
@@ -394,4 +182,3 @@
 
   i = env_test.Install('$TARGET_ROOT', ipc_tests)
   Alias('chrome', i)
->>>>>>> b8afeda4
