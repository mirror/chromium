--- conflicted
+++ resolved
@@ -112,12 +112,9 @@
 // for all of its state.
 const wchar_t kUserDataDir[]                   = L"user-data-dir";
 
-<<<<<<< HEAD
-=======
 // Specifies the path to the user data folder for the parent profile.
 const wchar_t kParentProfile[]                 = L"parent-profile";
 
->>>>>>> 5d99fccd
 // Specifies that the associated value should be launched in "application" mode.
 const wchar_t kApp[]                           = L"app";
 
@@ -318,13 +315,8 @@
 // Switch to load Gears in the renderer process.
 const wchar_t kGearsInRenderer[]               = L"gears-in-renderer";
 
-<<<<<<< HEAD
-// Enable new HTTP stack.
-const wchar_t kUseNewHttp[] = L"new-http";
-=======
 // Enable winhttp HTTP stack.
 const wchar_t kUseWinHttp[]                    = L"winhttp";
->>>>>>> 5d99fccd
 
 // Enable the fastback page cache.
 const wchar_t kEnableFastback[]                = L"enable-fastback";
@@ -344,35 +336,21 @@
 // Enable user script support.
 const wchar_t kEnableUserScripts[]             = L"enable-user-scripts";
 
-<<<<<<< HEAD
-=======
 // Enable extensions.
 const wchar_t kEnableExtensions[]              = L"enable-extensions";
 
->>>>>>> 5d99fccd
 // Causes the browser to launch directly in incognito mode.
 const wchar_t kIncognito[]                     = L"incognito";
 
-<<<<<<< HEAD
-// Turn on an experimental implementation of SafeBrowsing which improves
-// performance during updates by avoiding the enormous IO from SQLite
-// operations.
-const wchar_t kUseNewSafeBrowsing[] = L"new-safe-browsing";
-=======
 // Turn on the old implementation of SafeBrowsing which may have performance
 // problems on some computers during updates.
 const wchar_t kUseOldSafeBrowsing[]            = L"old-safe-browsing";
->>>>>>> 5d99fccd
 
 // Turns on the accessibility in the renderer.  Off by default until 
 // http://b/issue?id=1432077 is fixed.
 const wchar_t kEnableRendererAccessibility[] = L"enable-renderer-accessibility";
 
-<<<<<<< HEAD
-}  // namespace switches
-=======
 // Enable HTML5 Video/Audio tag support
 const wchar_t kEnableVideo[]                   = L"enable-video";
 
-}  // namespace switches
->>>>>>> 5d99fccd
+}  // namespace switches