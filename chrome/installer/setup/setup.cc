--- conflicted
+++ resolved
@@ -199,15 +199,9 @@
   std::wstring install_path(GetChromeInstallPath(system_install));
   if (install_path.empty()) {
     LOG(ERROR) << "Could not get installation destination path.";
-<<<<<<< HEAD
-    InstallUtil::SetInstallerError(system_install,
-                                   installer_util::INSTALL_FAILED,
-                                   IDS_INSTALL_FAILED_BASE);
-=======
     InstallUtil::WriteInstallerResult(system_install,
                                       installer_util::INSTALL_FAILED,
                                       IDS_INSTALL_FAILED_BASE, NULL);
->>>>>>> 4d68ca4d
     return installer_util::INSTALL_FAILED;
   } else {
     LOG(INFO) << "install destination path: " << install_path;
@@ -224,15 +218,9 @@
   installer_util::InstallStatus result;
   if (!install_success) {
     LOG(ERROR) << "Install failed.";
-<<<<<<< HEAD
-    InstallUtil::SetInstallerError(system_install,
-                                   installer_util::INSTALL_FAILED,
-                                   IDS_INSTALL_FAILED_BASE);
-=======
     InstallUtil::WriteInstallerResult(system_install,
                                      installer_util::INSTALL_FAILED,
                                      IDS_INSTALL_FAILED_BASE, NULL);
->>>>>>> 4d68ca4d
     result = installer_util::INSTALL_FAILED;
   } else {
     if (!installed_version) {
