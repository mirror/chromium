// Copyright (c) 2006-2008 The Chromium Authors. All rights reserved.
// Use of this source code is governed by a BSD-style license that can be
// found in the LICENSE file.

#include <time.h>

#include "base/file_util.h"
#include "base/scoped_ptr.h"
#include "base/string_util.h"
#include "chrome/installer/setup/setup.h"
#include "chrome/installer/setup/setup_constants.h"
#include "chrome/installer/util/browser_distribution.h"
#include "chrome/installer/util/copy_tree_work_item.h"
#include "chrome/installer/util/create_dir_work_item.h"
#include "chrome/installer/util/create_reg_key_work_item.h"
#include "chrome/installer/util/delete_tree_work_item.h"
#include "chrome/installer/util/install_util.h"
#include "chrome/installer/util/l10n_string_util.h"
#include "chrome/installer/util/logging_installer.h"
#include "chrome/installer/util/google_update_constants.h"
#include "chrome/installer/util/set_reg_value_work_item.h"
#include "chrome/installer/util/shell_util.h"
#include "chrome/installer/util/util_constants.h"
#include "chrome/installer/util/version.h"
#include "chrome/installer/util/work_item_list.h"

<<<<<<< HEAD
#include "setup_strings.h"
=======
#include "installer_util_strings.h"
>>>>>>> 4db48af7

namespace {
std::wstring AppendPath(const std::wstring parent_path,
                        const std::wstring path) {
  std::wstring new_path(parent_path);
  file_util::AppendToPath(&new_path, path);
  return new_path;
}


// This method adds work items to create (or update) Chrome uninstall entry in
// Control Panel->Add/Remove Programs list.
void AddUninstallShortcutWorkItems(HKEY reg_root,
                                   const std::wstring& exe_path,
                                   const std::wstring& install_path,
                                   const std::wstring& product_name,
                                   const std::wstring& new_version,
                                   WorkItemList* install_list) {
  std::wstring uninstall_cmd(L"\"");
  uninstall_cmd.append(installer::GetInstallerPathUnderChrome(install_path,
                                                              new_version));
  file_util::AppendToPath(&uninstall_cmd,
                          file_util::GetFilenameFromPath(exe_path));
  uninstall_cmd.append(L"\" --");
  uninstall_cmd.append(installer_util::switches::kUninstall);

  // Create DisplayName, UninstallString and InstallLocation keys
<<<<<<< HEAD
  install_list->AddCreateRegKeyWorkItem(reg_root,
                                        installer_util::kUninstallRegPath);
  const std::wstring& product_name =
      installer_util::GetLocalizedString(IDS_PRODUCT_NAME_BASE);
  install_list->AddSetRegValueWorkItem(
      reg_root, installer_util::kUninstallRegPath,
=======
  BrowserDistribution* dist = BrowserDistribution::GetDistribution();
  std::wstring uninstall_reg = dist->GetUninstallRegPath();
  install_list->AddCreateRegKeyWorkItem(reg_root, uninstall_reg);
  install_list->AddSetRegValueWorkItem(reg_root, uninstall_reg,
>>>>>>> 4db48af7
      installer_util::kUninstallDisplayNameField, product_name, true);
  install_list->AddSetRegValueWorkItem(reg_root,
                                       uninstall_reg,
                                       installer_util::kUninstallStringField,
                                       uninstall_cmd, true);
  install_list->AddSetRegValueWorkItem(reg_root,
                                       uninstall_reg,
                                       L"InstallLocation", install_path, true);

  // DisplayIcon, NoModify and NoRepair
  std::wstring chrome_icon = AppendPath(install_path,
                                        installer_util::kChromeExe);
  ShellUtil::GetChromeIcon(chrome_icon);
  install_list->AddSetRegValueWorkItem(reg_root, uninstall_reg,
                                       L"DisplayIcon", chrome_icon, true);
  install_list->AddSetRegValueWorkItem(reg_root, uninstall_reg,
                                       L"NoModify", 1, true);
  install_list->AddSetRegValueWorkItem(reg_root, uninstall_reg,
                                       L"NoRepair", 1, true);

  install_list->AddSetRegValueWorkItem(reg_root, uninstall_reg,
                                       L"Publisher",
                                       dist->GetPublisherName(), true);
  install_list->AddSetRegValueWorkItem(reg_root, uninstall_reg,
                                       L"Version", new_version.c_str(), true);
  install_list->AddSetRegValueWorkItem(reg_root, uninstall_reg,
                                       L"DisplayVersion",
                                       new_version.c_str(), true);
  time_t rawtime = time(NULL);
  struct tm timeinfo = {0};
  localtime_s(&timeinfo, &rawtime);
  wchar_t buffer[9];
  if (wcsftime(buffer, 9, L"%Y%m%d", &timeinfo) == 8) {
    install_list->AddSetRegValueWorkItem(reg_root, uninstall_reg,
                                         L"InstallDate",
                                         buffer, false);
  }
}

void AddInstallerCopyTasks(const std::wstring& exe_path,
                           const std::wstring& archive_path,
                           const std::wstring& temp_path,
                           const std::wstring& install_path,
                           const std::wstring& new_version,
                           WorkItemList* install_list) {
  std::wstring installer_dir(installer::GetInstallerPathUnderChrome(
      install_path, new_version));
  install_list->AddCreateDirWorkItem(installer_dir);

  std::wstring exe_dst(installer_dir);
  std::wstring archive_dst(installer_dir);
  file_util::AppendToPath(&exe_dst,
      file_util::GetFilenameFromPath(exe_path));
  file_util::AppendToPath(&archive_dst,
      file_util::GetFilenameFromPath(archive_path));

  install_list->AddCopyTreeWorkItem(exe_path, exe_dst, temp_path,
                                    WorkItem::ALWAYS);
  install_list->AddCopyTreeWorkItem(archive_path, archive_dst, temp_path,
                                    WorkItem::ALWAYS);
}


// This method tells if we are running on 64 bit platform so that we can copy
// one extra exe. If the API call to determine 64 bit fails, we play it safe
// and return true anyway so that the executable can be copied.
bool Is64bit() {
  typedef BOOL (WINAPI *WOW_FUNC)(HANDLE, PBOOL);
  BOOL is64 = FALSE;

  HANDLE handle = GetCurrentProcess();
  HMODULE module = GetModuleHandle(L"kernel32.dll");
  WOW_FUNC p = reinterpret_cast<WOW_FUNC>(GetProcAddress(module,
                                                         "IsWow64Process"));
  if ((p != NULL) && (!(p)(handle, &is64) || (is64 != FALSE))) {
    return true;
  }

  return false;
}

}

bool installer::InstallNewVersion(const std::wstring& exe_path,
                                  const std::wstring& archive_path,
                                  const std::wstring& src_path,
                                  const std::wstring& install_path,
                                  const std::wstring& temp_dir,
                                  const HKEY reg_root,
                                  const Version& new_version) {

  if (reg_root != HKEY_LOCAL_MACHINE && reg_root != HKEY_CURRENT_USER)
    return false;

  scoped_ptr<WorkItemList> install_list(WorkItem::CreateWorkItemList());
  // A temp directory that work items need and the actual install directory.
  install_list->AddCreateDirWorkItem(temp_dir);
  install_list->AddCreateDirWorkItem(install_path);

  // Copy the version folder
  install_list->AddCopyTreeWorkItem(
      AppendPath(src_path, new_version.GetString()),
      AppendPath(install_path, new_version.GetString()),
      temp_dir, WorkItem::ALWAYS);    // Always overwrite.

  // Delete any new_chrome.exe if present (we will end up create a new one
  // if required) and then copy chrome.exe
  install_list->AddDeleteTreeWorkItem(
      AppendPath(install_path, installer::kChromeNewExe), std::wstring());
  install_list->AddCopyTreeWorkItem(
      AppendPath(src_path, installer_util::kChromeExe),
      AppendPath(install_path, installer_util::kChromeExe),
      temp_dir, WorkItem::RENAME_IF_IN_USE,
      AppendPath(install_path, installer::kChromeNewExe));

  // Extra executable for 64 bit systems.
  if (Is64bit()) {
    install_list->AddCopyTreeWorkItem(
        AppendPath(src_path, installer::kWowHelperExe),
        AppendPath(install_path, installer::kWowHelperExe),
        temp_dir, WorkItem::ALWAYS);
  }

  // Copy the default Dictionaries only if the folder doesnt exist already
  install_list->AddCopyTreeWorkItem(
      AppendPath(src_path, installer::kDictionaries),
      AppendPath(install_path, installer::kDictionaries),
      temp_dir, WorkItem::IF_NOT_PRESENT);

  // Copy installer in install directory and
  // add shortcut in Control Panel->Add/Remove Programs.
  AddInstallerCopyTasks(exe_path, archive_path, temp_dir, install_path,
      new_version.GetString(), install_list.get());
  BrowserDistribution* dist = BrowserDistribution::GetDistribution();
  std::wstring product_name = dist->GetApplicationName();
  AddUninstallShortcutWorkItems(reg_root, exe_path, install_path,
      product_name, new_version.GetString(), install_list.get());

  // Delete any old_chrome.exe if present.
  install_list->AddDeleteTreeWorkItem(
      AppendPath(install_path, installer::kChromeOldExe), std::wstring());

  // Create Version key (if not already present) and set the new Chrome
  // version as last step.
  std::wstring version_key = dist->GetVersionKey();
  install_list->AddCreateRegKeyWorkItem(reg_root, version_key);
  install_list->AddSetRegValueWorkItem(reg_root, version_key,
                                       google_update::kRegNameField,
                                       product_name,
                                       true);    // overwrite name also
  install_list->AddSetRegValueWorkItem(reg_root, version_key,
                                       google_update::kRegVersionField,
                                       new_version.GetString(),
                                       true);    // overwrite version

  // Perform install operations.
  if (!install_list->Do()) {
    LOG(ERROR) << "Install failed, rolling back... ";
    install_list->Rollback();
    LOG(ERROR) << "Rollback complete. ";
    return false;
  }

  return true;
}
<|MERGE_RESOLUTION|>--- conflicted
+++ resolved
@@ -24,11 +24,7 @@
 #include "chrome/installer/util/version.h"
 #include "chrome/installer/util/work_item_list.h"
 
-<<<<<<< HEAD
-#include "setup_strings.h"
-=======
 #include "installer_util_strings.h"
->>>>>>> 4db48af7
 
 namespace {
 std::wstring AppendPath(const std::wstring parent_path,
@@ -56,19 +52,10 @@
   uninstall_cmd.append(installer_util::switches::kUninstall);
 
   // Create DisplayName, UninstallString and InstallLocation keys
-<<<<<<< HEAD
-  install_list->AddCreateRegKeyWorkItem(reg_root,
-                                        installer_util::kUninstallRegPath);
-  const std::wstring& product_name =
-      installer_util::GetLocalizedString(IDS_PRODUCT_NAME_BASE);
-  install_list->AddSetRegValueWorkItem(
-      reg_root, installer_util::kUninstallRegPath,
-=======
   BrowserDistribution* dist = BrowserDistribution::GetDistribution();
   std::wstring uninstall_reg = dist->GetUninstallRegPath();
   install_list->AddCreateRegKeyWorkItem(reg_root, uninstall_reg);
   install_list->AddSetRegValueWorkItem(reg_root, uninstall_reg,
->>>>>>> 4db48af7
       installer_util::kUninstallDisplayNameField, product_name, true);
   install_list->AddSetRegValueWorkItem(reg_root,
                                        uninstall_reg,
