// Copyright (c) 2006-2008 The Chromium Authors. All rights reserved.
// Use of this source code is governed by a BSD-style license that can be
// found in the LICENSE file.

#include <string>
#include <windows.h>
#include <msi.h>
#include <shlobj.h>

#include "base/at_exit.h"
#include "base/basictypes.h"
#include "base/command_line.h"
#include "base/file_util.h"
#include "base/path_service.h"
#include "base/registry.h"
#include "base/string_util.h"
#include "base/win_util.h"
#include "chrome/installer/setup/setup.h"
#include "chrome/installer/setup/setup_constants.h"
#include "chrome/installer/setup/uninstall.h"
#include "chrome/installer/util/browser_distribution.h"
#include "chrome/installer/util/delete_tree_work_item.h"
#include "chrome/installer/util/helper.h"
#include "chrome/installer/util/html_dialog.h"
#include "chrome/installer/util/install_util.h"
#include "chrome/installer/util/logging_installer.h"
#include "chrome/installer/util/lzma_util.h"
#include "chrome/installer/util/google_update_constants.h"
#include "chrome/installer/util/master_preferences.h"
#include "chrome/installer/util/shell_util.h"
#include "chrome/installer/util/util_constants.h"
#include "chrome/installer/util/work_item.h"
#include "third_party/bspatch/mbspatch.h"

#include "installer_util_strings.h"

namespace {

// Applies a binary patch to existing Chrome installer archive on the system.
// Uses bspatch library.
int PatchArchiveFile(bool system_install, const std::wstring& archive_path,
                     const std::wstring& uncompressed_archive,
                     const installer::Version* installed_version) {
  std::wstring existing_archive =
      installer::GetChromeInstallPath(system_install);
  file_util::AppendToPath(&existing_archive,
                          installed_version->GetString());
  file_util::AppendToPath(&existing_archive, installer::kInstallerDir);
  file_util::AppendToPath(&existing_archive, installer::kChromeArchive);

  std::wstring patch_archive(archive_path);
  file_util::AppendToPath(&patch_archive, installer::kChromePatchArchive);

  LOG(INFO) << "Applying patch " << patch_archive
            << " to file " << existing_archive
            << " and generating file " << uncompressed_archive;
  return ApplyBinaryPatch(existing_archive.c_str(),
                          patch_archive.c_str(),
                          uncompressed_archive.c_str());
}


// This method unpacks and uncompresses the given archive file. For Chrome
// install we are creating a uncompressed archive that contains all the files
// needed for the installer. This uncompressed archive is later compressed.
//
// This method first uncompresses archive specified by parameter "archive"
// and assumes that it will result in an uncompressed full archive file
// (chrome.7z) or uncompressed patch archive file (patch.7z). If it is patch
// archive file, the patch is applied to the old archive file that should be
// present on the system already. As the final step the new archive file
// is unpacked in the path specified by parameter "path".
DWORD UnPackArchive(const std::wstring& archive, bool system_install,
                    const installer::Version* installed_version,
                    const std::wstring& temp_path, const std::wstring& path,
                    bool& incremental_install) {
    DWORD ret = NO_ERROR;
    installer::LzmaUtil util;
    // First uncompress the payload. This could be a differential
    // update (patch.7z) or full archive (chrome.7z). If this uncompress fails
    // return with error.
    LOG(INFO) << "Opening archive " << archive;
    if ((ret = util.OpenArchive(archive)) != NO_ERROR) {
      LOG(ERROR) << "Unable to open install archive: " << archive;
    } else {
      LOG(INFO) << "Uncompressing archive to path " << temp_path;
      if ((ret = util.UnPack(temp_path)) != NO_ERROR) {
        LOG(ERROR) << "Error during uncompression: " << ret;
      }
      util.CloseArchive();
    }
    if (ret != NO_ERROR)
      return ret;

    std::wstring archive_name = file_util::GetFilenameFromPath(archive);
    std::wstring uncompressed_archive(temp_path);
    file_util::AppendToPath(&uncompressed_archive, installer::kChromeArchive);
    // Check if this is differential update and if it is, patch it to the
    // installer archive that should already be on the machine.
    std::wstring prefix = installer::kChromeCompressedPatchArchivePrefix;
    if ((archive_name.size() >= prefix.size()) &&
        (std::equal(prefix.begin(), prefix.end(), archive_name.begin(),
                    CaseInsensitiveCompare<wchar_t>()))) {
      LOG(INFO) << "Differential patch found. Applying to existing archive.";
      incremental_install = true;
      if (!installed_version) {
        LOG(ERROR) << "Can not use differential update when Chrome is not "
                   << "installed on the system.";
        return 1;
      }
      if (int i = PatchArchiveFile(system_install, temp_path,
                                   uncompressed_archive, installed_version)) {
        LOG(ERROR) << "Binary patching failed with error " << i;
        return 1;
      }
    }

    // If we got the uncompressed archive, lets unpack it
    LOG(INFO) << "Opening archive " << uncompressed_archive;
    if ((ret = util.OpenArchive(uncompressed_archive)) != NO_ERROR) {
      LOG(ERROR) << "Unable to open install archive: " <<
          uncompressed_archive;
    } else {
      LOG(INFO) << "Unpacking archive to path " << path;
      if ((ret = util.UnPack(path)) != NO_ERROR) {
        LOG(ERROR) << "Error during uncompression: " << ret;
      }
      util.CloseArchive();
    }

    return ret;
}


// Find the version of Chrome from an install source directory.
// Chrome_path should contain a complete and unpacked install package (i.e.
// a Chrome directory under which there is a version folder).
// Returns the version or NULL if no version is found.
installer::Version* GetVersionFromDir(const std::wstring& chrome_path) {
  LOG(INFO) << "Looking for Chrome version folder under " << chrome_path;
  std::wstring root_path(chrome_path);
  file_util::AppendToPath(&root_path, L"*");

  WIN32_FIND_DATA find_file_data;
  HANDLE file_handle = FindFirstFile(root_path.c_str(), &find_file_data);
  BOOL ret = TRUE;
  installer::Version *version = NULL;
  // Here we are assuming that the installer we have is really valid so there
  // can not be two version directories. We exit as soon as we find a valid
  // version directory.
  while (ret) {
    if (find_file_data.dwFileAttributes & FILE_ATTRIBUTE_DIRECTORY) {
      LOG(INFO) << "directory found: " << find_file_data.cFileName;
      version =
          installer::Version::GetVersionFromString(find_file_data.cFileName);
      if (version) break;
    }
    ret = FindNextFile(file_handle, &find_file_data);
  }
  FindClose(file_handle);

  return version;
}

// This function is called when --rename-chrome-exe option is specified on
// setup.exe command line. This function assumes an in-use update has happened
// for Chrome so there should be a file called new_chrome.exe on the file
// system and a key called 'opv' in the registry. This function will move
// new_chrome.exe to chrome.exe and delete 'opv' key in one atomic operation.
installer_util::InstallStatus RenameChromeExecutables(bool system_install) {
  std::wstring chrome_path(installer::GetChromeInstallPath(system_install));

  std::wstring chrome_exe(chrome_path);
  file_util::AppendToPath(&chrome_exe, installer_util::kChromeExe);
  std::wstring chrome_old_exe(chrome_path);
  file_util::AppendToPath(&chrome_old_exe, installer_util::kChromeOldExe);
  std::wstring chrome_new_exe(chrome_path);
  file_util::AppendToPath(&chrome_new_exe, installer_util::kChromeNewExe);

  scoped_ptr<WorkItemList> install_list(WorkItem::CreateWorkItemList());
  install_list->AddDeleteTreeWorkItem(chrome_old_exe, std::wstring());
  std::wstring temp_path;
  if (!file_util::CreateNewTempDirectory(std::wstring(L"chrome_"),
                                         &temp_path)) {
    LOG(ERROR) << "Failed to create Temp directory " << temp_path;
    return installer_util::RENAME_FAILED;
  }
  install_list->AddCopyTreeWorkItem(chrome_new_exe,
                                    chrome_exe,
                                    temp_path,
                                    WorkItem::IF_DIFFERENT,
                                    std::wstring());
  HKEY reg_root = system_install ? HKEY_LOCAL_MACHINE : HKEY_CURRENT_USER;
  BrowserDistribution *dist = BrowserDistribution::GetDistribution();
  install_list->AddDeleteRegValueWorkItem(reg_root,
                                          dist->GetVersionKey(),
                                          google_update::kRegOldVersionField,
                                          true);
  install_list->AddDeleteTreeWorkItem(chrome_new_exe, std::wstring());
  install_list->AddDeleteRegValueWorkItem(reg_root,
                                          dist->GetVersionKey(),
                                          google_update::kRegRenameCmdField,
                                          true);
  installer_util::InstallStatus ret = installer_util::RENAME_SUCCESSFUL;
  if (!install_list->Do()) {
    LOG(ERROR) << "Renaming of executables failed. Rolling back any changes.";
    install_list->Rollback();
    ret = installer_util::RENAME_FAILED;
  }
  file_util::Delete(temp_path, true);
  return ret;
}

// Parse command line and read master profile, if present, to get distribution
// related install options.
int GetInstallOptions(const CommandLine& cmd_line) {
  int options = 0;
  int preferences = 0;

  if (cmd_line.HasSwitch(installer_util::switches::kInstallerData)) {
    std::wstring prefs_path = cmd_line.GetSwitchValue(
        installer_util::switches::kInstallerData);
    preferences = installer_util::ParseDistributionPreferences(prefs_path);
    if ((preferences & installer_util::MASTER_PROFILE_NOT_FOUND) == 0) {
      options |= installer_util::MASTER_PROFILE_PRESENT;
      if ((preferences & installer_util::MASTER_PROFILE_ERROR) == 0)
        options |= installer_util::MASTER_PROFILE_VALID;
    }
  }

  if (preferences & installer_util::MASTER_PROFILE_CREATE_ALL_SHORTCUTS ||
      cmd_line.HasSwitch(installer_util::switches::kCreateAllShortcuts))
    options |= installer_util::CREATE_ALL_SHORTCUTS;

  if (preferences & installer_util::MASTER_PROFILE_DO_NOT_LAUNCH_CHROME ||
      cmd_line.HasSwitch(installer_util::switches::kDoNotLaunchChrome))
    options |= installer_util::DO_NOT_LAUNCH_CHROME;

  if (preferences & installer_util::MASTER_PROFILE_MAKE_CHROME_DEFAULT ||
      cmd_line.HasSwitch(installer_util::switches::kMakeChromeDefault))
    options |= installer_util::MAKE_CHROME_DEFAULT;

  if (preferences & installer_util::MASTER_PROFILE_SYSTEM_LEVEL ||
      cmd_line.HasSwitch(installer_util::switches::kSystemLevel))
    options |= installer_util::SYSTEM_LEVEL;

  if (preferences & installer_util::MASTER_PROFILE_VERBOSE_LOGGING ||
      cmd_line.HasSwitch(installer_util::switches::kVerboseLogging))
    options |= installer_util::VERBOSE_LOGGING;

  return options;
}

// Copy master preference file if provided to installer to the same path
// of chrome.exe so Chrome first run can find it.
// This function will be called only when Chrome is launched the first time.
void CopyPreferenceFileForFirstRun(int options, const CommandLine& cmd_line) {
  if (options & installer_util::MASTER_PROFILE_VALID) {
    std::wstring prefs_source_path = cmd_line.GetSwitchValue(
        installer_util::switches::kInstallerData);
    bool system_install = (options & installer_util::SYSTEM_LEVEL) != 0;
    std::wstring prefs_dest_path(
        installer::GetChromeInstallPath(system_install));
    file_util::AppendToPath(&prefs_dest_path,
                            installer_util::kDefaultMasterPrefs);
    if (!file_util::CopyFile(prefs_source_path, prefs_dest_path))
      LOG(ERROR) << "failed copying master profile";
  }
}

// This method is temporary and only called by UpdateChromeOpenCmd() below.
void ReplaceRegistryValue(const std::wstring& reg_key,
                          const std::wstring& old_val,
                          const std::wstring& new_val) {
  RegKey key;
  std::wstring value;
  if (key.Open(HKEY_CLASSES_ROOT, reg_key.c_str(), KEY_READ) &&
      key.ReadValue(NULL, &value) && (old_val == value)) {
    std::wstring key_path = L"Software\\Classes\\" + reg_key;
    if (key.Open(HKEY_CURRENT_USER, key_path.c_str(), KEY_WRITE))
      key.WriteValue(NULL, new_val.c_str());
    if (key.Open(HKEY_LOCAL_MACHINE, key_path.c_str(), KEY_WRITE))
      key.WriteValue(NULL, new_val.c_str());
  }
}

// This method is only temporary to update Chrome open cmd for existing users
// of Chrome. This can be deleted once we make one release including this patch
// to every user.
void UpdateChromeOpenCmd(bool system_install) {
  std::wstring chrome_exe =  installer::GetChromeInstallPath(system_install);
  file_util::AppendToPath(&chrome_exe, installer_util::kChromeExe);
  std::wstring old_open_cmd = L"\"" + chrome_exe + L"\" \"%1\"";
  std::wstring new_open_cmd = ShellUtil::GetChromeShellOpenCmd(chrome_exe);
  std::wstring reg_key[] = { L"ChromeHTML\\shell\\open\\command",
                             L"http\\shell\\open\\command",
                             L"https\\shell\\open\\command" };
  for (int i = 0; i < _countof(reg_key); i++)
    ReplaceRegistryValue(reg_key[i], old_open_cmd, new_open_cmd);
}

installer_util::InstallStatus InstallChrome(const CommandLine& cmd_line,
    const installer::Version* installed_version, int options) {
  bool system_install = (options & installer_util::SYSTEM_LEVEL) != 0;
  // For install the default location for chrome.packed.7z is in current
  // folder, so get that value first.
  std::wstring archive = file_util::GetDirectoryFromPath(cmd_line.program());
  file_util::AppendToPath(&archive,
                          std::wstring(installer::kChromeCompressedArchive));
  // If --install-archive is given, get the user specified value
  if (cmd_line.HasSwitch(installer_util::switches::kInstallArchive)) {
    archive = cmd_line.GetSwitchValue(
        installer_util::switches::kInstallArchive);
  }
  LOG(INFO) << "Archive found to install Chrome " << archive;

  // Create a temp folder where we will unpack Chrome archive. If it fails,
  // then we are doomed, so return immediately and no cleanup is required.
  std::wstring temp_path;
  if (!file_util::CreateNewTempDirectory(std::wstring(L"chrome_"),
                                         &temp_path)) {
    LOG(ERROR) << "Could not create temporary path.";
    InstallUtil::WriteInstallerResult(system_install,
                                      installer_util::TEMP_DIR_FAILED,
                                      IDS_INSTALL_TEMP_DIR_FAILED_BASE,
                                      NULL);
    return installer_util::TEMP_DIR_FAILED;
  }
  LOG(INFO) << "created path " << temp_path;

  std::wstring unpack_path(temp_path);
  file_util::AppendToPath(&unpack_path,
                          std::wstring(installer::kInstallSourceDir));
  bool incremental_install = false;
  installer_util::InstallStatus install_status = installer_util::UNKNOWN_STATUS;
  if (UnPackArchive(archive, system_install, installed_version,
                    temp_path, unpack_path, incremental_install)) {
    install_status = installer_util::UNCOMPRESSION_FAILED;
    InstallUtil::WriteInstallerResult(system_install, install_status,
                                      IDS_INSTALL_UNCOMPRESSION_FAILED_BASE,
                                      NULL);
  } else {
    LOG(INFO) << "unpacked to " << unpack_path;
    std::wstring src_path(unpack_path);
    file_util::AppendToPath(&src_path,
        std::wstring(installer::kInstallSourceChromeDir));
    scoped_ptr<installer::Version>
        installer_version(GetVersionFromDir(src_path));
    if (!installer_version.get()) {
      LOG(ERROR) << "Did not find any valid version in installer.";
      install_status = installer_util::INVALID_ARCHIVE;
      InstallUtil::WriteInstallerResult(system_install, install_status,
                                        IDS_INSTALL_INVALID_ARCHIVE_BASE, NULL);
    } else {
      LOG(INFO) << "version to install: " << installer_version->GetString();
      if (installed_version &&
          installed_version->IsHigherThan(installer_version.get())) {
        LOG(ERROR) << "Higher version is already installed.";
        install_status = installer_util::HIGHER_VERSION_EXISTS;
        InstallUtil::WriteInstallerResult(system_install, install_status,
                                          IDS_INSTALL_HIGHER_VERSION_BASE,
                                          NULL);
      } else {
        // We want to keep uncompressed archive (chrome.7z) that we get after
        // uncompressing and binary patching. Get the location for this file.
        std::wstring archive_to_copy(temp_path);
        file_util::AppendToPath(&archive_to_copy,
                                std::wstring(installer::kChromeArchive));
        install_status = installer::InstallOrUpdateChrome(
            cmd_line.program(), archive_to_copy, temp_path, options,
            *installer_version, installed_version);
        if (install_status == installer_util::FIRST_INSTALL_SUCCESS) {
          LOG(INFO) << "First install successful.";
          CopyPreferenceFileForFirstRun(options, cmd_line);
          // We never want to launch Chrome in system level install mode.
          if ((options & installer_util::DO_NOT_LAUNCH_CHROME) ||
              (options & installer_util::SYSTEM_LEVEL)) {
            std::wstring chrome_exe =
                installer::GetChromeInstallPath(system_install);
            if (!chrome_exe.empty()) {
              file_util::AppendToPath(&chrome_exe, installer_util::kChromeExe);
              chrome_exe = L"\"" + chrome_exe + L"\"";
              InstallUtil::WriteInstallerResult(system_install, install_status,
                                                0, &chrome_exe);
            }
          } else {
            installer::LaunchChrome(system_install);
          }
        } else if (install_status == installer_util::NEW_VERSION_UPDATED) {
          // This is temporary hack and will be deleted after one release.
          UpdateChromeOpenCmd(system_install);
        }
      }
    }
  }

  // Delete temporary files. These include install temporary directory
  // and master profile file if present.
  scoped_ptr<WorkItemList> cleanup_list(WorkItem::CreateWorkItemList());
  LOG(INFO) << "Deleting temporary directory " << temp_path;
  cleanup_list->AddDeleteTreeWorkItem(temp_path, std::wstring());
  if (options & installer_util::MASTER_PROFILE_PRESENT) {
    std::wstring prefs_path = cmd_line.GetSwitchValue(
        installer_util::switches::kInstallerData);
    cleanup_list->AddDeleteTreeWorkItem(prefs_path, std::wstring());
  }
  cleanup_list->Do();

  BrowserDistribution* dist = BrowserDistribution::GetDistribution();
  dist->UpdateDiffInstallStatus(system_install, incremental_install,
                                install_status);
  return install_status;
}

installer_util::InstallStatus UninstallChrome(const CommandLine& cmd_line,
                                              const installer::Version* version,
                                              bool system_install) {
  LOG(INFO) << "Uninstalling Chome";
  if (!version) {
    LOG(ERROR) << "No Chrome installation found for uninstall.";
    InstallUtil::WriteInstallerResult(system_install,
                                      installer_util::CHROME_NOT_INSTALLED,
                                      IDS_UNINSTALL_FAILED_BASE, NULL);
    return installer_util::CHROME_NOT_INSTALLED;
  }

  bool remove_all = !cmd_line.HasSwitch(
      installer_util::switches::kDoNotRemoveSharedItems);
  bool force = cmd_line.HasSwitch(installer_util::switches::kForceUninstall);
  return installer_setup::UninstallChrome(cmd_line.program(), system_install,
                                          *version, remove_all, force);
}
<<<<<<< HEAD

}  // namespace
=======
>>>>>>> 12c75e7a

// This function is temporary and meant to live while we get our eula dialogs
// looking sharp. If the cmd line has --eula-test=path then the eula dialog
// will be shown and no matter what the selection is the installer will exit.
bool HandleEULADialog(const CommandLine& cmdline) {
  std:: wstring eula_path(cmdline.GetSwitchValue(L"eula-test"));
  if (eula_path.empty())
    return true;
  installer::EulaHTMLDialog dlg(eula_path);
  dlg.ShowModal();
  return false;
}

}  // namespace

int WINAPI wWinMain(HINSTANCE instance, HINSTANCE prev_instance,
                    wchar_t* command_line, int show_command) {
  // The exit manager is in charge of calling the dtors of singletons.
  base::AtExitManager exit_manager;
  CommandLine parsed_command_line;
  installer::InitInstallerLogging(parsed_command_line);
  int options = GetInstallOptions(parsed_command_line);
  if (options & installer_util::VERBOSE_LOGGING)
    logging::SetMinLogLevel(logging::LOG_INFO);

  bool system_install = (options & installer_util::SYSTEM_LEVEL) != 0;
  LOG(INFO) << "system install is " << system_install;
<<<<<<< HEAD
=======

  if (!HandleEULADialog(parsed_command_line))
    return 0;
>>>>>>> 12c75e7a

  // Check to make sure current system is WinXP or later. If not, log
  // error message and get out.
  if (!InstallUtil::IsOSSupported()) {
    LOG(ERROR) << "Chrome only supports Windows XP or later.";
    InstallUtil::WriteInstallerResult(system_install,
                                      installer_util::OS_NOT_SUPPORTED,
                                      IDS_INSTALL_OS_NOT_SUPPORTED_BASE, NULL);
    return installer_util::OS_NOT_SUPPORTED;
  }

  // Initialize COM for use later.
  if (CoInitializeEx(NULL, COINIT_APARTMENTTHREADED) != S_OK) {
    LOG(ERROR) << "COM initialization failed.";
    InstallUtil::WriteInstallerResult(system_install,
                                      installer_util::OS_ERROR,
                                      IDS_INSTALL_OS_ERROR_BASE, NULL);
    return installer_util::OS_ERROR;
  }

  // If --register-chrome-browser option is specified, register all
  // Chrome protocol/file associations as well as register it as a valid
  // browser for StarMenu->Internet shortcut. This option should only
  // be used when setup.exe is launched with admin rights. We do not
  // make any user specific changes in this option.
  if (parsed_command_line.HasSwitch(
      installer_util::switches::kRegisterChromeBrowser)) {
    std::wstring chrome_exe(parsed_command_line.GetSwitchValue(
        installer_util::switches::kRegisterChromeBrowser));
    return ShellUtil::AddChromeToSetAccessDefaults(chrome_exe, true);
  // If --rename-chrome-exe is specified, we want to rename the executables
  // and exit.
  } else if (parsed_command_line.HasSwitch(
      installer_util::switches::kRenameChromeExe)) {
    return RenameChromeExecutables(system_install);
  }

  if (system_install && !IsUserAnAdmin()) {
    if (win_util::GetWinVersion() == win_util::WINVERSION_VISTA &&
<<<<<<< HEAD
      !parsed_command_line.HasSwitch(installer_util::switches::kRunAsAdmin)) {
    std::wstring exe = parsed_command_line.program();
    std::wstring params(command_line);
    params.append(L" --");
    params.append(installer_util::switches::kRunAsAdmin);
    DWORD exit_code = installer_util::UNKNOWN_STATUS;
    InstallUtil::ExecuteExeAsAdmin(exe, params, &exit_code);
    return exit_code;
=======
        !parsed_command_line.HasSwitch(installer_util::switches::kRunAsAdmin)) {
      std::wstring exe = parsed_command_line.program();
      std::wstring params(command_line);
      // Append --run-as-admin flag to let the new instance of setup.exe know
      // that we already tried to launch ourselves as admin.
      params.append(L" --");
      params.append(installer_util::switches::kRunAsAdmin);
      DWORD exit_code = installer_util::UNKNOWN_STATUS;
      InstallUtil::ExecuteExeAsAdmin(exe, params, &exit_code);
      return exit_code;
>>>>>>> 12c75e7a
    } else {
      LOG(ERROR) << "Non admin user can not install system level Chrome.";
      InstallUtil::WriteInstallerResult(system_install,
                                        installer_util::INSUFFICIENT_RIGHTS,
<<<<<<< HEAD
                                        IDS_INSTALL_FAILED_BASE,
=======
                                        IDS_INSTALL_INSUFFICIENT_RIGHTS_BASE,
>>>>>>> 12c75e7a
                                        NULL);
      return installer_util::INSUFFICIENT_RIGHTS;
    }
  }

  // Check the existing version installed.
  scoped_ptr<installer::Version>
      installed_version(InstallUtil::GetChromeVersion(system_install));
  if (installed_version.get()) {
    LOG(INFO) << "version on the system: " << installed_version->GetString();
  }

  installer_util::InstallStatus install_status = installer_util::UNKNOWN_STATUS;
  // If --uninstall option is given, uninstall chrome
  if (parsed_command_line.HasSwitch(installer_util::switches::kUninstall)) {
    install_status = UninstallChrome(parsed_command_line,
                                     installed_version.get(),
                                     system_install);
  // If --uninstall option is not specified, we assume it is install case.
  } else {
    // Check to avoid simultaneous per-user and per-machine installs.
    scoped_ptr<installer::Version>
        chrome_version(InstallUtil::GetChromeVersion(!system_install));
    if (chrome_version.get()) {
      LOG(ERROR) << "Already installed version " << chrome_version->GetString()
                 << " conflicts with the current install mode.";
      installer_util::InstallStatus status = system_install ?
          installer_util::USER_LEVEL_INSTALL_EXISTS :
          installer_util::SYSTEM_LEVEL_INSTALL_EXISTS;
      int str_id = system_install ? IDS_INSTALL_USER_LEVEL_EXISTS_BASE :
                                    IDS_INSTALL_SYSTEM_LEVEL_EXISTS_BASE;
      InstallUtil::WriteInstallerResult(system_install, status, str_id, NULL);
      return status;
    }

    install_status = InstallChrome(parsed_command_line,
                                   installed_version.get(),
                                   options);
  }

  CoUninitialize();
  BrowserDistribution* dist = BrowserDistribution::GetDistribution();
  return dist->GetInstallReturnCode(install_status);
}<|MERGE_RESOLUTION|>--- conflicted
+++ resolved
@@ -430,11 +430,6 @@
   return installer_setup::UninstallChrome(cmd_line.program(), system_install,
                                           *version, remove_all, force);
 }
-<<<<<<< HEAD
-
-}  // namespace
-=======
->>>>>>> 12c75e7a
 
 // This function is temporary and meant to live while we get our eula dialogs
 // looking sharp. If the cmd line has --eula-test=path then the eula dialog
@@ -462,12 +457,9 @@
 
   bool system_install = (options & installer_util::SYSTEM_LEVEL) != 0;
   LOG(INFO) << "system install is " << system_install;
-<<<<<<< HEAD
-=======
 
   if (!HandleEULADialog(parsed_command_line))
     return 0;
->>>>>>> 12c75e7a
 
   // Check to make sure current system is WinXP or later. If not, log
   // error message and get out.
@@ -507,16 +499,6 @@
 
   if (system_install && !IsUserAnAdmin()) {
     if (win_util::GetWinVersion() == win_util::WINVERSION_VISTA &&
-<<<<<<< HEAD
-      !parsed_command_line.HasSwitch(installer_util::switches::kRunAsAdmin)) {
-    std::wstring exe = parsed_command_line.program();
-    std::wstring params(command_line);
-    params.append(L" --");
-    params.append(installer_util::switches::kRunAsAdmin);
-    DWORD exit_code = installer_util::UNKNOWN_STATUS;
-    InstallUtil::ExecuteExeAsAdmin(exe, params, &exit_code);
-    return exit_code;
-=======
         !parsed_command_line.HasSwitch(installer_util::switches::kRunAsAdmin)) {
       std::wstring exe = parsed_command_line.program();
       std::wstring params(command_line);
@@ -527,16 +509,11 @@
       DWORD exit_code = installer_util::UNKNOWN_STATUS;
       InstallUtil::ExecuteExeAsAdmin(exe, params, &exit_code);
       return exit_code;
->>>>>>> 12c75e7a
     } else {
       LOG(ERROR) << "Non admin user can not install system level Chrome.";
       InstallUtil::WriteInstallerResult(system_install,
                                         installer_util::INSUFFICIENT_RIGHTS,
-<<<<<<< HEAD
-                                        IDS_INSTALL_FAILED_BASE,
-=======
                                         IDS_INSTALL_INSUFFICIENT_RIGHTS_BASE,
->>>>>>> 12c75e7a
                                         NULL);
       return installer_util::INSUFFICIENT_RIGHTS;
     }
