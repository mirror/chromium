// Copyright (c) 2006-2008 The Chromium Authors. All rights reserved.
// Use of this source code is governed by a BSD-style license that can be
// found in the LICENSE file.

#include "chrome/test/interactive_ui/view_event_test_base.h"

#include "base/message_loop.h"
#include "chrome/browser/automation/ui_controls.h"
#include "chrome/views/view.h"
#include "chrome/views/window.h"

namespace {

// View subclass that allows you to specify the preferred size.
class TestView : public views::View {
 public:
  TestView() {}

  void set_preferred_size(const gfx::Size& size) { preferred_size_ = size; }
  gfx::Size GetPreferredSize() {
    if (!preferred_size_.IsEmpty())
      return preferred_size_;
    return View::GetPreferredSize();
<<<<<<< HEAD
=======
  }

  virtual void Layout() {
    View* child_view = GetChildViewAt(0);
    child_view->SetBounds(0, 0, width(), height());
>>>>>>> 12c75e7a
  }

 private:
  gfx::Size preferred_size_;

  DISALLOW_COPY_AND_ASSIGN(TestView);
};

// Delay in background thread before posting mouse move.
const int kMouseMoveDelayMS = 200;

}  // namespace

// static
void ViewEventTestBase::Done() {
  MessageLoop::current()->Quit();
  // If we're in a nested message loop, as is the case with menus, we need
  // to quit twice. The second quit does that for us.
  MessageLoop::current()->PostDelayedTask(
      FROM_HERE, new MessageLoop::QuitTask(), 0);
}

ViewEventTestBase::ViewEventTestBase() : window_(NULL), content_view_(NULL) { }

void ViewEventTestBase::SetUp() {
  OleInitialize(NULL);
  window_ = views::Window::CreateChromeWindow(NULL, gfx::Rect(), this);
}

void ViewEventTestBase::TearDown() {
  if (window_) {
    DestroyWindow(window_->GetHWND());
    window_ = NULL;
  }
  OleUninitialize();
}

views::View* ViewEventTestBase::GetContentsView() {
  if (!content_view_) {
    // Wrap the real view (as returned by CreateContentsView) in a View so
    // that we can customize the preferred size.
    TestView* test_view = new TestView();
<<<<<<< HEAD
    test_view->SetLayoutManager(new views::FillLayout());
=======
>>>>>>> 12c75e7a
    test_view->set_preferred_size(GetPreferredSize());
    test_view->AddChildView(CreateContentsView());
    content_view_ = test_view;
  }
  return content_view_;
}

void ViewEventTestBase::StartMessageLoopAndRunTest() {
  window_->Show();
  // Make sure the window is the foreground window, otherwise none of the
  // mouse events are going to be targeted correctly.
  SetForegroundWindow(window_->GetHWND());

  // Flush any pending events to make sure we start with a clean slate.
  MessageLoop::current()->RunAllPending();

  // Schedule a task that starts the test. Need to do this as we're going to
  // run the message loop.
  MessageLoop::current()->PostDelayedTask(
      FROM_HERE,
      NewRunnableMethod(this, &ViewEventTestBase::DoTestOnMessageLoop), 0);

  MessageLoop::current()->Run();
}

gfx::Size ViewEventTestBase::GetPreferredSize() {
  return gfx::Size();
}

void ViewEventTestBase::ScheduleMouseMoveInBackground(int x, int y) {
  if (!dnd_thread_.get()) {
    dnd_thread_.reset(new base::Thread("mouse-move-thread"));
    dnd_thread_->Start();
  }
  dnd_thread_->message_loop()->PostDelayedTask(
      FROM_HERE, NewRunnableFunction(&ui_controls::SendMouseMove, x, y),
      kMouseMoveDelayMS);
}

void ViewEventTestBase::StopBackgroundThread() {
  dnd_thread_.reset(NULL);
}

void ViewEventTestBase::RunTestMethod(Task* task) {
  StopBackgroundThread();

  scoped_ptr<Task> task_deleter(task);
  task->Run();
  if (HasFatalFailure())
    Done();
}<|MERGE_RESOLUTION|>--- conflicted
+++ resolved
@@ -21,14 +21,11 @@
     if (!preferred_size_.IsEmpty())
       return preferred_size_;
     return View::GetPreferredSize();
-<<<<<<< HEAD
-=======
   }
 
   virtual void Layout() {
     View* child_view = GetChildViewAt(0);
     child_view->SetBounds(0, 0, width(), height());
->>>>>>> 12c75e7a
   }
 
  private:
@@ -71,10 +68,6 @@
     // Wrap the real view (as returned by CreateContentsView) in a View so
     // that we can customize the preferred size.
     TestView* test_view = new TestView();
-<<<<<<< HEAD
-    test_view->SetLayoutManager(new views::FillLayout());
-=======
->>>>>>> 12c75e7a
     test_view->set_preferred_size(GetPreferredSize());
     test_view->AddChildView(CreateContentsView());
     content_view_ = test_view;
