--- conflicted
+++ resolved
@@ -2,18 +2,12 @@
 // Use of this source code is governed by a BSD-style license that can be
 // found in the LICENSE file.
 
-<<<<<<< HEAD
-#include <Objbase.h>
-#include <Oleacc.h>
-=======
 #include <oleacc.h>
->>>>>>> 5d99fccd
-
-#include "base/command_line.h"
+
 #include "base/file_util.h"
 #include "base/win_util.h"
 #include "chrome/app/chrome_dll_resource.h"
-#include "chrome/common/chrome_switches.h"
+#include "chrome/common/l10n_util.h"
 #include "chrome/test/accessibility/accessibility_util.h"
 #include "chrome/test/ui/ui_test.h"
 #include "chrome/test/automation/browser_proxy.h"
@@ -21,19 +15,18 @@
 #include "chrome/test/automation/tab_proxy.h"
 #include "net/base/net_util.h"
 
+#include "chromium_strings.h"
+#include "generated_resources.h"
 
 namespace {
 
-#define CHK_RELEASE(obj)  { if (obj) { (obj)->Release(); (obj) = NULL; } }
+#define CHK_RELEASE(obj) { if (obj) { (obj)->Release(); (obj) = NULL; } }
 
 class AccessibilityTest : public UITest {
  protected:
   AccessibilityTest() {
     show_window_ = true;
     CoInitialize(NULL);
-    CommandLine::AppendSwitchWithValue(&launch_arguments_,
-                                       switches::kLang,
-                                       L"en-us");
   }
   ~AccessibilityTest() {
     CoUninitialize();
@@ -42,31 +35,6 @@
 }  // Namespace.
 
 // Check browser handle and accessibility object browser client.
-<<<<<<< HEAD
-// TODO(sridharg): Alter, when accessibility objects for Chrome Window, Application and
-// Client are corrected.
-TEST_F(AccessibilityTest, TestChromeBrowserAccObject) {
-  IAccessible* p_accobj = NULL;
-  HWND hwnd = GetChromeBrowserWnd(&p_accobj);
-  ASSERT_TRUE(NULL != hwnd);
-  ASSERT_TRUE(NULL != p_accobj);
-  CHK_RELEASE(p_accobj);
-}
-
-// Check accessibility object for toolbar and it's properties Name, Role, State.
-// (Add other properties, if their values are fixed all the time.)
-TEST_F(AccessibilityTest, TestChromeToolbarAccObject) {
-  IAccessible* p_accobj = NULL;
-  GetToolbarWnd(&p_accobj);
-  ASSERT_TRUE(NULL != p_accobj);
-
-  // Check Name - "Google Chrome Toolbar".
-#if defined(GOOGLE_CHROME_BUILD)
-  EXPECT_EQ(L"Google Chrome Toolbar", GetName(p_accobj));
-#else
-  EXPECT_EQ(L"Chromium Toolbar", GetName(p_accobj));
-#endif
-=======
 TEST_F(AccessibilityTest, TestChromeBrowserAccObject) {
   IAccessible* acc_obj = NULL;
   HWND hwnd = GetChromeBrowserWnd(&acc_obj);
@@ -87,23 +55,14 @@
 
   // Check Name - IDS_ACCNAME_TOOLBAR.
   EXPECT_EQ(l10n_util::GetString(IDS_ACCNAME_TOOLBAR), GetName(acc_obj));
->>>>>>> 5d99fccd
   // Check Role - "tool bar".
-  EXPECT_EQ(L"tool bar", GetRole(p_accobj));
+  EXPECT_EQ(ROLE_SYSTEM_TOOLBAR, GetRole(acc_obj));
   // Check State - "focusable"
-  EXPECT_EQ(L"focusable", GetState(p_accobj));
-
-  CHK_RELEASE(p_accobj);
-}
-
-<<<<<<< HEAD
-// Check accessibility object for tabstrip and it's properties Name, Role,
-// State. (Add other properties, if their values are fixed all the time.)
-TEST_F(AccessibilityTest, TestChromeTabstripAccObject) {
-  IAccessible* p_accobj = NULL;
-  GetTabStripWnd(&p_accobj);
-  ASSERT_TRUE(NULL != p_accobj);
-=======
+  EXPECT_EQ(STATE_SYSTEM_FOCUSABLE, GetState(acc_obj));
+
+  CHK_RELEASE(acc_obj);
+}
+
 // Check accessibility object for tabstrip and its properties Name, Role,
 // State.
 TEST_F(AccessibilityTest, TestChromeTabstripAccObject) {
@@ -112,130 +71,79 @@
   hr = GetTabStripAccessible(&acc_obj);
   ASSERT_TRUE(S_OK == hr);
   ASSERT_TRUE(NULL != acc_obj);
->>>>>>> 5d99fccd
-
-  // Check Name - "Tabstrip".
-  EXPECT_EQ(L"Tabstrip", GetName(p_accobj));
+
+  // Check Name - IDS_ACCNAME_TABSTRIP.
+  EXPECT_EQ(l10n_util::GetString(IDS_ACCNAME_TABSTRIP), GetName(acc_obj));
   // Check Role - "grouping".
-  EXPECT_EQ(L"grouping", GetRole(p_accobj));
+  EXPECT_EQ(ROLE_SYSTEM_GROUPING, GetRole(acc_obj));
   // Check State - "focusable"
-  EXPECT_EQ(L"focusable", GetState(p_accobj));
-
-  CHK_RELEASE(p_accobj);
+  EXPECT_EQ(STATE_SYSTEM_FOCUSABLE, GetState(acc_obj));
+
+  CHK_RELEASE(acc_obj);
 }
 
 // This test is disabled for now, see issue 2243.
 // Check Browser buttons and their Name, Role, State.
-<<<<<<< HEAD
-TEST_F(AccessibilityTest, TestChromeButtons) {
-  HRESULT      hr       = S_OK;
-  IAccessible* p_accobj = NULL;
-  VARIANT      button;
-
-  // Get browser accessibility object.
-  IAccessible* p_browser = NULL;
-  GetChromeBrowserWnd(&p_browser);
-  ASSERT_TRUE(NULL != p_browser);
-
-  // Check Minimize button and it's Name, Role, State.
-  hr = GetBrowserMinimizeButton(&p_accobj, &button);
-  // It is not complete accessible object, as it is element.
-  ASSERT_TRUE(S_FALSE == hr);
-  ASSERT_TRUE(NULL == p_accobj);
-  ASSERT_TRUE(VT_I4 == button.vt);
-  // Read it's properties.
-  EXPECT_EQ(L"Minimize", GetName(p_browser, button));
-  EXPECT_EQ(L"push button", GetRole(p_browser, button));
-  EXPECT_EQ(L"focusable", GetState(p_browser, button));
-  CHK_RELEASE(p_accobj);
-
-  // Check Maximize button and it's Name, Role, State.
-  GetBrowserMaximizeButton(&p_accobj, &button);
-  // It is an element and not complete accessible object.
-  ASSERT_TRUE(S_FALSE == hr);
-  ASSERT_TRUE(NULL == p_accobj);
-  ASSERT_TRUE(VT_I4 == button.vt);
-  // Read it's properties.
-  EXPECT_EQ(L"Maximize", GetName(p_browser, button));
-  EXPECT_EQ(L"push button", GetRole(p_browser, button));
-  EXPECT_EQ(L"focusable", GetState(p_browser, button));
-  CHK_RELEASE(p_accobj);
-
-  // Check Restore button and it's Name, Role, State.
-  GetBrowserRestoreButton(&p_accobj, &button);
-  // It is an element and not complete accessible object.
-  ASSERT_TRUE(S_FALSE == hr);
-  ASSERT_TRUE(NULL == p_accobj);
-  ASSERT_TRUE(VT_I4 == button.vt);
-  // Read it's properties.
-  EXPECT_EQ(L"Restore", GetName(p_browser, button));
-  EXPECT_EQ(L"push button", GetRole(p_browser, button));
-  EXPECT_EQ(L"focusable, invisible", GetState(p_browser, button));
-  CHK_RELEASE(p_accobj);
-
-  // Check Close button and it's Name, Role, State.
-  GetBrowserCloseButton(&p_accobj, &button);
-  // It is an element and not complete accessible object.
-  ASSERT_TRUE(S_FALSE == hr);
-  ASSERT_TRUE(NULL == p_accobj);
-  ASSERT_TRUE(VT_I4 == button.vt);
-  // Read it's properties.
-  EXPECT_EQ(L"Close", GetName(p_browser, button));
-  EXPECT_EQ(L"push button", GetRole(p_browser, button));
-  EXPECT_EQ(L"focusable", GetState(p_browser, button));
-  CHK_RELEASE(p_accobj);
-
-  CHK_RELEASE(p_browser);
-}
-
-// Check Star button and their Name, Role, State.
-TEST_F(AccessibilityTest, TestStarButton) {
-  HRESULT      hr       = S_OK;
-  IAccessible* p_accobj = NULL;
-  VARIANT      button;
-
-  // Get toolbar accessibility object.
-  IAccessible* p_toolbar = NULL;
-  GetToolbarWnd(&p_toolbar);
-  ASSERT_TRUE(NULL != p_toolbar);
-
-  // Check button and it's Name, Role, State.
-  hr = GetStarButton(&p_accobj, &button);
-  // It is not complete accessible object, as it is element.
-  ASSERT_TRUE(S_FALSE == hr);
-  ASSERT_TRUE(NULL == p_accobj);
-  ASSERT_TRUE(VT_I4 == button.vt);
-  // Read it's properties.
-  EXPECT_EQ(L"Bookmark", GetName(p_toolbar, button));
-  EXPECT_EQ(L"push button", GetRole(p_toolbar, button));
-  EXPECT_EQ(L"focusable", GetState(p_toolbar, button));
-  CHK_RELEASE(p_accobj);
-
-  CHK_RELEASE(p_toolbar);
-}
-
-// Check Star button and their Name, Role, State.
-TEST_F(AccessibilityTest, TestStarBtnStatusOnNewTab) {
-  HRESULT      hr       = S_OK;
-  IAccessible* p_accobj = NULL;
-  VARIANT      button;
-
-  // Get toolbar accessibility object.
-  IAccessible* p_toolbar = NULL;
-  GetToolbarWnd(&p_toolbar);
-  ASSERT_TRUE(NULL != p_toolbar);
-
-  // Check button and it's Name, Role, State.
-  hr = GetStarButton(&p_accobj, &button);
-  // It is not a complete accessible object, as it is element.
-  ASSERT_TRUE(S_FALSE == hr);
-  ASSERT_TRUE(NULL == p_accobj);
-  ASSERT_TRUE(VT_I4 == button.vt);
-  EXPECT_EQ(L"focusable", GetState(p_toolbar, button));
-
-  // Now, check Star status in different situations.
+TEST_F(AccessibilityTest, DISABLED_TestChromeButtons) {
+  // TODO(klink): Implement with indexing from ViewIDs.
+}
+
+// Check Back button and its Name, Role, State.
+TEST_F(AccessibilityTest, TestBackButton) {
+  HRESULT hr = S_OK;
+  IAccessible* acc_obj = NULL;
+
+  // Retrieve IAccessible for Back button.
+  hr = GetBackButton(&acc_obj);
+  ASSERT_TRUE(S_OK == hr);
+  ASSERT_TRUE(NULL != acc_obj);
+
+  // Check button and its Name, Role, State.
+  EXPECT_EQ(l10n_util::GetString(IDS_ACCNAME_BACK), GetName(acc_obj));
+  EXPECT_EQ(ROLE_SYSTEM_BUTTONDROPDOWN, GetRole(acc_obj));
+  // State "has popup" only supported in XP and higher.
+  if (win_util::GetWinVersion() > win_util::WINVERSION_2000) {
+    EXPECT_EQ(STATE_SYSTEM_HASPOPUP |
+              STATE_SYSTEM_FOCUSABLE |
+              STATE_SYSTEM_UNAVAILABLE,
+              GetState(acc_obj));
+  } else {
+    EXPECT_EQ(STATE_SYSTEM_FOCUSABLE | STATE_SYSTEM_UNAVAILABLE,
+              GetState(acc_obj));
+  }
+
+  CHK_RELEASE(acc_obj);
+}
+
+// Check Back button and its Name, Role, State, upon adding a new tab.
+TEST_F(AccessibilityTest, TestBackBtnStatusOnNewTab) {
+  HRESULT hr = S_OK;
+  IAccessible* acc_obj = NULL;
+
+  // Retrieve IAccessible for Back button.
+  hr = GetBackButton(&acc_obj);
+  ASSERT_TRUE(S_OK == hr);
+  ASSERT_TRUE(NULL != acc_obj);
+
+  // Check button and its Name, Role, State.
+  EXPECT_EQ(l10n_util::GetString(IDS_ACCNAME_BACK), GetName(acc_obj));
+  EXPECT_EQ(ROLE_SYSTEM_BUTTONDROPDOWN, GetRole(acc_obj));
+  // State "has popup" only supported in XP and higher.
+  if (win_util::GetWinVersion() > win_util::WINVERSION_2000) {
+    EXPECT_EQ(STATE_SYSTEM_HASPOPUP |
+              STATE_SYSTEM_FOCUSABLE |
+              STATE_SYSTEM_UNAVAILABLE,
+              GetState(acc_obj));
+  } else {
+    EXPECT_EQ(STATE_SYSTEM_FOCUSABLE | STATE_SYSTEM_UNAVAILABLE,
+              GetState(acc_obj));
+  }
+
+  // Now check Back status in different situations.
   scoped_ptr<BrowserProxy> window(automation()->GetBrowserWindow(0));
   ASSERT_TRUE(window.get());
+  int old_tab_count = -1;
+  int new_tab_count = -1;
 
   // Set URL and check button status.
   scoped_ptr<TabProxy> tab1(window->GetTab(0));
@@ -244,20 +152,41 @@
   file_util::AppendToPath(&test_file1, L"title1.html");
   tab1->NavigateToURL(net::FilePathToFileURL(test_file1));
   Sleep(kWaitForActionMsec);
-  EXPECT_EQ(L"focusable", GetState(p_toolbar, button));
+  if (win_util::GetWinVersion() > win_util::WINVERSION_2000) {
+    EXPECT_EQ(STATE_SYSTEM_HASPOPUP | STATE_SYSTEM_FOCUSABLE,
+              GetState(acc_obj));
+  } else {
+    EXPECT_EQ(STATE_SYSTEM_FOCUSABLE, GetState(acc_obj));
+  }
+  // Go Back and check status.
+  window->ApplyAccelerator(IDC_BACK);
+  Sleep(kWaitForActionMsec);
+  if (win_util::GetWinVersion() > win_util::WINVERSION_2000) {
+    EXPECT_EQ(STATE_SYSTEM_HASPOPUP |
+              STATE_SYSTEM_FOCUSABLE |
+              STATE_SYSTEM_UNAVAILABLE,
+              GetState(acc_obj));
+  } else {
+    EXPECT_EQ(STATE_SYSTEM_FOCUSABLE | STATE_SYSTEM_UNAVAILABLE,
+              GetState(acc_obj));
+  }
 
   // Add empty new tab and check status.
-  int old_tab_count = -1;
   ASSERT_TRUE(window->GetTabCount(&old_tab_count));
-  ASSERT_TRUE(window->ApplyAccelerator(IDC_NEWTAB));
-  int new_tab_count;
-  ASSERT_TRUE(window->WaitForTabCountToChange(old_tab_count, &new_tab_count,
-              5000));
-  // Check tab count.
-  ASSERT_GE(new_tab_count, old_tab_count);
-  // Also, check accessibility object's children.
-  Sleep(1000);
-  EXPECT_EQ(L"focusable", GetState(p_toolbar, button)); // ???
+  ASSERT_TRUE(window->ApplyAccelerator(IDC_NEW_TAB));
+  ASSERT_TRUE(window->WaitForTabCountToChange(old_tab_count, &new_tab_count,
+                                              kWaitForActionMsec * 5));
+  // Check tab count. Also, check accessibility object's children.
+  ASSERT_GE(new_tab_count, old_tab_count);
+  if (win_util::GetWinVersion() > win_util::WINVERSION_2000) {
+    EXPECT_EQ(STATE_SYSTEM_HASPOPUP |
+              STATE_SYSTEM_FOCUSABLE |
+              STATE_SYSTEM_UNAVAILABLE,
+              GetState(acc_obj));
+  } else {
+    EXPECT_EQ(STATE_SYSTEM_FOCUSABLE | STATE_SYSTEM_UNAVAILABLE,
+              GetState(acc_obj));
+  }
 
   // Add new tab with URL and check status.
   old_tab_count = new_tab_count;
@@ -265,127 +194,74 @@
   file_util::AppendToPath(&test_file2, L"title1.html");
   ASSERT_TRUE(window->AppendTab(net::FilePathToFileURL(test_file2)));
   ASSERT_TRUE(window->WaitForTabCountToChange(old_tab_count, &new_tab_count,
-              5000));
+                                              kWaitForActionMsec * 5));
   // Check tab count. Also, check accessibility object's children.
   ASSERT_GE(new_tab_count, old_tab_count);
   Sleep(kWaitForActionMsec);
-  EXPECT_EQ(L"focusable", GetState(p_toolbar, button));
-
-  CHK_RELEASE(p_toolbar);
-=======
-TEST_F(AccessibilityTest, DISABLED_TestChromeButtons) {
-  // TODO(klink): Implement with indexing from ViewIDs.
->>>>>>> 5d99fccd
-}
-
-// Check Back button and their Name, Role, State.
-TEST_F(AccessibilityTest, TestBackButton) {
-<<<<<<< HEAD
-  HRESULT      hr       = S_OK;
-  IAccessible* p_accobj = NULL;
-  VARIANT      button;
-
-  // Get toolbar accessibility object.
-  IAccessible* p_toolbar = NULL;
-  GetToolbarWnd(&p_toolbar);
-  ASSERT_TRUE(NULL != p_toolbar);
-
-  // Check button and it's Name, Role, State.
-  hr = GetBackButton(&p_accobj, &button);
-  // It is not a complete accessible object, as it is element.
-  ASSERT_TRUE(S_FALSE == hr);
-  ASSERT_TRUE(NULL == p_accobj);
-  ASSERT_TRUE(VT_I4 == button.vt);
-
-  // Read it's properties.
-  EXPECT_EQ(L"Back", GetName(p_toolbar, button));
-  EXPECT_EQ(L"drop down button", GetRole(p_toolbar, button));
-  // State "has popup" only supported in XP and higher.
-  if (win_util::GetWinVersion() > win_util::WINVERSION_2000) {
-    EXPECT_EQ(L"has popup, focusable, unavailable",
-              GetState(p_toolbar, button));
-  } else {
-    EXPECT_EQ(L"focusable, unavailable", GetState(p_toolbar, button));
-=======
-  HRESULT hr = S_OK;
-  IAccessible* acc_obj = NULL;
-
-  // Retrieve IAccessible for Back button.
-  hr = GetBackButton(&acc_obj);
-  ASSERT_TRUE(S_OK == hr);
-  ASSERT_TRUE(NULL != acc_obj);
-
-  // Check button and its Name, Role, State.
-  EXPECT_EQ(l10n_util::GetString(IDS_ACCNAME_BACK), GetName(acc_obj));
-  EXPECT_EQ(ROLE_SYSTEM_BUTTONDROPDOWN, GetRole(acc_obj));
-  // State "has popup" only supported in XP and higher.
-  if (win_util::GetWinVersion() > win_util::WINVERSION_2000) {
-    EXPECT_EQ(STATE_SYSTEM_HASPOPUP |
-              STATE_SYSTEM_FOCUSABLE |
-              STATE_SYSTEM_UNAVAILABLE,
-              GetState(acc_obj));
-  } else {
-    EXPECT_EQ(STATE_SYSTEM_FOCUSABLE | STATE_SYSTEM_UNAVAILABLE,
-              GetState(acc_obj));
->>>>>>> 5d99fccd
-  }
-  CHK_RELEASE(p_accobj);
-
-<<<<<<< HEAD
-  CHK_RELEASE(p_toolbar);
-}
-
-// Check Back button and their Name, Role, State.
-// This test is disabled. See bug 1119183.
-TEST_F(AccessibilityTest, DISABLED_TestBackBtnStatusOnNewTab) {
-  HRESULT      hr       = S_OK;
-  IAccessible* p_accobj = NULL;
-  VARIANT      button;
-
-  // Get toolbar accessibility object.
-  IAccessible* p_toolbar = NULL;
-  GetToolbarWnd(&p_toolbar);
-  ASSERT_TRUE(NULL != p_toolbar);
-
-  // Check button and it's Name, Role, State.
-  hr = GetBackButton(&p_accobj, &button);
-  // It is not complete accessible object, as it is element.
-  ASSERT_TRUE(S_FALSE == hr);
-  ASSERT_TRUE(NULL == p_accobj);
-  ASSERT_TRUE(VT_I4 == button.vt);
-  // State "has popup" only supported in XP and higher.
-  if (win_util::GetWinVersion() > win_util::WINVERSION_2000) {
-    EXPECT_EQ(L"has popup, focusable, unavailable",
-              GetState(p_toolbar, button));
-  } else {
-    EXPECT_EQ(L"focusable, unavailable", GetState(p_toolbar, button));
-=======
-  CHK_RELEASE(acc_obj);
-}
-
-// Check Back button and its Name, Role, State, upon adding a new tab.
-TEST_F(AccessibilityTest, TestBackBtnStatusOnNewTab) {
-  HRESULT hr = S_OK;
-  IAccessible* acc_obj = NULL;
-
-  // Retrieve IAccessible for Back button.
-  hr = GetBackButton(&acc_obj);
-  ASSERT_TRUE(S_OK == hr);
-  ASSERT_TRUE(NULL != acc_obj);
-
-  // Check button and its Name, Role, State.
-  EXPECT_EQ(l10n_util::GetString(IDS_ACCNAME_BACK), GetName(acc_obj));
-  EXPECT_EQ(ROLE_SYSTEM_BUTTONDROPDOWN, GetRole(acc_obj));
-  // State "has popup" only supported in XP and higher.
-  if (win_util::GetWinVersion() > win_util::WINVERSION_2000) {
-    EXPECT_EQ(STATE_SYSTEM_HASPOPUP |
-              STATE_SYSTEM_FOCUSABLE |
-              STATE_SYSTEM_UNAVAILABLE,
-              GetState(acc_obj));
-  } else {
-    EXPECT_EQ(STATE_SYSTEM_FOCUSABLE | STATE_SYSTEM_UNAVAILABLE,
-              GetState(acc_obj));
->>>>>>> 5d99fccd
+  if (win_util::GetWinVersion() > win_util::WINVERSION_2000) {
+    EXPECT_EQ(STATE_SYSTEM_HASPOPUP |
+              STATE_SYSTEM_FOCUSABLE |
+              STATE_SYSTEM_UNAVAILABLE,
+              GetState(acc_obj));
+  } else {
+    EXPECT_EQ(STATE_SYSTEM_FOCUSABLE | STATE_SYSTEM_UNAVAILABLE,
+              GetState(acc_obj));
+  }
+
+  CHK_RELEASE(acc_obj);
+}
+
+// Check Forward button and its Name, Role, State.
+TEST_F(AccessibilityTest, TestForwardButton) {
+  HRESULT hr = S_OK;
+  IAccessible* acc_obj = NULL;
+
+  // Retrieve IAccessible for Forward button.
+  hr = GetForwardButton(&acc_obj);
+  ASSERT_TRUE(S_OK == hr);
+  ASSERT_TRUE(NULL != acc_obj);
+
+  // Check button and its Name, Role, State.
+  EXPECT_EQ(l10n_util::GetString(IDS_ACCNAME_FORWARD),
+            GetName(acc_obj));
+  EXPECT_EQ(ROLE_SYSTEM_BUTTONDROPDOWN, GetRole(acc_obj));
+  // State "has popup" only supported in XP and higher.
+  if (win_util::GetWinVersion() > win_util::WINVERSION_2000) {
+    EXPECT_EQ(STATE_SYSTEM_HASPOPUP |
+              STATE_SYSTEM_FOCUSABLE |
+              STATE_SYSTEM_UNAVAILABLE,
+              GetState(acc_obj));
+  } else {
+    EXPECT_EQ(STATE_SYSTEM_FOCUSABLE | STATE_SYSTEM_UNAVAILABLE,
+              GetState(acc_obj));
+  }
+
+  CHK_RELEASE(acc_obj);
+}
+
+// Check Forward button and its Name, Role, State, upon adding a new tab.
+TEST_F(AccessibilityTest, TestForwardBtnStatusOnNewTab) {
+  HRESULT hr = S_OK;
+  IAccessible* acc_obj = NULL;
+
+  // Retrieve IAccessible for Forward button.
+  hr = GetForwardButton(&acc_obj);
+  ASSERT_TRUE(S_OK == hr);
+  ASSERT_TRUE(NULL != acc_obj);
+
+  // Check button and its Name, Role, State.
+  EXPECT_EQ(l10n_util::GetString(IDS_ACCNAME_FORWARD),
+            GetName(acc_obj));
+  EXPECT_EQ(ROLE_SYSTEM_BUTTONDROPDOWN, GetRole(acc_obj));
+  // State "has popup" only supported in XP and higher.
+  if (win_util::GetWinVersion() > win_util::WINVERSION_2000) {
+    EXPECT_EQ(STATE_SYSTEM_HASPOPUP |
+              STATE_SYSTEM_FOCUSABLE |
+              STATE_SYSTEM_UNAVAILABLE,
+              GetState(acc_obj));
+  } else {
+    EXPECT_EQ(STATE_SYSTEM_FOCUSABLE | STATE_SYSTEM_UNAVAILABLE,
+              GetState(acc_obj));
   }
 
   // Now check Back status in different situations.
@@ -402,60 +278,51 @@
   tab1->NavigateToURL(net::FilePathToFileURL(test_file1));
   Sleep(kWaitForActionMsec);
   if (win_util::GetWinVersion() > win_util::WINVERSION_2000) {
-<<<<<<< HEAD
-    EXPECT_EQ(L"has popup, focusable",
-              GetState(p_toolbar, button));
-  } else {
-    EXPECT_EQ(L"focusable", GetState(p_toolbar, button));
-=======
-    EXPECT_EQ(STATE_SYSTEM_HASPOPUP | STATE_SYSTEM_FOCUSABLE,
-              GetState(acc_obj));
-  } else {
-    EXPECT_EQ(STATE_SYSTEM_FOCUSABLE, GetState(acc_obj));
->>>>>>> 5d99fccd
+    EXPECT_EQ(STATE_SYSTEM_HASPOPUP |
+              STATE_SYSTEM_FOCUSABLE |
+              STATE_SYSTEM_UNAVAILABLE,
+              GetState(acc_obj));
+  } else {
+    EXPECT_EQ(STATE_SYSTEM_FOCUSABLE | STATE_SYSTEM_UNAVAILABLE,
+              GetState(acc_obj));
   }
   // Go Back and check status.
   window->ApplyAccelerator(IDC_BACK);
   Sleep(kWaitForActionMsec);
   if (win_util::GetWinVersion() > win_util::WINVERSION_2000) {
-<<<<<<< HEAD
-    EXPECT_EQ(L"has popup, focusable, unavailable",
-              GetState(p_toolbar, button));
-  } else {
-    EXPECT_EQ(L"focusable, unavailable", GetState(p_toolbar, button));
-=======
-    EXPECT_EQ(STATE_SYSTEM_HASPOPUP |
-              STATE_SYSTEM_FOCUSABLE |
-              STATE_SYSTEM_UNAVAILABLE,
-              GetState(acc_obj));
-  } else {
-    EXPECT_EQ(STATE_SYSTEM_FOCUSABLE | STATE_SYSTEM_UNAVAILABLE,
-              GetState(acc_obj));
->>>>>>> 5d99fccd
+    EXPECT_EQ(STATE_SYSTEM_HASPOPUP | STATE_SYSTEM_FOCUSABLE,
+              GetState(acc_obj));
+  } else {
+    EXPECT_EQ(STATE_SYSTEM_FOCUSABLE, GetState(acc_obj));
+  }
+  // Go Forward and check status.
+  window->ApplyAccelerator(IDC_FORWARD);
+  Sleep(kWaitForActionMsec);
+  if (win_util::GetWinVersion() > win_util::WINVERSION_2000) {
+    EXPECT_EQ(STATE_SYSTEM_HASPOPUP |
+              STATE_SYSTEM_FOCUSABLE |
+              STATE_SYSTEM_UNAVAILABLE,
+              GetState(acc_obj));
+  } else {
+    EXPECT_EQ(STATE_SYSTEM_FOCUSABLE | STATE_SYSTEM_UNAVAILABLE,
+              GetState(acc_obj));
   }
 
   // Add empty new tab and check status.
   ASSERT_TRUE(window->GetTabCount(&old_tab_count));
-  ASSERT_TRUE(window->ApplyAccelerator(IDC_NEWTAB));
-  ASSERT_TRUE(window->WaitForTabCountToChange(old_tab_count, &new_tab_count,
-                                              kWaitForActionMsec * 5));
-  // Check tab count. Also, check accessibility object's children.
-  ASSERT_GE(new_tab_count, old_tab_count);
-  if (win_util::GetWinVersion() > win_util::WINVERSION_2000) {
-<<<<<<< HEAD
-    EXPECT_EQ(L"has popup, focusable, unavailable",
-              GetState(p_toolbar, button));
-  } else {
-    EXPECT_EQ(L"focusable, unavailable", GetState(p_toolbar, button));
-=======
-    EXPECT_EQ(STATE_SYSTEM_HASPOPUP |
-              STATE_SYSTEM_FOCUSABLE |
-              STATE_SYSTEM_UNAVAILABLE,
-              GetState(acc_obj));
-  } else {
-    EXPECT_EQ(STATE_SYSTEM_FOCUSABLE | STATE_SYSTEM_UNAVAILABLE,
-              GetState(acc_obj));
->>>>>>> 5d99fccd
+  ASSERT_TRUE(window->ApplyAccelerator(IDC_NEW_TAB));
+  ASSERT_TRUE(window->WaitForTabCountToChange(old_tab_count, &new_tab_count,
+                                              kWaitForActionMsec * 5));
+  // Check tab count.
+  ASSERT_GE(new_tab_count, old_tab_count);
+  if (win_util::GetWinVersion() > win_util::WINVERSION_2000) {
+    EXPECT_EQ(STATE_SYSTEM_HASPOPUP |
+              STATE_SYSTEM_FOCUSABLE |
+              STATE_SYSTEM_UNAVAILABLE,
+              GetState(acc_obj));
+  } else {
+    EXPECT_EQ(STATE_SYSTEM_FOCUSABLE | STATE_SYSTEM_UNAVAILABLE,
+              GetState(acc_obj));
   }
 
   // Add new tab with URL and check status.
@@ -465,148 +332,58 @@
   ASSERT_TRUE(window->AppendTab(net::FilePathToFileURL(test_file2)));
   ASSERT_TRUE(window->WaitForTabCountToChange(old_tab_count, &new_tab_count,
                                               kWaitForActionMsec * 5));
-  // Check tab count. Also, check accessibility object's children.
-  ASSERT_GE(new_tab_count, old_tab_count);
-  Sleep(kWaitForActionMsec);
-  if (win_util::GetWinVersion() > win_util::WINVERSION_2000) {
-<<<<<<< HEAD
-    EXPECT_EQ(L"has popup, focusable, unavailable",
-              GetState(p_toolbar, button));
-  } else {
-    EXPECT_EQ(L"focusable, unavailable", GetState(p_toolbar, button));
-  }
-
-  CHK_RELEASE(p_toolbar);
-=======
-    EXPECT_EQ(STATE_SYSTEM_HASPOPUP |
-              STATE_SYSTEM_FOCUSABLE |
-              STATE_SYSTEM_UNAVAILABLE,
-              GetState(acc_obj));
-  } else {
-    EXPECT_EQ(STATE_SYSTEM_FOCUSABLE | STATE_SYSTEM_UNAVAILABLE,
-              GetState(acc_obj));
-  }
-
-  CHK_RELEASE(acc_obj);
->>>>>>> 5d99fccd
-}
-
-// Check Forward button and their Name, Role, State.
-TEST_F(AccessibilityTest, TestForwardButton) {
-<<<<<<< HEAD
-  HRESULT      hr       = S_OK;
-  IAccessible* p_accobj = NULL;
-  VARIANT      button;
-
-  // Get toolbar accessibility object.
-  IAccessible* p_toolbar = NULL;
-  GetToolbarWnd(&p_toolbar);
-  ASSERT_TRUE(NULL != p_toolbar);
-
-  // Check button and it's Name, Role, State.
-  hr = GetForwardButton(&p_accobj, &button);
-  // It is not complete accessible object, as it is element.
-  ASSERT_TRUE(S_FALSE == hr);
-  ASSERT_TRUE(NULL == p_accobj);
-  ASSERT_TRUE(VT_I4 == button.vt);
-  // Read it's properties.
-  EXPECT_EQ(L"Forward", GetName(p_toolbar, button));
-  EXPECT_EQ(L"drop down button", GetRole(p_toolbar, button));
-  // State "has popup" only supported in XP and higher.
-  if (win_util::GetWinVersion() > win_util::WINVERSION_2000) {
-    EXPECT_EQ(L"has popup, focusable, unavailable",
-              GetState(p_toolbar, button));
-  } else {
-    EXPECT_EQ(L"focusable, unavailable", GetState(p_toolbar, button));
-=======
-  HRESULT hr = S_OK;
-  IAccessible* acc_obj = NULL;
-
-  // Retrieve IAccessible for Forward button.
-  hr = GetForwardButton(&acc_obj);
-  ASSERT_TRUE(S_OK == hr);
-  ASSERT_TRUE(NULL != acc_obj);
-
-  // Check button and its Name, Role, State.
-  EXPECT_EQ(l10n_util::GetString(IDS_ACCNAME_FORWARD),
-            GetName(acc_obj));
-  EXPECT_EQ(ROLE_SYSTEM_BUTTONDROPDOWN, GetRole(acc_obj));
-  // State "has popup" only supported in XP and higher.
-  if (win_util::GetWinVersion() > win_util::WINVERSION_2000) {
-    EXPECT_EQ(STATE_SYSTEM_HASPOPUP |
-              STATE_SYSTEM_FOCUSABLE |
-              STATE_SYSTEM_UNAVAILABLE,
-              GetState(acc_obj));
-  } else {
-    EXPECT_EQ(STATE_SYSTEM_FOCUSABLE | STATE_SYSTEM_UNAVAILABLE,
-              GetState(acc_obj));
->>>>>>> 5d99fccd
-  }
-  CHK_RELEASE(p_accobj);
-
-<<<<<<< HEAD
-  CHK_RELEASE(p_toolbar);
-}
-
-// Check Back button and their Name, Role, State.
-// This test is disabled. See bug 1119183.
-TEST_F(AccessibilityTest, DISABLED_TestForwardBtnStatusOnNewTab) {
-  HRESULT      hr       = S_OK;
-  IAccessible* p_accobj = NULL;
-  VARIANT      button;
-
-  // Get toolbar accessibility object.
-  IAccessible* p_toolbar = NULL;
-  GetToolbarWnd(&p_toolbar);
-  ASSERT_TRUE(NULL != p_toolbar);
-
-  // Check button and it's Name, Role, State.
-  hr = GetForwardButton(&p_accobj, &button);
-  // It is not complete accessible object, as it is element.
-  ASSERT_TRUE(S_FALSE == hr);
-  ASSERT_TRUE(NULL == p_accobj);
-  ASSERT_TRUE(VT_I4 == button.vt);
-  // State "has popup" only supported in XP and higher.
-  if (win_util::GetWinVersion() > win_util::WINVERSION_2000) {
-    EXPECT_EQ(L"has popup, focusable, unavailable",
-              GetState(p_toolbar, button));
-  } else {
-    EXPECT_EQ(L"focusable, unavailable", GetState(p_toolbar, button));
-=======
-  CHK_RELEASE(acc_obj);
-}
-
-// Check Forward button and its Name, Role, State, upon adding a new tab.
-TEST_F(AccessibilityTest, TestForwardBtnStatusOnNewTab) {
-  HRESULT hr = S_OK;
-  IAccessible* acc_obj = NULL;
-
-  // Retrieve IAccessible for Forward button.
-  hr = GetForwardButton(&acc_obj);
-  ASSERT_TRUE(S_OK == hr);
-  ASSERT_TRUE(NULL != acc_obj);
-
-  // Check button and its Name, Role, State.
-  EXPECT_EQ(l10n_util::GetString(IDS_ACCNAME_FORWARD),
-            GetName(acc_obj));
-  EXPECT_EQ(ROLE_SYSTEM_BUTTONDROPDOWN, GetRole(acc_obj));
-  // State "has popup" only supported in XP and higher.
-  if (win_util::GetWinVersion() > win_util::WINVERSION_2000) {
-    EXPECT_EQ(STATE_SYSTEM_HASPOPUP |
-              STATE_SYSTEM_FOCUSABLE |
-              STATE_SYSTEM_UNAVAILABLE,
-              GetState(acc_obj));
-  } else {
-    EXPECT_EQ(STATE_SYSTEM_FOCUSABLE | STATE_SYSTEM_UNAVAILABLE,
-              GetState(acc_obj));
->>>>>>> 5d99fccd
-  }
-
-  // Now check Back status in different situations.
+  // Check tab count.
+  ASSERT_GE(new_tab_count, old_tab_count);
+  Sleep(kWaitForActionMsec);
+  if (win_util::GetWinVersion() > win_util::WINVERSION_2000) {
+    EXPECT_EQ(STATE_SYSTEM_HASPOPUP |
+              STATE_SYSTEM_FOCUSABLE |
+              STATE_SYSTEM_UNAVAILABLE,
+              GetState(acc_obj));
+  } else {
+    EXPECT_EQ(STATE_SYSTEM_FOCUSABLE | STATE_SYSTEM_UNAVAILABLE,
+              GetState(acc_obj));
+  }
+
+  CHK_RELEASE(acc_obj);
+}
+
+// Check Star button and its Name, Role, State.
+TEST_F(AccessibilityTest, TestStarButton) {
+  HRESULT hr = S_OK;
+  IAccessible* acc_obj = NULL;
+
+  // Retrieve IAccessible for Star button.
+  hr = GetStarButton(&acc_obj);
+  ASSERT_TRUE(S_OK == hr);
+  ASSERT_TRUE(NULL != acc_obj);
+
+  // Check button and its Name, Role, State.
+  EXPECT_EQ(l10n_util::GetString(IDS_ACCNAME_STAR), GetName(acc_obj));
+  EXPECT_EQ(ROLE_SYSTEM_PUSHBUTTON, GetRole(acc_obj));
+  EXPECT_EQ(STATE_SYSTEM_FOCUSABLE, GetState(acc_obj));
+
+  CHK_RELEASE(acc_obj);
+}
+
+// Check Star button and its Name, Role, State, upon adding a new tab.
+TEST_F(AccessibilityTest, TestStarBtnStatusOnNewTab) {
+  HRESULT hr = S_OK;
+  IAccessible* acc_obj = NULL;
+
+  // Retrieve IAccessible for Star button.
+  hr = GetStarButton(&acc_obj);
+  ASSERT_TRUE(S_OK == hr);
+  ASSERT_TRUE(NULL != acc_obj);
+
+  // Check button and its Name, Role, State.
+  EXPECT_EQ(l10n_util::GetString(IDS_ACCNAME_STAR), GetName(acc_obj));
+  EXPECT_EQ(ROLE_SYSTEM_PUSHBUTTON, GetRole(acc_obj));
+  EXPECT_EQ(STATE_SYSTEM_FOCUSABLE, GetState(acc_obj));
+
+  // Now, check Star status in different situations.
   scoped_ptr<BrowserProxy> window(automation()->GetBrowserWindow(0));
   ASSERT_TRUE(window.get());
-  int old_tab_count = -1;
-  int new_tab_count = -1;
 
   // Set URL and check button status.
   scoped_ptr<TabProxy> tab1(window->GetTab(0));
@@ -615,81 +392,19 @@
   file_util::AppendToPath(&test_file1, L"title1.html");
   tab1->NavigateToURL(net::FilePathToFileURL(test_file1));
   Sleep(kWaitForActionMsec);
-  if (win_util::GetWinVersion() > win_util::WINVERSION_2000) {
-<<<<<<< HEAD
-    EXPECT_EQ(L"has popup, focusable, unavailable",
-              GetState(p_toolbar, button));
-  } else {
-    EXPECT_EQ(L"focusable, unavailable", GetState(p_toolbar, button));
-=======
-    EXPECT_EQ(STATE_SYSTEM_HASPOPUP |
-              STATE_SYSTEM_FOCUSABLE |
-              STATE_SYSTEM_UNAVAILABLE,
-              GetState(acc_obj));
-  } else {
-    EXPECT_EQ(STATE_SYSTEM_FOCUSABLE | STATE_SYSTEM_UNAVAILABLE,
-              GetState(acc_obj));
->>>>>>> 5d99fccd
-  }
-  // Go Back and check status.
-  window->ApplyAccelerator(IDC_BACK);
-  Sleep(kWaitForActionMsec);
-  if (win_util::GetWinVersion() > win_util::WINVERSION_2000) {
-<<<<<<< HEAD
-    EXPECT_EQ(L"has popup, focusable",
-              GetState(p_toolbar, button));
-  } else {
-    EXPECT_EQ(L"focusable", GetState(p_toolbar, button));
-=======
-    EXPECT_EQ(STATE_SYSTEM_HASPOPUP | STATE_SYSTEM_FOCUSABLE,
-              GetState(acc_obj));
-  } else {
-    EXPECT_EQ(STATE_SYSTEM_FOCUSABLE, GetState(acc_obj));
->>>>>>> 5d99fccd
-  }
-  // Go Forward and check status.
-  window->ApplyAccelerator(IDC_FORWARD);
-  Sleep(kWaitForActionMsec);
-  if (win_util::GetWinVersion() > win_util::WINVERSION_2000) {
-<<<<<<< HEAD
-    EXPECT_EQ(L"has popup, focusable, unavailable",
-              GetState(p_toolbar, button));
-  } else {
-    EXPECT_EQ(L"focusable, unavailable", GetState(p_toolbar, button));
-=======
-    EXPECT_EQ(STATE_SYSTEM_HASPOPUP |
-              STATE_SYSTEM_FOCUSABLE |
-              STATE_SYSTEM_UNAVAILABLE,
-              GetState(acc_obj));
-  } else {
-    EXPECT_EQ(STATE_SYSTEM_FOCUSABLE | STATE_SYSTEM_UNAVAILABLE,
-              GetState(acc_obj));
->>>>>>> 5d99fccd
-  }
+  EXPECT_EQ(STATE_SYSTEM_FOCUSABLE, GetState(acc_obj));
 
   // Add empty new tab and check status.
+  int old_tab_count = -1;
   ASSERT_TRUE(window->GetTabCount(&old_tab_count));
-  ASSERT_TRUE(window->ApplyAccelerator(IDC_NEWTAB));
-  ASSERT_TRUE(window->WaitForTabCountToChange(old_tab_count, &new_tab_count,
-                                              kWaitForActionMsec * 5));
-  // Check tab count.
-  ASSERT_GE(new_tab_count, old_tab_count);
-  if (win_util::GetWinVersion() > win_util::WINVERSION_2000) {
-<<<<<<< HEAD
-    EXPECT_EQ(L"has popup, focusable, unavailable",
-              GetState(p_toolbar, button));
-  } else {
-    EXPECT_EQ(L"focusable, unavailable", GetState(p_toolbar, button));
-=======
-    EXPECT_EQ(STATE_SYSTEM_HASPOPUP |
-              STATE_SYSTEM_FOCUSABLE |
-              STATE_SYSTEM_UNAVAILABLE,
-              GetState(acc_obj));
-  } else {
-    EXPECT_EQ(STATE_SYSTEM_FOCUSABLE | STATE_SYSTEM_UNAVAILABLE,
-              GetState(acc_obj));
->>>>>>> 5d99fccd
-  }
+  ASSERT_TRUE(window->ApplyAccelerator(IDC_NEW_TAB));
+  int new_tab_count;
+  ASSERT_TRUE(window->WaitForTabCountToChange(old_tab_count, &new_tab_count,
+                                              kWaitForActionMsec * 5));
+  // Check tab count. Also, check accessibility object's state.
+  ASSERT_GE(new_tab_count, old_tab_count);
+  Sleep(kWaitForActionMsec);
+  EXPECT_EQ(STATE_SYSTEM_FOCUSABLE, GetState(acc_obj));
 
   // Add new tab with URL and check status.
   old_tab_count = new_tab_count;
@@ -698,96 +413,6 @@
   ASSERT_TRUE(window->AppendTab(net::FilePathToFileURL(test_file2)));
   ASSERT_TRUE(window->WaitForTabCountToChange(old_tab_count, &new_tab_count,
                                               kWaitForActionMsec * 5));
-  // Check tab count.
-  ASSERT_GE(new_tab_count, old_tab_count);
-  Sleep(kWaitForActionMsec);
-  if (win_util::GetWinVersion() > win_util::WINVERSION_2000) {
-<<<<<<< HEAD
-    EXPECT_EQ(L"has popup, focusable, unavailable",
-              GetState(p_toolbar, button));
-  } else {
-    EXPECT_EQ(L"focusable, unavailable", GetState(p_toolbar, button));
-  }
-
-  CHK_RELEASE(p_toolbar);
-=======
-    EXPECT_EQ(STATE_SYSTEM_HASPOPUP |
-              STATE_SYSTEM_FOCUSABLE |
-              STATE_SYSTEM_UNAVAILABLE,
-              GetState(acc_obj));
-  } else {
-    EXPECT_EQ(STATE_SYSTEM_FOCUSABLE | STATE_SYSTEM_UNAVAILABLE,
-              GetState(acc_obj));
-  }
-
-  CHK_RELEASE(acc_obj);
-}
-
-// Check Star button and its Name, Role, State.
-TEST_F(AccessibilityTest, TestStarButton) {
-  HRESULT hr = S_OK;
-  IAccessible* acc_obj = NULL;
-
-  // Retrieve IAccessible for Star button.
-  hr = GetStarButton(&acc_obj);
-  ASSERT_TRUE(S_OK == hr);
-  ASSERT_TRUE(NULL != acc_obj);
-
-  // Check button and its Name, Role, State.
-  EXPECT_EQ(l10n_util::GetString(IDS_ACCNAME_STAR), GetName(acc_obj));
-  EXPECT_EQ(ROLE_SYSTEM_PUSHBUTTON, GetRole(acc_obj));
-  EXPECT_EQ(STATE_SYSTEM_FOCUSABLE, GetState(acc_obj));
-
-  CHK_RELEASE(acc_obj);
-}
-
-// Check Star button and its Name, Role, State, upon adding a new tab.
-TEST_F(AccessibilityTest, TestStarBtnStatusOnNewTab) {
-  HRESULT hr = S_OK;
-  IAccessible* acc_obj = NULL;
-
-  // Retrieve IAccessible for Star button.
-  hr = GetStarButton(&acc_obj);
-  ASSERT_TRUE(S_OK == hr);
-  ASSERT_TRUE(NULL != acc_obj);
-
-  // Check button and its Name, Role, State.
-  EXPECT_EQ(l10n_util::GetString(IDS_ACCNAME_STAR), GetName(acc_obj));
-  EXPECT_EQ(ROLE_SYSTEM_PUSHBUTTON, GetRole(acc_obj));
-  EXPECT_EQ(STATE_SYSTEM_FOCUSABLE, GetState(acc_obj));
-
-  // Now, check Star status in different situations.
-  scoped_ptr<BrowserProxy> window(automation()->GetBrowserWindow(0));
-  ASSERT_TRUE(window.get());
-
-  // Set URL and check button status.
-  scoped_ptr<TabProxy> tab1(window->GetTab(0));
-  ASSERT_TRUE(tab1.get());
-  std::wstring test_file1 = test_data_directory_;
-  file_util::AppendToPath(&test_file1, L"title1.html");
-  tab1->NavigateToURL(net::FilePathToFileURL(test_file1));
-  Sleep(kWaitForActionMsec);
-  EXPECT_EQ(STATE_SYSTEM_FOCUSABLE, GetState(acc_obj));
-
-  // Add empty new tab and check status.
-  int old_tab_count = -1;
-  ASSERT_TRUE(window->GetTabCount(&old_tab_count));
-  ASSERT_TRUE(window->ApplyAccelerator(IDC_NEW_TAB));
-  int new_tab_count;
-  ASSERT_TRUE(window->WaitForTabCountToChange(old_tab_count, &new_tab_count,
-                                              kWaitForActionMsec * 5));
-  // Check tab count. Also, check accessibility object's state.
-  ASSERT_GE(new_tab_count, old_tab_count);
-  Sleep(kWaitForActionMsec);
-  EXPECT_EQ(STATE_SYSTEM_FOCUSABLE, GetState(acc_obj));
-
-  // Add new tab with URL and check status.
-  old_tab_count = new_tab_count;
-  std::wstring test_file2 = test_data_directory_;
-  file_util::AppendToPath(&test_file2, L"title1.html");
-  ASSERT_TRUE(window->AppendTab(net::FilePathToFileURL(test_file2)));
-  ASSERT_TRUE(window->WaitForTabCountToChange(old_tab_count, &new_tab_count,
-                                              kWaitForActionMsec * 5));
   // Check tab count. Also, check accessibility object's state.
   ASSERT_GE(new_tab_count, old_tab_count);
   Sleep(kWaitForActionMsec);
@@ -860,5 +485,4 @@
   }
 
   CHK_RELEASE(acc_obj);
->>>>>>> 5d99fccd
 }