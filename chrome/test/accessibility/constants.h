--- conflicted
+++ resolved
@@ -24,11 +24,7 @@
 #define CHROME_VIEWS_TEXT_FIELD_EDIT    _T("ChromeViewsTextFieldEdit")
 #define CHROME_AUTOCOMPLETE_EDIT        _T("Chrome_AutocompleteEdit")
 #define CHROME_VIEWS_NATIVE_CTRL_CONTNR _T("ChromeViewsNativeControlContainer")
-<<<<<<< HEAD
-#define CHROME_HWND_VIEW_CONTAINER      _T("Chrome_ContainerWin_0")
-=======
 #define CHROME_HWND_VIEW_CONTAINER      _T("Chrome_WidgetWin_0")
->>>>>>> 12c75e7a
 #define STD_BUTTON                      _T("Button")
 #define AUTH_TITLE                      _T("Authentication Required - Chrome")
 #define CHROME_TAB_CONTENTS             _T("Chrome_TabContents")
