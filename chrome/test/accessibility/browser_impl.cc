// Copyright (c) 2006-2008 The Chromium Authors. All rights reserved.
// Use of this source code is governed by a BSD-style license that can be
// found in the LICENSE file.

#include "chrome/test/accessibility/browser_impl.h"

#include <shellapi.h>

#include "chrome/test/accessibility/accessibility_util.h"
#include "chrome/test/accessibility/keyboard_util.h"
#include "chrome/test/accessibility/registry_util.h"

bool CBrowserImpl::Launch(void) {
  // TODO: Check if chrome already running.
  BSTR chrome_path  = SysAllocString(GetChromeExePath());
  BOOL  bool_return = FALSE;

  // Initialize and fill up structure.
  SHELLEXECUTEINFO shell_execute_info;
  memset(&shell_execute_info, 0, sizeof(SHELLEXECUTEINFO));
  shell_execute_info.cbSize = sizeof(SHELLEXECUTEINFO);
  // To get Process handle.
  shell_execute_info.fMask  = SEE_MASK_NOCLOSEPROCESS;
  shell_execute_info.nShow  = SW_SHOW;
  shell_execute_info.lpFile =
      reinterpret_cast<TCHAR*>(malloc(sizeof(TCHAR) *
                                      SysStringLen(chrome_path)));
  _tcscpy_s((TCHAR*)(shell_execute_info.lpFile), SysStringLen(chrome_path),
            chrome_path);

  // Execute.
  bool_return = ShellExecuteEx(&shell_execute_info);

  if (bool_return &&
      (INT64(shell_execute_info.hInstApp) > 32) ) {
    // TODO: Maintain instance and process handle.

    // Maintain active tab index.
    SetActiveTabIndex(1);

    // Create initial tab collection.
    UpdateTabCollection();

    // Chrome launched.
    return true;
  }

  return false;
}

bool CBrowserImpl::Quit(void) {
  // Cleanup.
  EraseTabCollection();

  // Send close message to browser window.
  HWND hwnd = GetChromeBrowserWnd(NULL);
  if (!hwnd)
    return false;
  SendMessage(hwnd, WM_CLOSE, 0, 0);
  return true;
}

bool CBrowserImpl::ActivateTab(const INT64 index) {
  // Validate index specified.
  if (index < 1) {
    return false;
  }

  // Goto next tab till focused at desired tab.
  // TODO: Change implementation when DoDefaultAction() for Tab is exported.
  while (active_tab_index_ != index) {
    GoToNextTab(NULL);
  }
  return true;
}

bool CBrowserImpl::GetActiveTabURL(BSTR* url) {
  // Validate input.
  if (!url)
    return false;

  // TODO: Implement.
  return true;
}

bool CBrowserImpl::GetActiveTabTitle(BSTR* title) {
  if (!title)
    return false;

  BSTR tab_title = SysAllocString(GetTabName(active_tab_index_));
  *title = SysAllocString(tab_title);
  return true;
}

bool CBrowserImpl::GetActiveTabIndex(INT64* index) {
  if (!index)
    return false;

  *index = active_tab_index_;
  return true;
}

void CBrowserImpl::SetActiveTabIndex(INT64 index) {
  if ((index >= MIN_TAB_INDEX_DIGIT) && (index <= GetTabCnt()))
    active_tab_index_ = index;
  return;
}

bool CBrowserImpl::GetActiveTab(CTabImpl** tab) {
  return GetTab(active_tab_index_, tab);
}

bool CBrowserImpl::GetTabCount(INT64* count) {
  if (!count)
    return false;

  *count = GetTabCnt();
  return true;
}

bool CBrowserImpl::GetBrowserProcessCount(INT64* count) {
  if (!count)
    return false;

  // TODO: Add your implementation code here

  return true;
}

bool CBrowserImpl::GetBrowserTitle(BSTR* title) {
  if (!title)
    return false;

  HWND hwnd = GetChromeBrowserWnd(NULL);
  if (!hwnd)
    return false;

  int text_length = GetWindowTextLength(hwnd);
  *title = SysAllocStringLen(NULL, text_length);
  GetWindowText(hwnd, *title, text_length);
  return true;
}

bool CBrowserImpl::AddTab(CTabImpl** tab) {
  // Add new tab.
  HWND hwnd = GetChromeBrowserWnd(NULL);
  if (!hwnd)
    return false;
  ClickKey(hwnd, VK_CONTROL, 'T');

  // Update active tab index.
  INT64 new_tab_index = GetTabCnt();
  if (-1 == new_tab_index)
    return false;
  SetActiveTabIndex(new_tab_index);

  // Fill object.
  CTabImpl *new_tab = new CTabImpl();
  if (!new_tab)
    return false;
  ChromeTab* tab_data = new_tab->InitTabData();
  new_tab->PutIndex(new_tab_index);
  new_tab->PutTitle(GetTabName(new_tab_index));
  new_tab->SetBrowser(this);

  // Update tab collection.
  tab_collection_.push_back(tab_data);

  // Create tab object, if requested.
  if (tab)
    *tab = new_tab;

  return true;
}

bool CBrowserImpl::GetTab(const INT64 index, CTabImpl** tab) {
  // Create tab object, if requested.
  if (!tab)
    return false;

  if (index > GetTabCnt())
    return false;

  *tab = new CTabImpl();
  if (!*tab)
    return false;

  // Fill object.
  ChromeTab* tab_data = (*tab)->InitTabData();
  (*tab)->PutIndex(index);
  (*tab)->PutTitle(GetTabName(index));
  (*tab)->SetBrowser(this);

  return true;
}

bool CBrowserImpl::GoToTab(const INT64 index, CTabImpl** tab) {
  // Validate input.
  if (index > MAX_TAB_INDEX_DIGIT)
    return false;

  // Stay on current tab, if index doesnot exist.
  if ((0 == index) || (GetTabCnt() < index))
    return true;

  // Move to a tab (indexed 1 to 9).
  IAccessible *pi_access = NULL;
  HWND hwnd = GetChromeBrowserWnd(&pi_access);
  if (pi_access && hwnd) {
    // Activate main window and operate key Ctrl+digit.
    ActivateWnd(pi_access, hwnd);
    ClickKey(hwnd, VK_CONTROL, WORD('0'+index));
    CHK_RELEASE(pi_access);

    // Set focused tab index.
    active_tab_index_ = index;
    // Return tab object.
    if (tab) {
      return GetTab(active_tab_index_, tab);
    }
  }

  return false;
}

bool CBrowserImpl::GoToNextTab(CTabImpl** tab) {
  IAccessible *pi_access = NULL;
  HWND hwnd = GetChromeBrowserWnd(&pi_access);
  if (pi_access && hwnd) {
    // Activate main window and operate key Ctrl+Tab.
    ActivateWnd(pi_access, hwnd);
    ClickKey(hwnd, VK_CONTROL, VK_TAB);
    CHK_RELEASE(pi_access);

    // Set focused tab index.
    if (active_tab_index_ == GetTabCnt()) {
      active_tab_index_ = 1;
    } else {
      active_tab_index_ = active_tab_index_ + 1;
    }

    // Return tab object.
    if (tab) {
      return GetTab(active_tab_index_, tab);
    }
  }

  return false;
}

bool CBrowserImpl::GoToPrevTab(CTabImpl** tab) {
  IAccessible *pi_access = NULL;
  HWND hwnd = GetChromeBrowserWnd(&pi_access);
  if (pi_access && hwnd) {
    // Activate main window and operate key Ctrl+Tab.
    ActivateWnd(pi_access, hwnd);
    ClickKey(hwnd, VK_SHIFT, VK_CONTROL, VK_TAB);
    CHK_RELEASE(pi_access);

    // Set focused tab index.
    if (active_tab_index_ == 1) {
      active_tab_index_ = GetTabCnt();
    } else {
      active_tab_index_ = active_tab_index_ - 1;
    }

    // Return tab object.
    if (tab) {
      return GetTab(active_tab_index_, tab);
    }
  }

  return false;
}

bool CBrowserImpl::WaitForChromeToBeVisible(const INT64 interval,
                                            const INT64 timeout,
                                            bool* visible) {
  IAccessible *pi_access = NULL;
  INT64 time_elapsed = 0;
  *visible = false;

  // Check and wait.
  while (timeout >= time_elapsed) {
<<<<<<< HEAD
    GetTabStripWnd(&pi_access);
    if (pi_access) {
=======
    GetTabStripAccessible(&acc_obj);
    if (acc_obj) {
>>>>>>> 5d99fccd
      *visible = true;
      CHK_RELEASE(pi_access);
      return true;
    }
    Sleep(DWORD(interval));
    time_elapsed = time_elapsed + interval;
  }

  return false;
}

bool CBrowserImpl::WaitForTabCountToChange(const INT64 interval,
                                           const INT64 timeout,
                                           bool* changed) {
  // TODO: Add your implementation code here

  return true;
}

bool CBrowserImpl::WaitForTabToBecomeActive(const INT64 index,
                                            const INT64 interval,
                                            const INT64 timeout,
                                            bool* activated) {
  // TODO: Add your implementation code here

  return true;
}

bool CBrowserImpl::ApplyAccelerator(VARIANT keys) {
  // Input should be -array of enum or strings
  // or -IDispatch (jscript array object).
  if ((keys.vt != (VT_ARRAY|VT_BSTR))  &&   // Array of string values.
      (keys.vt != (VT_ARRAY|VT_I4))  &&     // Array of enum values.
      (!(keys.vt & VT_DISPATCH)) ) {        // Object.
    return false;
  }

  // Array to store keys in a single combination. Currently, valid keyboard
  // -input combination can constitute of at the most 3 keys.
  KEYBD_KEYS  key_value[3];
  // Initialize key count.
  int key_cnt = 0;
  // Get variant array from object.
  IDispatch *disp = NULL;

  // Not array of string values or integers.
  if ((keys.vt != (VT_ARRAY|VT_BSTR)) &&
      (keys.vt != (VT_ARRAY|VT_I4))  ) {
    // Retrive IDispatch.
    if (keys.vt & VT_BYREF)
      disp = *(keys.ppdispVal);
    else
      disp = keys.pdispVal;

    // Get array length.
    DISPPARAMS params;
    FillMemory(&params, sizeof(DISPPARAMS), 0);
    VARIANT res;
    DISPID id;
    LPOLESTR ln = L"length";
    if (S_OK != disp->GetIDsOfNames(IID_NULL, &ln, 1, LOCALE_USER_DEFAULT,
                                    &id)) {
      return false;
    }

    if (S_OK != disp->Invoke(id, IID_NULL, LOCALE_USER_DEFAULT,
                             DISPATCH_PROPERTYGET, &params, &res, NULL,
                             NULL)) {
      return false;
    }

    VARIANT len;
    VariantInit(&len);
    VariantChangeType(&len, &res, 0, VT_I4);
    if (len.lVal > 3)
      return false;
    key_cnt = len.lVal;

    // Add elements to safe array.
    for (int i = 0; i < len.lVal; i++) {
      // Fetch element.
      wchar_t wstr[5];
      memset(wstr, 0, 5*sizeof(wchar_t));
      wsprintf(wstr, L"%d", i);
      LPOLESTR olestr = wstr;

      if (S_OK != disp->GetIDsOfNames(IID_NULL, &olestr, 1,
                                      LOCALE_USER_DEFAULT, &id)) {
        return false;
      }

      if (S_OK != disp->Invoke(id, IID_NULL, LOCALE_USER_DEFAULT,
                               DISPATCH_PROPERTYGET, &params, &res, NULL,
                               NULL)) {
        return false;
      }

      VARIANT value;
      VariantInit(&value);
      VariantChangeType(&value, &res, 0, VT_BSTR);

      // Translate and add key to array.
      key_value[i] = GetKeybdKeysVal(value.bstrVal);

      VariantClear(&value);
    }

    VariantClear(&len);
  } else {
    // Directly fetch array.
    SAFEARRAY  *key_safe = NULL;
    key_safe = V_ARRAY(&keys);

    // Operate on Variant Array.
    HRESULT hr = S_OK;
    LONG    cElements, lLBound, lUBound;

    // Array is not 1-dimentional.
    if (SafeArrayGetDim(key_safe) != 1)
      return false;

    // Get array bounds.
    hr = SafeArrayGetLBound(key_safe, 1, &lLBound);
    if (S_OK !=hr)
      return false;
    hr = SafeArrayGetUBound(key_safe, 1, &lUBound);
    if (S_OK !=hr)
      return false;

    // Key combination can be of maximum 3 keys.
    cElements = lUBound-lLBound+1;
    if (cElements > 3)
      return false;
    key_cnt = cElements;

    // Read the data in array.
    if (keys.vt == (VT_ARRAY|VT_I4)) {
      KEYBD_KEYS *read_keys;
      hr = SafeArrayAccessData(key_safe,
                               reinterpret_cast<void **>(&read_keys));
      if (S_OK !=hr)
        return false;
      for (int i = 0; i < cElements; i++) {
        key_value[i] = read_keys[i];
      }
    } else if (keys.vt == (VT_ARRAY|VT_BSTR)) {
      BSTR *key_str_value;
      hr = SafeArrayAccessData(key_safe,
                               reinterpret_cast<void **>(&key_str_value));
      if (S_OK !=hr)
        return false;

      // Translate and add key to array.
      for (int i = 0; i < cElements; i++) {
        key_value[i] = GetKeybdKeysVal(key_str_value[i]);
      }
    }
  }

  // Focus on main window and operate keys.
  IAccessible *pi_access = NULL;
  HWND hwnd = GetChromeBrowserWnd(&pi_access);
  if (pi_access || hwnd)
    ActivateWnd(pi_access, hwnd);

  if (1 == key_cnt)
    ClickKey(hwnd, key_value[0]);
  else if (2 == key_cnt)
    ClickKey(hwnd, key_value[0], key_value[1]);
  else if (3 == key_cnt)
    ClickKey(hwnd, key_value[0], key_value[1], key_value[2]);

  CHK_RELEASE(pi_access);

  return true;
}

void CBrowserImpl::UpdateTabCollection(void) {
  // Get tab count and browser title.
  INT64 tab_cnt = GetTabCnt();
  BSTR browser_title;
  GetBrowserTitle(&browser_title);

  // Check tab-collection size and no. of existing tabs,
  // work accordingly.

  // First time creation
  if (0 == tab_collection_.size()) {
    EraseTabCollection();
    for (int i = 0; i < tab_cnt; i++) {
      tab_collection_[i]->index_ = i + 1;
      tab_collection_[i]->title_ =
          SysAllocString(GetTabName(tab_collection_[i]->index_));
      if (browser_title == tab_collection_[i]->title_) {
        active_tab_index_ = tab_collection_[i]->index_;
      }
    }
  }

  // TODO: If tabs are swapped.
  // Add implementation here.
}

void CBrowserImpl::EraseTabCollection(void) {
  std::vector<ChromeTab*>::iterator tab_iterator;
  for (tab_iterator = tab_collection_.begin();
       tab_iterator != tab_collection_.end();
       tab_iterator++) {
    // Relese memory used for data.
    CHK_DELETE(*tab_iterator);
  }
  tab_collection_.clear();
}

void CBrowserImpl::CloseTabFromCollection(INT64 index) {
  std::vector <ChromeTab*>::size_type collection_size = tab_collection_.size();
  // Validate tab index.
  if ((index < MIN_TAB_INDEX_DIGIT) ||
      (static_cast<unsigned int>(index) > collection_size) )
    return;

  // Index starts from 1.
  tab_collection_.erase(tab_collection_.begin() + static_cast<int>(index) - 1);

  // Now update tab collection data.
  collection_size = tab_collection_.size();

  // Check if tab deleted is last tab.
  if (index-1 == collection_size) {
    // Change active tab index, only if tab deleted is last tab.
    active_tab_index_ = index - 1;
  } else {
    for (std::vector <ChromeTab*>::size_type i =
         static_cast<unsigned int>(index) - 1;
         i < collection_size;
         i++) {
      tab_collection_[i]->index_--;
    }
  }
}
<|MERGE_RESOLUTION|>--- conflicted
+++ resolved
@@ -10,18 +10,18 @@
 #include "chrome/test/accessibility/keyboard_util.h"
 #include "chrome/test/accessibility/registry_util.h"
 
-bool CBrowserImpl::Launch(void) {
-  // TODO: Check if chrome already running.
-  BSTR chrome_path  = SysAllocString(GetChromeExePath());
-  BOOL  bool_return = FALSE;
+bool BrowserImpl::Launch(void) {
+  // TODO(klink): Check if chrome already running.
+  BSTR chrome_path = SysAllocString(GetChromeExePath());
+  BOOL success = FALSE;
 
   // Initialize and fill up structure.
   SHELLEXECUTEINFO shell_execute_info;
   memset(&shell_execute_info, 0, sizeof(SHELLEXECUTEINFO));
   shell_execute_info.cbSize = sizeof(SHELLEXECUTEINFO);
   // To get Process handle.
-  shell_execute_info.fMask  = SEE_MASK_NOCLOSEPROCESS;
-  shell_execute_info.nShow  = SW_SHOW;
+  shell_execute_info.fMask = SEE_MASK_NOCLOSEPROCESS;
+  shell_execute_info.nShow = SW_SHOW;
   shell_execute_info.lpFile =
       reinterpret_cast<TCHAR*>(malloc(sizeof(TCHAR) *
                                       SysStringLen(chrome_path)));
@@ -29,11 +29,10 @@
             chrome_path);
 
   // Execute.
-  bool_return = ShellExecuteEx(&shell_execute_info);
-
-  if (bool_return &&
-      (INT64(shell_execute_info.hInstApp) > 32) ) {
-    // TODO: Maintain instance and process handle.
+  success = ShellExecuteEx(&shell_execute_info);
+
+  if (success && (INT64(shell_execute_info.hInstApp) > 32)) {
+    // TODO(klink): Maintain instance and process handle.
 
     // Maintain active tab index.
     SetActiveTabIndex(1);
@@ -42,13 +41,15 @@
     UpdateTabCollection();
 
     // Chrome launched.
+    SysFreeString(chrome_path);
     return true;
   }
 
+  SysFreeString(chrome_path);
   return false;
 }
 
-bool CBrowserImpl::Quit(void) {
+bool BrowserImpl::Quit(void) {
   // Cleanup.
   EraseTabCollection();
 
@@ -60,39 +61,35 @@
   return true;
 }
 
-bool CBrowserImpl::ActivateTab(const INT64 index) {
+bool BrowserImpl::ActivateTab(const INT64 index) {
   // Validate index specified.
-  if (index < 1) {
-    return false;
-  }
+  if (index < 1)
+    return false;
 
   // Goto next tab till focused at desired tab.
-  // TODO: Change implementation when DoDefaultAction() for Tab is exported.
   while (active_tab_index_ != index) {
     GoToNextTab(NULL);
   }
   return true;
 }
 
-bool CBrowserImpl::GetActiveTabURL(BSTR* url) {
+bool BrowserImpl::GetActiveTabURL(BSTR* url) {
   // Validate input.
   if (!url)
     return false;
 
-  // TODO: Implement.
-  return true;
-}
-
-bool CBrowserImpl::GetActiveTabTitle(BSTR* title) {
+  return true;
+}
+
+bool BrowserImpl::GetActiveTabTitle(BSTR* title) {
   if (!title)
     return false;
 
-  BSTR tab_title = SysAllocString(GetTabName(active_tab_index_));
-  *title = SysAllocString(tab_title);
-  return true;
-}
-
-bool CBrowserImpl::GetActiveTabIndex(INT64* index) {
+  *title = SysAllocString(GetTabName(active_tab_index_));
+  return true;
+}
+
+bool BrowserImpl::GetActiveTabIndex(INT64* index) {
   if (!index)
     return false;
 
@@ -100,17 +97,17 @@
   return true;
 }
 
-void CBrowserImpl::SetActiveTabIndex(INT64 index) {
+void BrowserImpl::SetActiveTabIndex(INT64 index) {
   if ((index >= MIN_TAB_INDEX_DIGIT) && (index <= GetTabCnt()))
     active_tab_index_ = index;
   return;
 }
 
-bool CBrowserImpl::GetActiveTab(CTabImpl** tab) {
+bool BrowserImpl::GetActiveTab(TabImpl** tab) {
   return GetTab(active_tab_index_, tab);
 }
 
-bool CBrowserImpl::GetTabCount(INT64* count) {
+bool BrowserImpl::GetTabCount(INT64* count) {
   if (!count)
     return false;
 
@@ -118,16 +115,14 @@
   return true;
 }
 
-bool CBrowserImpl::GetBrowserProcessCount(INT64* count) {
+bool BrowserImpl::GetBrowserProcessCount(INT64* count) {
   if (!count)
     return false;
 
-  // TODO: Add your implementation code here
-
-  return true;
-}
-
-bool CBrowserImpl::GetBrowserTitle(BSTR* title) {
+  return true;
+}
+
+bool BrowserImpl::GetBrowserTitle(BSTR* title) {
   if (!title)
     return false;
 
@@ -141,7 +136,7 @@
   return true;
 }
 
-bool CBrowserImpl::AddTab(CTabImpl** tab) {
+bool BrowserImpl::AddTab(TabImpl** tab) {
   // Add new tab.
   HWND hwnd = GetChromeBrowserWnd(NULL);
   if (!hwnd)
@@ -155,16 +150,20 @@
   SetActiveTabIndex(new_tab_index);
 
   // Fill object.
-  CTabImpl *new_tab = new CTabImpl();
+  TabImpl* new_tab = new TabImpl();
   if (!new_tab)
     return false;
   ChromeTab* tab_data = new_tab->InitTabData();
-  new_tab->PutIndex(new_tab_index);
-  new_tab->PutTitle(GetTabName(new_tab_index));
-  new_tab->SetBrowser(this);
+  new_tab->set_index(new_tab_index);
+  new_tab->set_title(GetTabName(new_tab_index));
+  new_tab->set_browser(this);
+
+  // Create a copy for storage, in case the caller deletes this newly created
+  // TabImpl before [tab_collection_] is done using [tab_data].
+  ChromeTab* tab_data_copy = tab_data;
 
   // Update tab collection.
-  tab_collection_.push_back(tab_data);
+  tab_collection_.push_back(linked_ptr<ChromeTab>(tab_data_copy));
 
   // Create tab object, if requested.
   if (tab)
@@ -173,7 +172,7 @@
   return true;
 }
 
-bool CBrowserImpl::GetTab(const INT64 index, CTabImpl** tab) {
+bool BrowserImpl::GetTab(const INT64 index, TabImpl** tab) {
   // Create tab object, if requested.
   if (!tab)
     return false;
@@ -181,20 +180,20 @@
   if (index > GetTabCnt())
     return false;
 
-  *tab = new CTabImpl();
+  *tab = new TabImpl();
   if (!*tab)
     return false;
 
   // Fill object.
   ChromeTab* tab_data = (*tab)->InitTabData();
-  (*tab)->PutIndex(index);
-  (*tab)->PutTitle(GetTabName(index));
-  (*tab)->SetBrowser(this);
-
-  return true;
-}
-
-bool CBrowserImpl::GoToTab(const INT64 index, CTabImpl** tab) {
+  (*tab)->set_index(index);
+  (*tab)->set_title(GetTabName(index));
+  (*tab)->set_browser(this);
+
+  return true;
+}
+
+bool BrowserImpl::GoToTab(const INT64 index, TabImpl** tab) {
   // Validate input.
   if (index > MAX_TAB_INDEX_DIGIT)
     return false;
@@ -204,13 +203,13 @@
     return true;
 
   // Move to a tab (indexed 1 to 9).
-  IAccessible *pi_access = NULL;
-  HWND hwnd = GetChromeBrowserWnd(&pi_access);
-  if (pi_access && hwnd) {
+  IAccessible* acc_obj = NULL;
+  HWND hwnd = GetChromeBrowserWnd(&acc_obj);
+  if (acc_obj && hwnd) {
     // Activate main window and operate key Ctrl+digit.
-    ActivateWnd(pi_access, hwnd);
+    ActivateWnd(acc_obj, hwnd);
     ClickKey(hwnd, VK_CONTROL, WORD('0'+index));
-    CHK_RELEASE(pi_access);
+    CHK_RELEASE(acc_obj);
 
     // Set focused tab index.
     active_tab_index_ = index;
@@ -223,14 +222,14 @@
   return false;
 }
 
-bool CBrowserImpl::GoToNextTab(CTabImpl** tab) {
-  IAccessible *pi_access = NULL;
-  HWND hwnd = GetChromeBrowserWnd(&pi_access);
-  if (pi_access && hwnd) {
+bool BrowserImpl::GoToNextTab(TabImpl** tab) {
+  IAccessible* acc_obj = NULL;
+  HWND hwnd = GetChromeBrowserWnd(&acc_obj);
+  if (acc_obj && hwnd) {
     // Activate main window and operate key Ctrl+Tab.
-    ActivateWnd(pi_access, hwnd);
+    ActivateWnd(acc_obj, hwnd);
     ClickKey(hwnd, VK_CONTROL, VK_TAB);
-    CHK_RELEASE(pi_access);
+    CHK_RELEASE(acc_obj);
 
     // Set focused tab index.
     if (active_tab_index_ == GetTabCnt()) {
@@ -248,14 +247,14 @@
   return false;
 }
 
-bool CBrowserImpl::GoToPrevTab(CTabImpl** tab) {
-  IAccessible *pi_access = NULL;
-  HWND hwnd = GetChromeBrowserWnd(&pi_access);
-  if (pi_access && hwnd) {
+bool BrowserImpl::GoToPrevTab(TabImpl** tab) {
+  IAccessible* acc_obj = NULL;
+  HWND hwnd = GetChromeBrowserWnd(&acc_obj);
+  if (acc_obj && hwnd) {
     // Activate main window and operate key Ctrl+Tab.
-    ActivateWnd(pi_access, hwnd);
+    ActivateWnd(acc_obj, hwnd);
     ClickKey(hwnd, VK_SHIFT, VK_CONTROL, VK_TAB);
-    CHK_RELEASE(pi_access);
+    CHK_RELEASE(acc_obj);
 
     // Set focused tab index.
     if (active_tab_index_ == 1) {
@@ -273,24 +272,18 @@
   return false;
 }
 
-bool CBrowserImpl::WaitForChromeToBeVisible(const INT64 interval,
-                                            const INT64 timeout,
-                                            bool* visible) {
-  IAccessible *pi_access = NULL;
+bool BrowserImpl::WaitForChromeToBeVisible(const INT64 interval,
+                                           const INT64 timeout, bool* visible) {
+  IAccessible* acc_obj = NULL;
   INT64 time_elapsed = 0;
   *visible = false;
 
   // Check and wait.
   while (timeout >= time_elapsed) {
-<<<<<<< HEAD
-    GetTabStripWnd(&pi_access);
-    if (pi_access) {
-=======
     GetTabStripAccessible(&acc_obj);
     if (acc_obj) {
->>>>>>> 5d99fccd
       *visible = true;
-      CHK_RELEASE(pi_access);
+      CHK_RELEASE(acc_obj);
       return true;
     }
     Sleep(DWORD(interval));
@@ -300,26 +293,21 @@
   return false;
 }
 
-bool CBrowserImpl::WaitForTabCountToChange(const INT64 interval,
+bool BrowserImpl::WaitForTabCountToChange(const INT64 interval,
+                                          const INT64 timeout, bool* changed) {
+  return true;
+}
+
+bool BrowserImpl::WaitForTabToBecomeActive(const INT64 index,
+                                           const INT64 interval,
                                            const INT64 timeout,
-                                           bool* changed) {
-  // TODO: Add your implementation code here
-
-  return true;
-}
-
-bool CBrowserImpl::WaitForTabToBecomeActive(const INT64 index,
-                                            const INT64 interval,
-                                            const INT64 timeout,
-                                            bool* activated) {
-  // TODO: Add your implementation code here
-
-  return true;
-}
-
-bool CBrowserImpl::ApplyAccelerator(VARIANT keys) {
-  // Input should be -array of enum or strings
-  // or -IDispatch (jscript array object).
+                                           bool* activated) {
+  return true;
+}
+
+bool BrowserImpl::ApplyAccelerator(VARIANT keys) {
+  // Input should be -array of enum or strings or -IDispatch (jscript array
+  // object).
   if ((keys.vt != (VT_ARRAY|VT_BSTR))  &&   // Array of string values.
       (keys.vt != (VT_ARRAY|VT_I4))  &&     // Array of enum values.
       (!(keys.vt & VT_DISPATCH)) ) {        // Object.
@@ -328,11 +316,11 @@
 
   // Array to store keys in a single combination. Currently, valid keyboard
   // -input combination can constitute of at the most 3 keys.
-  KEYBD_KEYS  key_value[3];
+  KEYBD_KEYS key_value[3];
   // Initialize key count.
   int key_cnt = 0;
   // Get variant array from object.
-  IDispatch *disp = NULL;
+  IDispatch* disp = NULL;
 
   // Not array of string values or integers.
   if ((keys.vt != (VT_ARRAY|VT_BSTR)) &&
@@ -399,60 +387,59 @@
     VariantClear(&len);
   } else {
     // Directly fetch array.
-    SAFEARRAY  *key_safe = NULL;
+    SAFEARRAY* key_safe = NULL;
     key_safe = V_ARRAY(&keys);
 
     // Operate on Variant Array.
     HRESULT hr = S_OK;
-    LONG    cElements, lLBound, lUBound;
+    LONG num_elements, lower_bound, upper_bound;
 
     // Array is not 1-dimentional.
     if (SafeArrayGetDim(key_safe) != 1)
       return false;
 
     // Get array bounds.
-    hr = SafeArrayGetLBound(key_safe, 1, &lLBound);
+    hr = SafeArrayGetLBound(key_safe, 1, &lower_bound);
     if (S_OK !=hr)
       return false;
-    hr = SafeArrayGetUBound(key_safe, 1, &lUBound);
+    hr = SafeArrayGetUBound(key_safe, 1, &upper_bound);
     if (S_OK !=hr)
       return false;
 
     // Key combination can be of maximum 3 keys.
-    cElements = lUBound-lLBound+1;
-    if (cElements > 3)
-      return false;
-    key_cnt = cElements;
+    num_elements = upper_bound - lower_bound + 1;
+    if (num_elements > 3)
+      return false;
+    key_cnt = num_elements;
 
     // Read the data in array.
     if (keys.vt == (VT_ARRAY|VT_I4)) {
-      KEYBD_KEYS *read_keys;
-      hr = SafeArrayAccessData(key_safe,
-                               reinterpret_cast<void **>(&read_keys));
-      if (S_OK !=hr)
+      KEYBD_KEYS* read_keys;
+      hr = SafeArrayAccessData(key_safe, reinterpret_cast<void **>(&read_keys));
+      if (S_OK != hr)
         return false;
-      for (int i = 0; i < cElements; i++) {
+      for (int i = 0; i < num_elements; i++) {
         key_value[i] = read_keys[i];
       }
     } else if (keys.vt == (VT_ARRAY|VT_BSTR)) {
-      BSTR *key_str_value;
+      BSTR* key_str_value;
       hr = SafeArrayAccessData(key_safe,
                                reinterpret_cast<void **>(&key_str_value));
-      if (S_OK !=hr)
+      if (S_OK != hr)
         return false;
 
       // Translate and add key to array.
-      for (int i = 0; i < cElements; i++) {
+      for (int i = 0; i < num_elements; i++) {
         key_value[i] = GetKeybdKeysVal(key_str_value[i]);
       }
     }
   }
 
   // Focus on main window and operate keys.
-  IAccessible *pi_access = NULL;
-  HWND hwnd = GetChromeBrowserWnd(&pi_access);
-  if (pi_access || hwnd)
-    ActivateWnd(pi_access, hwnd);
+  IAccessible* acc_obj = NULL;
+  HWND hwnd = GetChromeBrowserWnd(&acc_obj);
+  if (acc_obj || hwnd)
+    ActivateWnd(acc_obj, hwnd);
 
   if (1 == key_cnt)
     ClickKey(hwnd, key_value[0]);
@@ -461,21 +448,20 @@
   else if (3 == key_cnt)
     ClickKey(hwnd, key_value[0], key_value[1], key_value[2]);
 
-  CHK_RELEASE(pi_access);
-
-  return true;
-}
-
-void CBrowserImpl::UpdateTabCollection(void) {
+  CHK_RELEASE(acc_obj);
+
+  return true;
+}
+
+void BrowserImpl::UpdateTabCollection(void) {
   // Get tab count and browser title.
   INT64 tab_cnt = GetTabCnt();
   BSTR browser_title;
   GetBrowserTitle(&browser_title);
 
-  // Check tab-collection size and no. of existing tabs,
-  // work accordingly.
-
-  // First time creation
+  // Check tab-collection size and number of existing tabs, work accordingly.
+
+  // First time creation.
   if (0 == tab_collection_.size()) {
     EraseTabCollection();
     for (int i = 0; i < tab_cnt; i++) {
@@ -487,28 +473,23 @@
       }
     }
   }
-
-  // TODO: If tabs are swapped.
-  // Add implementation here.
-}
-
-void CBrowserImpl::EraseTabCollection(void) {
-  std::vector<ChromeTab*>::iterator tab_iterator;
-  for (tab_iterator = tab_collection_.begin();
-       tab_iterator != tab_collection_.end();
-       tab_iterator++) {
-    // Relese memory used for data.
-    CHK_DELETE(*tab_iterator);
-  }
+  SysFreeString(browser_title);
+
+  // TODO(klink): Add implementation here to handle if tabs are reordered,
+  // rather than created.
+}
+
+void BrowserImpl::EraseTabCollection(void) {
   tab_collection_.clear();
 }
 
-void CBrowserImpl::CloseTabFromCollection(INT64 index) {
+void BrowserImpl::CloseTabFromCollection(INT64 index) {
   std::vector <ChromeTab*>::size_type collection_size = tab_collection_.size();
   // Validate tab index.
   if ((index < MIN_TAB_INDEX_DIGIT) ||
-      (static_cast<unsigned int>(index) > collection_size) )
+      (static_cast<unsigned int>(index) > collection_size)) {
     return;
+  }
 
   // Index starts from 1.
   tab_collection_.erase(tab_collection_.begin() + static_cast<int>(index) - 1);
