--- conflicted
+++ resolved
@@ -7,21 +7,19 @@
 #include "base/win_util.h"
 #include "chrome/browser/view_ids.h"
 #include "chrome/common/l10n_util.h"
-#include "chrome/browser/views/old_frames/xp_frame.h"
-#include "chrome/browser/views/old_frames/vista_frame.h"
 #include "chrome/test/accessibility/constants.h"
 
 #include "chromium_strings.h"
 #include "generated_resources.h"
 
-VARIANT g_var_self = {VT_I4, CHILDID_SELF};
+VARIANT id_self = {VT_I4, CHILDID_SELF};
 
 // TODO(beng): clean this up
 static const wchar_t* kBrowserWindowKey = L"__BROWSER_WINDOW__";
 
 static BOOL CALLBACK WindowEnumProc(HWND hwnd, LPARAM data) {
   std::wstring class_name = win_util::GetClassName(hwnd);
-  if (class_name == L"Chrome_ContainerWin_0") {
+  if (class_name == CHROME_HWND_VIEW_CONTAINER) {
     HANDLE window_interface = GetProp(hwnd, kBrowserWindowKey);
     if (window_interface) {
       HWND* out = reinterpret_cast<HWND*>(data);
@@ -32,43 +30,11 @@
   return TRUE;
 }
 
-<<<<<<< HEAD
-HWND GetChromeBrowserWnd(IAccessible** ppi_access) {
-  HRESULT      hr   = S_OK;
-  HWND         hwnd = NULL;
-  BSTR         str_name;
-  std::wstring str_role;
-
-  const std::wstring product_name = l10n_util::GetString(IDS_PRODUCT_NAME);
-=======
 HWND GetChromeBrowserWnd(IAccessible** acc_obj) {
   HWND hwnd = NULL;
->>>>>>> 5d99fccd
 
   EnumWindows(WindowEnumProc, reinterpret_cast<LPARAM>(&hwnd));
-  if (!IsWindow(hwnd)) {
-    // Didn't find the window handle by looking for the new frames, assume the
-    // old frames are being used instead...
-    if (win_util::ShouldUseVistaFrame()) {
-      hwnd = FindWindow(VISTA_FRAME_CLASSNAME, NULL);
-    } else {
-      hwnd = FindWindow(XP_FRAME_CLASSNAME, NULL);
-    }
-  }
-
-<<<<<<< HEAD
-  if (NULL == hwnd) {
-    if (ppi_access)
-      *ppi_access = NULL;
-    return hwnd;
-  }
-
-  // Get accessibility object for Chrome, only if requested.
-  if (!ppi_access) {
-    return hwnd;
-  }
-  *ppi_access = NULL;
-=======
+
   if (!hwnd) {
     CHK_RELEASE(*acc_obj);
     return NULL;
@@ -79,72 +45,46 @@
     return hwnd;
 
   *acc_obj = NULL;
->>>>>>> 5d99fccd
 
   // Get accessibility object for Chrome Main Window. If failed to get it,
   // return only window handle.
-  IAccessible *pi_acc_root_win = NULL;
+  IAccessible* root_acc_obj = NULL;
+  HRESULT hr = S_OK;
   hr = AccessibleObjectFromWindow(hwnd, OBJID_WINDOW, IID_IAccessible,
-                                  reinterpret_cast<void**>
-                                  (&pi_acc_root_win));
-  if ((S_OK != hr) || !pi_acc_root_win) {
-    return hwnd;
-  }
-
-
-<<<<<<< HEAD
-  // Confirm if it is Chrome window using it's accessibility object's
-=======
+                                  reinterpret_cast<void**>(&root_acc_obj));
+  if ((S_OK != hr) || !root_acc_obj)
+    return hwnd;
+
+  const std::wstring product_name = l10n_util::GetString(IDS_PRODUCT_NAME);
+  BSTR name;
+
   // Confirm if it is Chrome Main Window using its accessibility object's
->>>>>>> 5d99fccd
   // Name and Role property. If it's not the desired object, return only
   // window handle.
-  hr = pi_acc_root_win->get_accName(g_var_self, &str_name);
-  if ((S_OK != hr) || (!str_name) ||
-      (0 != _wcsicmp(str_name, product_name.c_str())) ) {
-    CHK_RELEASE(pi_acc_root_win);
-    return hwnd;
-  }
-  str_role = GetRole(pi_acc_root_win);
-  if (0 != str_role.compare(BROWSER_WIN_ROLE)) {
-    CHK_RELEASE(pi_acc_root_win);
-    return hwnd;
-  }
-
-<<<<<<< HEAD
-  // Get accessibility object for Chrome Window. If failed to get it,
-  // return only window handle.
-  INT64 child_cnt = GetChildCount(pi_acc_root_win);
-  VARIANT *var_array_child =
-      reinterpret_cast<VARIANT*>(calloc(size_t(child_cnt),
-                                     sizeof(VARIANT)));
-=======
+  hr = root_acc_obj->get_accName(id_self, &name);
+  if ((S_OK != hr) || (!name) ||
+      (0 != _wcsicmp(name, product_name.c_str())) ) {
+    CHK_RELEASE(root_acc_obj);
+    return hwnd;
+  }
+  if (ROLE_SYSTEM_WINDOW != GetRole(root_acc_obj)) {
+    CHK_RELEASE(root_acc_obj);
+    return hwnd;
+  }
+
   // Get accessibility child objects for Chrome Main Window. If failed, return
   // only window handle.
   INT64 child_cnt = GetChildCount(root_acc_obj);
   VARIANT* children = reinterpret_cast<VARIANT*>(calloc(size_t(child_cnt),
                                                         sizeof(VARIANT)));
->>>>>>> 5d99fccd
-
-  if (!var_array_child) {
-    CHK_RELEASE(pi_acc_root_win);
-    return hwnd;
-  }
-
-  hr = GetChildrenArray(pi_acc_root_win, var_array_child);
+
+  if (!children) {
+    CHK_RELEASE(root_acc_obj);
+    return hwnd;
+  }
+
+  hr = GetChildrenArray(root_acc_obj, children);
   if (S_OK != hr) {
-<<<<<<< HEAD
-    CHK_RELEASE(pi_acc_root_win);
-    return hwnd;
-  }
-
-  // Fetch desired child (Chrome window) of Chrome Main Window.
-  IAccessible *pi_acc_app = NULL;
-  GetChildObject(pi_acc_root_win, var_array_child[CHROME_APP_ACC_INDEX],
-                 &pi_acc_app);
-  if (!pi_acc_app) {
-    CHK_RELEASE(pi_acc_app);
-=======
     CHK_RELEASE(root_acc_obj);
     free(children);
     return hwnd;
@@ -156,26 +96,12 @@
   if (!app_acc_obj) {
     CHK_RELEASE(app_acc_obj);
     free(children);
->>>>>>> 5d99fccd
     return hwnd;
   }
 
   // Confirm if it is Chrome App Window by using it's accessibility object's
   // Name and Role property. If it's not the desired object, return only
   // window handle.
-<<<<<<< HEAD
-  hr = pi_acc_app->get_accName(g_var_self, &str_name);
-  if ((S_OK != hr) || (!str_name) ||
-      (0 != _wcsicmp(str_name, product_name.c_str())) ) {
-    CHK_RELEASE(pi_acc_app);
-    CHK_RELEASE(pi_acc_root_win);
-    return hwnd;
-  }
-  str_role = GetRole(pi_acc_app);
-  if (0 != str_role.compare(BROWSER_APP_ROLE)) {
-    CHK_RELEASE(pi_acc_app);
-    CHK_RELEASE(pi_acc_root_win);
-=======
   hr = app_acc_obj->get_accName(id_self, &name);
   if ((S_OK != hr) || (!name) ||
       (0 != _wcsicmp(name, product_name.c_str())) ) {
@@ -188,24 +114,11 @@
     CHK_RELEASE(app_acc_obj);
     CHK_RELEASE(root_acc_obj);
     free(children);
->>>>>>> 5d99fccd
     return hwnd;
   }
 
   // Get accessibility object for Chrome Client. If failed, return only
   // window handle.
-<<<<<<< HEAD
-  hr = GetChildrenArray(pi_acc_app, var_array_child);
-    if (S_OK != hr) {
-      CHK_RELEASE(pi_acc_app);
-      CHK_RELEASE(pi_acc_root_win);
-      return hwnd;
-    }
-
-  // Chrome Window has only one child which is Chrome Client.
-  GetChildObject(pi_acc_app, var_array_child[CHROME_CLIENT_ACC_INDEX],
-                 ppi_access);
-=======
   hr = GetChildrenArray(app_acc_obj, children);
   if (S_OK != hr) {
     CHK_RELEASE(app_acc_obj);
@@ -219,39 +132,23 @@
 
   // Done using [children] array.
   free(children);
->>>>>>> 5d99fccd
 
   // Confirm if it is Chrome client using it's accessibility object's Name
   // and Role property. If it's not the desired object, return only window
   // handle.
-  hr = (*ppi_access)->get_accName(g_var_self, &str_name);
-  if ((S_OK != hr) || (!str_name) ||
-      (0 != _wcsicmp(str_name, product_name.c_str())) ) {
-    CHK_RELEASE(*ppi_access);
-  }
-  str_role = GetRole(*ppi_access);
-  if (0 != str_role.compare(BROWSER_CLIENT_ROLE)) {
-    CHK_RELEASE(*ppi_access);
-  }
-
-  CHK_RELEASE(pi_acc_app);
-  CHK_RELEASE(pi_acc_root_win);
+  hr = (*acc_obj)->get_accName(id_self, &name);
+  if ((S_OK != hr) || (!name) ||
+      (0 != _wcsicmp(name, product_name.c_str())) ) {
+    CHK_RELEASE(*acc_obj);
+  }
+  if (ROLE_SYSTEM_CLIENT != GetRole(*acc_obj))
+    CHK_RELEASE(*acc_obj);
+
+  CHK_RELEASE(app_acc_obj);
+  CHK_RELEASE(root_acc_obj);
   return hwnd;
 }
 
-<<<<<<< HEAD
-HRESULT GetChildWndOf(std::wstring parent_name, unsigned int child_index,
-                      IAccessible** ppi_access, VARIANT* child_var_id) {
-  HRESULT hr = S_OK;
-
-  // Validate input and initialize.
-  if (!ppi_access && !child_var_id)
-    return E_INVALIDARG;
-  if (ppi_access)
-    *ppi_access = NULL;
-  if (child_var_id)
-    VariantInit(child_var_id);
-=======
 HRESULT GetChildAccessible(std::wstring parent_name, unsigned int child_index,
                            IAccessible** acc_obj) {
   // Validate input and initialize.
@@ -259,55 +156,24 @@
     return E_INVALIDARG;
 
   *acc_obj = NULL;
->>>>>>> 5d99fccd
 
   // Get accessibility object and window handle for Chrome parent.
-  IAccessible *pi_parent = NULL;
+  IAccessible* parent = NULL;
   if (0 == parent_name.compare(BROWSER_STR))
-    GetChromeBrowserWnd(&pi_parent);
+    GetChromeBrowserWnd(&parent);
   if (0 == parent_name.compare(BROWSER_VIEW_STR))
-<<<<<<< HEAD
-    GetBrowserViewWnd(&pi_parent);
-  if (0 == parent_name.compare(TOOLBAR_STR))
-    GetToolbarWnd(&pi_parent);
-  if (0 == parent_name.compare(TABSTRIP_STR))
-    GetTabStripWnd(&pi_parent);
-=======
     GetBrowserViewAccessible(&parent);
   if (0 == parent_name.compare(TOOLBAR_STR))
     GetToolbarAccessible(&parent);
   if (0 == parent_name.compare(TABSTRIP_STR))
     GetTabStripAccessible(&parent);
->>>>>>> 5d99fccd
-
-  if (!pi_parent)
+
+  if (!parent)
     return E_FAIL;
 
   bool get_iaccessible = false;
 
   // Validate child index.
-<<<<<<< HEAD
-  INT64 child_cnt = GetChildCount(pi_parent);
-  if (child_index >= child_cnt) {
-    CHK_RELEASE(pi_parent);
-    VariantClear(child_var_id);
-    return E_INVALIDARG;
-  }
-
-  // Get array of child items of parent object.
-  VARIANT *var_array_child =
-      reinterpret_cast<VARIANT*>(calloc(size_t(child_cnt), sizeof(VARIANT)));
-  if (var_array_child) {
-    hr = GetChildrenArray(pi_parent, var_array_child);
-    if (S_OK == hr) {
-      // Fetch Tabstrip which is child_index'th child of parent object.
-      if (ppi_access) {
-        hr = GetChildObject(pi_parent, var_array_child[child_index],
-                            ppi_access);
-      }
-      if (child_var_id) {
-        VariantCopy(child_var_id, var_array_child+child_index);
-=======
   INT64 child_cnt = GetChildCount(parent);
   if (child_index >= child_cnt)
     get_iaccessible = true;
@@ -330,73 +196,15 @@
         // Fetch child IAccessible.
         if (acc_obj)
           hr = GetChildAccObject(parent, children[child_index], acc_obj);
->>>>>>> 5d99fccd
       }
       free(children);
     }
-<<<<<<< HEAD
-    free(var_array_child);
-=======
->>>>>>> 5d99fccd
-  }
-
-  CHK_RELEASE(pi_parent);
+  }
+
+  CHK_RELEASE(parent);
   return hr;
 }
 
-<<<<<<< HEAD
-HRESULT GetTabStripWnd(IAccessible** ppi_access) {
-#ifdef NEW_FRAMES
-  return GetChildWndOf(BROWSER_VIEW_STR, TABSTRIP_ACC_INDEX, ppi_access, NULL);
-#else
-  return GetChildWndOf(BROWSER_STR, TABSTRIP_ACC_INDEX, ppi_access, NULL);
-#endif
-}
-
-HRESULT GetBrowserViewWnd(IAccessible** ppi_access) {
-  return GetChildWndOf(BROWSER_STR, BROWSER_VIEW_ACC_INDEX, ppi_access, NULL);
-}
-
-HRESULT GetToolbarWnd(IAccessible** ppi_access) {
-  return GetChildWndOf(BROWSER_VIEW_STR, TOOLBAR_ACC_INDEX, ppi_access, NULL);
-}
-
-HRESULT GetBrowserMinimizeButton(IAccessible** ppi_access,
-                                 VARIANT* child_var_id) {
-  return GetChildWndOf(BROWSER_STR, CHROME_MIN_ACC_INDEX, ppi_access,
-                       child_var_id);
-}
-
-HRESULT GetBrowserMaximizeButton(IAccessible** ppi_access,
-                                 VARIANT* child_var_id) {
-  return GetChildWndOf(BROWSER_STR, CHROME_MAX_ACC_INDEX, ppi_access,
-                       child_var_id);
-}
-
-HRESULT GetBrowserRestoreButton(IAccessible** ppi_access,
-                                VARIANT* child_var_id) {
-  return GetChildWndOf(BROWSER_STR, CHROME_RESTORE_ACC_INDEX, ppi_access,
-                       child_var_id);
-}
-
-HRESULT GetBrowserCloseButton(IAccessible** ppi_access,
-                              VARIANT* child_var_id) {
-  return GetChildWndOf(BROWSER_STR, CHROME_CLOSE_ACC_INDEX, ppi_access,
-                       child_var_id);
-}
-
-HRESULT GetStarButton(IAccessible** ppi_access, VARIANT* child_var_id) {
-  return GetChildWndOf(TOOLBAR_STR, STAR_BTN_INDEX, ppi_access, child_var_id);
-}
-
-HRESULT GetBackButton(IAccessible** ppi_access, VARIANT* child_var_id) {
-  return GetChildWndOf(TOOLBAR_STR, BACK_BTN_INDEX, ppi_access, child_var_id);
-}
-
-HRESULT GetForwardButton(IAccessible** ppi_access, VARIANT* child_var_id) {
-  return GetChildWndOf(TOOLBAR_STR, FORWARD_BTN_INDEX, ppi_access,
-                       child_var_id);
-=======
 HRESULT GetTabStripAccessible(IAccessible** acc_obj) {
   return GetChildAccessible(BROWSER_VIEW_STR, TABSTRIP_ACC_INDEX, acc_obj);
 }
@@ -447,17 +255,15 @@
 
 HRESULT GetAppMenuButton(IAccessible** acc_obj) {
   return GetChildAccessible(TOOLBAR_STR, VIEW_ID_APP_MENU, acc_obj);
->>>>>>> 5d99fccd
-}
-
-HWND GetAddressBarWnd(IAccessible** ppi_access) {
-  HWND    hwnd          = NULL;
-  HWND    hwnd_addr_bar = NULL;
-
-  // // Initialize, if requested.
-  if (ppi_access) {
-    *ppi_access = NULL;
-  }
+}
+
+HWND GetAddressBarWnd(IAccessible** acc_obj) {
+  // Initialize, if requested.
+  if (acc_obj)
+    *acc_obj = NULL;
+
+  HWND hwnd = NULL;
+  HWND hwnd_addr_bar = NULL;
 
   // Get window handle for Chrome Browser.
   hwnd = GetChromeBrowserWnd(NULL);
@@ -466,23 +272,22 @@
     hwnd_addr_bar = FindWindowEx(hwnd, 0, CHROME_AUTOCOMPLETE_EDIT, NULL);
 
     // Get accessibility object for address bar, if requested.
-    if (ppi_access && hwnd_addr_bar) {
+    if (acc_obj && hwnd_addr_bar) {
       AccessibleObjectFromWindow(hwnd_addr_bar, OBJID_WINDOW, IID_IAccessible,
-                                 reinterpret_cast<void**>(ppi_access));
+                                 reinterpret_cast<void**>(acc_obj));
     }
   }
 
   return hwnd_addr_bar;
 }
 
-HWND GetFindTextWnd(IAccessible** ppi_access) {
-  HWND    hwnd      = NULL;
-  HWND    hwnd_find = NULL;
-
+HWND GetFindTextWnd(IAccessible** acc_obj) {
   // Initialize, if requested.
-  if (ppi_access) {
-    *ppi_access = NULL;
-  }
+  if (acc_obj)
+    *acc_obj = NULL;
+
+  HWND hwnd = NULL;
+  HWND hwnd_find = NULL;
 
   // Get window handle for Chrome Browser.
   hwnd = GetChromeBrowserWnd(NULL);
@@ -491,28 +296,27 @@
     hwnd_find = FindWindowEx(hwnd, 0, CHROME_HWND_VIEW_CONTAINER, NULL);
 
     // Get accessibility object, if requested.
-    if (ppi_access && hwnd_find) {
+    if (acc_obj && hwnd_find) {
       AccessibleObjectFromWindow(hwnd_find, OBJID_WINDOW, IID_IAccessible,
-                                 reinterpret_cast<void**>(ppi_access));
+                                 reinterpret_cast<void**>(acc_obj));
     }
   }
 
   return hwnd_find;
 }
 
-HWND GetAuthWnd(IAccessible** ppi_access) {
-  HWND    hwnd      = NULL;
-  HWND    hwnd_tab  = NULL;
-  HWND    hwnd_auth = NULL;
-
+HWND GetAuthWnd(IAccessible** acc_obj) {
   // Initialize, if requested.
-  if (ppi_access) {
-    *ppi_access = NULL;
-  }
+  if (acc_obj)
+    *acc_obj = NULL;
+
+  HWND hwnd = NULL;
+  HWND hwnd_tab = NULL;
+  HWND hwnd_auth = NULL;
 
   // Get window handle for Chrome Browser.
   hwnd = GetChromeBrowserWnd(NULL);
-  if (NULL != hwnd) {
+  if (hwnd) {
     // Get window handle for tab.
     hwnd_tab = FindWindowEx(hwnd, 0, CHROME_TAB_CONTENTS, NULL);
     if (!hwnd_tab)
@@ -523,176 +327,135 @@
                              AUTH_TITLE);
 
     // Get accessibility object, if requested.
-    if (ppi_access && hwnd_auth) {
+    if (acc_obj && hwnd_auth) {
       AccessibleObjectFromWindow(hwnd_auth, OBJID_WINDOW, IID_IAccessible,
-                                 reinterpret_cast<void**>(ppi_access));
+                                 reinterpret_cast<void**>(acc_obj));
     }
   }
 
   return hwnd_auth;
 }
 
-<<<<<<< HEAD
-HRESULT GetChildObject(IAccessible* pi_access, VARIANT var_child,
-                       IAccessible** ppi_child_access) {
-  HRESULT   hr          = S_OK;
-  IDispatch *p_dispatch = NULL;
-
-=======
 HRESULT GetChildAccObject(IAccessible* acc_obj, VARIANT child,
                           IAccessible** child_acc_obj) {
->>>>>>> 5d99fccd
   // Validate input.
-  if ( (pi_access == NULL) ||
-       (ppi_child_access == NULL) ) {
+  if (!acc_obj || !child_acc_obj)
     return E_INVALIDARG;
-  }
+
+  HRESULT hr = S_OK;
+  IDispatch* disp = NULL;
 
   // Check the child type and fetch object accordingly.
-  if (var_child.vt == VT_DISPATCH) {
-    var_child.pdispVal->
-    QueryInterface(IID_IAccessible,
-                   reinterpret_cast<void**>(ppi_child_access));
-  } else if (var_child.vt == VT_I4) {
-    hr = pi_access->get_accChild(var_child, &p_dispatch);
-    if ( (hr == S_OK) &&
-         (p_dispatch != NULL) ) {
-      p_dispatch->QueryInterface(IID_IAccessible,
-                                 reinterpret_cast<void**>(ppi_child_access));
-      CHK_RELEASE(p_dispatch);
+  if (child.vt == VT_DISPATCH) {
+    child.pdispVal->
+        QueryInterface(IID_IAccessible,
+                       reinterpret_cast<void**>(child_acc_obj));
+  } else if (child.vt == VT_I4) {
+    hr = acc_obj->get_accChild(child, &disp);
+    if ((hr == S_OK) && disp) {
+      disp->QueryInterface(IID_IAccessible,
+                           reinterpret_cast<void**>(child_acc_obj));
+      CHK_RELEASE(disp);
     }
   }
 
   return hr;
 }
 
-<<<<<<< HEAD
-HRESULT GetParentObject(IAccessible* pi_access,
-                        IAccessible** ppi_parent_access) {
-  HRESULT   hr          = S_OK;
-  IDispatch *p_dispatch = NULL;
-
-=======
 HRESULT GetParentAccObject(IAccessible* acc_obj, IAccessible** parent_acc_obj) {
->>>>>>> 5d99fccd
   // Validate input.
-  if ( (pi_access == NULL) ||
-       (ppi_parent_access == NULL) ) {
+  if (!acc_obj || !parent_acc_obj)
     return E_INVALIDARG;
-  }
+
+  HRESULT hr = S_OK;
+  IDispatch* disp = NULL;
 
   // Fetch parent object.
-  hr = pi_access->get_accParent(&p_dispatch);
-  if ( (hr == S_OK) &&
-       (p_dispatch != NULL) ) {
-    p_dispatch->QueryInterface(IID_IAccessible,
-                               reinterpret_cast<void**>(ppi_parent_access));
-    CHK_RELEASE(p_dispatch);
+  hr = acc_obj->get_accParent(&disp);
+  if ((hr == S_OK) && disp) {
+    disp->QueryInterface(IID_IAccessible,
+                         reinterpret_cast<void**>(parent_acc_obj));
+    CHK_RELEASE(disp);
   }
 
   return hr;
 }
 
-INT64 GetChildCount(IAccessible* pi_access) {
-  HRESULT hr        = S_OK;
-  long    child_cnt = 0;
-
-  // Validate input. Object can have 0 children. So return -1 on invalid input.
-  if (pi_access == NULL) {
+INT64 GetChildCount(IAccessible* acc_obj) {
+  HRESULT hr = S_OK;
+  LONG child_cnt = 0;
+
+  // Validate input. Object can have 0 children, so return -1 on invalid input.
+  if (!acc_obj)
     return -1;
-  }
 
   // Get child count.
-  pi_access->get_accChildCount(&child_cnt);
+  acc_obj->get_accChildCount(&child_cnt);
   return child_cnt;
 }
 
-HRESULT GetChildrenArray(IAccessible* pi_access, VARIANT* var_array_child) {
-  HRESULT hr              = S_OK;
-  INT64    child_start    = 0;
-  long     child_obtained = 0;
-  INT64    child_cnt      = GetChildCount(pi_access);
+HRESULT GetChildrenArray(IAccessible* acc_obj, VARIANT* children) {
+  HRESULT hr = S_OK;
+  INT64 child_start = 0;
+  LONG child_obtained = 0;
+  INT64 child_cnt = GetChildCount(acc_obj);
 
   // Validate input.
-  if ((pi_access == NULL) || (var_array_child == NULL)) {
+  if (!acc_obj || !children)
     return E_INVALIDARG;
-  }
 
   // Validate every item and initialize it.
   int i = 0;
-  for (; (i < child_cnt) && (var_array_child+i); i++) {
-    VariantInit(var_array_child+i);
+  for (; (i < child_cnt) && (children + i); i++) {
+    VariantInit(children + i);
   }
 
   // If all items in array are not initialized, return error.
-  if (i != child_cnt) {
-    return E_INVALIDARG;
-  }
+  if (i != child_cnt)
+    return E_FAIL;
 
   // Get IDs of child items.
-  AccessibleChildren(pi_access,
-                     LONG(child_start),
-                     LONG(child_cnt),
-                     var_array_child,
+  AccessibleChildren(acc_obj, LONG(child_start), LONG(child_cnt), children,
                      &child_obtained);
   return hr;
 }
 
-HRESULT ActivateWnd(IAccessible *pi_access, HWND hwnd) {
+HRESULT ActivateWnd(IAccessible* acc_obj, HWND hwnd) {
   HRESULT hr = S_OK;
 
   // Select and focus the object, if accessibility object is specified.
-  if (pi_access) {
-    hr = pi_access->accSelect(SELFLAG_TAKEFOCUS | SELFLAG_TAKESELECTION,
-                              g_var_self);
-  }
+  if (acc_obj)
+    hr = acc_obj->accSelect(SELFLAG_TAKEFOCUS | SELFLAG_TAKESELECTION, id_self);
 
   // Send message to window, if window handle is specified.
-  if (hwnd) {
+  if (hwnd)
     SetActiveWindow(hwnd);
-  }
 
   return hr;
 }
 
 BSTR GetTabName(INT64 tab_index) {
   HRESULT hr = S_OK;
-  BSTR    str_name;
+  BSTR name;
 
   // Validate tab index specified.
   if (tab_index < 1)
     return NULL;
 
   // Get accessibility object for Tabstrip.
-<<<<<<< HEAD
-  IAccessible *pi_acc_strip = NULL;
-  GetTabStripWnd(&pi_acc_strip);
-=======
   IAccessible* tab_strip_acc_obj = NULL;
   GetTabStripAccessible(&tab_strip_acc_obj);
->>>>>>> 5d99fccd
 
   // Get Tab from Tabstrip and return it's Name.
-  if (pi_acc_strip) {
-    INT64   child_cnt = GetChildCount(pi_acc_strip);
-    VARIANT *var_array_child =
-        reinterpret_cast<VARIANT*>(calloc(size_t(child_cnt), sizeof(VARIANT)));
-    if (var_array_child) {
+  if (tab_strip_acc_obj) {
+    INT64 child_cnt = GetChildCount(tab_strip_acc_obj);
+    VARIANT* children = reinterpret_cast<VARIANT*>(calloc(size_t(child_cnt),
+                                                          sizeof(VARIANT)));
+    if (children) {
       // Get tab object. tab_index = index in child array, because first child
       // in tabstrip is '+' button.
-      hr = GetChildrenArray(pi_acc_strip, var_array_child);
+      hr = GetChildrenArray(tab_strip_acc_obj, children);
       if (S_OK == hr) {
-<<<<<<< HEAD
-        IAccessible *pi_access_temp = NULL;
-        hr = GetChildObject(pi_acc_strip, var_array_child[tab_index],
-                            &pi_access_temp);
-        if ((S_OK == hr) &&
-            (var_array_child[tab_index].vt == VT_DISPATCH) &&
-            (pi_access_temp) ) {
-          hr = pi_access_temp->get_accName(g_var_self, &str_name);
-        } else if (var_array_child[tab_index].vt == VT_I4) {
-          hr = pi_acc_strip->get_accName(var_array_child[1], &str_name);
-=======
         IAccessible* temp_acc_obj = NULL;
         hr = GetChildAccObject(tab_strip_acc_obj, children[tab_index],
                             &temp_acc_obj);
@@ -701,14 +464,13 @@
           hr = temp_acc_obj->get_accName(id_self, &name);
         } else if (children[tab_index].vt == VT_I4) {
           hr = tab_strip_acc_obj->get_accName(children[1], &name);
->>>>>>> 5d99fccd
         }
-        CHK_RELEASE(pi_acc_strip);
-        return str_name;
+        CHK_RELEASE(temp_acc_obj);
+        CHK_RELEASE(tab_strip_acc_obj);
+        return name;
       }
     }
-
-    CHK_RELEASE(pi_acc_strip);
+    CHK_RELEASE(tab_strip_acc_obj);
   }
 
   return NULL;
@@ -716,121 +478,77 @@
 
 INT64 GetTabCnt() {
   // Get accessibility object for Tabstrip.
-<<<<<<< HEAD
-  IAccessible *pi_acc_strip = NULL;
-  GetTabStripWnd(&pi_acc_strip);
-=======
   IAccessible* tab_strip_acc_obj = NULL;
   GetTabStripAccessible(&tab_strip_acc_obj);
->>>>>>> 5d99fccd
-
-  // If Tabstrip is invalid, return -1, to indicate error.
-  if (!pi_acc_strip) {
+
+  // If Tabstrip is invalid, return -1 to indicate error.
+  if (!tab_strip_acc_obj)
     return -1;
-  }
 
   // Get child count.
-  INT64   child_cnt = 0;
-  if (pi_acc_strip) {
-    child_cnt = GetChildCount(pi_acc_strip);
-    CHK_RELEASE(pi_acc_strip);
-  }
+  INT64 child_cnt = 0;
+  child_cnt = GetChildCount(tab_strip_acc_obj);
+  CHK_RELEASE(tab_strip_acc_obj);
 
   // Don't count 1st child as it is '+' button.
-  return (child_cnt-1);
-}
-
-std::wstring GetName(IAccessible* pi_access, VARIANT child) {
+  return (child_cnt - 1);
+}
+
+std::wstring GetName(IAccessible* acc_obj, VARIANT child) {
   HRESULT hr = S_OK;
 
   // Validate input.
-  if (NULL == pi_access) {
+  if (!acc_obj)
     return std::wstring();
-  }
 
   // Get Name.
   BSTR name;
-  hr = pi_access->get_accName(child, &name);
+  hr = acc_obj->get_accName(child, &name);
   if (S_OK != hr)
     return std::wstring();
 
   return std::wstring(name);
 }
 
-std::wstring GetRole(IAccessible* pi_access, VARIANT child) {
-  HRESULT hr       = S_OK;
-  LPTSTR  role_str = NULL;
+LONG GetRole(IAccessible* acc_obj, VARIANT child) {
+  HRESULT hr = S_OK;
+  LPTSTR role_str = NULL;
 
   // Validate input.
-  if (NULL == pi_access) {
-    return std::wstring();
-  }
+  if (!acc_obj)
+    return -1;
 
   // Get Role.
   VARIANT role;
   VariantInit(&role);
-  hr = pi_access->get_accRole(child, &role);
+  hr = acc_obj->get_accRole(child, &role);
   if (S_OK != hr || VT_I4 != role.vt) {
     VariantClear(&role);
-    return std::wstring();
-  }
-
-  // Get Role string.
-  unsigned int role_length = GetRoleText(role.lVal, NULL, 0);
-  role_str = (LPTSTR)calloc(role_length + 1, sizeof(TCHAR));
-  if (role_str)
-    GetRoleText(role.lVal, role_str, role_length + 1);
-
-  VariantClear(&role);
-  return std::wstring(role_str);
-}
-
-std::wstring GetState(IAccessible* pi_access, VARIANT child) {
-  HRESULT      hr        = S_OK;
-  LPTSTR       state_str = NULL;
+    return -1;
+  }
+
+  // Return the role value
+  return role.lVal;
+}
+
+LONG GetState(IAccessible* acc_obj, VARIANT child) {
+  HRESULT hr = S_OK;
+  LPTSTR state_str = NULL;
   std::wstring complete_state;
 
   // Validate input.
-  if (NULL == pi_access) {
-    return std::wstring();
-  }
+  if (!acc_obj)
+    return -1;
 
   // Get State.
   VARIANT state;
   VariantInit(&state);
-  hr = pi_access->get_accState(child, &state);
+  hr = acc_obj->get_accState(child, &state);
   if (S_OK != hr || VT_I4 != state.vt) {
     VariantClear(&state);
-    return std::wstring();
-  }
-
-  // Treat the "normal" state separately.
-  if (state.vt == 0) {
-    unsigned int state_length = GetStateText(state.lVal, NULL, 0);
-    state_str = (LPTSTR)calloc(state_length + 1, sizeof(TCHAR));
-    if (state_str) {
-      GetStateText(state.lVal, state_str, state_length + 1);
-      complete_state = std::wstring(state_str);
-    }
-  } else {
-    // Number of bits.
-    UINT bit_cnt = 32;
-    // Convert state flags to comma separated list.
-    for (DWORD dwStateBit = 0x80000000; bit_cnt; bit_cnt--, dwStateBit >>= 1) {
-      if (state.lVal & dwStateBit) {
-        unsigned int state_length = GetStateText(dwStateBit, NULL, 0);
-        state_str = (LPTSTR)calloc(state_length + 1, sizeof(TCHAR));
-        if (state_str) {
-          GetStateText(dwStateBit, state_str, state_length + 1);
-          if (complete_state.length() > 0)
-            complete_state.append(L", ");
-          complete_state.append(state_str);
-          free(state_str);
-        }
-      }
-    }
+    return -1;
   }
 
   VariantClear(&state);
-  return complete_state;
-}
+  return state.lVal;
+}
