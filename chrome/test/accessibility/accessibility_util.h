--- conflicted
+++ resolved
@@ -2,61 +2,19 @@
 // Use of this source code is governed by a BSD-style license that can be
 // found in the LICENSE file.
 
-#ifndef CHROME_TEST_ACCISSIBILITY_ACCISSIBILITY_UTIL_H__
-#define CHROME_TEST_ACCISSIBILITY_ACCISSIBILITY_UTIL_H__
+#ifndef CHROME_TEST_ACCESSIBILITY_ACCESSIBILITY_UTIL_H_
+#define CHROME_TEST_ACCESSIBILITY_ACCESSIBILITY_UTIL_H_
 
-#include <Oleacc.h>
-#include <iostream>
+#include <oleacc.h>
+
+#include "base/string_util.h"
 
 ///////////////////////////////////////////////////////////////////////////////
-// Functions and Globals which are using IAccessible interface.
+// Functions and Globals that use the IAccessible interface.
 // These are the wrappers to fetch accessible object interface and properties.
 ///////////////////////////////////////////////////////////////////////////////
 
 // Variant ID pointing to object itself.
-<<<<<<< HEAD
-extern VARIANT g_var_self;
-
-// Returns window handle to Chrome Browser. Retrives it's(having role as
-// client) IAccessible pointer, if requested.
-HWND GetChromeBrowserWnd(IAccessible** ppi_access);
-
-// Returns IAccessible pointer of object's child window, provided parent's name
-// and it's 0 based child index. If child is element and not complete object,
-// it's variant id is returned with S_FALSE.
-HRESULT GetChildWndOf(std::wstring parent_name, unsigned int child_index,
-                      IAccessible** ppi_access, VARIANT* child_var_id);
-
-// Returns IAccessible pointer for Tabstrip. It does not have window handle.
-HRESULT GetTabStripWnd(IAccessible** ppi_access);
-
-// Returns IAccessible pointer for BrowserView. It does not have window handle.
-HRESULT GetBrowserViewWnd(IAccessible** ppi_access);
-
-// Returns IAccessible pointer for Toolbar. It does not have window handle.
-HRESULT GetToolbarWnd(IAccessible** ppi_access);
-
-// Returns handle to OmniBox(AddressBar) and IAccessible pointer, if requested.
-HWND GetAddressBarWnd(IAccessible** ppi_access);
-
-// Returns handle to Find box and IAccessible pointer, if requested.
-HWND GetFindTextWnd(IAccessible** ppi_access);
-
-// Returns handle to authentication dialog and IAccessible pointer, if
-// requested.
-HWND GetAuthWnd(IAccessible** ppi_access);
-
-// Fetches IAccessible pointer for a child of given the IAccessible pointer
-// and desired child id.
-HRESULT GetChildObject(IAccessible* pi_access, VARIANT var_child,
-                       IAccessible** ppi_child_access);
-
-// Fetches IAccessible pointer for a parent of specified IAccessible pointer.
-HRESULT GetParentObject(IAccessible* pi_access,
-                        IAccessible** ppi_parent_access);
-
-// Returns no. of child items of specified IAccessible pointer. If input
-=======
 extern VARIANT id_self;
 
 // Returns window handle to Chrome Browser, along with (if requested) its
@@ -113,64 +71,35 @@
 HRESULT GetParentAccObject(IAccessible* acc_obj, IAccessible** parent_acc_obj);
 
 // Returns number of children for the specified IAccessible. If [acc_obj]
->>>>>>> 5d99fccd
 // parameter is NULL, -1 is returned.
-INT64 GetChildCount(IAccessible* pi_access);
+INT64 GetChildCount(IAccessible* acc_obj);
 
-// Extracts (VARIANT)array of child items of specified IAccessible pointer.
-HRESULT GetChildrenArray(IAccessible* pi_access, VARIANT* var_array_child);
+// Extracts (VARIANT)array of child items of specified IAccessible pointer,
+// by calling the AccessibleChildren function in MSAA.
+HRESULT GetChildrenArray(IAccessible* acc_obj, VARIANT* children);
 
 // Activates specified window using IAccessible pointer and/or window handle.
-HRESULT ActivateWnd(IAccessible *pi_access, HWND hwnd);
+// Also calls accSelect on [acc_obj] to set accessibility focus and selection.
+HRESULT ActivateWnd(IAccessible* acc_obj, HWND hwnd);
 
 // Returns title of tab whose index is specified. Tab index starts from 1.
 BSTR GetTabName(INT64 tab_index);
 
-// Returns no. of tabs in tabstrip. If processing fails, it returns -1.
+// Returns number of tabs in tabstrip. If processing fails, it returns -1.
 INT64 GetTabCnt();
 
-// Returns Name of specified IAccessible pointer or it's child specified by
-// variant.
-std::wstring GetName(IAccessible* pi_access, VARIANT child = g_var_self);
+// Returns Name of specified [acc_obj] or its [child], by calling get_accName.
+// If input is invalid, an empty std::wstring is returned.
+std::wstring GetName(IAccessible* acc_obj, VARIANT child = id_self);
 
-// Returns Role of specified IAccessible pointer or it's child specified by
-// variant.
-std::wstring GetRole(IAccessible* pi_access, VARIANT child = g_var_self);
+// Returns Role of specified [acc_obj] or its [child], by calling get_accRole. A
+// returned value of -1 indicates error.
+LONG GetRole(IAccessible* acc_obj, VARIANT child = id_self);
 
-// Returns State of specified IAccessible pointer or it's child specified by
-// variant.
-std::wstring GetState(IAccessible* pi_access, VARIANT child = g_var_self);
+// Returns State of specified [acc_obj] or its [child], by calling get_accState.
+// A returned value of -1 indicates error.
+LONG GetState(IAccessible* acc_obj, VARIANT child = id_self);
 
-<<<<<<< HEAD
-// Returns IAccessible pointer for Chrome Minimize Button. It does not have
-// window handle.
-HRESULT GetBrowserMinimizeButton(IAccessible** ppi_access,
-                                 VARIANT* child_var_id);
-
-// Returns IAccessible pointer for Chrome Maximize Button. It does not have
-// window handle.
-HRESULT GetBrowserMaximizeButton(IAccessible** ppi_access,
-                                 VARIANT* child_var_id);
-
-// Returns IAccessible pointer for Chrome Restore Button. It does not have
-// window handle.
-HRESULT GetBrowserRestoreButton(IAccessible** ppi_access,
-                                VARIANT* child_var_id);
-
-// Returns IAccessible pointer for Chrome Close Button. It does not have
-// window handle.
-HRESULT GetBrowserCloseButton(IAccessible** ppi_access, VARIANT* child_var_id);
-
-// Returns IAccessible pointer for Star Button. It does not have window handle.
-HRESULT GetStarButton(IAccessible** ppi_access, VARIANT* child_var_id);
-
-// Returns IAccessible pointer for Back Button. It does not have window handle.
-HRESULT GetBackButton(IAccessible** ppi_access, VARIANT* child_var_id);
-
-// Returns IAccessible pointer for Forward Button. It does not have window
-// handle.
-HRESULT GetForwardButton(IAccessible** ppi_access, VARIANT* child_var_id);
-=======
 // Returns IAccessible pointer for Chrome Minimize Button, by calling
 // GetChildAccessible. It does not have window handle.
 HRESULT GetBrowserMinimizeButton(IAccessible** acc_obj);
@@ -210,6 +139,5 @@
 // Returns IAccessible pointer for Chrome App Menu Button, by calling
 // GetChildAccessible. It does not have window handle.
 HRESULT GetAppMenuButton(IAccessible** acc_obj);
->>>>>>> 5d99fccd
 
-#endif  // CHROME_TEST_ACCISSIBILITY_ACCISSIBILITY_UTIL_H__
+#endif  // CHROME_TEST_ACCESSIBILITY_ACCESSIBILITY_UTIL_H_
