--- conflicted
+++ resolved
@@ -202,12 +202,9 @@
   std::wstring id_;
 
   bool off_the_record_;
-<<<<<<< HEAD
-=======
 
   // Did the last session exit cleanly? Default is true.
   bool last_session_exited_cleanly_;
->>>>>>> 12c75e7a
 };
 
 #endif  // CHROME_TEST_TESTING_PROFILE_H__