// Copyright (c) 2006-2008 The Chromium Authors. All rights reserved.
// Use of this source code is governed by a BSD-style license that can be
// found in the LICENSE file.

#include "chrome/test/testing_profile.h"

#include "base/string_util.h"
#include "chrome/browser/history/history_backend.h"
#include "chrome/common/chrome_constants.h"

using base::Time;

namespace {

// BookmarkLoadObserver is used when blocking until the BookmarkModel
// finishes loading. As soon as the BookmarkModel finishes loading the message
// loop is quit.
class BookmarkLoadObserver : public BookmarkModelObserver {
 public:
  BookmarkLoadObserver() {}
  virtual void Loaded(BookmarkModel* model) {
    MessageLoop::current()->Quit();
  }

  virtual void BookmarkNodeMoved(BookmarkModel* model,
                                 BookmarkNode* old_parent,
                                 int old_index,
                                 BookmarkNode* new_parent,
                                 int new_index) {}
  virtual void BookmarkNodeAdded(BookmarkModel* model,
                                 BookmarkNode* parent,
                                 int index) {}
  virtual void BookmarkNodeRemoved(BookmarkModel* model,
                                   BookmarkNode* parent,
                                   int index) {}
  virtual void BookmarkNodeChanged(BookmarkModel* model,
                                   BookmarkNode* node) {}
  virtual void BookmarkNodeFavIconLoaded(BookmarkModel* model,
                                         BookmarkNode* node) {}

 private:
  DISALLOW_COPY_AND_ASSIGN(BookmarkLoadObserver);
};

}  // namespace

TestingProfile::TestingProfile()
<<<<<<< HEAD
    : start_time_(Time::Now()), has_history_service_(false),
      off_the_record_(false) {
=======
    : start_time_(Time::Now()),
      has_history_service_(false),
      off_the_record_(false),
      last_session_exited_cleanly_(true) {
>>>>>>> 12c75e7a
  PathService::Get(base::DIR_TEMP, &path_);
  file_util::AppendToPath(&path_, L"TestingProfilePath");
  file_util::Delete(path_, true);
  file_util::CreateDirectory(path_);
}

TestingProfile::TestingProfile(int count)
<<<<<<< HEAD
    : start_time_(Time::Now()), has_history_service_(false),
      off_the_record_(false) {
=======
    : start_time_(Time::Now()),
      has_history_service_(false),
      off_the_record_(false),
      last_session_exited_cleanly_(true) {
>>>>>>> 12c75e7a
  PathService::Get(base::DIR_TEMP, &path_);
  file_util::AppendToPath(&path_, L"TestingProfilePath" + IntToWString(count));
  file_util::Delete(path_, true);
  file_util::CreateDirectory(path_);
}

TestingProfile::~TestingProfile() {
  DestroyHistoryService();
  file_util::Delete(path_, true);
}

void TestingProfile::CreateHistoryService(bool delete_file) {
  if (history_service_.get())
    history_service_->Cleanup();

  history_service_ = NULL;

  if (delete_file) {
    std::wstring path = GetPath();
    file_util::AppendToPath(&path, chrome::kHistoryFilename);
    file_util::Delete(path, false);
  }
  history_service_ = new HistoryService(this);
  history_service_->Init(GetPath(), bookmark_bar_model_.get());
}

void TestingProfile::DestroyHistoryService() {
  if (!history_service_.get())
    return;

  history_service_->NotifyRenderProcessHostDestruction(0);
  history_service_->SetOnBackendDestroyTask(new MessageLoop::QuitTask);
  history_service_->Cleanup();
  history_service_ = NULL;

  // Wait for the backend class to terminate before deleting the files and
  // moving to the next test. Note: if this never terminates, somebody is
  // probably leaking a reference to the history backend, so it never calls
  // our destroy task.
  MessageLoop::current()->Run();

  // Make sure we don't have any event pending that could disrupt the next
  // test.
  MessageLoop::current()->PostTask(FROM_HERE, new MessageLoop::QuitTask);
  MessageLoop::current()->Run();
}

void TestingProfile::CreateBookmarkModel(bool delete_file) {
  // Nuke the model first, that way we're sure it's done writing to disk.
  bookmark_bar_model_.reset(NULL);

  if (delete_file) {
    std::wstring path = GetPath();
    file_util::AppendToPath(&path, chrome::kBookmarksFileName);
    file_util::Delete(path, false);
  }
  bookmark_bar_model_.reset(new BookmarkModel(this));
  if (history_service_.get()) {
    history_service_->history_backend_->bookmark_service_ =
        bookmark_bar_model_.get();
    history_service_->history_backend_->expirer_.bookmark_service_ =
        bookmark_bar_model_.get();
  }
  bookmark_bar_model_->Load();
}

void TestingProfile::BlockUntilBookmarkModelLoaded() {
  DCHECK(bookmark_bar_model_.get());
  if (bookmark_bar_model_->IsLoaded())
    return;
  BookmarkLoadObserver observer;
  bookmark_bar_model_->AddObserver(&observer);
  MessageLoop::current()->Run();
  bookmark_bar_model_->RemoveObserver(&observer);
  DCHECK(bookmark_bar_model_->IsLoaded());
}

void TestingProfile::CreateTemplateURLModel() {
  template_url_model_.reset(new TemplateURLModel(this));
}<|MERGE_RESOLUTION|>--- conflicted
+++ resolved
@@ -45,15 +45,10 @@
 }  // namespace
 
 TestingProfile::TestingProfile()
-<<<<<<< HEAD
-    : start_time_(Time::Now()), has_history_service_(false),
-      off_the_record_(false) {
-=======
     : start_time_(Time::Now()),
       has_history_service_(false),
       off_the_record_(false),
       last_session_exited_cleanly_(true) {
->>>>>>> 12c75e7a
   PathService::Get(base::DIR_TEMP, &path_);
   file_util::AppendToPath(&path_, L"TestingProfilePath");
   file_util::Delete(path_, true);
@@ -61,15 +56,10 @@
 }
 
 TestingProfile::TestingProfile(int count)
-<<<<<<< HEAD
-    : start_time_(Time::Now()), has_history_service_(false),
-      off_the_record_(false) {
-=======
     : start_time_(Time::Now()),
       has_history_service_(false),
       off_the_record_(false),
       last_session_exited_cleanly_(true) {
->>>>>>> 12c75e7a
   PathService::Get(base::DIR_TEMP, &path_);
   file_util::AppendToPath(&path_, L"TestingProfilePath" + IntToWString(count));
   file_util::Delete(path_, true);
