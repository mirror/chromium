--- conflicted
+++ resolved
@@ -110,17 +110,12 @@
   bool WaitForWindowCountToBecome(int target_count, int wait_timeout);
 
   // Returns whether an app modal dialog window is showing right now (i.e., a
-<<<<<<< HEAD
-  // javascript alert).
-  bool GetShowingAppModalDialog(bool* showing_app_modal_dialog);
-=======
   // javascript alert), and what buttons it contains.
   bool GetShowingAppModalDialog(bool* showing_app_modal_dialog,
                                 views::DialogDelegate::DialogButton* button);
 
   // Simulates a click on a dialog button.
   bool ClickAppModalDialogButton(views::DialogDelegate::DialogButton button);
->>>>>>> 12c75e7a
 
   // Block the thread until a modal dialog is displayed. Returns true on
   // success.
