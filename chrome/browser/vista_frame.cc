--- conflicted
+++ resolved
@@ -225,30 +225,6 @@
     // If we are maxmized, the tab strip will be in line with the window
     // controls, so we need to make sure they don't overlap.
     int zoomed_offset = 0;
-<<<<<<< HEAD
-    if(IsZoomed()) {
-      zoomed_offset = std::max(min_offset, kWindowControlsMinOffset);
-
-      // Hide the distributor logo if we're zoomed.
-      distributor_logo_->SetVisible(false);
-    } else {
-      CSize distributor_logo_size;
-      distributor_logo_->GetPreferredSize(&distributor_logo_size);
-
-      int logo_x;
-      // Because of Bug 1128173, our Window controls aren't actually flipped 
-      // on Vista, yet all our math and layout presumes that they are.
-      if (frame_view_->UILayoutIsRightToLeft())
-        logo_x = width - distributor_logo_size.cx;
-      else
-        logo_x = width - min_offset - distributor_logo_size.cx;
-
-      distributor_logo_->SetVisible(true);
-      distributor_logo_->SetBounds(logo_x,
-          kDistributorLogoVerticalOffset,
-          distributor_logo_size.cx,
-          distributor_logo_size.cy);
-=======
     if (distributor_logo_) {
       if(IsZoomed()) {
         zoomed_offset = std::max(min_offset, kWindowControlsMinOffset);
@@ -273,7 +249,6 @@
             distributor_logo_size.cx,
             distributor_logo_size.cy);
       }
->>>>>>> 4db48af7
     }
 
     gfx::Rect tabstrip_bounds(tabstrip_x,
@@ -451,12 +426,6 @@
     frame_view_->AddChildView(off_the_record_image_);
   }
 
-<<<<<<< HEAD
-  distributor_logo_ = new ChromeViews::ImageView();
-  frame_view_->AddViewToDropList(distributor_logo_);
-  distributor_logo_->SetImage(rb.GetBitmapNamed(IDR_DISTRIBUTOR_LOGO));
-  frame_view_->AddChildView(distributor_logo_);
-=======
   SkBitmap* image = rb.GetBitmapNamed(IDR_DISTRIBUTOR_LOGO);
   if (!image->isNull()) {
     distributor_logo_ = new ChromeViews::ImageView();
@@ -464,7 +433,6 @@
     distributor_logo_->SetImage(image);
     frame_view_->AddChildView(distributor_logo_);
   }
->>>>>>> 4db48af7
 
   tab_contents_container_ = new TabContentsContainerView();
   frame_view_->AddChildView(tab_contents_container_);
