--- conflicted
+++ resolved
@@ -1,31 +1,6 @@
-// Copyright 2008, Google Inc.
-// All rights reserved.
-//
-// Redistribution and use in source and binary forms, with or without
-// modification, are permitted provided that the following conditions are
-// met:
-//
-//    * Redistributions of source code must retain the above copyright
-// notice, this list of conditions and the following disclaimer.
-//    * Redistributions in binary form must reproduce the above
-// copyright notice, this list of conditions and the following disclaimer
-// in the documentation and/or other materials provided with the
-// distribution.
-//    * Neither the name of Google Inc. nor the names of its
-// contributors may be used to endorse or promote products derived from
-// this software without specific prior written permission.
-//
-// THIS SOFTWARE IS PROVIDED BY THE COPYRIGHT HOLDERS AND CONTRIBUTORS
-// "AS IS" AND ANY EXPRESS OR IMPLIED WARRANTIES, INCLUDING, BUT NOT
-// LIMITED TO, THE IMPLIED WARRANTIES OF MERCHANTABILITY AND FITNESS FOR
-// A PARTICULAR PURPOSE ARE DISCLAIMED. IN NO EVENT SHALL THE COPYRIGHT
-// OWNER OR CONTRIBUTORS BE LIABLE FOR ANY DIRECT, INDIRECT, INCIDENTAL,
-// SPECIAL, EXEMPLARY, OR CONSEQUENTIAL DAMAGES (INCLUDING, BUT NOT
-// LIMITED TO, PROCUREMENT OF SUBSTITUTE GOODS OR SERVICES; LOSS OF USE,
-// DATA, OR PROFITS; OR BUSINESS INTERRUPTION) HOWEVER CAUSED AND ON ANY
-// THEORY OF LIABILITY, WHETHER IN CONTRACT, STRICT LIABILITY, OR TORT
-// (INCLUDING NEGLIGENCE OR OTHERWISE) ARISING IN ANY WAY OUT OF THE USE
-// OF THIS SOFTWARE, EVEN IF ADVISED OF THE POSSIBILITY OF SUCH DAMAGE.
+// Copyright (c) 2006-2008 The Chromium Authors. All rights reserved.
+// Use of this source code is governed by a BSD-style license that can be
+// found in the LICENSE file.
 
 #include "chrome/browser/vista_frame.h"
 
@@ -42,13 +17,16 @@
 #include "chrome/app/theme/theme_resources.h"
 #include "chrome/browser/browser.h"
 #include "chrome/browser/browser_list.h"
+#include "chrome/browser/frame_util.h"
 #include "chrome/browser/suspend_controller.h"
 #include "chrome/browser/tab_contents.h"
 #include "chrome/browser/tab_contents_container_view.h"
 #include "chrome/browser/tabs/tab_strip.h"
 #include "chrome/browser/window_clipping_info.h"
+#include "chrome/browser/view_ids.h"
 #include "chrome/browser/views/bookmark_bar_view.h"
 #include "chrome/browser/views/download_shelf_view.h"
+#include "chrome/browser/views/frame/browser_view.h"
 #include "chrome/common/chrome_constants.h"
 #include "chrome/common/gfx/chrome_canvas.h"
 #include "chrome/common/l10n_util.h"
@@ -62,6 +40,7 @@
 #include "chrome/views/hwnd_view_container.h"
 #include "chrome/views/hwnd_notification_source.h"
 
+#include "chromium_strings.h"
 #include "generated_resources.h"
 
 // By how much the toolbar overlaps with the tab strip.
@@ -75,10 +54,6 @@
 static const int kResizeBorder = 5;
 static const int kTitlebarHeight = 14;
 static const int kTabShadowSize = 2;
-
-// Status Bubble metrics.
-static const int kStatusBubbleHeight = 20;
-static const int kStatusBubbleOffset = 2;
 
 // The line drawn to separate tab end contents.
 static const int kSeparationLineHeight = 1;
@@ -141,15 +116,14 @@
 
 VistaFrame::VistaFrame(Browser* browser)
     : browser_(browser),
-      root_view_(this, true),
+      root_view_(this),
       tabstrip_(NULL),
-      toolbar_(NULL),
+      active_bookmark_bar_(NULL),
       tab_contents_container_(NULL),
       custom_window_enabled_(false),
       saved_window_placement_(false),
       on_mouse_leave_armed_(false),
       in_drag_session_(false),
-      browser_paint_pending_(false),
       shelf_view_(NULL),
       bookmark_bar_view_(NULL),
       info_bar_view_(NULL),
@@ -157,7 +131,8 @@
       off_the_record_image_(NULL),
       distributor_logo_(NULL),
       ignore_ncactivate_(false),
-      should_save_window_placement_(browser->GetType() != BrowserType::BROWSER) {
+      should_save_window_placement_(browser->GetType() != BrowserType::BROWSER),
+      browser_view_(NULL) {
   InitializeIfNeeded();
 }
 
@@ -250,28 +225,30 @@
     // If we are maxmized, the tab strip will be in line with the window
     // controls, so we need to make sure they don't overlap.
     int zoomed_offset = 0;
-    if(IsZoomed()) {
-      zoomed_offset = std::max(min_offset, kWindowControlsMinOffset);
-
-      // Hide the distributor logo if we're zoomed.
-      distributor_logo_->SetVisible(false);
-    } else {
-      CSize distributor_logo_size;
-      distributor_logo_->GetPreferredSize(&distributor_logo_size);
-
-      int logo_x;
-      // Because of Bug 1128173, our Window controls aren't actually flipped 
-      // on Vista, yet all our math and layout presumes that they are.
-      if (frame_view_->UILayoutIsRightToLeft())
-        logo_x = width - distributor_logo_size.cx;
-      else
-        logo_x = width - min_offset - distributor_logo_size.cx;
-
-      distributor_logo_->SetVisible(true);
-      distributor_logo_->SetBounds(logo_x,
-          kDistributorLogoVerticalOffset,
-          distributor_logo_size.cx,
-          distributor_logo_size.cy);
+    if (distributor_logo_) {
+      if(IsZoomed()) {
+        zoomed_offset = std::max(min_offset, kWindowControlsMinOffset);
+
+        // Hide the distributor logo if we're zoomed.
+        distributor_logo_->SetVisible(false);
+      } else {
+        CSize distributor_logo_size;
+        distributor_logo_->GetPreferredSize(&distributor_logo_size);
+
+        int logo_x;
+        // Because of Bug 1128173, our Window controls aren't actually flipped 
+        // on Vista, yet all our math and layout presumes that they are.
+        if (frame_view_->UILayoutIsRightToLeft())
+          logo_x = width - distributor_logo_size.cx;
+        else
+          logo_x = width - min_offset - distributor_logo_size.cx;
+
+        distributor_logo_->SetVisible(true);
+        distributor_logo_->SetBounds(logo_x,
+            kDistributorLogoVerticalOffset,
+            distributor_logo_size.cx,
+            distributor_logo_size.cy);
+      }
     }
 
     gfx::Rect tabstrip_bounds(tabstrip_x,
@@ -301,18 +278,18 @@
 
   int toolbar_bottom;
   if (IsToolBarVisible()) {
-    toolbar_->SetVisible(true);
-    toolbar_->SetBounds(g_bitmaps[CT_LEFT_SIDE]->width(),
-                        tabstrip_->GetY() + tabstrip_->GetHeight() -
-                        kToolbarOverlapVertOffset,
-                        width - g_bitmaps[CT_LEFT_SIDE]->width() -
-                        g_bitmaps[CT_RIGHT_SIDE]->width(),
-                        g_bitmaps[CT_TOP_CENTER]->height());
-    toolbar_->Layout();
-    toolbar_bottom = toolbar_->GetY() + toolbar_->GetHeight();
+    browser_view_->SetVisible(true);
+    browser_view_->SetBounds(g_bitmaps[CT_LEFT_SIDE]->width(),
+                             tabstrip_->GetY() + tabstrip_->GetHeight() -
+                             kToolbarOverlapVertOffset,
+                             width - g_bitmaps[CT_LEFT_SIDE]->width() -
+                             g_bitmaps[CT_RIGHT_SIDE]->width(),
+                             g_bitmaps[CT_TOP_CENTER]->height());
+    browser_view_->Layout();
+    toolbar_bottom = browser_view_->GetY() + browser_view_->GetHeight();
   } else {
-    toolbar_->SetBounds(0, 0, 0, 0);
-    toolbar_->SetVisible(false);
+    browser_view_->SetBounds(0, 0, 0, 0);
+    browser_view_->SetVisible(false);
     toolbar_bottom = tabstrip_->GetY() + tabstrip_->GetHeight();
   }
   int browser_x, browser_y;
@@ -345,7 +322,7 @@
   CSize bookmark_bar_size;
   CSize info_bar_size;
 
-  if (bookmark_bar_view_)
+  if (bookmark_bar_view_.get())
     bookmark_bar_view_->GetPreferredSize(&bookmark_bar_size);
 
   if (info_bar_view_)
@@ -354,9 +331,9 @@
   // If we're showing a bookmarks bar in the new tab page style and we
   // have an infobar showing, we need to flip them.
   if (info_bar_view_ &&
-      bookmark_bar_view_ &&
-      static_cast<BookmarkBarView*>(bookmark_bar_view_)->IsNewTabPage() &&
-      !static_cast<BookmarkBarView*>(bookmark_bar_view_)->IsAlwaysShown()) {
+      bookmark_bar_view_.get() &&
+      bookmark_bar_view_->IsNewTabPage() &&
+      !bookmark_bar_view_->IsAlwaysShown()) {
     info_bar_view_->SetBounds(browser_x,
                               browser_y,
                               browser_w,
@@ -372,7 +349,7 @@
     browser_h -= bookmark_bar_size.cy - kSeparationLineHeight;
     browser_y += bookmark_bar_size.cy;
   } else {
-    if (bookmark_bar_view_) {
+    if (bookmark_bar_view_.get()) {
       // We want our bookmarks bar to be responsible for drawing its own
       // separator, so we let it overlap ours.
       browser_y -= kSeparationLineHeight;
@@ -405,23 +382,19 @@
                                      browser_w,
                                      browser_h);
 
-  status_bubble_->SetBounds(browser_x - kStatusBubbleOffset,
-                            browser_y + browser_h - kStatusBubbleHeight +
-                            kStatusBubbleOffset,
-                            width / 3,
-                            kStatusBubbleHeight);
+  browser_view_->LayoutStatusBubble(browser_y + browser_h);
 
   frame_view_->SchedulePaint();
 }
 
 ////////////////////////////////////////////////////////////////////////////////
 //
-// ChromeFrame implementation
+// BrowserWindow implementation
 //
 ////////////////////////////////////////////////////////////////////////////////
 
 void VistaFrame::Init() {
-  ChromeFrame::RegisterChromeFrame(this);
+  FrameUtil::RegisterBrowserWindow(this);
 
   // Link the HWND with its root view so we can retrieve the RootView from the
   // HWND for automation purposes.
@@ -432,9 +405,8 @@
   root_view_.SetAccessibleName(l10n_util::GetString(IDS_PRODUCT_NAME));
   frame_view_->SetAccessibleName(l10n_util::GetString(IDS_PRODUCT_NAME));
 
-  toolbar_ = browser_->GetToolbar();
-  toolbar_->SetAccessibleName(l10n_util::GetString(IDS_ACCNAME_TOOLBAR));
-  frame_view_->AddChildView(toolbar_);
+  browser_view_ = new BrowserView(this, browser_, NULL, NULL);
+  frame_view_->AddChildView(browser_view_);
 
   tabstrip_ = CreateTabStrip(browser_);
   tabstrip_->SetAccessibleName(l10n_util::GetString(IDS_ACCNAME_TABSTRIP));
@@ -454,15 +426,16 @@
     frame_view_->AddChildView(off_the_record_image_);
   }
 
-  distributor_logo_ = new ChromeViews::ImageView();
-  frame_view_->AddViewToDropList(distributor_logo_);
-  distributor_logo_->SetImage(rb.GetBitmapNamed(IDR_DISTRIBUTOR_LOGO));
-  frame_view_->AddChildView(distributor_logo_);
+  SkBitmap* image = rb.GetBitmapNamed(IDR_DISTRIBUTOR_LOGO);
+  if (!image->isNull()) {
+    distributor_logo_ = new ChromeViews::ImageView();
+    frame_view_->AddViewToDropList(distributor_logo_);
+    distributor_logo_->SetImage(image);
+    frame_view_->AddChildView(distributor_logo_);
+  }
 
   tab_contents_container_ = new TabContentsContainerView();
   frame_view_->AddChildView(tab_contents_container_);
-
-  status_bubble_.reset(new StatusBubble(this));
 
   // Add the task manager item to the system menu before the last entry.
   task_manager_label_text_ = l10n_util::GetString(IDS_TASKMANAGER);
@@ -492,7 +465,7 @@
   // Register accelerators.
   HACCEL accelerators_table = AtlLoadAccelerators(IDR_MAINFRAME);
   DCHECK(accelerators_table);
-  ChromeFrame::LoadAccelerators(this, accelerators_table, this);
+  FrameUtil::LoadAccelerators(this, accelerators_table, this);
 
   ShelfVisibilityChanged();
   root_view_.OnViewContainerCreated();
@@ -507,10 +480,6 @@
   if (adjust_to_fit)
     win_util::AdjustWindowToFit(*this);
   ::ShowWindow(*this, command);
-}
-
-void VistaFrame::BrowserDidPaint(HRGN region) {
-  browser_paint_pending_ = false;
 }
 
 // This is called when we receive WM_ENDSESSION. In Vista the we have 5 seconds
@@ -518,7 +487,7 @@
 // not pump the final messages.
 void VistaFrame::OnEndSession(BOOL ending, UINT logoff) {
   tabstrip_->AbortActiveDragSession();
-  EndSession();
+  FrameUtil::EndSession();
 }
 
 // Note: called directly by the handler macros to handle WM_CLOSE messages.
@@ -634,18 +603,50 @@
   return r;
 }
 
-void VistaFrame::SetBounds(const gfx::Rect& bounds) {
-  SetWindowPos(NULL, bounds.x(), bounds.y(), bounds.width(), bounds.height(),
-               SWP_NOZORDER | SWP_NOACTIVATE);
-}
-
-void VistaFrame::DetachFromBrowser() {
-  browser_->tabstrip_model()->RemoveObserver(tabstrip_);
-  browser_ = NULL;
-}
-
 void VistaFrame::InfoBubbleShowing() {
   ignore_ncactivate_ = true;
+}
+
+ToolbarStarToggle* VistaFrame::GetStarButton() const {
+  return NULL;
+}
+
+LocationBarView* VistaFrame::GetLocationBarView() const {
+  return NULL;
+}
+
+GoButton* VistaFrame::GetGoButton() const {
+  return NULL;
+}
+
+BookmarkBarView* VistaFrame::GetBookmarkBarView() {
+  TabContents* current_tab = browser_->GetSelectedTabContents();
+  if (!current_tab || !current_tab->profile())
+    return NULL;
+
+  if (!bookmark_bar_view_.get()) {
+    bookmark_bar_view_.reset(new BookmarkBarView(current_tab->profile(),
+                                                 browser_));
+    bookmark_bar_view_->SetParentOwned(false);
+  } else {
+    bookmark_bar_view_->SetProfile(current_tab->profile());
+  }
+  bookmark_bar_view_->SetPageNavigator(current_tab);
+  return bookmark_bar_view_.get();
+}
+
+BrowserView* VistaFrame::GetBrowserView() const {
+  return browser_view_;
+}
+
+void VistaFrame::UpdateToolbar(TabContents* contents,
+                               bool should_restore_state) {
+}
+
+void VistaFrame::ProfileChanged(Profile* profile) {
+}
+
+void VistaFrame::FocusToolbar() {
 }
 
 bool VistaFrame::IsBookmarkBarVisible() const {
@@ -705,7 +706,6 @@
 void VistaFrame::OnThemeChanged() {
   // Notify NativeTheme.
   gfx::NativeTheme::instance()->CloseHandles();
-  ChromeFrame::NotifyTabsOfThemeChange(browser_);
 }
 
 void VistaFrame::OnMouseButtonDown(UINT flags, const CPoint& pt) {
@@ -1049,7 +1049,7 @@
 }
 
 void VistaFrame::OnActivate(UINT n_state, BOOL is_minimized, HWND other) {
-  if (ActivateAppModalDialog(browser_))
+  if (FrameUtil::ActivateAppModalDialog(browser_))
     return;
 
   // Enable our custom window if we haven't already (this works in combination
@@ -1078,7 +1078,8 @@
 
 int VistaFrame::OnMouseActivate(CWindow wndTopLevel, UINT nHitTest,
                                 UINT message) {
-  return ActivateAppModalDialog(browser_) ? MA_NOACTIVATEANDEAT : MA_ACTIVATE;
+  return FrameUtil::ActivateAppModalDialog(browser_) ? MA_NOACTIVATEANDEAT
+                                                     : MA_ACTIVATE;
 }
 
 void VistaFrame::OnPaint(HDC dc) {
@@ -1393,7 +1394,7 @@
 }
 
 StatusBubble* VistaFrame::GetStatusBubble() {
-  return status_bubble_.get();
+  return NULL;
 }
 
 void VistaFrame::InitAfterHWNDCreated() {
@@ -1414,7 +1415,7 @@
                        g_bitmaps[CT_TOP_RIGHT_CORNER]->width(),
                        kDwmBorderSize +
                        IsToolBarVisible() ?
-                         toolbar_->GetY() + kToolbarOverlapVertOffset :
+                         browser_view_->GetY() + kToolbarOverlapVertOffset :
                          tabstrip_->GetHeight(),
                        kDwmBorderSize +
                        g_bitmaps[CT_BOTTOM_CENTER]->height()};
@@ -1621,15 +1622,10 @@
   changed |= UpdateChildViewAndLayout(new_info_bar, &info_bar_view_);
 
   ChromeViews::View* new_bookmark_bar_view = NULL;
-<<<<<<< HEAD
-  if (SupportsBookmarkBar() && current_tab)
-    new_bookmark_bar_view = browser_->GetBookmarkBarView();
-=======
   if (SupportsBookmarkBar())
     new_bookmark_bar_view = GetBookmarkBarView();
->>>>>>> fcfaa4e7
   changed |= UpdateChildViewAndLayout(new_bookmark_bar_view,
-                                      &bookmark_bar_view_);
+                                      &active_bookmark_bar_);
 
   // Only do a layout if the current contents is non-null. We assume that if the
   // contents is NULL, we're either being destroyed, or ShowTabContents is going
