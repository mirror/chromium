--- conflicted
+++ resolved
@@ -141,62 +141,8 @@
   unsigned changed_flags;
 };
 
-<<<<<<< HEAD
-////////////////////////////////////////////////////////////////////////////////
-
-// static
-Browser* Browser::GetBrowserForController(
-    const NavigationController* controller, int* index_result) {
-  BrowserList::const_iterator it;
-  for (it = BrowserList::begin(); it != BrowserList::end(); ++it) {
-    int index = (*it)->tabstrip_model_.GetIndexOfController(controller);
-    if (index != TabStripModel::kNoTab) {
-      if (index_result)
-        *index_result = index;
-      return *it;
-    }
-  }
-
-  return NULL;
-}
-
-// static
-void Browser::OpenNewBrowserWindow(Profile* profile, int show_command) {
-  Browser* browser = new Browser(gfx::Rect(), show_command, profile,
-                                 BrowserType::TABBED_BROWSER, L"");
-  browser->AddBlankTab(true);
-  browser->Show();
-}
-
-// static
-void Browser::RegisterPrefs(PrefService* prefs) {
-  prefs->RegisterIntegerPref(prefs::kPluginMessageResponseTimeout,
-      kDefaultPluginMessageResponseTimeout);
-  prefs->RegisterIntegerPref(prefs::kHungPluginDetectFrequency,
-      kDefaultHungPluginDetectFrequency);
-  prefs->RegisterDictionaryPref(prefs::kBrowserWindowPlacement);
-  prefs->RegisterIntegerPref(prefs::kOptionsWindowLastTabIndex, 0);
-}
-
-// static
-void Browser::RegisterUserPrefs(PrefService* prefs) {
-  prefs->RegisterStringPref(prefs::kHomePage, L"chrome-internal:");
-  prefs->RegisterBooleanPref(prefs::kHomePageIsNewTabPage, true);
-  prefs->RegisterIntegerPref(prefs::kCookieBehavior,
-      net::CookiePolicy::ALLOW_ALL_COOKIES);
-  prefs->RegisterBooleanPref(prefs::kShowHomeButton, false);
-  prefs->RegisterStringPref(prefs::kRecentlySelectedEncoding, L"");
-  prefs->RegisterBooleanPref(prefs::kDeleteBrowsingHistory, true);
-  prefs->RegisterBooleanPref(prefs::kDeleteDownloadHistory, true);
-  prefs->RegisterBooleanPref(prefs::kDeleteCache, true);
-  prefs->RegisterBooleanPref(prefs::kDeleteCookies, true);
-  prefs->RegisterBooleanPref(prefs::kDeletePasswords, false);
-  prefs->RegisterIntegerPref(prefs::kDeleteTimePeriod, 0);
-}
-=======
 ///////////////////////////////////////////////////////////////////////////////
 // Browser, Constructors, Creation, Showing:
->>>>>>> 12c75e7a
 
 Browser::Browser(Type type, Profile* profile)
     : type_(type),
@@ -487,17 +433,8 @@
   if (!ShouldCloseWindow())
     return;
 
-<<<<<<< HEAD
-void Browser::OpenURLFromTab(TabContents* source,
-                             const GURL& url, const GURL& referrer,
-                             WindowOpenDisposition disposition,
-                             PageTransition::Type transition) {
-  // No code for these yet
-  DCHECK((disposition != NEW_POPUP) && (disposition != SAVE_TO_DISK));
-=======
   if (BrowserList::size() == 1)
     browser_shutdown::OnShutdownStarting(browser_shutdown::WINDOW_CLOSE);
->>>>>>> 12c75e7a
 
   // Don't use HasSessionService here, we want to force creation of the
   // session service so that user can restore what was open.
@@ -621,11 +558,6 @@
 void Browser::GoBack() {
   UserMetrics::RecordAction(L"Back", profile_);
 
-<<<<<<< HEAD
-    b->OpenURL(url, referrer, disposition, transition);
-    b->Show();
-    b->MoveToFront(true);
-=======
   // If we are showing an interstitial, just hide it.
   TabContents* current_tab = GetSelectedTabContents();
   WebContents* web_contents = current_tab->AsWebContents();
@@ -635,7 +567,6 @@
     // We treat the back as a "Don't proceed", this hides the interstitial and
     // reveals the previous page.
     web_contents->interstitial_page()->DontProceed();
->>>>>>> 12c75e7a
     return;
   }
   if (current_tab->controller()->CanGoBack())
@@ -648,61 +579,6 @@
     GetSelectedTabContents()->controller()->GoForward();
 }
 
-<<<<<<< HEAD
-  if (disposition == NEW_WINDOW) {
-    Browser* new_browser = new Browser(gfx::Rect(), SW_SHOWNORMAL, profile_,
-                                       BrowserType::TABBED_BROWSER, L"");
-    new_contents = new_browser->AddTabWithURL(url, referrer, transition, true,
-                                              instance);
-    new_browser->Show();
-  } else if ((disposition == CURRENT_TAB) && current_tab) {
-    if (transition == PageTransition::TYPED ||
-        transition == PageTransition::AUTO_BOOKMARK ||
-        transition == PageTransition::GENERATED ||
-        transition == PageTransition::START_PAGE) {
-      // Don't forget the openers if this tab is a New Tab page opened at the
-      // end of the TabStrip (e.g. by pressing Ctrl+T). Give the user one
-      // navigation of one of these transition types before resetting the
-      // opener relationships (this allows for the use case of opening a new
-      // tab to do a quick look-up of something while viewing a tab earlier in
-      // the strip). We can make this heuristic more permissive if need be.
-      // TODO(beng): (http://b/1306495) write unit tests for this once this
-      //             object is unit-testable.
-      int current_tab_index =
-          tabstrip_model_.GetIndexOfTabContents(current_tab);
-      bool forget_openers = 
-          !(current_tab->type() == TAB_CONTENTS_NEW_TAB_UI &&
-          current_tab_index == (tab_count() - 1) &&
-          current_tab->controller()->GetEntryCount() == 1);
-      if (forget_openers) {
-        // If the user navigates the current tab to another page in any way
-        // other than by clicking a link, we want to pro-actively forget all
-        // TabStrip opener relationships since we assume they're beginning a
-        // different task by reusing the current tab.
-        tabstrip_model_.ForgetAllOpeners();
-        // In this specific case we also want to reset the group relationship,
-        // since it is now technically invalid.
-        tabstrip_model_.ForgetGroup(current_tab);
-      }
-    }
-    current_tab->controller()->LoadURL(url, referrer, transition);
-    // The TabContents might have changed as part of the navigation (ex: new tab
-    // page can become WebContents).
-    new_contents = current_tab->controller()->active_contents();
-    GetStatusBubble()->Hide();
-
-    // Synchronously update the location bar. This allows us to immediately
-    // have the URL bar update when the user types something, rather than
-    // going through the normal system of ScheduleUIUpdate which has a delay.
-    UpdateToolBar(false);
-  } else if (disposition == OFF_THE_RECORD) {
-    OpenURLOffTheRecord(profile_, url);
-    return;
-  } else if (disposition != SUPPRESS_OPEN) {
-    new_contents =
-        AddTabWithURL(url, referrer, transition,
-                      disposition != NEW_BACKGROUND_TAB, instance);
-=======
 void Browser::Reload() {
   UserMetrics::RecordAction(L"Reload", profile_);
 
@@ -716,7 +592,6 @@
       OpenURL(entry->url(), GURL(), CURRENT_TAB, PageTransition::RELOAD);
       return;
     }
->>>>>>> 12c75e7a
   }
 
   if (current_tab) {
@@ -890,12 +765,6 @@
   }
 }
 
-<<<<<<< HEAD
-void Browser::ActivateContents(TabContents* contents) {
-  tabstrip_model_.SelectTabContentsAt(
-      tabstrip_model_.GetIndexOfTabContents(contents), false);
-  window_->Activate();
-=======
 void Browser::ClosePopups() {
   UserMetrics::RecordAction(L"CloseAllSuppressedPopups", profile_);
   GetSelectedTabContents()->CloseAllSuppressedPopups();
@@ -947,7 +816,6 @@
 void Browser::Cut() {
   UserMetrics::RecordAction(L"Cut", profile_);
   ui_controls::SendKeyPress(L'X', true, false, false);
->>>>>>> 12c75e7a
 }
 
 void Browser::Copy() {
@@ -1088,19 +956,9 @@
   TaskManager::Open();
 }
 
-<<<<<<< HEAD
-void Browser::ShowHtmlDialog(HtmlDialogContentsDelegate* delegate,
-                             HWND parent_hwnd) {
-  parent_hwnd = parent_hwnd ? parent_hwnd : GetTopLevelHWND();
-  HtmlDialogView* html_view = new HtmlDialogView(this, profile_, delegate);
-  views::Window::CreateChromeWindow(parent_hwnd, gfx::Rect(), html_view);
-  html_view->InitDialog();
-  html_view->window()->Show();
-=======
 void Browser::OpenSelectProfileDialog() {
   UserMetrics::RecordAction(L"SelectProfile", profile_);
   SelectProfileDialog::RunDialog();
->>>>>>> 12c75e7a
 }
 
 void Browser::OpenNewProfileDialog() {
@@ -1432,18 +1290,6 @@
   return nc ? (nc->active_contents() && nc->GetLastCommittedEntry()) : false;
 }
 
-<<<<<<< HEAD
-// Called whenever the window is moved so that we can update the position
-// of any WS_POPUP HWNDs.
-void Browser::WindowMoved() {
-  DCHECK(!g_browser_process->IsUsingNewFrames());
-  // Cancel any tabstrip animations, some of them may be invalidated by the
-  // window being repositioned.
-  // Comment out for one cycle to see if this fixes dist tests.
-  //window_->GetTabStrip()->DestroyDragController();  
-
-  GetStatusBubble()->Reposition();
-=======
 void Browser::DuplicateContentsAt(int index) {
   TabContents* contents = GetTabContentsAt(index);
   TabContents* new_contents = NULL;
@@ -1468,7 +1314,6 @@
     } else if (type_ == TYPE_POPUP) {
       browser = Browser::CreateForPopup(profile_);
     }
->>>>>>> 12c75e7a
 
     // Preserve the size of the original window. The new window has already
     // been given an offset by the OS, so we shouldn't copy the old bounds.
@@ -1878,76 +1723,6 @@
   }
 }
 
-<<<<<<< HEAD
-// Tab Creation Functions
-
-TabContents* Browser::AddTabWithURL(
-    const GURL& url, const GURL& referrer, PageTransition::Type transition,
-    bool foreground, SiteInstance* instance) {
-  if (type_ == BrowserType::APPLICATION && tabstrip_model_.count() == 1) {
-    NOTREACHED() << "Cannot add a tab in a mono tab application.";
-    return NULL;
-  }
-
-  GURL url_to_load = url;
-  if (url_to_load.is_empty())
-    url_to_load = GetHomePage();
-  TabContents* contents =
-      CreateTabContentsForURL(url_to_load, referrer, profile_, transition,
-                              false, instance);
-  tabstrip_model_.AddTabContents(contents, -1, transition, foreground);
-  // By default, content believes it is not hidden.  When adding contents
-  // in the background, tell it that it's hidden.
-  if (!foreground)
-    contents->WasHidden();
-  return contents;
-}
-
-TabContents* Browser::AddWebApplicationTab(Profile* profile,
-                                           WebApp* web_app,
-                                           bool lazy) {
-  DCHECK(web_app);
-
-  // TODO(acw): Do we need an "application launched" transition type?
-  // TODO(creis): Should we reuse the current instance (ie. process) here?
-  TabContents* contents =
-      CreateTabContentsForURL(web_app->url(), GURL(), profile,
-                              PageTransition::LINK, lazy, NULL);
-  if (contents->AsWebContents())
-    contents->AsWebContents()->SetWebApp(web_app);
-
-  if (lazy) {
-    contents->controller()->LoadURLLazily(
-        web_app->url(), GURL(), PageTransition::LINK, web_app->name(), NULL);
-  }
-  tabstrip_model_.AddTabContents(contents, -1, PageTransition::LINK, !lazy);
-  return contents;
-}
-
-TabContents* Browser::AddTabWithNavigationController(
-    NavigationController* ctrl, PageTransition::Type type) {
-  TabContents* tc = ctrl->active_contents();
-  tabstrip_model_.AddTabContents(tc, -1, type, true);
-  return tc;
-}
-
-NavigationController* Browser::AddRestoredTab(
-    const std::vector<TabNavigation>& navigations,
-    int tab_index,
-    int selected_navigation,
-    bool select) {
-  NavigationController* restored_controller =
-      BuildRestoredNavigationController(navigations, selected_navigation);
-
-  tabstrip_model_.InsertTabContentsAt(
-      tab_index,
-      restored_controller->active_contents(),
-      select, false);
-  if (profile_->HasSessionService()) {
-    SessionService* session_service = profile_->GetSessionService();
-    if (session_service)
-      session_service->TabRestored(restored_controller);
-=======
 void Browser::URLStarredChanged(TabContents* source, bool starred) {
   if (source == GetSelectedTabContents())
     SetStarredButtonToggled(starred);
@@ -1967,7 +1742,6 @@
   if (source == GetSelectedTabContents()) {
     PrefService* prefs = profile_->GetPrefs();
     GetStatusBubble()->SetURL(url, prefs->GetString(prefs::kAcceptLanguages));
->>>>>>> 12c75e7a
   }
 }
 
@@ -2007,32 +1781,6 @@
     tabstrip_model_.UpdateTabContentsStateAt(index);
 }
 
-<<<<<<< HEAD
-TabContents* Browser::CreateTabContentsForURL(
-    const GURL& url, const GURL& referrer, Profile* profile,
-    PageTransition::Type transition, bool defer_load,
-    SiteInstance* instance) const {
-  // Create an appropriate tab contents.
-  GURL real_url = url;
-  TabContentsType type = TabContents::TypeForURL(&real_url);
-  DCHECK(type != TAB_CONTENTS_UNKNOWN_TYPE);
-
-  TabContents* contents =
-    TabContents::CreateWithType(type, GetTopLevelHWND(), profile, instance);
-  contents->SetupController(profile);
-
-  if (!defer_load) {
-    // Load the initial URL before adding the new tab contents to the tab strip
-    // so that the tab contents has navigation state.
-    contents->controller()->LoadURL(url, referrer, transition);
-  }
-
-  return contents;
-}
-
-void Browser::ShowApplicationMenu(const gfx::Point& p) {
-  if (!window_)
-=======
 bool Browser::ShouldDisplayURLField() {
   return !IsApplication();
 }
@@ -2048,15 +1796,9 @@
   if (!proceed) {
     CancelWindowClose();
     *proceed_to_fire_unload = false;
->>>>>>> 12c75e7a
     return;
   }
 
-<<<<<<< HEAD
-  HWND hwnd = reinterpret_cast<HWND>(window_->GetPlatformID());
-  RunSimpleFrameMenu(p, hwnd);
-}
-=======
   if (RemoveFromSet(&tabs_needing_before_unload_fired_, tab)) {
     // Now that beforeunload has fired, put the tab on the queue to fire
     // unload.
@@ -2068,7 +1810,6 @@
     *proceed_to_fire_unload = false;
     return;
   }
->>>>>>> 12c75e7a
 
   *proceed_to_fire_unload = true;
 }
@@ -2297,24 +2038,11 @@
     controller_.UpdateCommandEnabled(IDC_FIND_NEXT, is_web_contents);
     controller_.UpdateCommandEnabled(IDC_FIND_PREVIOUS, is_web_contents);
 
-<<<<<<< HEAD
-  LocationBarView* location_bar = GetLocationBarView();
-  if (old_contents) {
-    // We do not store the focus when closing the tab to work-around bug 4633.
-    // Some reports seem to show that the focus manager and/or focused view can
-    // be garbage at that point, it is not clear why.
-    if (!g_browser_process->IsUsingNewFrames() &&
-        !old_contents->is_being_destroyed()) {
-      // Have the contents remember where focus was.
-      old_contents->StoreFocus();
-    }
-=======
     // Zoom
     controller_.UpdateCommandEnabled(IDC_ZOOM_MENU, is_web_contents);
     controller_.UpdateCommandEnabled(IDC_ZOOM_PLUS, is_web_contents);
     controller_.UpdateCommandEnabled(IDC_ZOOM_NORMAL, is_web_contents);
     controller_.UpdateCommandEnabled(IDC_ZOOM_MINUS, is_web_contents);
->>>>>>> 12c75e7a
 
     // Show various bits of UI
     controller_.UpdateCommandEnabled(IDC_JS_CONSOLE, is_web_contents);
@@ -2330,19 +2058,9 @@
   controller_.UpdateCommandEnabled(IDC_STOP, is_loading);
 }
 
-<<<<<<< HEAD
-    // Inform the tab that it is now selected.
-    new_contents->DidBecomeSelected();
-    if (BrowserList::GetLastActive() == this &&
-        !tabstrip_model_.closing_all()) {
-      new_contents->RestoreFocus();
-    }
-  }
-=======
 void Browser::SetStarredButtonToggled(bool starred) {
   window_->GetStarButton()->SetToggled(starred);
 }
->>>>>>> 12c75e7a
 
 ///////////////////////////////////////////////////////////////////////////////
 // Browser, UI update coalescing and handling (private):
@@ -2421,17 +2139,6 @@
       updated_stuff[contents] = flags;
     }
 
-<<<<<<< HEAD
-  views::View* shelf = contents->GetDownloadShelfView();
-  if (shelf && shelf->GetParent() != NULL)
-    shelf->GetParent()->RemoveChildView(shelf);
-
-  views::View* info_bar =
-      contents->GetInfoBarView();
-  if (info_bar && info_bar->GetParent() != NULL)
-    info_bar->GetParent()->RemoveChildView(info_bar);
-}
-=======
     // Updates to the title or favicon require a tab repaint. However, the
     // inverse is not true since updates to the title also update the window
     // title.
@@ -2443,7 +2150,6 @@
       // Anything that repaints the tab means the favicon is updated.
       updated_stuff[contents] |= TabContents::INVALIDATE_FAVICON;
     }
->>>>>>> 12c75e7a
 
     // Updating the URL happens synchronously in ScheduleUIUpdate.
 
@@ -2515,14 +2221,6 @@
       }
     }
   }
-<<<<<<< HEAD
-
-  TabContents* contents = CreateTabContentsForURL(url, GURL(), profile_,
-                                                  PageTransition::LINK, false,
-                                                  NULL);
-  AddNewContents(NULL, contents, NEW_FOREGROUND_TAB, gfx::Rect(), true);
-=======
->>>>>>> 12c75e7a
 }
 
 NavigationController* Browser::BuildRestoredNavigationController(
@@ -2575,13 +2273,6 @@
   } else {
     NOTREACHED();
   }
-<<<<<<< HEAD
-  // TODO(eroman): should we have referrer here?
-  browser->AddTabWithURL(url, GURL(), PageTransition::LINK, true, NULL);
-  browser->Show();
-  browser->MoveToFront(true);
-=======
->>>>>>> 12c75e7a
 }
 
 bool Browser::HasCompletedUnloadProcessing() {
@@ -2698,87 +2389,4 @@
   DCHECK(prefs);
 
   prefs->RegisterDictionaryPref(window_pref.c_str());
-<<<<<<< HEAD
-}
-
-NavigationController* Browser::GetSelectedNavigationController() const {
-  TabContents* tc = GetSelectedTabContents();
-  if (tc)
-    return tc->controller();
-  else
-    return NULL;
-}
-
-///////////////////////////////////////////////////////////////////////////////
-// NEW FRAME TODO(beng): clean up this file
-// DO NOT PLACE METHODS NOT RELATED TO NEW FRAMES BELOW THIS LINE.
-
-void Browser::SaveWindowPosition(const gfx::Rect& bounds, bool maximized) {
-  // We don't save window position for popups.
-  if (GetType() == BrowserType::BROWSER)
-    return;
-
-  // First save to local state, this is for remembering on subsequent starts.
-  PrefService* prefs = g_browser_process->local_state();
-  DCHECK(prefs);
-  std::wstring name(prefs::kBrowserWindowPlacement);
-  if (!app_name_.empty()) {
-    name.append(L"_");
-    name.append(app_name_);
-  }
-
-  DictionaryValue* win_pref = prefs->GetMutableDictionary(name.c_str());
-  DCHECK(win_pref);
-  win_pref->SetInteger(L"top", bounds.y());
-  win_pref->SetInteger(L"left", bounds.x());
-  win_pref->SetInteger(L"bottom", bounds.bottom());
-  win_pref->SetInteger(L"right", bounds.right());
-  win_pref->SetBoolean(L"maximized", maximized);
-
-  // Then save to the session storage service, used when reloading a past
-  // session. Note that we don't want to be the ones who cause lazy
-  // initialization of the session service. This function gets called during
-  // initial window showing, and we don't want to bring in the session service
-  // this early.
-  if (profile()->HasSessionService()) {
-    SessionService* session_service = profile()->GetSessionService();
-    if (session_service)
-      session_service->SetWindowBounds(session_id_, bounds, maximized);
-  }
-}
-
-void Browser::RestoreWindowPosition(gfx::Rect* bounds, bool* maximized) {
-  DCHECK(bounds && maximized);
-  WindowSizer::GetBrowserWindowBounds(app_name_, *bounds, bounds, maximized);
-}
-
-SkBitmap Browser::GetCurrentPageIcon() const {
-  TabContents* contents = tabstrip_model_.GetSelectedTabContents();
-  return contents ? contents->GetFavIcon() : SkBitmap();
-}
-
-std::wstring Browser::GetCurrentPageTitle() const {
-  TabContents* contents = tabstrip_model_.GetSelectedTabContents();
-  std::wstring title;
-  if (contents) {
-    title = contents->GetTitle();
-    FormatTitleForDisplay(&title);
-  }
-  if (title.empty())
-    title = l10n_util::GetString(IDS_TAB_UNTITLED_TITLE);
-
-  return l10n_util::GetStringF(IDS_BROWSER_WINDOW_TITLE_FORMAT, title);
-}
-
-// static
-void Browser::FormatTitleForDisplay(std::wstring* title) {
-  size_t current_index = 0;
-  size_t match_index;
-  while ((match_index = title->find(L'\n', current_index)) !=
-         std::wstring::npos) {
-    title->replace(match_index, 1, L"");
-    current_index = match_index;
-  }
-=======
->>>>>>> 12c75e7a
 }