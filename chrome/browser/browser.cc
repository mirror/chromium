// Copyright (c) 2006-2008 The Chromium Authors. All rights reserved.
// Use of this source code is governed by a BSD-style license that can be
// found in the LICENSE file.

#include "chrome/browser/browser.h"

#include <windows.h>
#include <shellapi.h>

#include "base/command_line.h"
#include "base/idle_timer.h"
#include "base/logging.h"
#include "base/string_util.h"
#include "chrome/browser/browser_list.h"
#include "chrome/browser/browser_process.h"
#include "chrome/browser/browser_shutdown.h"
#include "chrome/browser/browser_url_handler.h"
#include "chrome/browser/cert_store.h"
<<<<<<< HEAD
#include "chrome/browser/dom_ui/new_tab_ui.h"
=======
#include "chrome/browser/debugger/debugger_window.h"
#include "chrome/browser/dom_ui/new_tab_ui.h"
#include "chrome/browser/frame_util.h"
>>>>>>> 4db48af7
#include "chrome/browser/navigation_controller.h"
#include "chrome/browser/navigation_entry.h"
#include "chrome/browser/plugin_process_host.h"
#include "chrome/browser/plugin_service.h"
#include "chrome/browser/profile.h"
#include "chrome/browser/save_package.h"
#include "chrome/browser/ssl_error_info.h"
#include "chrome/browser/site_instance.h"
#include "chrome/browser/tabs/tab_strip.h"
#include "chrome/browser/url_fixer_upper.h"
#include "chrome/browser/user_metrics.h"
#include "chrome/browser/view_ids.h"
#include "chrome/browser/views/download_shelf_view.h"
#include "chrome/browser/views/go_button.h"
#include "chrome/browser/views/bookmark_bar_view.h"
#include "chrome/browser/views/html_dialog_view.h"
#include "chrome/browser/views/location_bar_view.h"
#include "chrome/browser/views/toolbar_star_toggle.h"
#include "chrome/browser/vista_frame.h"
#include "chrome/browser/window_sizer.h"
#include "chrome/common/chrome_constants.h"
#include "chrome/common/chrome_switches.h"
#include "chrome/common/l10n_util.h"
#include "chrome/common/pref_names.h"
#include "chrome/common/pref_service.h"
#include "chrome/common/win_util.h"
#include "net/base/cookie_monster.h"
#include "net/base/cookie_policy.h"
#include "net/base/net_util.h"
#include "net/base/registry_controlled_domain.h"

#include "chromium_strings.h"
#include "generated_resources.h"

static BrowserList g_browserlist;

// How long we wait before updating the browser chrome while loading a page.
static const int kUIUpdateCoalescingTimeMS = 200;

// Idle time before helping prune memory consumption.
static const int kBrowserReleaseMemoryInterval = 30;  // In seconds.

// How much horizontal and vertical offset there is between newly opened
// windows.
static const int kWindowTilePixels = 20;

// How frequently we check for hung plugin windows.
static const int kDefaultHungPluginDetectFrequency = 2000;

// How long do we wait before we consider a window hung (in ms).
static const int kDefaultPluginMessageResponseTimeout = 30000;

////////////////////////////////////////////////////////////////////////////////

// A task to reduce the working set of the plugins.
class ReducePluginsWorkingSetTask : public Task {
 public:
  virtual void Run() {
    for (PluginProcessHostIterator iter; !iter.Done(); ++iter) {
      PluginProcessHost* plugin = const_cast<PluginProcessHost*>(*iter);
      DCHECK(plugin->process());
      Process process(plugin->process());
      process.ReduceWorkingSet();
    }
  }
};

// A browser task to run when the user is not using the browser.
// In our case, we're trying to be nice to the operating system and release
// memory not in use.
class BrowserIdleTimer : public base::IdleTimer {
 public:
  BrowserIdleTimer()
      : base::IdleTimer(TimeDelta::FromSeconds(kBrowserReleaseMemoryInterval),
                        false) {
  }

  virtual void OnIdle() {
    // We're idle.  Release browser and renderer unused pages.

    // Handle the Browser.
    Process process(GetCurrentProcess());
    process.ReduceWorkingSet();

    // Handle the Renderer(s).
    RenderProcessHost::iterator renderer_iter;
    for (renderer_iter = RenderProcessHost::begin(); renderer_iter !=
       RenderProcessHost::end(); renderer_iter++) {
       Process process(renderer_iter->second->process());
       process.ReduceWorkingSet();
    }

    // Handle the Plugin(s).  We need to iterate through the plugin processes on
    // the IO thread because that thread manages the plugin process collection.
    g_browser_process->io_thread()->message_loop()->PostTask(FROM_HERE,
        new ReducePluginsWorkingSetTask());
  }
};

////////////////////////////////////////////////////////////////////////////////

struct Browser::UIUpdate {
  UIUpdate(const TabContents* src, unsigned flags)
      : source(src),
        changed_flags(flags) {
  }

  // The source of the update.
  const TabContents* source;

  // What changed in the UI.
  unsigned changed_flags;
};

////////////////////////////////////////////////////////////////////////////////

// static
Browser* Browser::GetBrowserForController(
    const NavigationController* controller, int* index_result) {
  BrowserList::const_iterator it;
  for (it = BrowserList::begin(); it != BrowserList::end(); ++it) {
    int index = (*it)->tabstrip_model_.GetIndexOfController(controller);
    if (index != TabStripModel::kNoTab) {
      if (index_result)
        *index_result = index;
      return *it;
    }
  }

  return NULL;
}

// static
void Browser::OpenNewBrowserWindow(Profile* profile, int show_command) {
  Browser* browser = new Browser(gfx::Rect(), show_command, profile,
                                 BrowserType::TABBED_BROWSER, L"");
  browser->AddBlankTab(true);
  browser->Show();
}

// static
void Browser::RegisterPrefs(PrefService* prefs) {
  prefs->RegisterIntegerPref(prefs::kPluginMessageResponseTimeout,
      kDefaultPluginMessageResponseTimeout);
  prefs->RegisterIntegerPref(prefs::kHungPluginDetectFrequency,
      kDefaultHungPluginDetectFrequency);
  prefs->RegisterDictionaryPref(prefs::kBrowserWindowPlacement);
  prefs->RegisterIntegerPref(prefs::kOptionsWindowLastTabIndex, 0);
}

// static
void Browser::RegisterUserPrefs(PrefService* prefs) {
  prefs->RegisterStringPref(prefs::kHomePage, L"chrome-internal:");
  prefs->RegisterBooleanPref(prefs::kHomePageIsNewTabPage, true);
  prefs->RegisterIntegerPref(prefs::kCookieBehavior,
      net::CookiePolicy::ALLOW_ALL_COOKIES);
  prefs->RegisterBooleanPref(prefs::kShowHomeButton, false);
  prefs->RegisterStringPref(prefs::kRecentlySelectedEncoding, L"");
}

Browser::Browser(const gfx::Rect& initial_bounds,
                 int show_command,
                 Profile* profile,
                 BrowserType::Type type,
                 const std::wstring& app_name)
    : profile_(profile),
      window_(NULL),
      initial_show_command_(show_command),
      is_attempting_to_close_browser_(false),
      controller_(this),
      chrome_updater_factory_(this),
      method_factory_(this),
      hung_window_detector_(&hung_plugin_action_),
      ticker_(0),
      tabstrip_model_(this, profile),
      toolbar_model_(this),
      type_(type),
      app_name_(app_name),
      idle_task_(new BrowserIdleTimer()) {
  tabstrip_model_.AddObserver(this);

  CommandLine parsed_command_line;

  gfx::Rect create_bounds;
  bool maximized = false;
  WindowSizer::GetBrowserWindowBounds(app_name_, initial_bounds,
                                      &create_bounds, &maximized);
  if (parsed_command_line.HasSwitch(switches::kStartMaximized))
    maximized = true;
  if (maximized)
    initial_show_command_ = SW_SHOWMAXIMIZED;
  window_ = BrowserWindow::CreateBrowserWindow(this, create_bounds,
                                               show_command);

  // See note where SIZE_TO_CONTENTS is defined in browser.h for an explanation
  // of this hack.
  if (show_command == SIZE_TO_CONTENTS) {
    // This codepath is deprecated with the new frames.
    DCHECK(!g_browser_process->IsUsingNewFrames());
    // SizeToContents causes a Layout so make sure the tab strip and toolbar
    // are already initialized.
    window_->SizeToContents(initial_bounds);
    initial_show_command_ = SW_SHOWNORMAL;
  }

  // Start a hung plugin window detector for this browser object (as long as
  // hang detection is not disabled).
  if (!parsed_command_line.HasSwitch(switches::kDisableHangMonitor))
    InitHangMonitor();

  if (!g_browser_process->IsUsingNewFrames()) {
    NotificationService::current()->
        AddObserver(this, NOTIFY_BOOKMARK_BAR_VISIBILITY_PREF_CHANGED,
                    NotificationService::AllSources());
  }

  if (profile->HasSessionService()) {
    SessionService* session_service = profile->GetSessionService();
    if (session_service)
      session_service->SetWindowType(session_id_, type_);
  }

  InitCommandState();
  BrowserList::AddBrowser(this);

  encoding_auto_detect_.Init(prefs::kWebKitUsesUniversalDetector,
                             profile_->GetPrefs(), NULL);

  // Trim browser memory on idle for low & medium memory models.
  if (g_browser_process->memory_model() < BrowserProcess::HIGH_MEMORY_MODEL)
    idle_task_->Start();

  // Show the First Run information bubble if we've been told to.
  PrefService* local_state = g_browser_process->local_state();
  if (local_state->IsPrefRegistered(prefs::kShouldShowFirstRunBubble) &&
      local_state->GetBoolean(prefs::kShouldShowFirstRunBubble)) {
    // Reset the preference so we don't show the bubble for subsequent windows.
    local_state->ClearPref(prefs::kShouldShowFirstRunBubble);
    GetLocationBarView()->ShowFirstRunBubble();
  }
}

Browser::~Browser() {
  // The tab strip should be empty at this point.
  DCHECK(tabstrip_model_.empty());
  tabstrip_model_.RemoveObserver(this);

  BrowserList::RemoveBrowser(this);

  if (!BrowserList::HasBrowserWithProfile(profile_)) {
    // We're the last browser window with this profile. We need to nuke the
    // TabRestoreService, which will start the shutdown of the
    // NavigationControllers and allow for proper shutdown. If we don't do this
    // chrome won't shutdown cleanly, and may end up crashing when some
    // thread tries to use the IO thread (or another thread) that is no longer
    // valid.
    profile_->ResetTabRestoreService();
  }

  SessionService* session_service = profile_->GetSessionService();
  if (session_service)
    session_service->WindowClosed(session_id_);

  if (!g_browser_process->IsUsingNewFrames()) {
    NotificationService::current()->
        RemoveObserver(this, NOTIFY_BOOKMARK_BAR_VISIBILITY_PREF_CHANGED,
                       NotificationService::AllSources());
  }

  // Stop hung plugin monitoring.
  ticker_.Stop();
  ticker_.UnregisterTickHandler(&hung_window_detector_);

  if (profile_->IsOffTheRecord() &&
      !BrowserList::IsOffTheRecordSessionActive()) {
    // We reuse the OTR cookie store across OTR windows.  If the last OTR
    // window is closed, then we want to wipe the cookie store clean, so when
    // an OTR window is open again, it starts with an empty cookie store.  This
    // also frees up the memory that the OTR cookies were using.  OTR never
    // loads or writes persistent cookies (there is no backing store), so we
    // can just delete all of the cookies in the store.
    profile_->GetRequestContext()->cookie_store()->DeleteAll(false);
  }

  // There may be pending file dialogs, we need to tell them that we've gone
  // away so they don't try and call back to us.
  if (select_file_dialog_.get())
    select_file_dialog_->ListenerDestroyed();
}

void Browser::ShowAndFit(bool resize_to_fit) {
  // Only allow one call after the browser is created.
  if (initial_show_command_ < 0) {
    // The frame is already visible, we're being invoked again either by the
    // user clicking a link in another app or from a desktop shortcut.
    window_->Activate();
    return;
  }
  window_->Show(initial_show_command_, resize_to_fit);
  if ((initial_show_command_ == SW_SHOWNORMAL) ||
      (initial_show_command_ == SW_SHOWMAXIMIZED))
    window_->Activate();
  initial_show_command_ = -1;

  // Setting the focus doesn't work when the window is invisible, so any focus
  // initialization that happened before this will be lost.
  //
  // We really "should" restore the focus whenever the window becomes unhidden,
  // but I think initializing is the only time where this can happen where there
  // is some focus change we need to pick up, and this is easier than plumbing
  // through an unhide message all the way from the frame.
  //
  // If we do find there are cases where we need to restore the focus on show,
  // that should be added and this should be removed.
  TabContents* selected_tab_contents = GetSelectedTabContents();
  if (selected_tab_contents)
    selected_tab_contents->RestoreFocus();
}

void Browser::CloseFrame() {
  window_->Close();
}

GURL Browser::GetHomePage() {
  if (profile_->GetPrefs()->GetBoolean(prefs::kHomePageIsNewTabPage)) {
    return NewTabUIURL();
  } else {
    GURL home_page = GURL(URLFixerUpper::FixupURL(
        profile_->GetPrefs()->GetString(prefs::kHomePage),
        std::wstring()));
    if (!home_page.is_valid())
      return NewTabUIURL();

    return home_page;
  }
}

GURL Browser::GetHomePage() {
  if (profile_->GetPrefs()->GetBoolean(prefs::kHomePageIsNewTabPage)) {
    return NewTabUIURL();
  } else {
    GURL home_page = GURL(URLFixerUpper::FixupURL(
        profile_->GetPrefs()->GetString(prefs::kHomePage),
        std::wstring()));
    if (!home_page.is_valid())
      return NewTabUIURL();

    return home_page;
  }
}

////////////////////////////////////////////////////////////////////////////////

void Browser::SyncWindowTitle() {
  DCHECK(!g_browser_process->IsUsingNewFrames());

  TabContents* current_tab = GetSelectedTabContents();
  if (!current_tab || current_tab->GetTitle().empty()) {
    window_->SetWindowTitle(l10n_util::GetString(IDS_PRODUCT_NAME));
    return;
  }

  window_->SetWindowTitle(
      l10n_util::GetStringF(IDS_BROWSER_WINDOW_TITLE_FORMAT,
                            current_tab->GetTitle()));
}

////////////////////////////////////////////////////////////////////////////////
// Event Handlers

void Browser::WindowActivationChanged(bool is_active) {
  if (is_active)
    BrowserList::SetLastActive(this);
}

////////////////////////////////////////////////////////////////////////////////
// Toolbar creation, management

LocationBarView* Browser::GetLocationBarView() const {
  return window_->GetLocationBarView();
}

////////////////////////////////////////////////////////////////////////////////
// Chrome update coalescing

void Browser::UpdateToolBar(bool should_restore_state) {
  window_->UpdateToolbar(GetSelectedTabContents(), should_restore_state);
}

void Browser::ScheduleUIUpdate(const TabContents* source,
                               unsigned changed_flags) {
  // Synchronously update the URL.
  if (changed_flags & TabContents::INVALIDATE_URL &&
      source == GetSelectedTabContents()) {
    // Only update the URL for the current tab. Note that we do not update
    // the navigation commands since those would have already been updated
    // synchronously by NavigationStateChanged.
    UpdateToolBar(false);

    if (changed_flags == TabContents::INVALIDATE_URL)
      return;  // Just had an update URL and nothing else.
  }

  // Save the dirty bits.
  scheduled_updates_.push_back(UIUpdate(source, changed_flags));

  if (chrome_updater_factory_.empty()) {
    // No task currently scheduled, start another.
    MessageLoop::current()->PostDelayedTask(FROM_HERE,
        chrome_updater_factory_.NewRunnableMethod(
            &Browser::ProcessPendingUIUpdates),
            kUIUpdateCoalescingTimeMS);
  }
}

void Browser::ProcessPendingUIUpdates() {
#ifndef NDEBUG
  // Validate that all tabs we have pending updates for exist. This is scary
  // because the pending list must be kept in sync with any detached or
  // deleted tabs. This code does not dereference any TabContents pointers.
  for (size_t i = 0; i < scheduled_updates_.size(); i++) {
    bool found = false;
    for (int tab = 0; tab < tab_count(); tab++) {
      if (GetTabContentsAt(tab)->controller() ==
          scheduled_updates_[i].source->controller()) {
        found = true;
        break;
      }
    }
    DCHECK(found);
  }
#endif

  chrome_updater_factory_.RevokeAll();

  // We could have many updates for the same thing in the queue. This map tracks
  // the bits of the stuff we've already updated for each TabContents so we
  // don't update again.
  typedef std::map<const TabContents*, unsigned> UpdateTracker;
  UpdateTracker updated_stuff;

  for (size_t i = 0; i < scheduled_updates_.size(); i++) {
    // Do not dereference |contents|, it may be out-of-date!
    const TabContents* contents = scheduled_updates_[i].source;
    unsigned flags = scheduled_updates_[i].changed_flags;

    // Remove any bits we have already updated, and save the new bits.
    UpdateTracker::iterator updated = updated_stuff.find(contents);
    if (updated != updated_stuff.end()) {
      // Turn off bits already set.
      flags &= ~updated->second;
      if (!flags)
        continue;

      updated->second |= flags;
    } else {
      updated_stuff[contents] = flags;
    }

    // Updates to the title or favicon require a tab repaint. However, the
    // inverse is not true since updates to the title also update the window
    // title.
    bool invalidate_tab = false;
    if (flags & TabContents::INVALIDATE_TITLE ||
        flags & TabContents::INVALIDATE_FAVICON) {
      invalidate_tab = true;

      // Anything that repaints the tab means the favicon is updated.
      updated_stuff[contents] |= TabContents::INVALIDATE_FAVICON;
    }

    // Updating the URL happens synchronously in ScheduleUIUpdate.

    if (flags & TabContents::INVALIDATE_TITLE &&
        !g_browser_process->IsUsingNewFrames()) {
      SyncWindowTitle();  // We'll update the tab due to invalide_tab below.
    }

    if (flags & TabContents::INVALIDATE_LOAD)
      GetStatusBubble()->SetStatus(GetSelectedTabContents()->GetStatusText());

    if (invalidate_tab) {  // INVALIDATE_TITLE or INVALIDATE_FAVICON.
      tabstrip_model_.UpdateTabContentsStateAt(
          tabstrip_model_.GetIndexOfController(contents->controller()));
      window_->UpdateTitleBar();

      if (contents == GetSelectedTabContents()) {
        TabContents* current_tab = GetSelectedTabContents();
        controller_.UpdateCommandEnabled(IDC_CREATE_SHORTCUT,
            current_tab->type() == TAB_CONTENTS_WEB &&
            !current_tab->GetFavIcon().isNull());
      }
    }

    // We don't need to process INVALIDATE_STATE, since that's not visible.
  }

  scheduled_updates_.clear();
}

////////////////////////////////////////////////////////////////////////////////
// TabContentsDelegate

void Browser::OpenURLFromTab(TabContents* source,
                             const GURL& url,
                             WindowOpenDisposition disposition,
                             PageTransition::Type transition,
                             const std::string& override_encoding) {
  // No code for these yet
  DCHECK((disposition != NEW_POPUP) && (disposition != SAVE_TO_DISK));

  TabContents* current_tab = source ? source : GetSelectedTabContents();
  bool source_tab_was_frontmost = (current_tab == GetSelectedTabContents());
  TabContents* new_contents = NULL;

  // If the URL is part of the same web site, then load it in the same
  // SiteInstance (and thus the same process).  This is an optimization to
  // reduce process overhead; it is not necessary for compatibility.  (That is,
  // the new tab will not have script connections to the previous tab, so it
  // does not need to be part of the same SiteInstance or BrowsingInstance.)
  // Default to loading in a new SiteInstance and BrowsingInstance.
  // TODO(creis): should this apply to applications?
  SiteInstance* instance = NULL;
  // Don't use this logic when "--process-per-tab" is specified.
  if (!CommandLine().HasSwitch(switches::kProcessPerTab)) {
    if (current_tab) {
      const WebContents* const web_contents = current_tab->AsWebContents();
      if (web_contents) {
        const GURL& current_url = web_contents->GetURL();
        if (SiteInstance::IsSameWebSite(current_url, url))
          instance = web_contents->site_instance();
      }
    }
  }

  // If this is an application we can only have one tab so a new tab always
  // goes into a tabbed browser window.
  if (disposition != NEW_WINDOW && type_ == BrowserType::APPLICATION) {
    // If the disposition is OFF_THE_RECORD we don't want to create a new
    // browser that will itself create another OTR browser. This will result in
    // a browser leak (and crash below because no tab is created or selected).
    if (disposition == OFF_THE_RECORD) {
      OpenURLOffTheRecord(profile_, url);
      return;
    }

    Browser* b = GetOrCreateTabbedBrowser();
    DCHECK(b);

    // If we have just created a new browser window, make sure we select the
    // tab.
    if (b->tab_count() == 0 && disposition == NEW_BACKGROUND_TAB)
      disposition = NEW_FOREGROUND_TAB;

    b->OpenURL(url, disposition, transition);
    b->Show();
    b->MoveToFront(true);
    return;
  }

  if (profile_->IsOffTheRecord() && disposition == OFF_THE_RECORD)
    disposition = NEW_FOREGROUND_TAB;

  if (disposition == NEW_WINDOW) {
    Browser* new_browser = new Browser(gfx::Rect(), SW_SHOWNORMAL, profile_,
                                       BrowserType::TABBED_BROWSER, L"");
    new_contents = new_browser->AddTabWithURL(url, transition, true, instance);
    new_browser->Show();
  } else if ((disposition == CURRENT_TAB) && current_tab) {
    if (transition == PageTransition::TYPED ||
        transition == PageTransition::AUTO_BOOKMARK ||
        transition == PageTransition::GENERATED ||
        transition == PageTransition::START_PAGE) {
      // Don't forget the openers if this tab is a New Tab page opened at the
      // end of the TabStrip (e.g. by pressing Ctrl+T). Give the user one
      // navigation of one of these transition types before resetting the
      // opener relationships (this allows for the use case of opening a new
      // tab to do a quick look-up of something while viewing a tab earlier in
      // the strip). We can make this heuristic more permissive if need be.
      // TODO(beng): (http://b/1306495) write unit tests for this once this
      //             object is unit-testable.
      int current_tab_index =
          tabstrip_model_.GetIndexOfTabContents(current_tab);
      bool forget_openers = 
          !(current_tab->type() == TAB_CONTENTS_NEW_TAB_UI &&
          current_tab_index == (tab_count() - 1) &&
          current_tab->controller()->GetEntryCount() == 1);
      if (forget_openers) {
        // If the user navigates the current tab to another page in any way
        // other than by clicking a link, we want to pro-actively forget all
        // TabStrip opener relationships since we assume they're beginning a
        // different task by reusing the current tab.
        tabstrip_model_.ForgetAllOpeners();
        // In this specific case we also want to reset the group relationship,
        // since it is now technically invalid.
        tabstrip_model_.ForgetGroup(current_tab);
      }
    }
    current_tab->controller()->LoadURL(url, transition);
    // The TabContents might have changed as part of the navigation (ex: new tab
    // page can become WebContents).
    new_contents = current_tab->controller()->active_contents();
    GetStatusBubble()->Hide();

    // Synchronously update the location bar. This allows us to immediately
    // have the URL bar update when the user types something, rather than
    // going through the normal system of ScheduleUIUpdate which has a delay.
    UpdateToolBar(false);
  } else if (disposition == OFF_THE_RECORD) {
    OpenURLOffTheRecord(profile_, url);
    return;
  } else if (disposition != SUPPRESS_OPEN) {
    new_contents =
        AddTabWithURL(url, transition, disposition != NEW_BACKGROUND_TAB,
                      instance);
  }

  if (disposition != NEW_BACKGROUND_TAB && source_tab_was_frontmost) {
    // Give the focus to the newly navigated tab, if the source tab was
    // front-most.
    new_contents->Focus();
  }

  if (!override_encoding.empty()) {
    // The new tab needs a special encoding, such as a view source page
    // which should use the same encoding as the original page.
    WebContents* web_contents = new_contents->AsWebContents();
    if (web_contents)
      web_contents->set_override_encoding(override_encoding);
  }
}

void Browser::NavigationStateChanged(const TabContents* source,
                                     unsigned changed_flags) {
  if (!GetSelectedTabContents()) {
    // Nothing is selected. This can happen when being restored from history,
    // bail.
    return;
  }

  // Only update the UI when something visible has changed.
  if (changed_flags && changed_flags != TabContents::INVALIDATE_STATE)
    ScheduleUIUpdate(source, changed_flags);

  // We don't schedule updates to the navigation commands since they will only
  // change once per navigation, so we don't have to worry about flickering.
  if (changed_flags & TabContents::INVALIDATE_URL) {
    UpdateNavigationCommands();
  }
}

void Browser::ReplaceContents(TabContents* source, TabContents* new_contents) {
  source->set_delegate(NULL);
  new_contents->set_delegate(this);

  RemoveScheduledUpdatesFor(source);

  int index = tabstrip_model_.GetIndexOfTabContents(source);
  tabstrip_model_.ReplaceTabContentsAt(index, new_contents);

  if (is_attempting_to_close_browser_) {
    // Need to do this asynchronously as it will close the tab, which is
    // currently on the call stack above us.
    MessageLoop::current()->PostTask(FROM_HERE,
        method_factory_.NewRunnableMethod(&Browser::ClearUnloadState,
        Source<TabContents>(source).ptr()));
  }
  // Need to remove ourselves as an observer for disconnection on the replaced
  // TabContents, since we only care to fire onbeforeunload handlers on active
  // Tabs. Make sure an observer is added for the replacement TabContents.
  NotificationService::current()->
      RemoveObserver(this, NOTIFY_WEB_CONTENTS_DISCONNECTED, 
                     Source<TabContents>(source));
  NotificationService::current()->
      AddObserver(this, NOTIFY_WEB_CONTENTS_DISCONNECTED,
                  Source<TabContents>(new_contents));
  
}

void Browser::AddNewContents(TabContents* source,
                             TabContents* new_contents,
                             WindowOpenDisposition disposition,
                             const gfx::Rect& initial_pos,
                             bool user_gesture) {
  DCHECK(disposition != SAVE_TO_DISK);  // No code for this yet

  // If this is an application we can only have one tab so we need to process
  // this in tabbed browser window.
  if (tabstrip_model_.count() > 0 &&
      disposition != NEW_WINDOW && disposition != NEW_POPUP &&
      type_ != BrowserType::TABBED_BROWSER) {
    Browser* b = GetOrCreateTabbedBrowser();
    DCHECK(b);
    PageTransition::Type transition = PageTransition::LINK;
    // If we were called from an "installed webapp" we want to emulate the code
    // that is run from browser_init.cc for links from external applications.
    // This means we need to open the tab with the START PAGE transition.
    // AddNewContents doesn't support this but the TabStripModel's
    // AddTabContents method does.
    if (type_ == BrowserType::APPLICATION)
      transition = PageTransition::START_PAGE;
    b->tabstrip_model()->AddTabContents(new_contents, -1, transition, true);
    b->Show();
    b->MoveToFront(true);
    return;
  }

  if (disposition == NEW_POPUP) {
    BuildPopupWindow(source, new_contents, initial_pos);
  } else if (disposition == NEW_WINDOW) {
    Browser* new_browser = new Browser(gfx::Rect(), SW_SHOWNORMAL, profile_,
                                       BrowserType::TABBED_BROWSER, L"");
    new_browser->AddNewContents(source, new_contents, NEW_FOREGROUND_TAB,
                                initial_pos, user_gesture);
    new_browser->Show();
  } else if (disposition == CURRENT_TAB) {
    ReplaceContents(source, new_contents);
  } else if (disposition != SUPPRESS_OPEN) {
    tabstrip_model_.AddTabContents(new_contents, -1, PageTransition::LINK,
                                   disposition == NEW_FOREGROUND_TAB);
  }
}

void Browser::StartDraggingDetachedContents(TabContents* source,
                                            TabContents* new_contents,
                                            const gfx::Rect& contents_bounds,
                                            const gfx::Point& mouse_pt,
                                            int frame_component) {
  if (!g_browser_process->IsUsingNewFrames()) {
    BrowserType::Type new_type = BrowserType::BROWSER;

    // If this is a minimal chrome browser, propagate to detached contents to
    // avoid having URL fields in popups.
    if (type_ == BrowserType::APPLICATION)
      new_type = type_;

    Browser* browser = new Browser(contents_bounds, SIZE_TO_CONTENTS, profile_,
                                   new_type, L"");
    browser->AddNewContents(
        source, new_contents, NEW_FOREGROUND_TAB, contents_bounds, true);
    browser->Show();
    browser->window_->ContinueDetachConstrainedWindowDrag(
        mouse_pt, frame_component);
  } else {
    // If we're inside an application frame, preserve that type (i.e. don't
    // show a location bar on the new window), otherwise open a tab-less
    // browser window with a location bar.
    BrowserType::Type new_type =
        type_ == BrowserType::APPLICATION ? type_ : BrowserType::BROWSER;
    Browser* browser = new Browser(contents_bounds, SW_SHOWNORMAL, profile_,
                                   BrowserType::BROWSER, std::wstring());
    browser->AddNewContents(source, new_contents,
                            NEW_FOREGROUND_TAB, gfx::Rect(), true);
    browser->Show();
    browser->window()->ContinueDetachConstrainedWindowDrag(mouse_pt,
                                                           frame_component);
  }
}

void Browser::ActivateContents(TabContents* contents) {
  tabstrip_model_.SelectTabContentsAt(
      tabstrip_model_.GetIndexOfTabContents(contents), false);
  window_->Activate();
}

HWND Browser::GetTopLevelHWND() const {
  return window_ ? reinterpret_cast<HWND>(window_->GetPlatformID()) : NULL;
}

void Browser::LoadingStateChanged(TabContents* source) {
  tabstrip_model_.UpdateTabContentsLoadingAnimations();

  window_->UpdateTitleBar();

  // Let the go button know that it should change appearance if possible.
  if (source == GetSelectedTabContents()) {
    GetGoButton()->ScheduleChangeMode(
      source->is_loading() ? GoButton::MODE_STOP : GoButton::MODE_GO);

    GetStatusBubble()->SetStatus(GetSelectedTabContents()->GetStatusText());
  }
}

void Browser::CloseContents(TabContents* source) {
  if (is_attempting_to_close_browser_) {
    // If we're trying to close the browser, just clear the state related to
    // waiting for unload to fire. Don't actually try to close the tab as it 
    // will go down the slow shutdown path instead of the fast path of killing
    // all the renderer processes.
    ClearUnloadState(source);
    return;
  }

  int index = tabstrip_model_.GetIndexOfTabContents(source);
  if (index == TabStripModel::kNoTab) {
    NOTREACHED() << "CloseContents called for tab not in our strip";
    return;
  }
  tabstrip_model_.CloseTabContentsAt(index);
}

void Browser::MoveContents(TabContents* source, const gfx::Rect& pos) {
  if (GetType() != BrowserType::BROWSER) {
    NOTREACHED() << "moving invalid browser type";
    return;
  }

  ::SetWindowPos(GetTopLevelHWND(), NULL, pos.x(), pos.y(), pos.width(),
                 pos.height(), 0);
  win_util::AdjustWindowToFit(GetTopLevelHWND());
}

bool Browser::IsPopup(TabContents* source) {
  // A non-tabbed BROWSER is an unconstrained popup.
  return (GetType() == BrowserType::BROWSER);
}

void Browser::ShowHtmlDialog(HtmlDialogContentsDelegate* delegate,
                             HWND parent_hwnd) {
  parent_hwnd = parent_hwnd ? parent_hwnd : GetTopLevelHWND();
  HtmlDialogView* html_view = new HtmlDialogView(this, profile_, delegate);
  ChromeViews::Window::CreateChromeWindow(parent_hwnd, gfx::Rect(),
                                          html_view);
  html_view->InitDialog();
  html_view->window()->Show();
}

void Browser::Observe(NotificationType type,
                      const NotificationSource& source,
                      const NotificationDetails& details) {
  if (type == NOTIFY_BOOKMARK_BAR_VISIBILITY_PREF_CHANGED) {
    DCHECK(!g_browser_process->IsUsingNewFrames());
    TabContents* current_tab = GetSelectedTabContents();
    if (current_tab) {
      Profile* event_profile = Source<Profile>(source).ptr();
      if (event_profile->IsSameProfile(current_tab->profile())) {
        // This forces the browser to query for the BookmarkBar again.
        window_->ShelfVisibilityChanged();
      }
    }
  } else if (type == NOTIFY_WEB_CONTENTS_DISCONNECTED) {
    if (is_attempting_to_close_browser_) {
      // Need to do this asynchronously as it will close the tab, which is
      // currently on the call stack above us.
      MessageLoop::current()->PostTask(FROM_HERE,
          method_factory_.NewRunnableMethod(&Browser::ClearUnloadState,
              Source<TabContents>(source).ptr()));
    }
  } else {
    NOTREACHED() << "Got a notification we didn't register for.";
  }
}

void Browser::UpdateNavigationCommands() {
  const TabContents* const current_tab = GetSelectedTabContents();
  NavigationController* nc = current_tab->controller();
  controller_.UpdateCommandEnabled(IDC_BACK, nc->CanGoBack());
  controller_.UpdateCommandEnabled(IDC_FORWARD, nc->CanGoForward());

  const WebContents* const web_contents = current_tab->AsWebContents();

  if (web_contents) {
    controller_.UpdateCommandEnabled(IDC_STAR, true);
    SetStarredButtonToggled(web_contents->is_starred());

    // View-source should not be enabled if already in view-source mode.
    controller_.UpdateCommandEnabled(IDC_VIEWSOURCE,
        current_tab->type() != TAB_CONTENTS_VIEW_SOURCE &&
        current_tab->controller()->GetActiveEntry());

    controller_.UpdateCommandEnabled(IDC_ZOOM, true);
    bool enable_encoding =
        SavePackage::IsSavableContents(web_contents->contents_mime_type()) &&
        SavePackage::IsSavableURL(current_tab->GetURL());
    controller_.UpdateCommandEnabled(IDC_ENCODING, enable_encoding);

    controller_.UpdateCommandEnabled(IDC_SAVEPAGE,
        SavePackage::IsSavableURL(current_tab->GetURL()));
    controller_.UpdateCommandEnabled(IDC_SHOW_JS_CONSOLE, true);
  } else {
    controller_.UpdateCommandEnabled(IDC_VIEWSOURCE, false);
    controller_.UpdateCommandEnabled(IDC_SHOW_JS_CONSOLE, false);

    // Both disable the starring button and ensure it doesn't show a star.
    controller_.UpdateCommandEnabled(IDC_STAR, false);
    SetStarredButtonToggled(false);
    controller_.UpdateCommandEnabled(IDC_ZOOM, false);
    controller_.UpdateCommandEnabled(IDC_ENCODING, false);

    controller_.UpdateCommandEnabled(IDC_SAVEPAGE, false);
  }

  controller_.UpdateCommandEnabled(IDC_CREATE_SHORTCUT,
                                   current_tab->type() == TAB_CONTENTS_WEB &&
                                       !current_tab->GetFavIcon().isNull());
  controller_.UpdateCommandEnabled(IDC_FIND, web_contents != NULL);
  controller_.UpdateCommandEnabled(IDC_PRINT, web_contents != NULL);
  controller_.UpdateCommandEnabled(IDC_DUPLICATE,
                                   CanDuplicateContentsAt(selected_index()));
}

// Notification that the starredness of a tab changed.
void Browser::URLStarredChanged(TabContents* source, bool starred) {
  if (source == GetSelectedTabContents())
    SetStarredButtonToggled(starred);
}

StatusBubble* Browser::GetStatusBubble() {
  return window_->GetStatusBubble();
}

// Called whenever the window is moved so that we can update the position
// of any WS_POPUP HWNDs.
void Browser::WindowMoved() {
  DCHECK(!g_browser_process->IsUsingNewFrames());
  GetStatusBubble()->Reposition();

  // Close the omnibox popup, if any.
  LocationBarView* location_bar = GetLocationBarView();
  if (location_bar)
    location_bar->location_entry()->ClosePopup();
}

void Browser::ContentsMouseEvent(TabContents* source, UINT message) {
  if (source == GetSelectedTabContents()) {
    if (message == WM_MOUSEMOVE) {
      GetStatusBubble()->MouseMoved();
    } else if (message == WM_MOUSELEAVE) {
      GetStatusBubble()->SetURL(GURL(), std::wstring());
    }
  }
}

void Browser::UpdateTargetURL(TabContents* source, const GURL& url) {
  if (source == GetSelectedTabContents()) {
    PrefService* prefs = profile_->GetPrefs();
    GetStatusBubble()->SetURL(url, prefs->GetString(prefs::kAcceptLanguages));
  }
}

void Browser::SetStarredButtonToggled(bool starred) {
  window_->GetStarButton()->SetToggled(starred);
}

GoButton* Browser::GetGoButton() {
  return window_->GetGoButton();
}

void Browser::ContentsZoomChange(bool zoom_in) {
  controller_.ExecuteCommand(zoom_in ? IDC_ZOOM_PLUS : IDC_ZOOM_MINUS);
}

bool Browser::IsApplication() const {
  return type_ == BrowserType::APPLICATION;
}

void Browser::ContentsStateChanged(TabContents* source) {
  int index = tabstrip_model_.GetIndexOfTabContents(source);
  if (index != TabStripModel::kNoTab)
    tabstrip_model_.UpdateTabContentsStateAt(index);
}

bool Browser::ShouldDisplayURLField() {
  return !IsApplication();
}

void Browser::SaveWindowPlacementToDatabase() {
  // We don't want to be the ones who cause lazy initialization of the session
  // service. This function gets called during initial window showing, and we
  // don't want to bring in the session service this early.
  if (!profile()->HasSessionService())
    return;
  SessionService* session_service = profile()->GetSessionService();
  if (!session_service)
    return;

  WINDOWPLACEMENT wp;
  wp.length = sizeof(wp);

  HWND hwnd = reinterpret_cast<HWND>(window_->GetPlatformID());
  if (!::GetWindowPlacement(hwnd, &wp))
    return;

  session_service->SetWindowBounds(session_id_,
                                   gfx::Rect(wp.rcNormalPosition),
                                   (wp.showCmd & SW_MAXIMIZE) == SW_MAXIMIZE);
}

void Browser::SaveWindowPlacement() {
  WINDOWPLACEMENT wp;
  wp.length = sizeof(wp);

  HWND hwnd = reinterpret_cast<HWND>(window_->GetPlatformID());
  if (!::GetWindowPlacement(hwnd, &wp))
    return;

  PrefService* prefs = g_browser_process->local_state();
  DCHECK(prefs);
  std::wstring name(prefs::kBrowserWindowPlacement);
  if (!app_name_.empty()) {
    name.append(L"_");
    name.append(app_name_);
  }

  DictionaryValue* win_pref = prefs->GetMutableDictionary(name.c_str());
  DCHECK(win_pref);
  win_pref->SetInteger(L"top", wp.rcNormalPosition.top);
  win_pref->SetInteger(L"left", wp.rcNormalPosition.left);
  win_pref->SetInteger(L"bottom", wp.rcNormalPosition.bottom);
  win_pref->SetInteger(L"right", wp.rcNormalPosition.right);
  win_pref->SetBoolean(L"maximized", wp.showCmd == SW_SHOWMAXIMIZED);
}

void Browser::FocusLocationBar() {
  LocationBarView* location_bar = GetLocationBarView();
  if (location_bar)
    location_bar->location_entry()->SetFocus();
}

void Browser::SyncHistoryWithTabs(int index) {
  if (!profile()->HasSessionService())
    return;
  SessionService* session_service = profile()->GetSessionService();
  if (session_service) {
    for (int i = index; i < tab_count(); ++i) {
      TabContents* contents = GetTabContentsAt(i);
      if (contents) {
        session_service->SetTabIndexInWindow(
            session_id(), contents->controller()->session_id(), i);
      }
    }
  }
}

void Browser::ToolbarSizeChanged(TabContents* source, bool is_animating) {
  if (source == GetSelectedTabContents() || source == NULL) {
    // This will refresh the shelf if needed.
    window_->SelectedTabToolbarSizeChanged(is_animating);
  }
}

void Browser::MoveToFront(bool should_activate) {
  window_->Activate();
}

bool Browser::ShouldCloseWindow() {
  if (HasCompletedUnloadProcessing()) {
    return true;
  }
  is_attempting_to_close_browser_ = true;

  for (int i = 0; i < tab_count(); ++i) {
    if (tabstrip_model_.TabHasUnloadListener(i)) {
      TabContents* tab = GetTabContentsAt(i);
      tabs_needing_before_unload_fired_.push_back(tab);
    }
  }

  if (tabs_needing_before_unload_fired_.empty())
    return true;

  ProcessPendingTabs();
  return false;
}

void Browser::ProcessPendingTabs() {
  DCHECK(is_attempting_to_close_browser_);
<<<<<<< HEAD

  if (HasCompletedUnloadProcessing()) {
    // We've finished all the unload events and can proceed to close the
    // browser.
    OnWindowClosing();
    return;
  }

  // Process beforeunload tabs first. When that queue is empty, process
  // unload tabs.
  // TODO(ojan): Move some of this logic down into TabContents and/or 
  // WebContents so we don't need to dig into RenderViewHost here.
  if (!tabs_needing_before_unload_fired_.empty()) {
    TabContents* tab = tabs_needing_before_unload_fired_.back();
    tab->AsWebContents()->render_view_host()->FirePageBeforeUnload();
=======

  if (HasCompletedUnloadProcessing()) {
    // We've finished all the unload events and can proceed to close the
    // browser.
    OnWindowClosing();
    return;
  }

  // Process beforeunload tabs first. When that queue is empty, process
  // unload tabs.
  if (!tabs_needing_before_unload_fired_.empty()) {
    TabContents* tab = tabs_needing_before_unload_fired_.back();
    tab->AsWebContents()->FirePageBeforeUnload();
>>>>>>> 4db48af7
  } else if (!tabs_needing_unload_fired_.empty()) {
    // We've finished firing all beforeunload events and can proceed with unload
    // events.
    // TODO(ojan): We should add a call to browser_shutdown::OnShutdownStarting
    // somewhere around here so that we have accurate measurements of shutdown
    // time.
    // TODO(ojan): We can probably fire all the unload events in parallel and
    // get a perf benefit from that in the cases where the tab hangs in it's
    // unload handler or takes a long time to page in.
    TabContents* tab = tabs_needing_unload_fired_.back();
<<<<<<< HEAD
    tab->AsWebContents()->render_view_host()->FirePageUnload();
  } else {
    NOTREACHED();
  }
}

bool Browser::HasCompletedUnloadProcessing() {
  return is_attempting_to_close_browser_ &&
      tabs_needing_before_unload_fired_.empty() &&
      tabs_needing_unload_fired_.empty();
}

void Browser::CancelWindowClose() {
  DCHECK(is_attempting_to_close_browser_);
  // Only cancelling beforeunload should be able to cancel the window's close.
  // So there had better be a tab that we think needs beforeunload fired.
  DCHECK(!tabs_needing_before_unload_fired_.empty());

  tabs_needing_before_unload_fired_.clear();
  tabs_needing_unload_fired_.clear();

=======
    tab->AsWebContents()->FirePageUnload();
  } else {
    NOTREACHED();
  }
}

bool Browser::HasCompletedUnloadProcessing() {
  return is_attempting_to_close_browser_ &&
      tabs_needing_before_unload_fired_.empty() &&
      tabs_needing_unload_fired_.empty();
}

void Browser::CancelWindowClose() {
  DCHECK(is_attempting_to_close_browser_);
  // Only cancelling beforeunload should be able to cancel the window's close.
  // So there had better be a tab that we think needs beforeunload fired.
  DCHECK(!tabs_needing_before_unload_fired_.empty());

  tabs_needing_before_unload_fired_.clear();
  tabs_needing_unload_fired_.clear();

>>>>>>> 4db48af7
  is_attempting_to_close_browser_ = false;
}

void Browser::BeforeUnloadFired(TabContents* tab,
                                bool proceed,
                                bool* proceed_to_fire_unload) {
  if (!is_attempting_to_close_browser_) {
    *proceed_to_fire_unload = proceed;
    return;
  }

  if (!proceed) {
    CancelWindowClose();
    *proceed_to_fire_unload = false;
    return;
  }

  if (RemoveFromVector(&tabs_needing_before_unload_fired_, tab)) {
    // Now that beforeunload has fired, put the tab on the queue to fire unload.
    tabs_needing_unload_fired_.push_back(tab);
    ProcessPendingTabs();
    // We want to handle firing the unload event ourselves since we want to 
    // fire all the beforeunload events before attempting to fire the unload
    // events should the user cancel closing the browser.
    *proceed_to_fire_unload = false;
    return;
  }

  *proceed_to_fire_unload = true;
}

void Browser::ClearUnloadState(TabContents* tab) {
  DCHECK(is_attempting_to_close_browser_);
  RemoveFromVector(&tabs_needing_before_unload_fired_, tab);
  RemoveFromVector(&tabs_needing_unload_fired_, tab);
  ProcessPendingTabs();
}

bool Browser::RemoveFromVector(UnloadListenerVector* vector, TabContents* tab) {
  DCHECK(is_attempting_to_close_browser_);

  for (UnloadListenerVector::iterator it = vector->begin();
       it != vector->end();
       ++it) {
    if (*it == tab) {
      vector->erase(it);
      return true;
    }
  }
  return false;
}

void Browser::OnWindowClosing() {
  if (!ShouldCloseWindow())
    return;

  if (BrowserList::size() == 1)
    browser_shutdown::OnShutdownStarting(browser_shutdown::WINDOW_CLOSE);

  // Don't use HasSessionService here, we want to force creation of the
  // session service so that user can restore what was open.
  SessionService* session_service = profile()->GetSessionService();
  if (session_service)
    session_service->WindowClosing(session_id());

  CloseAllTabs();
}

// Tab Creation Functions

TabContents* Browser::AddTabWithURL(
    const GURL& url, PageTransition::Type transition, bool foreground,
    SiteInstance* instance) {
  if (type_ == BrowserType::APPLICATION && tabstrip_model_.count() == 1) {
    NOTREACHED() << "Cannot add a tab in a mono tab application.";
    return NULL;
  }

  GURL url_to_load = url;
  if (url_to_load.is_empty())
    url_to_load = GetHomePage();
  TabContents* contents =
      CreateTabContentsForURL(url_to_load, profile_, transition, false,
                              instance);
  tabstrip_model_.AddTabContents(contents, -1, transition, foreground);
  // By default, content believes it is not hidden.  When adding contents
  // in the background, tell it that it's hidden.
  if (!foreground)
    contents->WasHidden();
  return contents;
}

TabContents* Browser::AddWebApplicationTab(Profile* profile,
                                           WebApp* web_app,
                                           bool lazy) {
  DCHECK(web_app);

  // TODO(acw): Do we need an "application launched" transition type?
  // TODO(creis): Should we reuse the current instance (ie. process) here?
  TabContents* contents =
      CreateTabContentsForURL(web_app->url(), profile, PageTransition::LINK,
                              lazy, NULL);
  if (contents->AsWebContents())
    contents->AsWebContents()->SetWebApp(web_app);

  if (lazy) {
    contents->controller()->LoadURLLazily(
        web_app->url(), PageTransition::LINK, web_app->name(), NULL);
  }
  tabstrip_model_.AddTabContents(contents, -1, PageTransition::LINK, !lazy);
  return contents;
}

TabContents* Browser::AddTabWithNavigationController(
    NavigationController* ctrl, PageTransition::Type type) {
  TabContents* tc = ctrl->active_contents();
  tabstrip_model_.AddTabContents(tc, -1, type, true);
  return tc;
}

NavigationController* Browser::AddRestoredTab(
    const std::vector<TabNavigation>& navigations,
    int selected_navigation,
    bool select) {
  NavigationController* restored_controller =
      BuildRestoredNavigationController(navigations, selected_navigation);

  tabstrip_model_.InsertTabContentsAt(
      tabstrip_model_.count(),
      restored_controller->active_contents(),
      select, false);
  if (profile_->HasSessionService()) {
    SessionService* session_service = profile_->GetSessionService();
    if (session_service)
      session_service->TabRestored(restored_controller);
  }
  return restored_controller;
}

void Browser::ReplaceRestoredTab(
    const std::vector<TabNavigation>& navigations,
    int selected_navigation) {
  NavigationController* restored_controller =
      BuildRestoredNavigationController(navigations, selected_navigation);

  tabstrip_model_.ReplaceNavigationControllerAt(
      tabstrip_model_.selected_index(),
      restored_controller);
}

////////////////////////////////////////////////////////////////////////////////
// Browser, TabStripModelDelegate implementation:

void Browser::CreateNewStripWithContents(TabContents* detached_contents,
                                         const gfx::Point& drop_point) {
  DCHECK(type_ == BrowserType::TABBED_BROWSER);

  // Create an empty new browser window the same size as the old one.
  CRect browser_rect;
  GetWindowRect(reinterpret_cast<HWND>(window_->GetPlatformID()), &browser_rect);
  gfx::Rect rect(0, 0);
  if (drop_point.x() != 0 || drop_point.y() != 0) {
    rect.SetRect(drop_point.x(), drop_point.y(), browser_rect.Width(),
                 browser_rect.Height());
  }
  Browser* new_window =
      new Browser(rect, SW_SHOWNORMAL, profile_, BrowserType::TABBED_BROWSER,
                  std::wstring());
  // Need to do this _before_ appending the TabContents so that the window is
  // appropriately sized.
  new_window->Show();
  new_window->tabstrip_model()->AppendTabContents(detached_contents, true);

  // When we detach a tab we need to make sure any associated Find window moves
  // along with it to its new home (basically we just make new_window the parent
  // of the Find window).
  new_window->AdoptFindWindow(detached_contents);
}

int Browser::GetDragActions() const {
  int result = 0;
  if (BrowserList::GetBrowserCountForType(profile_,
                                          BrowserType::TABBED_BROWSER) > 1 ||
      tab_count() > 1)
    result |= TAB_TEAROFF_ACTION;
  if (tab_count() > 1)
    result |= TAB_MOVE_ACTION;
  return result;
}

TabContents* Browser::CreateTabContentsForURL(
    const GURL& url, Profile* profile, PageTransition::Type transition,
    bool defer_load, SiteInstance* instance) const {
  // Create an appropriate tab contents.
  GURL real_url = url;
  TabContentsType type = TabContents::TypeForURL(&real_url);
  DCHECK(type != TAB_CONTENTS_UNKNOWN_TYPE);

  TabContents* contents =
    TabContents::CreateWithType(type, GetTopLevelHWND(), profile, instance);
  contents->SetupController(profile);

  if (!defer_load) {
    // Load the initial URL before adding the new tab contents to the tab strip
    // so that the tab contents has navigation state.
    contents->controller()->LoadURL(url, transition);
  }

  return contents;
}

void Browser::ShowApplicationMenu(const gfx::Point p) {
  if (!window_)
    return;

  HWND hwnd = reinterpret_cast<HWND>(window_->GetPlatformID());
  CPoint t;
  t.x = p.x();
  t.y = p.y();
  RunSimpleFrameMenu(t, hwnd);
}

void Browser::ValidateLoadingAnimations() {
  if (window_)
    window_->ValidateThrobber();
}

void Browser::CloseFrameAfterDragSession() {
  // This is scheduled to run after we return to the message loop because
  // otherwise the frame will think the drag session is still active and ignore
  // the request.
  MessageLoop::current()->PostTask(FROM_HERE,
      method_factory_.NewRunnableMethod(&Browser::CloseFrame));
}

////////////////////////////////////////////////////////////////////////////////
// Browser, TabStripModelObserver implementation:

void Browser::TabInsertedAt(TabContents* contents,
                            int index,
                            bool foreground) {
  contents->set_delegate(this);
  contents->controller()->SetWindowID(session_id());

  SyncHistoryWithTabs(tabstrip_model_.GetIndexOfTabContents(contents));

  // When a tab is dropped into a tab strip we need to make sure that the
  // associated Find window is moved along with it. We therefore change the
  // parent of the Find window (if the parent is already correctly set this
  // does nothing).
  AdoptFindWindow(contents);

  // If the tab crashes in the beforeunload or unload handler, it won't be
  // able to ack. But we know we can close it.
  NotificationService::current()->
      AddObserver(this, NOTIFY_WEB_CONTENTS_DISCONNECTED,
                  Source<TabContents>(contents));
}

void Browser::TabClosingAt(TabContents* contents, int index) {
  NavigationController* controller = contents->controller();
  DCHECK(controller);
  NotificationService::current()->
      Notify(NOTIFY_TAB_CLOSING,
              Source<NavigationController>(controller),
              NotificationService::NoDetails());

  // Sever the TabContents' connection back to us.
  contents->set_delegate(NULL);

  if (!g_browser_process->IsUsingNewFrames() &&
      contents == GetSelectedTabContents()) {
    // We need to reset the current tab contents to NULL before it gets
    // freed. This is because the focus manager performs some operation
    // on the selected tab contents when it is removed.
    window_->ShowTabContents(NULL);
  }
}

void Browser::TabDetachedAt(TabContents* contents, int index) {
  if (!g_browser_process->IsUsingNewFrames()) {
    // TODO(beng): (http://b/1085418) figure out if we really need to do this
    //             here - surely the subsequent selection of another tab would
    //             result in this action taking place?
    if (contents == GetSelectedTabContents())
      RemoveShelvesForTabContents(contents);
  }

  contents->set_delegate(NULL);
  if (!tabstrip_model_.closing_all())
    SyncHistoryWithTabs(0);

  RemoveScheduledUpdatesFor(contents);

  NotificationService::current()->
      RemoveObserver(this, NOTIFY_WEB_CONTENTS_DISCONNECTED, 
                     Source<TabContents>(contents));
}

void Browser::TabSelectedAt(TabContents* old_contents,
                            TabContents* new_contents,
                            int index,
                            bool user_gesture) {
  DCHECK(old_contents != new_contents);

  // If we have any update pending, do it now.
  if (!chrome_updater_factory_.empty() && old_contents)
    ProcessPendingUIUpdates();

  LocationBarView* location_bar = GetLocationBarView();
  if (old_contents) {
    if (!g_browser_process->IsUsingNewFrames()) {
      // Have the contents remember where focus was.
      old_contents->StoreFocus();
    }

    // Save what the user's currently typing, so it can be restored when we
    // switch back to this tab.
    if (location_bar)
      location_bar->location_entry()->SaveStateToTab(old_contents);
  }

  if (!g_browser_process->IsUsingNewFrames()) {
    // Tell the frame what happened so that the TabContents gets resized, etc.
    window_->ShowTabContents(new_contents);

    // Inform the tab that it is now selected.
    new_contents->DidBecomeSelected();
    if (BrowserList::GetLastActive() == this)
      new_contents->RestoreFocus();
  }

  // Propagate the profile to the location bar.
  if (!g_browser_process->IsUsingNewFrames())
    window_->ProfileChanged(new_contents->profile());
  UpdateToolBar(true);

  // Force the go/stop button to change.
  if (new_contents->AsWebContents()) {
    GetGoButton()->ChangeMode(
        new_contents->is_loading() ? GoButton::MODE_STOP : GoButton::MODE_GO);
  } else {
    GetGoButton()->ChangeMode(GoButton::MODE_GO);
  }

  // Update other parts of the toolbar.
  UpdateNavigationCommands();

  // Reset the status bubble.
  GetStatusBubble()->Hide();

  // Show the loading state (if any).
  GetStatusBubble()->SetStatus(GetSelectedTabContents()->GetStatusText());

  if (!g_browser_process->IsUsingNewFrames())
    SyncWindowTitle();

  // Update sessions. Don't force creation of sessions. If sessions doesn't
  // exist, the change will be picked up by sessions when created.
  if (profile_->HasSessionService()) {
    SessionService* session_service = profile_->GetSessionService();
    if (session_service && !tabstrip_model_.closing_all()) {
      session_service->SetSelectedTabInWindow(session_id(),
                                              tabstrip_model_.selected_index());
    }
  }
}

void Browser::TabMoved(TabContents* contents,
                       int from_index,
                       int to_index) {
  DCHECK(from_index >= 0 && to_index >= 0);
  // Notify the history service.
  SyncHistoryWithTabs(std::min(from_index, to_index));
}

void Browser::TabStripEmpty() {
  if (!g_browser_process->IsUsingNewFrames()) {
    // We need to reset the frame contents just in case this wasn't done while
    // detaching the tab. This happens when dragging out the last tab.
    window_->ShowTabContents(NULL);
  }

  // Close the frame after we return to the message loop (not immediately,
  // otherwise it will destroy this object before the stack has a chance to
  // cleanly unwind.)
  // Note: This will be called several times if TabStripEmpty is called several
  //       times. This is because it does not close the window if tabs are
  //       still present.
  // NOTE: If you change to be immediate (no invokeLater) then you'll need to
  //       update BrowserList::CloseAllBrowsers.
  MessageLoop::current()->PostTask(FROM_HERE,
      method_factory_.NewRunnableMethod(&Browser::CloseFrame));
}

void Browser::RemoveShelvesForTabContents(TabContents* contents) {
  DCHECK(!g_browser_process->IsUsingNewFrames());

  ChromeViews::View* shelf = contents->GetDownloadShelfView();
  if (shelf && shelf->GetParent() != NULL)
    shelf->GetParent()->RemoveChildView(shelf);

  ChromeViews::View* info_bar = contents->GetInfoBarView();
  if (info_bar && info_bar->GetParent() != NULL)
    info_bar->GetParent()->RemoveChildView(info_bar);
}

BrowserType::Type Browser::GetType() const {
  return type_;
}

void Browser::InitHangMonitor() {
  PrefService* pref_service = g_browser_process->local_state();
  DCHECK(pref_service != NULL);
  int plugin_message_response_timeout =
      pref_service->GetInteger(prefs::kPluginMessageResponseTimeout);
  int hung_plugin_detect_freq =
      pref_service->GetInteger(prefs::kHungPluginDetectFrequency);
  if ((hung_plugin_detect_freq > 0) &&
      hung_window_detector_.Initialize(GetTopLevelHWND(),
                                       plugin_message_response_timeout)) {
    ticker_.set_tick_interval(hung_plugin_detect_freq);
    ticker_.RegisterTickHandler(&hung_window_detector_);
    ticker_.Start();

    pref_service->SetInteger(prefs::kPluginMessageResponseTimeout,
                             plugin_message_response_timeout);
    pref_service->SetInteger(prefs::kHungPluginDetectFrequency,
                             hung_plugin_detect_freq);
  }
}


Browser* Browser::GetOrCreateTabbedBrowser() {
  Browser* browser = BrowserList::FindBrowserWithType(
      profile_, BrowserType::TABBED_BROWSER);
  if (!browser) {
    browser = new Browser(gfx::Rect(), SW_SHOWNORMAL, profile_,
                          BrowserType::TABBED_BROWSER, std::wstring());
  }
  return browser;
}

void Browser::RemoveScheduledUpdatesFor(TabContents* contents) {
  if (!contents)
    return;

  // Remove any pending UI updates for the detached tab.
  UpdateVector::iterator cur_update = scheduled_updates_.begin();
  while (cur_update != scheduled_updates_.end()) {
    if (cur_update->source == contents) {
      cur_update = scheduled_updates_.erase(cur_update);
    } else {
      ++cur_update;
    }
  }
}

void Browser::ShowNativeUI(const GURL& url) {
  int i, c;
  TabContents* tc;
  for (i = 0, c = tabstrip_model_.count(); i < c; ++i) {
    tc = tabstrip_model_.GetTabContentsAt(i);
    if (tc->type() == TAB_CONTENTS_NATIVE_UI &&
        tc->GetURL() == url) {
      tabstrip_model_.SelectTabContentsAt(i, false);
      return;
    }
  }

  TabContents* contents = CreateTabContentsForURL(url, profile_,
                                                  PageTransition::LINK, false,
                                                  NULL);
  AddNewContents(NULL, contents, NEW_FOREGROUND_TAB, gfx::Rect(), true);
}

NavigationController* Browser::BuildRestoredNavigationController(
      const std::vector<TabNavigation>& navigations,
      int selected_navigation) {
  if (!navigations.empty()) {
    DCHECK(selected_navigation >= 0 &&
           selected_navigation < static_cast<int>(navigations.size()));
    // We should have a valid URL, if we don't fall back to the default.
    GURL url = navigations[selected_navigation].url;
    if (url.is_empty())
      url = GetHomePage();

    // Create a NavigationController. This constructor creates the appropriate
    // set of TabContents.
    return new NavigationController(
        profile_, navigations, selected_navigation, GetTopLevelHWND());
  } else {
    // No navigations. Create a tab with about:blank.
    TabContents* contents =
        CreateTabContentsForURL(GURL("about:blank"), profile_,
                                PageTransition::START_PAGE, false, NULL);
    return new NavigationController(contents, profile_);
  }
}

// static
void Browser::OpenURLOffTheRecord(Profile* profile, const GURL& url) {
  Profile* off_the_record_profile = profile->GetOffTheRecordProfile();
  Browser* browser = BrowserList::FindBrowserWithType(
      off_the_record_profile, BrowserType::TABBED_BROWSER);
  if (browser == NULL) {
    browser = new Browser(gfx::Rect(), SW_SHOWNORMAL, off_the_record_profile,
                          BrowserType::TABBED_BROWSER, L"");
  }
  browser->AddTabWithURL(url, PageTransition::LINK, true, NULL);
  browser->Show();
  browser->MoveToFront(true);
}

// static
std::wstring Browser::ComputePopupTitle(const GURL& url,
                                        const std::wstring& title) {
  DCHECK(!g_browser_process->IsUsingNewFrames());
  std::wstring result(title);
  FormatTitleForDisplay(&result);
  return result;
}

void Browser::ConvertToTabbedBrowser() {
  if (GetType() != BrowserType::BROWSER) {
    NOTREACHED();
    return;
  }

  int tab_strip_index = tabstrip_model_.selected_index();
  TabContents* contents = tabstrip_model_.DetachTabContentsAt(tab_strip_index);
  Browser* browser = new Browser(gfx::Rect(), SW_SHOWNORMAL, profile_,
                                 BrowserType::TABBED_BROWSER, L"");
  browser->AddNewContents(
    NULL, contents, NEW_FOREGROUND_TAB, gfx::Rect(), true);
  browser->Show();
}

void Browser::BuildPopupWindow(TabContents* source,
                               TabContents* new_contents,
                               const gfx::Rect& initial_pos) {
  BrowserType::Type type =
      type_ == BrowserType::APPLICATION ? type_ : BrowserType::BROWSER;
  Browser* browser = new Browser(initial_pos, SW_SHOWNORMAL, profile_, type,
                                 std::wstring());
  browser->AddNewContents(source, new_contents,
                          NEW_FOREGROUND_TAB, gfx::Rect(), true);

  if (!g_browser_process->IsUsingNewFrames()) {
    // TODO(beng): (1031854) Move most of this to the frames!!
    // For newly opened popup windows, the incoming width/height
    // numbers are for the content area, but x/y are for the actual
    // window position. Thus we can't just call MoveContents().
    gfx::Rect window_rect =
        browser->window()->GetBoundsForContentBounds(initial_pos);
    window_rect.set_origin(initial_pos.origin());

    // When we are given x/y coordinates of 0 on a created popup window,
    // assume none were given by the window.open() command.
    if (window_rect.x() == 0 && window_rect.y() == 0) {
      gfx::Point origin = window()->GetNormalBounds().origin();
      origin.set_x(origin.x() + kWindowTilePixels);
      origin.set_y(origin.y() + kWindowTilePixels);
      window_rect.set_origin(origin);
    }

    ::SetWindowPos(browser->GetTopLevelHWND(), NULL,
                   window_rect.x(), window_rect.y(),
                   window_rect.width(), window_rect.height(), 0);
    win_util::AdjustWindowToFit(browser->GetTopLevelHWND());
  }

  browser->Show();
}

void Browser::ConvertContentsToApplication(TabContents* contents) {
  if (!contents->AsWebContents() || !contents->AsWebContents()->web_app()) {
    NOTREACHED();
    return;
  }

  int index = tabstrip_model_.GetIndexOfTabContents(contents);
  if (index < 0)
    return;

  WebApp* app = contents->AsWebContents()->web_app();
  const std::wstring& app_name =
      app->name().empty() ? ComputeApplicationNameFromURL(app->url()) :
                            app->name();
  RegisterAppPrefs(app_name);

  tabstrip_model_.DetachTabContentsAt(index);
  Browser* browser = new Browser(gfx::Rect(), SW_SHOWNORMAL, profile_,
                                 BrowserType::APPLICATION, app_name);
  browser->AddNewContents(
    NULL, contents, NEW_FOREGROUND_TAB, gfx::Rect(), true);
  browser->Show();
}

// static
std::wstring Browser::ComputeApplicationNameFromURL(const GURL& url) {
  std::string t;
  t.append(url.host());
  t.append("_");
  t.append(url.path());
  return UTF8ToWide(t);
}

// static
void Browser::OpenWebApplication(Profile* profile,
                                 WebApp* app,
                                 int show_command) {
  const std::wstring& app_name =
      app->name().empty() ? ComputeApplicationNameFromURL(app->url()) :
                            app->name();

  RegisterAppPrefs(app_name);
  Browser* browser = new Browser(gfx::Rect(), show_command, profile,
                                 BrowserType::APPLICATION, app_name);
  browser->AddWebApplicationTab(profile, app, false);
  browser->Show();
}

// static
void Browser::RegisterAppPrefs(const std::wstring& app_name) {
  // A set of apps that we've already started.
  static std::set<std::wstring>* g_app_names = NULL;

  if (!g_app_names)
    g_app_names = new std::set<std::wstring>;

  // Only register once for each app name.
  if (g_app_names->find(app_name) != g_app_names->end())
    return;
  g_app_names->insert(app_name);

  // We need to register the window position pref.
  std::wstring window_pref(prefs::kBrowserWindowPlacement);
  window_pref.append(L"_");
  window_pref.append(app_name);
  PrefService* prefs = g_browser_process->local_state();
  DCHECK(prefs);

  prefs->RegisterDictionaryPref(window_pref.c_str());
}

NavigationController* Browser::GetSelectedNavigationController() const {
  TabContents* tc = GetSelectedTabContents();
  if (tc)
    return tc->controller();
  else
    return NULL;
}

///////////////////////////////////////////////////////////////////////////////
// NEW FRAME TODO(beng): clean up this file
// DO NOT PLACE METHODS NOT RELATED TO NEW FRAMES BELOW THIS LINE.

void Browser::SaveWindowPosition(const gfx::Rect& bounds, bool maximized) {
  // We don't save window position for popups.
  if (GetType() == BrowserType::BROWSER)
    return;

  // First save to local state, this is for remembering on subsequent starts.
  PrefService* prefs = g_browser_process->local_state();
  DCHECK(prefs);
  std::wstring name(prefs::kBrowserWindowPlacement);
  if (!app_name_.empty()) {
    name.append(L"_");
    name.append(app_name_);
  }

  DictionaryValue* win_pref = prefs->GetMutableDictionary(name.c_str());
  DCHECK(win_pref);
  win_pref->SetInteger(L"top", bounds.y());
  win_pref->SetInteger(L"left", bounds.x());
  win_pref->SetInteger(L"bottom", bounds.bottom());
  win_pref->SetInteger(L"right", bounds.right());
  win_pref->SetBoolean(L"maximized", maximized);

  // Then save to the session storage service, used when reloading a past
  // session. Note that we don't want to be the ones who cause lazy
  // initialization of the session service. This function gets called during
  // initial window showing, and we don't want to bring in the session service
  // this early.
  if (profile()->HasSessionService()) {
    SessionService* session_service = profile()->GetSessionService();
    if (session_service)
      session_service->SetWindowBounds(session_id_, bounds, maximized);
  }
}

void Browser::RestoreWindowPosition(gfx::Rect* bounds, bool* maximized) {
  DCHECK(bounds && maximized);
  WindowSizer::GetBrowserWindowBounds(app_name_, *bounds, bounds, maximized);
}

SkBitmap Browser::GetCurrentPageIcon() const {
  TabContents* contents = tabstrip_model_.GetSelectedTabContents();
  return contents ? contents->GetFavIcon() : SkBitmap();
}

std::wstring Browser::GetCurrentPageTitle() const {
  TabContents* contents = tabstrip_model_.GetSelectedTabContents();
  std::wstring title;
  if (contents) {
    title = contents->GetTitle();
    FormatTitleForDisplay(&title);
  }
  if (title.empty())
    title = l10n_util::GetString(IDS_TAB_UNTITLED_TITLE);
  return title;
}

// static
void Browser::FormatTitleForDisplay(std::wstring* title) {
  size_t current_index = 0;
  size_t match_index;
  while ((match_index = title->find(L'\n', current_index)) !=
         std::wstring::npos) {
    title->replace(match_index, 1, L"");
    current_index = match_index;
  }
}
<|MERGE_RESOLUTION|>--- conflicted
+++ resolved
@@ -16,13 +16,9 @@
 #include "chrome/browser/browser_shutdown.h"
 #include "chrome/browser/browser_url_handler.h"
 #include "chrome/browser/cert_store.h"
-<<<<<<< HEAD
-#include "chrome/browser/dom_ui/new_tab_ui.h"
-=======
 #include "chrome/browser/debugger/debugger_window.h"
 #include "chrome/browser/dom_ui/new_tab_ui.h"
 #include "chrome/browser/frame_util.h"
->>>>>>> 4db48af7
 #include "chrome/browser/navigation_controller.h"
 #include "chrome/browser/navigation_entry.h"
 #include "chrome/browser/plugin_process_host.h"
@@ -344,20 +340,6 @@
 
 void Browser::CloseFrame() {
   window_->Close();
-}
-
-GURL Browser::GetHomePage() {
-  if (profile_->GetPrefs()->GetBoolean(prefs::kHomePageIsNewTabPage)) {
-    return NewTabUIURL();
-  } else {
-    GURL home_page = GURL(URLFixerUpper::FixupURL(
-        profile_->GetPrefs()->GetString(prefs::kHomePage),
-        std::wstring()));
-    if (!home_page.is_valid())
-      return NewTabUIURL();
-
-    return home_page;
-  }
 }
 
 GURL Browser::GetHomePage() {
@@ -1090,23 +1072,6 @@
 
 void Browser::ProcessPendingTabs() {
   DCHECK(is_attempting_to_close_browser_);
-<<<<<<< HEAD
-
-  if (HasCompletedUnloadProcessing()) {
-    // We've finished all the unload events and can proceed to close the
-    // browser.
-    OnWindowClosing();
-    return;
-  }
-
-  // Process beforeunload tabs first. When that queue is empty, process
-  // unload tabs.
-  // TODO(ojan): Move some of this logic down into TabContents and/or 
-  // WebContents so we don't need to dig into RenderViewHost here.
-  if (!tabs_needing_before_unload_fired_.empty()) {
-    TabContents* tab = tabs_needing_before_unload_fired_.back();
-    tab->AsWebContents()->render_view_host()->FirePageBeforeUnload();
-=======
 
   if (HasCompletedUnloadProcessing()) {
     // We've finished all the unload events and can proceed to close the
@@ -1120,7 +1085,6 @@
   if (!tabs_needing_before_unload_fired_.empty()) {
     TabContents* tab = tabs_needing_before_unload_fired_.back();
     tab->AsWebContents()->FirePageBeforeUnload();
->>>>>>> 4db48af7
   } else if (!tabs_needing_unload_fired_.empty()) {
     // We've finished firing all beforeunload events and can proceed with unload
     // events.
@@ -1131,8 +1095,7 @@
     // get a perf benefit from that in the cases where the tab hangs in it's
     // unload handler or takes a long time to page in.
     TabContents* tab = tabs_needing_unload_fired_.back();
-<<<<<<< HEAD
-    tab->AsWebContents()->render_view_host()->FirePageUnload();
+    tab->AsWebContents()->FirePageUnload();
   } else {
     NOTREACHED();
   }
@@ -1153,29 +1116,6 @@
   tabs_needing_before_unload_fired_.clear();
   tabs_needing_unload_fired_.clear();
 
-=======
-    tab->AsWebContents()->FirePageUnload();
-  } else {
-    NOTREACHED();
-  }
-}
-
-bool Browser::HasCompletedUnloadProcessing() {
-  return is_attempting_to_close_browser_ &&
-      tabs_needing_before_unload_fired_.empty() &&
-      tabs_needing_unload_fired_.empty();
-}
-
-void Browser::CancelWindowClose() {
-  DCHECK(is_attempting_to_close_browser_);
-  // Only cancelling beforeunload should be able to cancel the window's close.
-  // So there had better be a tab that we think needs beforeunload fired.
-  DCHECK(!tabs_needing_before_unload_fired_.empty());
-
-  tabs_needing_before_unload_fired_.clear();
-  tabs_needing_unload_fired_.clear();
-
->>>>>>> 4db48af7
   is_attempting_to_close_browser_ = false;
 }
 
