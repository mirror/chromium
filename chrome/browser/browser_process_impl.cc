--- conflicted
+++ resolved
@@ -1,31 +1,6 @@
-// Copyright 2008, Google Inc.
-// All rights reserved.
-//
-// Redistribution and use in source and binary forms, with or without
-// modification, are permitted provided that the following conditions are
-// met:
-//
-//    * Redistributions of source code must retain the above copyright
-// notice, this list of conditions and the following disclaimer.
-//    * Redistributions in binary form must reproduce the above
-// copyright notice, this list of conditions and the following disclaimer
-// in the documentation and/or other materials provided with the
-// distribution.
-//    * Neither the name of Google Inc. nor the names of its
-// contributors may be used to endorse or promote products derived from
-// this software without specific prior written permission.
-//
-// THIS SOFTWARE IS PROVIDED BY THE COPYRIGHT HOLDERS AND CONTRIBUTORS
-// "AS IS" AND ANY EXPRESS OR IMPLIED WARRANTIES, INCLUDING, BUT NOT
-// LIMITED TO, THE IMPLIED WARRANTIES OF MERCHANTABILITY AND FITNESS FOR
-// A PARTICULAR PURPOSE ARE DISCLAIMED. IN NO EVENT SHALL THE COPYRIGHT
-// OWNER OR CONTRIBUTORS BE LIABLE FOR ANY DIRECT, INDIRECT, INCIDENTAL,
-// SPECIAL, EXEMPLARY, OR CONSEQUENTIAL DAMAGES (INCLUDING, BUT NOT
-// LIMITED TO, PROCUREMENT OF SUBSTITUTE GOODS OR SERVICES; LOSS OF USE,
-// DATA, OR PROFITS; OR BUSINESS INTERRUPTION) HOWEVER CAUSED AND ON ANY
-// THEORY OF LIABILITY, WHETHER IN CONTRACT, STRICT LIABILITY, OR TORT
-// (INCLUDING NEGLIGENCE OR OTHERWISE) ARISING IN ANY WAY OUT OF THE USE
-// OF THIS SOFTWARE, EVEN IF ADVISED OF THE POSSIBILITY OF SUCH DAMAGE.
+// Copyright (c) 2006-2008 The Chromium Authors. All rights reserved.
+// Use of this source code is governed by a BSD-style license that can be
+// found in the LICENSE file.
 
 #include "chrome/browser/browser_process_impl.h"
 
@@ -119,7 +94,9 @@
       created_debugger_wrapper_(false),
       broker_services_(NULL),
       module_ref_count_(0),
-      memory_model_(MEDIUM_MEMORY_MODEL) {
+      memory_model_(MEDIUM_MEMORY_MODEL),
+      checked_for_new_frames_(false),
+      using_new_frames_(false) {
   g_browser_process = this;
   clipboard_service_.reset(new ClipboardService);
   main_notification_service_.reset(new NotificationService);
@@ -141,6 +118,8 @@
   }
 
   suspend_controller_ = new SuspendController();
+
+  shutdown_event_ = ::CreateEvent(NULL, TRUE, FALSE, NULL);
 }
 
 BrowserProcessImpl::~BrowserProcessImpl() {
@@ -212,16 +191,15 @@
   g_browser_process = NULL;
 }
 
-// Need to define this so InvokeLater on the MessageLoop works. It's ok
-// not to addref/release the MessageLoop here as we *know* the main thread
-// isn't going to go away on us.
-template <>
-struct RunnableMethodTraits<MessageLoop> {
-  static void RetainCallee(MessageLoop* obj) { }
-  static void ReleaseCallee(MessageLoop* obj) { }
-};
+// Send a QuitTask to the given MessageLoop.
+static void PostQuit(MessageLoop* message_loop) {
+  message_loop->PostTask(FROM_HERE, new MessageLoop::QuitTask());
+}
 
 void BrowserProcessImpl::EndSession() {
+  // Notify we are going away.
+  ::SetEvent(shutdown_event_);
+
   // Mark all the profiles as clean.
   ProfileManager* pm = profile_manager();
   for (ProfileManager::const_iterator i = pm->begin(); i != pm->end(); ++i)
@@ -242,7 +220,7 @@
   // otherwise on startup we'll think we crashed. So we block until done and
   // then proceed with normal shutdown.
   g_browser_process->file_thread()->message_loop()->PostTask(FROM_HERE,
-      NewRunnableMethod(MessageLoop::current(), &MessageLoop::Quit));
+      NewRunnableFunction(PostQuit, MessageLoop::current()));
   MessageLoop::current()->Run();
 }
 
@@ -291,8 +269,11 @@
   // invoke the io_thread() accessor.
   PluginService::GetInstance();
 
-  scoped_ptr<Thread> thread(new BrowserProcessSubThread(ChromeThread::IO));
-  if (!thread->Start())
+  scoped_ptr<base::Thread> thread(
+      new BrowserProcessSubThread(ChromeThread::IO));
+  base::Thread::Options options;
+  options.message_loop_type = MessageLoop::TYPE_IO;
+  if (!thread->StartWithOptions(options))
     return;
   io_thread_.swap(thread);
 }
@@ -301,16 +282,11 @@
   DCHECK(!created_file_thread_ && file_thread_.get() == NULL);
   created_file_thread_ = true;
 
-<<<<<<< HEAD
-  scoped_ptr<Thread> thread(new BrowserProcessSubThread(ChromeThread::FILE));
-  if (!thread->Start())
-=======
   scoped_ptr<base::Thread> thread(
       new BrowserProcessSubThread(ChromeThread::FILE));
   base::Thread::Options options;
   options.message_loop_type = MessageLoop::TYPE_UI;
   if (!thread->StartWithOptions(options))
->>>>>>> b8afeda4
     return;
   file_thread_.swap(thread);
 }
@@ -319,7 +295,8 @@
   DCHECK(!created_db_thread_ && db_thread_.get() == NULL);
   created_db_thread_ = true;
 
-  scoped_ptr<Thread> thread(new BrowserProcessSubThread(ChromeThread::DB));
+  scoped_ptr<base::Thread> thread(
+      new BrowserProcessSubThread(ChromeThread::DB));
   if (!thread->Start())
     return;
   db_thread_.swap(thread);
@@ -373,4 +350,4 @@
   DCHECK(google_url_tracker_.get() == NULL);
   scoped_ptr<GoogleURLTracker> google_url_tracker(new GoogleURLTracker);
   google_url_tracker_.swap(google_url_tracker);
-}+}
