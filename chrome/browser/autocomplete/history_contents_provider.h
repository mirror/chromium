--- conflicted
+++ resolved
@@ -1,43 +1,11 @@
-// Copyright 2008, Google Inc.
-// All rights reserved.
-//
-// Redistribution and use in source and binary forms, with or without
-// modification, are permitted provided that the following conditions are
-// met:
-//
-//    * Redistributions of source code must retain the above copyright
-// notice, this list of conditions and the following disclaimer.
-//    * Redistributions in binary form must reproduce the above
-// copyright notice, this list of conditions and the following disclaimer
-// in the documentation and/or other materials provided with the
-// distribution.
-//    * Neither the name of Google Inc. nor the names of its
-// contributors may be used to endorse or promote products derived from
-// this software without specific prior written permission.
-//
-// THIS SOFTWARE IS PROVIDED BY THE COPYRIGHT HOLDERS AND CONTRIBUTORS
-// "AS IS" AND ANY EXPRESS OR IMPLIED WARRANTIES, INCLUDING, BUT NOT
-// LIMITED TO, THE IMPLIED WARRANTIES OF MERCHANTABILITY AND FITNESS FOR
-// A PARTICULAR PURPOSE ARE DISCLAIMED. IN NO EVENT SHALL THE COPYRIGHT
-// OWNER OR CONTRIBUTORS BE LIABLE FOR ANY DIRECT, INDIRECT, INCIDENTAL,
-// SPECIAL, EXEMPLARY, OR CONSEQUENTIAL DAMAGES (INCLUDING, BUT NOT
-// LIMITED TO, PROCUREMENT OF SUBSTITUTE GOODS OR SERVICES; LOSS OF USE,
-// DATA, OR PROFITS; OR BUSINESS INTERRUPTION) HOWEVER CAUSED AND ON ANY
-// THEORY OF LIABILITY, WHETHER IN CONTRACT, STRICT LIABILITY, OR TORT
-// (INCLUDING NEGLIGENCE OR OTHERWISE) ARISING IN ANY WAY OUT OF THE USE
-// OF THIS SOFTWARE, EVEN IF ADVISED OF THE POSSIBILITY OF SUCH DAMAGE.
+// Copyright (c) 2006-2008 The Chromium Authors. All rights reserved.
+// Use of this source code is governed by a BSD-style license that can be
+// found in the LICENSE file.
 
 #ifndef CHROME_BROWSER_AUTOCOMPLETE_HISTORY_CONTENTS_PROVIDER_H__
 #define CHROME_BROWSER_AUTOCOMPLETE_HISTORY_CONTENTS_PROVIDER_H__
 
 #include "chrome/browser/autocomplete/autocomplete.h"
-<<<<<<< HEAD
-#include "chrome/browser/history/history.h"
-
-// HistoryContentsProvider is an AutocompleteProvider that provides results from
-// the contents (body and/or title) of previously visited pages.  Results are
-// obtained asynchronously from the history service.
-=======
 #include "chrome/browser/bookmarks/bookmark_model.h"
 #include "chrome/browser/history/history.h"
 
@@ -48,24 +16,13 @@
 //   previously viewed pages. This is asynchronous.
 // . BookmarkModel: provides results for matches in the titles of bookmarks.
 //   This is synchronous.
->>>>>>> b8afeda4
 class HistoryContentsProvider : public AutocompleteProvider {
  public:
   HistoryContentsProvider(ACProviderListener* listener, Profile* profile)
       : AutocompleteProvider(listener, profile, "HistoryContents"),
-        history_service_(NULL),
         have_results_(false) {
     DCHECK(profile);
   }
-
-#ifdef UNIT_TEST
-  HistoryContentsProvider(ACProviderListener* listener,
-                          HistoryService* history_service)
-      : AutocompleteProvider(listener, NULL, "HistoryContents"),
-        history_service_(history_service),
-        have_results_(false) {
-  }
-#endif
 
   // As necessary asks the history service for the relevant results. When
   // done SetResults is invoked.
@@ -77,8 +34,8 @@
 
   // Returns the total number of matches available in the database, up to
   // kMaxMatchCount, whichever is smaller.
-  // Return value is only valid if done() returns true.
-  size_t db_match_count() const { return db_match_count_; }
+  // Return value is incomplete if done() returns false.
+  size_t db_match_count() const { return results_.size(); }
 
   // The maximum match count we'll report. If the db_match_count is greater
   // than this, it will be clamped to this result.
@@ -105,8 +62,6 @@
   // chart in autocomplete.h for the list of values this returns.
   int CalculateRelevance(const history::URLResult& result);
 
-<<<<<<< HEAD
-=======
   // Queries the bookmarks for any bookmarks whose title matches input. All
   // matches are added directly to results_.
   void QueryBookmarks(const AutocompleteInput& input);
@@ -115,12 +70,7 @@
   // results_.
   void AddBookmarkTitleMatchToResults(const BookmarkModel::TitleMatch& match);
 
->>>>>>> b8afeda4
   CancelableRequestConsumerT<int, 0> request_consumer_;
-
-  // This is only non-null for testing, otherwise the HistoryService from the
-  // Profile is used.
-  HistoryService* history_service_;
 
   // The number of times we're returned each different type of result. These are
   // used by CalculateRelevance. Initialized in Start.
@@ -142,9 +92,6 @@
   // Current query string.
   std::wstring query_;
 
-  // Total number of matches available in the database.
-  int db_match_count_;
-
   DISALLOW_EVIL_CONSTRUCTORS(HistoryContentsProvider);
 };
 
