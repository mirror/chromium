--- conflicted
+++ resolved
@@ -20,11 +20,13 @@
 
 #include "generated_resources.h"
 
+using base::Time;
+using base::TimeDelta;
+
 const int SearchProvider::kQueryDelayMs = 200;
 
 void SearchProvider::Start(const AutocompleteInput& input,
-                           bool minimal_changes,
-                           bool synchronous_only) {
+                           bool minimal_changes) {
   matches_.clear();
 
   // Can't return search/suggest results for bogus input or if there is no
@@ -60,7 +62,8 @@
   if (input.text().empty()) {
     // User typed "?" alone.  Give them a placeholder result indicating what
     // this syntax does.
-    AutocompleteMatch match;
+    AutocompleteMatch match(this, 0, false,
+                            AutocompleteMatch::SEARCH_WHAT_YOU_TYPED);
     static const std::wstring kNoQueryInput(
         l10n_util::GetString(IDS_AUTOCOMPLETE_NO_QUERY));
     match.contents.assign(l10n_util::GetStringF(
@@ -68,7 +71,6 @@
         kNoQueryInput));
     match.contents_class.push_back(
         ACMatchClassification(0, ACMatchClassification::DIM));
-    match.type = AutocompleteMatch::SEARCH;
     matches_.push_back(match);
     Stop();
     return;
@@ -76,8 +78,8 @@
 
   input_ = input;
 
-  StartOrStopHistoryQuery(minimal_changes, synchronous_only);
-  StartOrStopSuggestQuery(minimal_changes, synchronous_only);
+  StartOrStopHistoryQuery(minimal_changes);
+  StartOrStopSuggestQuery(minimal_changes);
   ConvertResultsToAutocompleteMatches();
 }
 
@@ -87,9 +89,9 @@
   const TemplateURLRef* const suggestions_url =
       default_provider_.suggestions_url();
   DCHECK(suggestions_url->SupportsReplacement());
-  fetcher_.reset(new URLFetcher(GURL(suggestions_url->ReplaceSearchTerms(
+  fetcher_.reset(new URLFetcher(suggestions_url->ReplaceSearchTerms(
       default_provider_, input_.text(),
-      TemplateURLRef::NO_SUGGESTIONS_AVAILABLE, std::wstring())),
+      TemplateURLRef::NO_SUGGESTIONS_AVAILABLE, std::wstring()),
       URLFetcher::GET, this));
   fetcher_->set_request_context(profile_->GetRequestContext());
   fetcher_->Start();
@@ -128,30 +130,31 @@
     }
   }
 
-  JSONStringValueSerializer deserializer(json_data);
-  deserializer.set_allow_trailing_comma(true);
-  Value* root_val = NULL;
-  have_suggest_results_ = status.is_success() && (response_code == 200) &&
-      deserializer.Deserialize(&root_val) && ParseSuggestResults(root_val);
-  delete root_val;
+  if (status.is_success() && response_code == 200) {
+    JSONStringValueSerializer deserializer(json_data);
+    deserializer.set_allow_trailing_comma(true);
+    scoped_ptr<Value> root_val(deserializer.Deserialize(NULL));
+    have_suggest_results_ =
+        root_val.get() && ParseSuggestResults(root_val.get());
+  }
+
   ConvertResultsToAutocompleteMatches();
   listener_->OnProviderUpdate(!suggest_results_.empty());
 }
 
-void SearchProvider::StartOrStopHistoryQuery(bool minimal_changes,
-                                             bool synchronous_only) {
+void SearchProvider::StartOrStopHistoryQuery(bool minimal_changes) {
   // For the minimal_changes case, if we finished the previous query and still
   // have its results, or are allowed to keep running it, just do that, rather
   // than starting a new query.
   if (minimal_changes &&
-      (have_history_results_ || (!done_ && !synchronous_only)))
+      (have_history_results_ || (!done_ && !input_.synchronous_only())))
     return;
 
   // We can't keep running any previous query, so halt it.
   StopHistory();
 
   // We can't start a new query if we're only allowed synchronous results.
-  if (synchronous_only)
+  if (input_.synchronous_only())
     return;
 
   // Start the history query.
@@ -164,8 +167,7 @@
   history_request_pending_ = true;
 }
 
-void SearchProvider::StartOrStopSuggestQuery(bool minimal_changes,
-                                             bool synchronous_only) {
+void SearchProvider::StartOrStopSuggestQuery(bool minimal_changes) {
   if (!IsQuerySuitableForSuggest()) {
     StopSuggest();
     return;
@@ -175,14 +177,14 @@
   // have its results, or are allowed to keep running it, just do that, rather
   // than starting a new query.
   if (minimal_changes &&
-      (have_suggest_results_ || (!done_ && !synchronous_only)))
+      (have_suggest_results_ || (!done_ && !input_.synchronous_only())))
     return;
 
   // We can't keep running any previous query, so halt it.
   StopSuggest();
 
   // We can't start a new query if we're only allowed synchronous results.
-  if (synchronous_only)
+  if (input_.synchronous_only())
     return;
 
   // Kick off a timer that will start the URL fetch if it completes before
@@ -320,10 +322,6 @@
           description_list && description_list->Get(i, &site_val) &&
           site_val->IsType(Value::TYPE_STRING) &&
           site_val->GetAsString(&site_name)) {
-<<<<<<< HEAD
-        navigation_results_.push_back(NavigationResult(suggestion_str,
-                                                       site_name));
-=======
         // We can't blindly trust the URL coming from the server to be valid.
         GURL result_url =
             GURL(URLFixerUpper::FixupURL(suggestion_str, std::wstring()));
@@ -331,7 +329,6 @@
           navigation_results_.push_back(NavigationResult(result_url,
                                                          site_name));
         }
->>>>>>> 5d99fccd
       }
     } else {
       // TODO(kochi): Currently we treat a calculator result as a query, but it
@@ -353,16 +350,19 @@
       TemplateURLRef::NO_SUGGESTION_CHOSEN;
   const Time no_time;
   AddMatchToMap(input_.text(), CalculateRelevanceForWhatYouTyped(),
+                AutocompleteMatch::SEARCH_WHAT_YOU_TYPED,
                 did_not_accept_suggestion, &map);
 
   for (HistoryResults::const_iterator i(history_results_.begin());
        i != history_results_.end(); ++i) {
     AddMatchToMap(i->term, CalculateRelevanceForHistory(i->time),
-                  did_not_accept_suggestion, &map);
+                  AutocompleteMatch::SEARCH_HISTORY, did_not_accept_suggestion,
+                  &map);
   }
 
   for (size_t i = 0; i < suggest_results_.size(); ++i) {
     AddMatchToMap(suggest_results_[i], CalculateRelevanceForSuggestion(i),
+                  AutocompleteMatch::SEARCH_SUGGEST,
                   static_cast<int>(i), &map);
   }
 
@@ -371,11 +371,11 @@
   for (MatchMap::const_iterator i(map.begin()); i != map.end(); ++i)
     matches_.push_back(i->second);
 
-  if (navigation_results_.size()) {
+  if (!navigation_results_.empty()) {
     // TODO(kochi): http://b/1170574  We add only one results for navigational
     // suggestions. If we can get more useful information about the score,
     // consider adding more results.
-    matches_.push_back(NavigationToMatch(navigation_results_[0],
+    matches_.push_back(NavigationToMatch(navigation_results_.front(),
                                          CalculateRelevanceForNavigation(0)));
   }
 
@@ -384,7 +384,7 @@
       matches_.begin() + std::min(max_total_matches, matches_.size()),
       matches_.end(), &AutocompleteMatch::MoreRelevant);
   if (matches_.size() > max_total_matches)
-    matches_.resize(max_total_matches);
+    matches_.erase(matches_.begin() + max_total_matches, matches_.end());
 
   UpdateStarredStateOfMatches();
 
@@ -496,10 +496,10 @@
 
 void SearchProvider::AddMatchToMap(const std::wstring& query_string,
                                    int relevance,
+                                   AutocompleteMatch::Type type,
                                    int accepted_suggestion,
                                    MatchMap* map) {
-  AutocompleteMatch match(this, relevance, false);
-  match.type = AutocompleteMatch::SEARCH;
+  AutocompleteMatch match(this, relevance, false, type);
   std::vector<size_t> content_param_offsets;
   match.contents.assign(l10n_util::GetStringF(IDS_AUTOCOMPLETE_SEARCH_CONTENTS,
                                               default_provider_.short_name(),
@@ -570,9 +570,10 @@
 AutocompleteMatch SearchProvider::NavigationToMatch(
     const NavigationResult& navigation,
     int relevance) {
-  AutocompleteMatch match(this, relevance, false);
+  AutocompleteMatch match(this, relevance, false,
+                          AutocompleteMatch::NAVSUGGEST);
   match.destination_url = navigation.url;
-  match.contents = StringForURLDisplay(GURL(navigation.url), true);
+  match.contents = StringForURLDisplay(navigation.url, true);
   // TODO(kochi): Consider moving HistoryURLProvider::TrimHttpPrefix() to some
   // public utility function.
   if (!url_util::FindAndCompareScheme(input_.text(), "http", NULL))
