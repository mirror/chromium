// Copyright 2008, Google Inc.
// All rights reserved.
//
// Redistribution and use in source and binary forms, with or without
// modification, are permitted provided that the following conditions are
// met:
//
//    * Redistributions of source code must retain the above copyright
// notice, this list of conditions and the following disclaimer.
//    * Redistributions in binary form must reproduce the above
// copyright notice, this list of conditions and the following disclaimer
// in the documentation and/or other materials provided with the
// distribution.
//    * Neither the name of Google Inc. nor the names of its
// contributors may be used to endorse or promote products derived from
// this software without specific prior written permission.
//
// THIS SOFTWARE IS PROVIDED BY THE COPYRIGHT HOLDERS AND CONTRIBUTORS
// "AS IS" AND ANY EXPRESS OR IMPLIED WARRANTIES, INCLUDING, BUT NOT
// LIMITED TO, THE IMPLIED WARRANTIES OF MERCHANTABILITY AND FITNESS FOR
// A PARTICULAR PURPOSE ARE DISCLAIMED. IN NO EVENT SHALL THE COPYRIGHT
// OWNER OR CONTRIBUTORS BE LIABLE FOR ANY DIRECT, INDIRECT, INCIDENTAL,
// SPECIAL, EXEMPLARY, OR CONSEQUENTIAL DAMAGES (INCLUDING, BUT NOT
// LIMITED TO, PROCUREMENT OF SUBSTITUTE GOODS OR SERVICES; LOSS OF USE,
// DATA, OR PROFITS; OR BUSINESS INTERRUPTION) HOWEVER CAUSED AND ON ANY
// THEORY OF LIABILITY, WHETHER IN CONTRACT, STRICT LIABILITY, OR TORT
// (INCLUDING NEGLIGENCE OR OTHERWISE) ARISING IN ANY WAY OUT OF THE USE
// OF THIS SOFTWARE, EVEN IF ADVISED OF THE POSSIBILITY OF SUCH DAMAGE.

#include "chrome/browser/autocomplete/search_provider.h"

#include "base/message_loop.h"
#include "base/string_util.h"
<<<<<<< HEAD
=======
#include "chrome/browser/bookmarks/bookmark_bar_model.h"
>>>>>>> fcfaa4e7
#include "chrome/browser/browser_process.h"
#include "chrome/browser/google_util.h"
#include "chrome/browser/profile.h"
#include "chrome/browser/template_url_model.h"
#include "chrome/common/json_value_serializer.h"
#include "chrome/common/l10n_util.h"
#include "chrome/common/pref_names.h"
#include "chrome/common/pref_service.h"
#include "googleurl/src/url_util.h"
#include "net/base/escape.h"

#include "generated_resources.h"

const int SearchProvider::kQueryDelayMs = 200;

void SearchProvider::Start(const AutocompleteInput& input,
                           bool minimal_changes,
                           bool synchronous_only) {
  matches_.clear();

  // Can't return search/suggest results for bogus input or if there is no
  // profile.
  if (!profile_ || (input.type() == AutocompleteInput::INVALID)) {
    Stop();
    return;
  }

  // Can't search with no default provider.
  const TemplateURL* const current_default_provider =
      profile_->GetTemplateURLModel()->GetDefaultSearchProvider();
  // TODO(pkasting): http://b/1155786  Eventually we should not need all these
  // checks.
  if (!current_default_provider || !current_default_provider->url() ||
      !current_default_provider->url()->SupportsReplacement()) {
    Stop();
    return;
  }

  // If we're still running an old query but have since changed the query text
  // or the default provider, abort the query.
  if (!done_ && (!minimal_changes ||
                 (last_default_provider_ != current_default_provider)))
    Stop();

  // TODO(pkasting): http://b/1162970  We shouldn't need to structure-copy this.
  // Nor should we need |last_default_provider_| just to know whether the
  // provider changed.
  default_provider_ = *current_default_provider;
  last_default_provider_ = current_default_provider;

  if (input.text().empty()) {
    // User typed "?" alone.  Give them a placeholder result indicating what
    // this syntax does.
    AutocompleteMatch match;
    static const std::wstring kNoQueryInput(
        l10n_util::GetString(IDS_AUTOCOMPLETE_NO_QUERY));
    match.contents.assign(l10n_util::GetStringF(
        IDS_AUTOCOMPLETE_SEARCH_CONTENTS, default_provider_.short_name(),
        kNoQueryInput));
    match.contents_class.push_back(
        ACMatchClassification(0, ACMatchClassification::DIM));
    match.type = AutocompleteMatch::SEARCH;
    matches_.push_back(match);
    Stop();
    return;
  }

  input_ = input;

  StartOrStopHistoryQuery(minimal_changes, synchronous_only);
  StartOrStopSuggestQuery(minimal_changes, synchronous_only);
  ConvertResultsToAutocompleteMatches();
}

void SearchProvider::Run() {
  // Start a new request with the current input.
  DCHECK(!done_);
  const TemplateURLRef* const suggestions_url =
      default_provider_.suggestions_url();
  DCHECK(suggestions_url->SupportsReplacement());
  fetcher_.reset(new URLFetcher(GURL(suggestions_url->ReplaceSearchTerms(
      default_provider_, input_.text(),
      TemplateURLRef::NO_SUGGESTIONS_AVAILABLE, std::wstring())),
      URLFetcher::GET, this));
  fetcher_->set_request_context(profile_->GetRequestContext());
  fetcher_->Start();
}

void SearchProvider::Stop() {
  StopHistory();
  StopSuggest();
  done_ = true;
}

void SearchProvider::OnURLFetchComplete(const URLFetcher* source,
                                        const GURL& url,
                                        const URLRequestStatus& status,
                                        int response_code,
                                        const ResponseCookies& cookie,
                                        const std::string& data) {
  DCHECK(!done_);
  suggest_results_pending_ = false;
  suggest_results_.clear();
  navigation_results_.clear();
  JSONStringValueSerializer deserializer(data);
  deserializer.set_allow_trailing_comma(true);
  Value* root_val = NULL;
  have_suggest_results_ = status.is_success() && (response_code == 200) &&
      deserializer.Deserialize(&root_val) && ParseSuggestResults(root_val);
  delete root_val;
  ConvertResultsToAutocompleteMatches();
  listener_->OnProviderUpdate(!suggest_results_.empty());
}

void SearchProvider::StartOrStopHistoryQuery(bool minimal_changes,
                                             bool synchronous_only) {
  // For the minimal_changes case, if we finished the previous query and still
  // have its results, or are allowed to keep running it, just do that, rather
  // than starting a new query.
  if (minimal_changes &&
      (have_history_results_ || (!done_ && !synchronous_only)))
    return;

  // We can't keep running any previous query, so halt it.
  StopHistory();

  // We can't start a new query if we're only allowed synchronous results.
  if (synchronous_only)
    return;

  // Start the history query.
  HistoryService* const history_service =
      profile_->GetHistoryService(Profile::EXPLICIT_ACCESS);
  history_service->GetMostRecentKeywordSearchTerms(default_provider_.id(),
      input_.text(), static_cast<int>(max_matches()),
      &history_request_consumer_,
      NewCallback(this, &SearchProvider::OnGotMostRecentKeywordSearchTerms));
  history_request_pending_ = true;
}

void SearchProvider::StartOrStopSuggestQuery(bool minimal_changes,
                                             bool synchronous_only) {
  // Don't run Suggest when off the record, the engine doesn't support it, or
  // the user has disabled it.  Also don't query the server for URLs that aren't
  // http/https/ftp.  Sending things like file: and data: is both a waste of
  // time and a disclosure of potentially private, local data.
  if (profile_->IsOffTheRecord() ||
      !default_provider_.suggestions_url() ||
      !profile_->GetPrefs()->GetBoolean(prefs::kSearchSuggestEnabled) ||
      ((input_.type() == AutocompleteInput::URL) &&
       (input_.scheme() != L"http") && (input_.scheme() != L"https") &&
       (input_.scheme() != L"ftp"))) {
    StopSuggest();
    return;
  }

  // For the minimal_changes case, if we finished the previous query and still
  // have its results, or are allowed to keep running it, just do that, rather
  // than starting a new query.
  if (minimal_changes &&
      (have_suggest_results_ || (!done_ && !synchronous_only)))
    return;

  // We can't keep running any previous query, so halt it.
  StopSuggest();

  // We can't start a new query if we're only allowed synchronous results.
  if (synchronous_only)
    return;

  // Kick off a timer that will start the URL fetch if it completes before
  // the user types another character.
  suggest_results_pending_ = true;
  MessageLoop::current()->timer_manager()->ResetTimer(timer_.get());
}

void SearchProvider::StopHistory() {
  history_request_consumer_.CancelAllRequests();
  history_request_pending_ = false;
  history_results_.clear();
  have_history_results_ = false;
}

void SearchProvider::StopSuggest() {
  suggest_results_pending_ = false;
  MessageLoop::current()->timer_manager()->StopTimer(timer_.get());
  fetcher_.reset();  // Stop any in-progress URL fetch.
  suggest_results_.clear();
  have_suggest_results_ = false;
  star_request_consumer_.CancelAllRequests();
  star_requests_pending_ = false;
}

void SearchProvider::OnGotMostRecentKeywordSearchTerms(
    CancelableRequestProvider::Handle handle,
    HistoryResults* results) {
  history_request_pending_ = false;
  have_history_results_ = true;
  history_results_ = *results;
  ConvertResultsToAutocompleteMatches();
  listener_->OnProviderUpdate(!history_results_.empty());
}

void SearchProvider::OnQueryURLComplete(HistoryService::Handle handle,
                                        bool success,
                                        const history::URLRow* url_row,
                                        history::VisitVector* unused) {
  bool is_starred = success ? url_row->starred() : false;
  star_requests_pending_ = false;
  // We can't just use star_request_consumer_.HasPendingRequests() here;
  // see comment in ConvertResultsToAutocompleteMatches().
  for (NavigationResults::iterator i(navigation_results_.begin());
       i != navigation_results_.end(); ++i) {
    if (i->star_request_handle == handle) {
      i->star_request_handle = 0;
      i->starred = is_starred;
    } else if (i->star_request_handle) {
      star_requests_pending_ = true;
    }
  }
  if (!star_requests_pending_) {
    // No more requests. Notify the observer.
    ConvertResultsToAutocompleteMatches();
    listener_->OnProviderUpdate(true);
  }
}

bool SearchProvider::ParseSuggestResults(Value* root_val) {
  if (!root_val->IsType(Value::TYPE_LIST))
    return false;
  ListValue* root_list = static_cast<ListValue*>(root_val);

  Value* query_val;
  std::wstring query_str;
  Value* result_val;
  if ((root_list->GetSize() < 2) || !root_list->Get(0, &query_val) ||
      !query_val->GetAsString(&query_str) || (query_str != input_.text()) ||
      !root_list->Get(1, &result_val) || !result_val->IsType(Value::TYPE_LIST))
    return false;

  ListValue* description_list = NULL;
  if (root_list->GetSize() > 2) {
    // 3rd element: Description list.
    Value* description_val;
    if (root_list->Get(2, &description_val) &&
        description_val->IsType(Value::TYPE_LIST))
      description_list = static_cast<ListValue*>(description_val);
  }

  // We don't care about the query URL list (the fourth element in the
  // response) for now.

  // Parse optional data in the results from the Suggest server if any.
  ListValue* type_list = NULL;
  // 5th argument: Optional key-value pairs.
  // TODO: We may iterate the 5th+ arguments of the root_list if any other
  // optional data are defined.
  if (root_list->GetSize() > 4) {
    Value* optional_val;
    if (root_list->Get(4, &optional_val) &&
        optional_val->IsType(Value::TYPE_DICTIONARY)) {
      DictionaryValue* dict_val = static_cast<DictionaryValue*>(optional_val);

      // Parse Google Suggest specific type extension.
      static const std::wstring kGoogleSuggestType(L"google:suggesttype");
      if (dict_val->HasKey(kGoogleSuggestType))
        dict_val->GetList(kGoogleSuggestType, &type_list);
    }
  }

  ListValue* result_list = static_cast<ListValue*>(result_val);
  for (size_t i = 0; i < result_list->GetSize(); ++i) {
    Value* suggestion_val;
    std::wstring suggestion_str;
    if (!result_list->Get(i, &suggestion_val) ||
        !suggestion_val->GetAsString(&suggestion_str))
      return false;

    Value* type_val;
    std::wstring type_str;
    if (type_list && type_list->Get(i, &type_val) &&
        type_val->GetAsString(&type_str) && (type_str == L"NAVIGATION")) {
      Value* site_val;
      std::wstring site_name;
      if (navigation_results_.size() < max_matches() &&
          description_list && description_list->Get(i, &site_val) &&
          site_val->IsType(Value::TYPE_STRING) &&
          site_val->GetAsString(&site_name)) {
        navigation_results_.push_back(NavigationResult(suggestion_str,
                                                       site_name));
      }
    } else {
      // TODO(kochi): Currently we treat a calculator result as a query, but it
      // is better to have better presentation for caluculator results.
      if (suggest_results_.size() < max_matches())
        suggest_results_.push_back(suggestion_str);
    }
  }

  // Request the star state for all URLs from the history service.
  HistoryService* hs = profile_->GetHistoryService(Profile::EXPLICIT_ACCESS);
  if (!hs)
    return true;

  for (NavigationResults::iterator i(navigation_results_.begin());
       i != navigation_results_.end(); ++i) {
    i->star_request_handle = hs->QueryURL(GURL(i->url), false,
        &star_request_consumer_,
        NewCallback(this, &SearchProvider::OnQueryURLComplete));
  }
  star_requests_pending_ = !navigation_results_.empty();

  return true;
}

void SearchProvider::ConvertResultsToAutocompleteMatches() {
  // Convert all the results to matches and add them to a map, so we can keep
  // the most relevant match for each result.
  MatchMap map;
  const int did_not_accept_suggestion = suggest_results_.empty() ?
      TemplateURLRef::NO_SUGGESTIONS_AVAILABLE :
      TemplateURLRef::NO_SUGGESTION_CHOSEN;
  const Time no_time;
  AddMatchToMap(input_.text(), CalculateRelevanceForWhatYouTyped(),
                did_not_accept_suggestion, &map);

  for (HistoryResults::const_iterator i(history_results_.begin());
       i != history_results_.end(); ++i) {
    AddMatchToMap(i->term, CalculateRelevanceForHistory(i->time),
                  did_not_accept_suggestion, &map);
  }

  for (size_t i = 0; i < suggest_results_.size(); ++i) {
    AddMatchToMap(suggest_results_[i], CalculateRelevanceForSuggestion(i),
                  static_cast<int>(i), &map);
  }

  // Now add the most relevant matches from the map to |matches_|.
  matches_.clear();
  for (MatchMap::const_iterator i(map.begin()); i != map.end(); ++i)
    matches_.push_back(i->second);

  if (navigation_results_.size()) {
    // TODO(kochi): http://b/1170574  We add only one results for navigational
    // suggestions. If we can get more useful information about the score,
    // consider adding more results.
    matches_.push_back(NavigationToMatch(navigation_results_[0],
                                         CalculateRelevanceForNavigation(0),
                                         navigation_results_[0].starred));
  }

  const size_t max_total_matches = max_matches() + 1;  // 1 for "what you typed"
  std::partial_sort(matches_.begin(),
      matches_.begin() + std::min(max_total_matches, matches_.size()),
      matches_.end(), &AutocompleteMatch::MoreRelevant);
  if (matches_.size() > max_total_matches)
    matches_.resize(max_total_matches);

  // We're done when both asynchronous subcomponents have finished.
  // We can't use CancelableRequestConsumer.HasPendingRequests() for
  // history and star requests here.  A pending request is not cleared
  // until after the completion callback has returned, but we've
  // reached here from inside that callback.  HasPendingRequests()
  // would therefore return true, and if this is the last thing left
  // to calculate for this query, we'll never mark the query "done".
  done_ = !history_request_pending_ &&
          !suggest_results_pending_ &&
          !star_requests_pending_;
}

int SearchProvider::CalculateRelevanceForWhatYouTyped() const {
  switch (input_.type()) {
    case AutocompleteInput::UNKNOWN:
      return 1300;

    case AutocompleteInput::REQUESTED_URL:
      return 1200;

    case AutocompleteInput::URL:
      return 850;

    case AutocompleteInput::QUERY:
      return 1300;

    case AutocompleteInput::FORCED_QUERY:
      return 1500;

    default:
      NOTREACHED();
      return 0;
  }
}

int SearchProvider::CalculateRelevanceForHistory(const Time& time) const {
  // The relevance of past searches falls off over time.  This curve is chosen
  // so that the relevance of a search 15 minutes ago is discounted about 50
  // points, while the relevance of a search two weeks ago is discounted about
  // 450 points.
  const double elapsed_time = std::max((Time::Now() - time).InSecondsF(), 0.);
  const int score_discount = static_cast<int>(6.5 * pow(elapsed_time, 0.3));

  // Don't let scores go below 0.  Negative relevance scores are meaningful in a
  // different way.
  int base_score;
  switch (input_.type()) {
    case AutocompleteInput::UNKNOWN:
    case AutocompleteInput::REQUESTED_URL:
      base_score = 1050;
      break;

    case AutocompleteInput::URL:
      base_score = 750;
      break;

    case AutocompleteInput::QUERY:
    case AutocompleteInput::FORCED_QUERY:
      base_score = 1250;
      break;

    default:
      NOTREACHED();
      base_score = 0;
      break;
  }
  return std::max(0, base_score - score_discount);
}

int SearchProvider::CalculateRelevanceForSuggestion(
    size_t suggestion_number) const {
  DCHECK(suggestion_number < suggest_results_.size());
  const int suggestion_value =
      static_cast<int>(suggest_results_.size() - 1 - suggestion_number);
  switch (input_.type()) {
    case AutocompleteInput::UNKNOWN:
    case AutocompleteInput::REQUESTED_URL:
      return 600 + suggestion_value;

    case AutocompleteInput::URL:
      return 300 + suggestion_value;

    case AutocompleteInput::QUERY:
    case AutocompleteInput::FORCED_QUERY:
      return 800 + suggestion_value;

    default:
      NOTREACHED();
      return 0;
  }
}

int SearchProvider::CalculateRelevanceForNavigation(
    size_t suggestion_number) const {
  DCHECK(suggestion_number < navigation_results_.size());
  // TODO(kochi): http://b/784900  Use relevance score from the NavSuggest
  // server if possible.
  switch (input_.type()) {
    case AutocompleteInput::QUERY:
    case AutocompleteInput::FORCED_QUERY:
      return 1000 + static_cast<int>(suggestion_number);

    default:
      return 800 + static_cast<int>(suggestion_number);
  }
}

void SearchProvider::AddMatchToMap(const std::wstring& query_string,
                                   int relevance,
                                   int accepted_suggestion,
                                   MatchMap* map) {
  AutocompleteMatch match(this, relevance, false);
  match.type = AutocompleteMatch::SEARCH;
  std::vector<size_t> content_param_offsets;
  match.contents.assign(l10n_util::GetStringF(IDS_AUTOCOMPLETE_SEARCH_CONTENTS,
                                              default_provider_.short_name(),
                                              query_string,
                                              &content_param_offsets));
  if (content_param_offsets.size() == 2) {
    AutocompleteMatch::ClassifyLocationInString(content_param_offsets[1],
                                                query_string.length(),
                                                match.contents.length(),
                                                ACMatchClassification::NONE,
                                                &match.contents_class);
  } else {
    // |content_param_offsets| should only not be 2 if:
    // (a) A translator screws up
    // (b) The strings have been changed and we haven't been rebuilt properly
    // (c) Some sort of crazy installer error/DLL version mismatch problem that
    //     gets the wrong data out of the locale DLL?
    // While none of these are supposed to happen, we've seen this get hit in
    // the wild, so avoid the vector access in the conditional arm above, which
    // will crash.
    NOTREACHED();
  }

  // When the user forced a query, we need to make sure all the fill_into_edit
  // values preserve that property.  Otherwise, if the user starts editing a
  // suggestion, non-Search results will suddenly appear.
  size_t search_start = 0;
  if (input_.type() == AutocompleteInput::FORCED_QUERY) {
    match.fill_into_edit.assign(L"?");
    ++search_start;
  }
  match.fill_into_edit.append(query_string);
  // NOTE: All Google suggestions currently start with the original input, but
  // not all Yahoo! suggestions do.
  if (!input_.prevent_inline_autocomplete() &&
      !match.fill_into_edit.compare(search_start, input_.text().length(),
                                   input_.text()))
    match.inline_autocomplete_offset = search_start + input_.text().length();

  const TemplateURLRef* const search_url = default_provider_.url();
  DCHECK(search_url->SupportsReplacement());
  match.destination_url = search_url->ReplaceSearchTerms(default_provider_,
                                                         query_string,
                                                         accepted_suggestion,
                                                         input_.text());

  // Search results don't look like URLs.
  match.transition = PageTransition::GENERATED;

  // Try to add |match| to |map|.  If a match for |query_string| is already in
  // |map|, replace it if |match| is more relevant.
  // NOTE: Keep this ToLower() call in sync with url_database.cc.
  const std::pair<MatchMap::iterator, bool> i = map->insert(
      std::pair<std::wstring, AutocompleteMatch>(
      l10n_util::ToLower(query_string), match));
  // NOTE: We purposefully do a direct relevance comparison here instead of
  // using AutocompleteMatch::MoreRelevant(), so that we'll prefer "items added
  // first" rather than "items alphabetically first" when the scores are equal.
  // The only case this matters is when a user has results with the same score
  // that differ only by capitalization; because the history system returns
  // results sorted by recency, this means we'll pick the most recent such
  // result even if the precision of our relevance score is too low to
  // distinguish the two.
  if (!i.second && (match.relevance > i.first->second.relevance))
    i.first->second = match;
}

AutocompleteMatch SearchProvider::NavigationToMatch(
    const NavigationResult& navigation,
    int relevance,
    bool starred) {
  AutocompleteMatch match(this, relevance, false);
  match.destination_url = navigation.url;
  match.contents = StringForURLDisplay(GURL(navigation.url), true);
  // TODO(kochi): Consider moving HistoryURLProvider::TrimHttpPrefix() to some
  // public utility function.
  if (!url_util::FindAndCompareScheme(input_.text(), "http", NULL))
    TrimHttpPrefix(&match.contents);
  AutocompleteMatch::ClassifyMatchInString(input_.text(), match.contents,
                                           ACMatchClassification::URL,
                                           &match.contents_class);

  match.description = navigation.site_name;
  AutocompleteMatch::ClassifyMatchInString(input_.text(), navigation.site_name,
                                           ACMatchClassification::NONE,
                                           &match.description_class);

  match.starred = starred;
  // When the user forced a query, we need to make sure all the fill_into_edit
  // values preserve that property.  Otherwise, if the user starts editing a
  // suggestion, non-Search results will suddenly appear.
  if (input_.type() == AutocompleteInput::FORCED_QUERY)
    match.fill_into_edit.assign(L"?");
  match.fill_into_edit.append(match.contents);
  // TODO(pkasting): http://b/1112879 These should perhaps be
  // inline-autocompletable?

  return match;
}

// TODO(kochi): This is duplicate from HistoryURLProvider.
// static
size_t SearchProvider::TrimHttpPrefix(std::wstring* url) {
  url_parse::Component scheme;
  if (!url_util::FindAndCompareScheme(*url, "http", &scheme))
    return 0;  // Not "http".

  // Erase scheme plus up to two slashes.
  size_t prefix_len = scheme.end() + 1;  // "http:"
  const size_t after_slashes = std::min(url->length(),
                                        static_cast<size_t>(scheme.end() + 3));
  while ((prefix_len < after_slashes) && ((*url)[prefix_len] == L'/'))
    ++prefix_len;
  if (prefix_len == url->length())
    url->clear();
  else
    url->erase(url->begin(), url->begin() + prefix_len);
  return prefix_len;
}<|MERGE_RESOLUTION|>--- conflicted
+++ resolved
@@ -1,40 +1,12 @@
-// Copyright 2008, Google Inc.
-// All rights reserved.
-//
-// Redistribution and use in source and binary forms, with or without
-// modification, are permitted provided that the following conditions are
-// met:
-//
-//    * Redistributions of source code must retain the above copyright
-// notice, this list of conditions and the following disclaimer.
-//    * Redistributions in binary form must reproduce the above
-// copyright notice, this list of conditions and the following disclaimer
-// in the documentation and/or other materials provided with the
-// distribution.
-//    * Neither the name of Google Inc. nor the names of its
-// contributors may be used to endorse or promote products derived from
-// this software without specific prior written permission.
-//
-// THIS SOFTWARE IS PROVIDED BY THE COPYRIGHT HOLDERS AND CONTRIBUTORS
-// "AS IS" AND ANY EXPRESS OR IMPLIED WARRANTIES, INCLUDING, BUT NOT
-// LIMITED TO, THE IMPLIED WARRANTIES OF MERCHANTABILITY AND FITNESS FOR
-// A PARTICULAR PURPOSE ARE DISCLAIMED. IN NO EVENT SHALL THE COPYRIGHT
-// OWNER OR CONTRIBUTORS BE LIABLE FOR ANY DIRECT, INDIRECT, INCIDENTAL,
-// SPECIAL, EXEMPLARY, OR CONSEQUENTIAL DAMAGES (INCLUDING, BUT NOT
-// LIMITED TO, PROCUREMENT OF SUBSTITUTE GOODS OR SERVICES; LOSS OF USE,
-// DATA, OR PROFITS; OR BUSINESS INTERRUPTION) HOWEVER CAUSED AND ON ANY
-// THEORY OF LIABILITY, WHETHER IN CONTRACT, STRICT LIABILITY, OR TORT
-// (INCLUDING NEGLIGENCE OR OTHERWISE) ARISING IN ANY WAY OUT OF THE USE
-// OF THIS SOFTWARE, EVEN IF ADVISED OF THE POSSIBILITY OF SUCH DAMAGE.
+// Copyright (c) 2006-2008 The Chromium Authors. All rights reserved.
+// Use of this source code is governed by a BSD-style license that can be
+// found in the LICENSE file.
 
 #include "chrome/browser/autocomplete/search_provider.h"
 
 #include "base/message_loop.h"
 #include "base/string_util.h"
-<<<<<<< HEAD
-=======
 #include "chrome/browser/bookmarks/bookmark_bar_model.h"
->>>>>>> fcfaa4e7
 #include "chrome/browser/browser_process.h"
 #include "chrome/browser/google_util.h"
 #include "chrome/browser/profile.h"
@@ -208,7 +180,10 @@
   // Kick off a timer that will start the URL fetch if it completes before
   // the user types another character.
   suggest_results_pending_ = true;
-  MessageLoop::current()->timer_manager()->ResetTimer(timer_.get());
+
+  timer_.Stop();
+  timer_.Start(TimeDelta::FromMilliseconds(kQueryDelayMs), this,
+               &SearchProvider::Run);
 }
 
 void SearchProvider::StopHistory() {
@@ -220,12 +195,10 @@
 
 void SearchProvider::StopSuggest() {
   suggest_results_pending_ = false;
-  MessageLoop::current()->timer_manager()->StopTimer(timer_.get());
+  timer_.Stop();
   fetcher_.reset();  // Stop any in-progress URL fetch.
   suggest_results_.clear();
   have_suggest_results_ = false;
-  star_request_consumer_.CancelAllRequests();
-  star_requests_pending_ = false;
 }
 
 void SearchProvider::OnGotMostRecentKeywordSearchTerms(
@@ -236,30 +209,6 @@
   history_results_ = *results;
   ConvertResultsToAutocompleteMatches();
   listener_->OnProviderUpdate(!history_results_.empty());
-}
-
-void SearchProvider::OnQueryURLComplete(HistoryService::Handle handle,
-                                        bool success,
-                                        const history::URLRow* url_row,
-                                        history::VisitVector* unused) {
-  bool is_starred = success ? url_row->starred() : false;
-  star_requests_pending_ = false;
-  // We can't just use star_request_consumer_.HasPendingRequests() here;
-  // see comment in ConvertResultsToAutocompleteMatches().
-  for (NavigationResults::iterator i(navigation_results_.begin());
-       i != navigation_results_.end(); ++i) {
-    if (i->star_request_handle == handle) {
-      i->star_request_handle = 0;
-      i->starred = is_starred;
-    } else if (i->star_request_handle) {
-      star_requests_pending_ = true;
-    }
-  }
-  if (!star_requests_pending_) {
-    // No more requests. Notify the observer.
-    ConvertResultsToAutocompleteMatches();
-    listener_->OnProviderUpdate(true);
-  }
 }
 
 bool SearchProvider::ParseSuggestResults(Value* root_val) {
@@ -334,19 +283,6 @@
     }
   }
 
-  // Request the star state for all URLs from the history service.
-  HistoryService* hs = profile_->GetHistoryService(Profile::EXPLICIT_ACCESS);
-  if (!hs)
-    return true;
-
-  for (NavigationResults::iterator i(navigation_results_.begin());
-       i != navigation_results_.end(); ++i) {
-    i->star_request_handle = hs->QueryURL(GURL(i->url), false,
-        &star_request_consumer_,
-        NewCallback(this, &SearchProvider::OnQueryURLComplete));
-  }
-  star_requests_pending_ = !navigation_results_.empty();
-
   return true;
 }
 
@@ -382,8 +318,7 @@
     // suggestions. If we can get more useful information about the score,
     // consider adding more results.
     matches_.push_back(NavigationToMatch(navigation_results_[0],
-                                         CalculateRelevanceForNavigation(0),
-                                         navigation_results_[0].starred));
+                                         CalculateRelevanceForNavigation(0)));
   }
 
   const size_t max_total_matches = max_matches() + 1;  // 1 for "what you typed"
@@ -393,16 +328,17 @@
   if (matches_.size() > max_total_matches)
     matches_.resize(max_total_matches);
 
+  UpdateStarredStateOfMatches();
+
   // We're done when both asynchronous subcomponents have finished.
   // We can't use CancelableRequestConsumer.HasPendingRequests() for
-  // history and star requests here.  A pending request is not cleared
-  // until after the completion callback has returned, but we've
-  // reached here from inside that callback.  HasPendingRequests()
-  // would therefore return true, and if this is the last thing left
-  // to calculate for this query, we'll never mark the query "done".
+  // history requests here.  A pending request is not cleared until after the
+  // completion callback has returned, but we've reached here from inside that
+  // callback.  HasPendingRequests() would therefore return true, and if this is
+  // the last thing left to calculate for this query, we'll never mark the query
+  // "done".
   done_ = !history_request_pending_ &&
-          !suggest_results_pending_ &&
-          !star_requests_pending_;
+          !suggest_results_pending_;
 }
 
 int SearchProvider::CalculateRelevanceForWhatYouTyped() const {
@@ -575,8 +511,7 @@
 
 AutocompleteMatch SearchProvider::NavigationToMatch(
     const NavigationResult& navigation,
-    int relevance,
-    bool starred) {
+    int relevance) {
   AutocompleteMatch match(this, relevance, false);
   match.destination_url = navigation.url;
   match.contents = StringForURLDisplay(GURL(navigation.url), true);
@@ -593,7 +528,6 @@
                                            ACMatchClassification::NONE,
                                            &match.description_class);
 
-  match.starred = starred;
   // When the user forced a query, we need to make sure all the fill_into_edit
   // values preserve that property.  Otherwise, if the user starts editing a
   // suggestion, non-Search results will suddenly appear.
@@ -624,4 +558,4 @@
   else
     url->erase(url->begin(), url->begin() + prefix_len);
   return prefix_len;
-}+}
