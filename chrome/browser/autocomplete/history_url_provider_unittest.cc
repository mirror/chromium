--- conflicted
+++ resolved
@@ -1,41 +1,14 @@
-// Copyright 2008, Google Inc.
-// All rights reserved.
-//
-// Redistribution and use in source and binary forms, with or without
-// modification, are permitted provided that the following conditions are
-// met:
-//
-//    * Redistributions of source code must retain the above copyright
-// notice, this list of conditions and the following disclaimer.
-//    * Redistributions in binary form must reproduce the above
-// copyright notice, this list of conditions and the following disclaimer
-// in the documentation and/or other materials provided with the
-// distribution.
-//    * Neither the name of Google Inc. nor the names of its
-// contributors may be used to endorse or promote products derived from
-// this software without specific prior written permission.
-//
-// THIS SOFTWARE IS PROVIDED BY THE COPYRIGHT HOLDERS AND CONTRIBUTORS
-// "AS IS" AND ANY EXPRESS OR IMPLIED WARRANTIES, INCLUDING, BUT NOT
-// LIMITED TO, THE IMPLIED WARRANTIES OF MERCHANTABILITY AND FITNESS FOR
-// A PARTICULAR PURPOSE ARE DISCLAIMED. IN NO EVENT SHALL THE COPYRIGHT
-// OWNER OR CONTRIBUTORS BE LIABLE FOR ANY DIRECT, INDIRECT, INCIDENTAL,
-// SPECIAL, EXEMPLARY, OR CONSEQUENTIAL DAMAGES (INCLUDING, BUT NOT
-// LIMITED TO, PROCUREMENT OF SUBSTITUTE GOODS OR SERVICES; LOSS OF USE,
-// DATA, OR PROFITS; OR BUSINESS INTERRUPTION) HOWEVER CAUSED AND ON ANY
-// THEORY OF LIABILITY, WHETHER IN CONTRACT, STRICT LIABILITY, OR TORT
-// (INCLUDING NEGLIGENCE OR OTHERWISE) ARISING IN ANY WAY OUT OF THE USE
-// OF THIS SOFTWARE, EVEN IF ADVISED OF THE POSSIBILITY OF SUCH DAMAGE.
+// Copyright (c) 2006-2008 The Chromium Authors. All rights reserved.
+// Use of this source code is governed by a BSD-style license that can be
+// found in the LICENSE file.
 
 #include "base/file_util.h"
 #include "base/message_loop.h"
 #include "base/path_service.h"
 #include "chrome/browser/autocomplete/history_url_provider.h"
-<<<<<<< HEAD
-=======
 #include "chrome/browser/bookmarks/bookmark_bar_model.h"
->>>>>>> fcfaa4e7
 #include "chrome/browser/history/history.h"
+#include "chrome/test/testing_profile.h"
 #include "testing/gtest/include/gtest/gtest.h"
 
 struct TestURLInfo {
@@ -125,11 +98,12 @@
                const std::wstring* expected_urls,
                int num_results);
 
+  MessageLoopForUI message_loop_;
   ACMatches matches_;
-  scoped_refptr<HistoryService> history_service_;
+  scoped_ptr<TestingProfile> profile_;
+  HistoryService* history_service_;
 
  private:
-  std::wstring history_dir_;
   scoped_refptr<HistoryURLProvider> autocomplete_;
 };
 
@@ -139,32 +113,18 @@
 }
 
 void HistoryURLProviderTest::SetUp() {
-  PathService::Get(base::DIR_TEMP, &history_dir_);
-  file_util::AppendToPath(&history_dir_, L"HistoryURLProviderTest");
-  file_util::Delete(history_dir_, true);  // Normally won't exist.
-  file_util::CreateDirectoryW(history_dir_);
-
-  history_service_ = new HistoryService;
-  history_service_->Init(history_dir_);
-
-  autocomplete_ = new HistoryURLProvider(this, history_service_);
+  profile_.reset(new TestingProfile());
+  profile_->CreateBookmarkBarModel(true);
+  profile_->CreateHistoryService(true);
+  history_service_ = profile_->GetHistoryService(Profile::EXPLICIT_ACCESS);
+
+  autocomplete_ = new HistoryURLProvider(this, profile_.get());
 
   FillData();
 }
 
 void HistoryURLProviderTest::TearDown() {
-  history_service_->SetOnBackendDestroyTask(new MessageLoop::QuitTask);
-  history_service_->Cleanup();
   autocomplete_ = NULL;
-  history_service_ = NULL;
-
-  // Wait for history thread to complete (the QuitTask will cause it to exit
-  // on destruction). Note: if this never terminates, somebody is probably
-  // leaking a reference to the history backend, so it never calls our
-  // destroy task.
-  MessageLoop::current()->Run();
-
-  file_util::Delete(history_dir_, true);
 }
 
 void HistoryURLProviderTest::FillData() {
@@ -184,11 +144,8 @@
                                          cur.visit_count, cur.typed_count,
                                          visit_time, false);
     if (cur.starred) {
-      history::StarredEntry star_entry;
-      star_entry.type = history::StarredEntry::URL;
-      star_entry.parent_group_id = HistoryService::kBookmarkBarID;
-      star_entry.url = current_url;
-      history_service_->CreateStarredEntry(star_entry, NULL, NULL);
+      profile_->GetBookmarkBarModel()->SetURLStarred(
+          current_url, std::wstring(), true);
     }
   }
 }
@@ -292,7 +249,9 @@
           arraysize(short_4));
 }
 
-TEST_F(HistoryURLProviderTest, Starred) {
+// Bookmarks have been moved out of the history db, resulting in this no longer
+// working. See TODO in URLDatabase::AutocompleteForPrefix.
+TEST_F(HistoryURLProviderTest, DISABLED_Starred) {
   // Test that starred pages sort properly.
   const std::wstring star_1[] = {
     L"http://startest/",
