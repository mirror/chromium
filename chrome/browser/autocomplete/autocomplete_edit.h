// Copyright 2008, Google Inc.
// All rights reserved.
//
// Redistribution and use in source and binary forms, with or without
// modification, are permitted provided that the following conditions are
// met:
//
//    * Redistributions of source code must retain the above copyright
// notice, this list of conditions and the following disclaimer.
//    * Redistributions in binary form must reproduce the above
// copyright notice, this list of conditions and the following disclaimer
// in the documentation and/or other materials provided with the
// distribution.
//    * Neither the name of Google Inc. nor the names of its
// contributors may be used to endorse or promote products derived from
// this software without specific prior written permission.
//
// THIS SOFTWARE IS PROVIDED BY THE COPYRIGHT HOLDERS AND CONTRIBUTORS
// "AS IS" AND ANY EXPRESS OR IMPLIED WARRANTIES, INCLUDING, BUT NOT
// LIMITED TO, THE IMPLIED WARRANTIES OF MERCHANTABILITY AND FITNESS FOR
// A PARTICULAR PURPOSE ARE DISCLAIMED. IN NO EVENT SHALL THE COPYRIGHT
// OWNER OR CONTRIBUTORS BE LIABLE FOR ANY DIRECT, INDIRECT, INCIDENTAL,
// SPECIAL, EXEMPLARY, OR CONSEQUENTIAL DAMAGES (INCLUDING, BUT NOT
// LIMITED TO, PROCUREMENT OF SUBSTITUTE GOODS OR SERVICES; LOSS OF USE,
// DATA, OR PROFITS; OR BUSINESS INTERRUPTION) HOWEVER CAUSED AND ON ANY
// THEORY OF LIABILITY, WHETHER IN CONTRACT, STRICT LIABILITY, OR TORT
// (INCLUDING NEGLIGENCE OR OTHERWISE) ARISING IN ANY WAY OUT OF THE USE
// OF THIS SOFTWARE, EVEN IF ADVISED OF THE POSSIBILITY OF SUCH DAMAGE.

#ifndef CHROME_BROWSER_AUTOCOMPLETE_AUTOCOMPLETE_EDIT_H__
#define CHROME_BROWSER_AUTOCOMPLETE_AUTOCOMPLETE_EDIT_H__

#include <atlbase.h>
#include <atlapp.h>
#include <atlcomcli.h>
#include <atlctrls.h>
#include <oleacc.h>
#include <tom.h> // For ITextDocument, a COM interface to CRichEditCtrl

#include "base/iat_patch.h"
#include "base/scoped_ptr.h"
#include "chrome/browser/autocomplete/autocomplete_popup.h"
#include "chrome/browser/security_style.h"
#include "chrome/browser/toolbar_model.h"
#include "chrome/common/gfx/chrome_font.h"
#include "chrome/views/menu.h"

class CommandController;
class Profile;
class TabContents;
<<<<<<< HEAD

// Provides the implementation of an edit control with a drop-down
// autocomplete box. The box itself is implemented in autocomplete_popup.cc
// This file implements the edit box and management for the popup.
//
// This implementation is currently appropriate for the URL bar, where the
// autocomplete dropdown is always displayed because there is always a
// default item. For web page autofill and other applications, this is
// probably not appropriate. We may want to add a flag to determine which
// of these modes we're in.
class AutocompleteEdit
    : public CWindowImpl<AutocompleteEdit,
                         CRichEditCtrl,
                         CWinTraits<WS_CHILD | WS_VISIBLE | ES_AUTOHSCROLL |
                                    ES_NOHIDESEL> >,
      public CRichEditCommands<AutocompleteEdit>,
      public Menu::Delegate {
=======
namespace ChromeViews {
class View;
}

class AutocompleteEditController;
class AutocompleteEditModel;
class AutocompleteEditView;
struct AutocompleteEditState;

// TODO(pkasting): http://b/1343512  The names and contents of the classes in
// this file are temporary.  I am in hack-and-slash mode right now.

// Embedders of an AutocompleteEdit widget must implement this class.
class AutocompleteEditController {
>>>>>>> b8afeda4
 public:
  // When the user presses enter or selects a line with the mouse, this
  // function will get called synchronously with the url to open and
  // disposition and transition to use when opening it.
  //
  // |alternate_nav_url|, if non-empty, contains the alternate navigation URL
  // for |url|, which the controller can check for existence.  See comments on
  // AutocompleteResult::GetAlternateNavURL().
  virtual void OnAutocompleteAccept(const std::wstring& url,
      WindowOpenDisposition disposition,
      PageTransition::Type transition,
      const std::wstring& alternate_nav_url) = 0;

  // Called when anything has changed that might affect the layout or contents
  // of the views around the edit, including the text of the edit and the
  // status of any keyword- or hint-related state.
  virtual void OnChanged() = 0;

  // Called whenever the user starts or stops an input session (typing,
  // interacting with the edit, etc.).  When user input is not in progress,
  // the edit is guaranteed to be showing the permanent text.
  virtual void OnInputInProgress(bool in_progress) = 0;

  // Returns the favicon of the current page.
  virtual SkBitmap GetFavIcon() const = 0;

  // Returns the title of the current page.
  virtual std::wstring GetTitle() const = 0;
};

class AutocompleteEditModel {
 public:
  enum KeywordUIState {
    NORMAL,      // The user is typing normally.
    NO_KEYWORD,  // The user is editing in the middle of the input string.  Even
                 // if the input looks like a keyword, don't display the keyword
                 // UI, so as not to interfere with the user's editing.
    KEYWORD,     // The user has triggered the keyword UI.  Until it disappears,
                 // bias autocomplete results so that input strings of the
                 // keyword alone default to the keyword provider, not a normal
                 // navigation or search.
  };

  struct State {
    State(bool user_input_in_progress,
          const std::wstring& user_text,
          const std::wstring& keyword,
          bool is_keyword_hint,
          KeywordUIState keyword_ui_state,
          bool show_search_hint)
        : user_input_in_progress(user_input_in_progress),
          user_text(user_text),
          keyword(keyword),
          is_keyword_hint(is_keyword_hint),
          keyword_ui_state(keyword_ui_state),
          show_search_hint(show_search_hint) {
    }

    bool user_input_in_progress;
    const std::wstring user_text;
    const std::wstring keyword;
    const bool is_keyword_hint;
    const KeywordUIState keyword_ui_state;
    const bool show_search_hint;
  };

  AutocompleteEditModel(AutocompleteEditView* view,
                        AutocompleteEditController* controller,
                        Profile* profile);
  ~AutocompleteEditModel();

  void set_popup_model(AutocompletePopupModel* popup_model) {
    popup_ = popup_model;
  }

  // Invoked when the profile has changed.
  void SetProfile(Profile* profile);

  Profile* profile() const { return profile_; }

  // Returns the current state.  This assumes we are switching tabs, and changes
  // the internal state appropriately.
  const State GetStateForTabSwitch();

  // Restores local state from the saved |state|.
  void RestoreState(const State& state);

  // Called when the user wants to export the entire current text as a URL.
  // Sets the url, and if known, the title and favicon.
  void GetDataForURLExport(GURL* url, std::wstring* title, SkBitmap* favicon);

  // If the user presses ctrl-enter, it means "add .com to the the end".  The
  // desired TLD is the TLD the user desires to add to the end of the current
  // input, if any, based on their control key state and any other actions
  // they've taken.
  std::wstring GetDesiredTLD() const;

  // Returns true if the current edit contents will be treated as a
  // URL/navigation, as opposed to a search.
  bool CurrentTextIsURL();

  // Returns true if |text| (which is display text in the current context)
  // parses as a URL, and in that case sets |url| to the calculated URL.
  // Subtle note: This ignores the desired_tld_ (unlike GetDataForURLExport()
  // and CurrentTextIsURL()).  The view needs this because it calls this
  // function during copy handling, when the control key is down to trigger the
  // copy.
  bool GetURLForText(const std::wstring& text, GURL* url) const;

  bool user_input_in_progress() const { return user_input_in_progress_; }

  // Sets the state of user_input_in_progress_, and notifies the observer if
  // that state has changed.
  void SetInputInProgress(bool in_progress);

  // Updates permanent_text_ to |new_permanent_text|.  Returns true if this
  // change should be immediately user-visible, because either the user is not
  // editing or the edit does not have focus.
  bool UpdatePermanentText(const std::wstring& new_permanent_text);

  // Sets the user_text_ to |text|.  Only the View should call this.
  void SetUserText(const std::wstring& text);

  // Reverts the edit model back to its unedited state (permanent text showing,
  // no user input in progress).
  void Revert();

  // Directs the popup to start autocomplete.
  void StartAutocomplete(bool prevent_inline_autocomplete) const;

  // Determines whether the user can "paste and go", given the specified text.
  // This also updates the internal paste-and-go-related state variables as
  // appropriate so that the controller doesn't need to be repeatedly queried
  // for the same text in every clipboard-related function.
  bool CanPasteAndGo(const std::wstring& text) const;

  // Navigates to the destination last supplied to CanPasteAndGo.
  void PasteAndGo();

  // Returns true if this is a paste-and-search rather than paste-and-go (or
  // nothing).
  bool is_paste_and_search() const {
    return (paste_and_go_transition_ != PageTransition::TYPED);
  }

  // Asks the browser to load the popup's currently selected item, using the
  // supplied disposition.  This may close the popup. If |for_drop| is true,
  // it indicates the input is being accepted as part of a drop operation and
  // the transition should be treated as LINK (so that it won't trigger the
  // URL to be autocompleted).
  void AcceptInput(WindowOpenDisposition disposition,
                   bool for_drop);

  // As necessary, sends out notification that the user is accepting a URL in
  // the edit.  If the accepted URL is from selecting a keyword, |keyword| is
  // the selected keyword.
  // If |selected_line| is kNoMatch, the currently selected line is used for the
  // metrics log record; otherwise, the provided value is used as the selected
  // line.  This is used when the user opens a URL without actually selecting
  // its entry, such as middle-clicking it.
  void SendOpenNotification(size_t selected_line, const std::wstring& keyword);

  bool has_focus() const { return has_focus_; }

  // Accessors for keyword-related state (see comments on keyword_ and
  // is_keyword_hint_).
  std::wstring keyword() const {
    return (is_keyword_hint_ ? has_focus_ : (keyword_ui_state_ != NO_KEYWORD)) ?
        keyword_ : std::wstring();
  }
  bool is_keyword_hint() const { return is_keyword_hint_; }

  // Accepts the current keyword hint as a keyword.
  void AcceptKeyword();

  // Clears the current keyword.  |visible_text| is the (non-keyword) text
  // currently visible in the edit.
  void ClearKeyword(const std::wstring& visible_text);

  // True if we should show the "Type to search" hint (see comments on
  // show_search_hint_).
  bool show_search_hint() const { return has_focus_ && show_search_hint_; }

  // Returns true if a query to an autocomplete provider is currently
  // in progress.  This logic should in the future live in
  // AutocompleteController but resides here for now.  This method is used by
  // AutomationProvider::AutocompleteEditIsQueryInProgress.
  bool query_in_progress() const;

  // Returns the lastest autocomplete results.  This logic should in the future
  // live in AutocompleteController but resides here for now.  This method is
  // used by AutomationProvider::AutocompleteEditGetMatches.
  const AutocompleteResult* latest_result() const;

  // Called when the view is gaining focus.  |control_down| is whether the
  // control key is down (at the time we're gaining focus).
  void OnSetFocus(bool control_down);

  // Called when the view is losing focus.  Resets some state.
  void OnKillFocus();

  // Called when the user presses the escape key.  Decides what, if anything, to
  // revert about any current edits.  Returns whether the key was handled.
  bool OnEscapeKeyPressed();

  // Called when the user presses or releases the control key.  Changes state as
  // necessary.
  void OnControlKeyChanged(bool pressed);

  // Called when the user pastes in text that replaces the entire edit contents.
  void on_paste_replacing_all() { paste_state_ = REPLACING_ALL; }

  // Called when the user presses up or down.  |count| is a repeat count,
  // negative for moving up, positive for moving down.
  void OnUpOrDownKeyPressed(int count);

  // Called back by the AutocompletePopupModel when any relevant data changes.
  // This rolls together several separate pieces of data into one call so we can
  // update all the UI efficiently:
  //   |text| is either the new temporary text (if |is_temporary_text| is true)
  //     from the user manually selecting a different match, or the inline
  //     autocomplete text (if |is_temporary_text| is false).
  //   |previous_selected_match| is only used when changing the temporary text;
  //     it is the match that was (manually or automatically) selected before
  //     the current manual selection, and is saved to be restored later if the
  //     user hits <esc>.
  //   |can_show_search_hint| is true if the current choice is nonexistent or a
  //     search result; in these cases it may be OK to show the "Type to search"
  //     hint (see comments on show_search_hint_).
  //   |keyword| is the keyword to show a hint for if |is_keyword_hint| is true,
  //     or the currently selected keyword if |is_keyword_hint| is false (see
  //     comments on keyword_ and is_keyword_hint_).
  void OnPopupDataChanged(
      const std::wstring& text,
      bool is_temporary_text,
      const std::wstring& keyword,
      bool is_keyword_hint,
      bool can_show_search_hint);

  // Called by the AutocompleteEditView after something changes, with details
  // about what state changes occured.  Updates internal state, updates the
  // popup if necessary, and returns true if any significant changes occurred.
  bool OnAfterPossibleChange(const std::wstring& new_text,
                             bool selection_differs,
                             bool text_differs,
                             bool just_deleted_text,
                             bool at_end_of_edit);

 private:
  enum PasteState {
    NONE,           // Most recent edit was not a paste that replaced all text.
    REPLACED_ALL,   // Most recent edit was a paste that replaced all text.
    REPLACING_ALL,  // In the middle of doing a paste that replaces all
                    // text.  We need this intermediate state because OnPaste()
                    // does the actual detection of such pastes, but
                    // OnAfterPossibleChange() has to update the paste state
                    // for every edit.  If OnPaste() set the state directly to
                    // REPLACED_ALL, OnAfterPossibleChange() wouldn't know
                    // whether that represented the current edit or a past one.
  };

  enum ControlKeyState {
    UP,                   // The control key is not depressed.
    DOWN_WITHOUT_CHANGE,  // The control key is depressed, and the edit's
                          // contents/selection have not changed since it was
                          // depressed.  This is the only state in which we
                          // do the "ctrl-enter" behavior when the user hits
                          // enter.
    DOWN_WITH_CHANGE,     // The control key is depressed, and the edit's
                          // contents/selection have changed since it was
                          // depressed.  If the user now hits enter, we assume
                          // he simply hasn't released the key, rather than that
                          // he intended to hit "ctrl-enter".
  };

  // Called whenever user_text_ should change.
  void InternalSetUserText(const std::wstring& text);

  // Conversion between user text and display text. User text is the text the
  // user has input. Display text is the text being shown in the edit. The
  // two are different if a keyword is selected.
  std::wstring DisplayTextFromUserText(const std::wstring& text) const;
  std::wstring UserTextFromDisplayText(const std::wstring& text) const;

  // Returns the URL. If the user has not edited the text, this returns the
  // permanent text. If the user has edited the text, this returns the default
  // match based on the current text, which may be a search URL, or keyword
  // generated URL.
  //
  // See AutocompleteEdit for a description of the args (they may be null if
  // not needed).
  std::wstring GetURLForCurrentText(PageTransition::Type* transition,
                                    bool* is_history_what_you_typed_match,
                                    std::wstring* alternate_nav_url);

  AutocompleteEditView* view_;

  AutocompletePopupModel* popup_;

  AutocompleteEditController* controller_;

  // Whether the edit has focus.
  bool has_focus_;

  // The URL of the currently displayed page.
  std::wstring permanent_text_;

  // This flag is true when the user has modified the contents of the edit, but
  // not yet accepted them.  We use this to determine when we need to save
  // state (on switching tabs) and whether changes to the page URL should be
  // immediately displayed.
  // This flag will be true in a superset of the cases where the popup is open.
  bool user_input_in_progress_;

  // The text that the user has entered.  This does not include inline
  // autocomplete text that has not yet been accepted.
  std::wstring user_text_;

  // When the user closes the popup, we need to remember the URL for their
  // desired choice, so that if they hit enter without reopening the popup we
  // know where to go.  We could simply rerun autocomplete in this case, but
  // we'd need to either wait for all results to come in (unacceptably slow) or
  // do the wrong thing when the user had chosen some provider whose results
  // were not returned instantaneously.
  //
  // This variable is only valid when user_input_in_progress_ is true, since
  // when it is false the user has either never input anything (so there won't
  // be a value here anyway) or has canceled their input, which should be
  // treated the same way.  Also, since this is for preserving a desired URL
  // after the popup has been closed, we ignore this if the popup is open, and
  // simply ask the popup for the desired URL directly.  As a result, the
  // contents of this variable only need to be updated when the popup is closed
  // but user_input_in_progress_ is not being cleared.
  std::wstring url_for_remembered_user_selection_;

  // Inline autocomplete is allowed if the user has not just deleted text, and
  // no temporary text is showing.  In this case, inline_autocomplete_text_ is
  // appended to the user_text_ and displayed selected (at least initially).
  //
  // NOTE: When the popup is closed there should never be inline autocomplete
  // text (actions that close the popup should either accept the text, convert
  // it to a normal selection, or change the edit entirely).
  bool just_deleted_text_;
  std::wstring inline_autocomplete_text_;

  // Used by OnPopupDataChanged to keep track of whether there is currently a
  // temporary text.
  //
  // Example of use: If the user types "goog", then arrows down in the
  // autocomplete popup until, say, "google.com" appears in the edit box, then
  // the user_text_ is still "goog", and "google.com" is "temporary text".
  // When the user hits <esc>, the edit box reverts to "goog".  Hit <esc> again
  // and the popup is closed and "goog" is replaced by the permanent_text_,
  // which is the URL of the current page.
  //
  // original_url_ is only valid when there is temporary text, and is used as
  // the unique identifier of the originally selected item.  Thus, if the user
  // arrows to a different item with the same text, we can still distinguish
  // them and not revert all the way to the permanent_text_.
  bool has_temporary_text_;
  std::wstring original_url_;
  KeywordUIState original_keyword_ui_state_;

  // When the user's last action was to paste and replace all the text, we
  // disallow inline autocomplete (on the theory that the user is trying to
  // paste in a new URL or part of one, and in either case inline autocomplete
  // would get in the way).
  PasteState paste_state_;

  // Whether the control key is depressed.  We track this to avoid calling
  // UpdatePopup() repeatedly if the user holds down the key, and to know
  // whether to trigger "ctrl-enter" behavior.
  ControlKeyState control_key_state_;

  // The keyword associated with the current match.  The user may have an actual
  // selected keyword, or just some input text that looks like a keyword (so we
  // can show a hint to press <tab>).  This is the keyword in either case;
  // is_keyword_hint_ (below) distinguishes the two cases.
  std::wstring keyword_;

  // True if the keyword associated with this match is merely a hint, i.e. the
  // user hasn't actually selected a keyword yet.  When this is true, we can use
  // keyword_ to show a "Press <tab> to search" sort of hint.
  bool is_keyword_hint_;

  // See KeywordUIState enum.
  KeywordUIState keyword_ui_state_;

  // True when it's safe to show a "Type to search" hint to the user (when the
  // edit is empty, or the user is in the process of searching).
  bool show_search_hint_;

  // Paste And Go-related state.  See CanPasteAndGo().
  mutable std::wstring paste_and_go_url_;
  mutable PageTransition::Type paste_and_go_transition_;
  mutable std::wstring paste_and_go_alternate_nav_url_;

  Profile* profile_;

  DISALLOW_COPY_AND_ASSIGN(AutocompleteEditModel);
};

// Provides the implementation of an edit control with a drop-down
// autocomplete box. The box itself is implemented in autocomplete_popup.cc
// This file implements the edit box and management for the popup.
class AutocompleteEditView
    : public CWindowImpl<AutocompleteEditView,
                         CRichEditCtrl,
                         CWinTraits<WS_CHILD | WS_VISIBLE | ES_AUTOHSCROLL |
                                    ES_NOHIDESEL> >,
      public CRichEditCommands<AutocompleteEditView>,
      public Menu::Delegate {
 public:
  struct State {
    State(const CHARRANGE& selection,
          const CHARRANGE& saved_selection_for_focus_change)
        : selection(selection),
          saved_selection_for_focus_change(saved_selection_for_focus_change) {
    }

    const CHARRANGE selection;
    const CHARRANGE saved_selection_for_focus_change;
  };

  DECLARE_WND_CLASS(L"Chrome_AutocompleteEditView");

  AutocompleteEditView(const ChromeFont& font,
                       AutocompleteEditController* controller,
                       ToolbarModel* toolbar_model,
                       ChromeViews::View* parent_view,
                       HWND hwnd,
                       Profile* profile,
                       CommandController* command_controller,
                       bool popup_window_mode);
  ~AutocompleteEditView();

  AutocompleteEditModel* model() { return model_.get(); }
  const AutocompleteEditModel* model() const { return model_.get(); }

  ChromeViews::View* parent_view() const { return parent_view_; }

  // For use when switching tabs, this saves the current state onto the tab so
  // that it can be restored during a later call to Update().
  void SaveStateToTab(TabContents* tab);

  // Called when any LocationBarView state changes. If
  // |tab_for_state_restoring| is non-NULL, it points to a TabContents whose
  // state we should restore.
  void Update(const TabContents* tab_for_state_restoring);

  // Asks the browser to load the specified URL, which is assumed to be one of
  // the popup entries, using the supplied disposition and transition type.
  // |alternate_nav_url|, if non-empty, contains the alternate navigation URL
  // for |url|.  See comments on AutocompleteResult::GetAlternateNavURL().
  //
  // |selected_line| is passed to AutocompletePopup::LogOpenedURL(); see
  // comments there.
  //
  // If the URL was expanded from a keyword, |keyword| is that keyword.
  //
  // This may close the popup.
  void OpenURL(const std::wstring& url,
               WindowOpenDisposition disposition,
               PageTransition::Type transition,
               const std::wstring& alternate_nav_url,
               size_t selected_line,
               const std::wstring& keyword);

  // Returns the current text of the edit control, which could be the
  // "temporary" text set by the popup, the "permanent" text set by the
  // browser, or just whatever the user has currently typed.
  std::wstring GetText() const;

  // The user text is the text the user has manually keyed in.  When present,
  // this is shown in preference to the permanent text; hitting escape will
  // revert to the permanent text.
  void SetUserText(const std::wstring& text) { SetUserText(text, text, true); }
  void SetUserText(const std::wstring& text,
                   const std::wstring& display_text,
                   bool update_popup);

  // Sets the window text and the caret position.
  void SetWindowTextAndCaretPos(const std::wstring& text, size_t caret_pos);

  // Selects all the text in the edit.  Use this in place of SetSelAll() to
  // avoid selecting the "phantom newline" at the end of the edit.
  void SelectAll(bool reversed);

  // Reverts the edit and popup back to their unedited state (permanent text
  // showing, popup closed, no user input in progress).
  void RevertAll();

<<<<<<< HEAD
  // Returns true if a query to an autocomplete provider is currently
  // in progress.  This logic should in the future live in
  // AutocompleteController but resides here for now.  This method is used by
  // AutomationProvider::AutocompleteEditIsQueryInProgress.
  bool query_in_progress() const { return popup_->query_in_progress(); }

  // Returns the lastest autocomplete results.  This logic should in the future
  // live in AutocompleteController but resides here for now.  This method is
  // used by AutomationProvider::AutocompleteEditGetMatches.
  const AutocompleteResult* latest_result() const {
    return popup_->latest_result();
  }
=======
  // Updates the autocomplete popup and other state after the text has been
  // changed by the user.
  void UpdatePopup();

  // Closes the autocomplete popup, if it's open.
  void ClosePopup();
>>>>>>> b8afeda4

  // Exposes custom IAccessible implementation to the overall MSAA hierarchy.
  IAccessible* GetIAccessible();

  void SetDropHighlightPosition(int position);
  int drop_highlight_position() const { return drop_highlight_position_; }

  // Returns true if a drag a drop session was initiated by this edit.
  bool in_drag() const { return in_drag_; }

  // Moves the selected text to the specified position.
  void MoveSelectedText(int new_position);

  // Inserts the text at the specified position.
  void InsertText(int position, const std::wstring& text);

  // Called when the temporary text in the model may have changed.
  // |display_text| is the new text to show; |save_original_selection| is true
  // when there wasn't previously a temporary text and thus we need to save off
  // the user's existing selection.
  void OnTemporaryTextMaybeChanged(const std::wstring& display_text,
                                   bool save_original_selection);

  // Called when the inline autocomplete text in the model may have changed.
  // |display_text| is the new text to show; |user_text_length| is the length of
  // the user input portion of that (so, up to but not including the inline
  // autocompletion).  Returns whether the display text actually changed.
  bool OnInlineAutocompleteTextMaybeChanged(const std::wstring& display_text,
                                            size_t user_text_length);

  // Called when the temporary text has been reverted by the user.  This will
  // reset the user's original selection.
  void OnRevertTemporaryText();

  // Every piece of code that can change the edit should call these functions
  // before and after the change.  These functions determine if anything
  // meaningful changed, and do any necessary updating and notification.
  void OnBeforePossibleChange();
  // OnAfterPossibleChange() returns true if there was a change that caused it
  // to call UpdatePopup().
  bool OnAfterPossibleChange();

  // Invokes CanPasteAndGo with the specified text, and if successful navigates
  // to the appropriate URL. The behavior of this is the same as if the user
  // typed in the specified text and pressed enter.
  void PasteAndGo(const std::wstring& text);

  // Called before an accelerator is processed to give us a chance to override
  // it.
  bool OverrideAccelerator(const ChromeViews::Accelerator& accelerator);

  // Handler for external events passed in to us.  The View that owns us may
  // send us events that we should treat as if they were events on us.
  void HandleExternalMsg(UINT msg, UINT flags, const CPoint& screen_point);

<<<<<<< HEAD
  // Called back by the AutocompletePopup when any relevant data changes.  This
  // rolls together several separate pieces of data into one call so we can
  // update all the UI efficiently:
  //   |text| is either the new temporary text (if |is_temporary_text| is true)
  //     from the user manually selecting a different match, or the inline
  //     autocomplete text (if |is_temporary_text| is false).
  //   |previous_selected_match| is only used when changing the temporary text;
  //     it is the match that was (manually or automatically) selected before
  //     the current manual selection, and is saved to be restored later if the
  //     user hits <esc>.
  //   |can_show_search_hint| is true if the current choice is nonexistent or a
  //     search result; in these cases it may be OK to show the "Type to search"
  //     hint (see comments on show_search_hint_).
  //   |keyword| is the keyword to show a hint for if |is_keyword_hint| is true,
  //     or the currently selected keyword if |is_keyword_hint| is false (see
  //     comments on keyword_ and is_keyword_hint_).
  void OnPopupDataChanged(
      const std::wstring& text,
      bool is_temporary_text,
      const AutocompleteResult::Selection& previous_selected_match,
      const std::wstring& keyword,
      bool is_keyword_hint,
      bool can_show_search_hint);

=======
>>>>>>> b8afeda4
  // CWindowImpl
  BEGIN_MSG_MAP(AutocompleteEdit)
    MSG_WM_CHAR(OnChar)
    MSG_WM_CONTEXTMENU(OnContextMenu)
    MSG_WM_COPY(OnCopy)
    MSG_WM_CUT(OnCut)
    MESSAGE_HANDLER_EX(WM_GETOBJECT, OnGetObject)
    MESSAGE_HANDLER_EX(WM_IME_COMPOSITION, OnImeComposition)
    MSG_WM_KEYDOWN(OnKeyDown)
    MSG_WM_KEYUP(OnKeyUp)
    MSG_WM_KILLFOCUS(OnKillFocus)
    MSG_WM_LBUTTONDBLCLK(OnLButtonDblClk)
    MSG_WM_LBUTTONDOWN(OnLButtonDown)
    MSG_WM_LBUTTONUP(OnLButtonUp)
    MSG_WM_MBUTTONDOWN(OnNonLButtonDown)
    MSG_WM_MBUTTONUP(OnNonLButtonUp)
    MSG_WM_MOUSEACTIVATE(OnMouseActivate)
    MSG_WM_MOUSEMOVE(OnMouseMove)
    MSG_WM_PAINT(OnPaint)
    MSG_WM_PASTE(OnPaste)
    MSG_WM_RBUTTONDOWN(OnNonLButtonDown)
    MSG_WM_RBUTTONUP(OnNonLButtonUp)
    MSG_WM_SETFOCUS(OnSetFocus)
    MSG_WM_SYSCHAR(OnSysChar)  // WM_SYSxxx == WM_xxx with ALT down
    MSG_WM_SYSKEYDOWN(OnKeyDown)
    MSG_WM_SYSKEYUP(OnKeyUp)
    DEFAULT_REFLECTION_HANDLER()  // avoids black margin area
  END_MSG_MAP()

  // Menu::Delegate
  virtual bool IsCommandEnabled(int id) const;
  virtual bool GetContextualLabel(int id, std::wstring* out) const;
  virtual void ExecuteCommand(int id);

 private:
  // This object freezes repainting of the edit until the object is destroyed.
  // Some methods of the CRichEditCtrl draw synchronously to the screen.  If we
  // don't freeze, the user will see a rapid series of calls to these as
  // flickers.
  //
  // Freezing the control while it is already frozen is permitted; the control
  // will unfreeze once both freezes are released (the freezes stack).
  class ScopedFreeze {
   public:
    ScopedFreeze(AutocompleteEditView* edit, ITextDocument* text_object_model);
    ~ScopedFreeze();

   private:
    AutocompleteEditView* const edit_;
    ITextDocument* const text_object_model_;

    DISALLOW_COPY_AND_ASSIGN(ScopedFreeze);
  };

  // This object suspends placing any operations on the edit's undo stack until
  // the object is destroyed.  If we don't do this, some of the operations we
  // perform behind the user's back will be undoable by the user, which feels
  // bizarre and confusing.
  class ScopedSuspendUndo {
   public:
    explicit ScopedSuspendUndo(ITextDocument* text_object_model);
    ~ScopedSuspendUndo();

   private:
    ITextDocument* const text_object_model_;

    DISALLOW_COPY_AND_ASSIGN(ScopedSuspendUndo);
  };

  // Replacement word-breaking proc for the rich edit control.
  static int CALLBACK WordBreakProc(LPTSTR edit_text,
                                    int current_pos,
                                    int num_bytes,
                                    int action);

  // Returns true if |edit_text| starting at |current_pos| is "://".
  static bool SchemeEnd(LPTSTR edit_text, int current_pos, int length);

  // Intercepts.  See OnPaint().
  static HDC WINAPI BeginPaintIntercept(HWND hWnd, LPPAINTSTRUCT lpPaint);
  static BOOL WINAPI EndPaintIntercept(HWND hWnd, CONST PAINTSTRUCT* lpPaint);

  // Message handlers
  void OnChar(TCHAR ch, UINT repeat_count, UINT flags);
  void OnContextMenu(HWND window, const CPoint& point);
  void OnCopy();
  void OnCut();
  LRESULT OnGetObject(UINT uMsg, WPARAM wparam, LPARAM lparam);
  LRESULT OnImeComposition(UINT message, WPARAM wparam, LPARAM lparam);
  void OnKeyDown(TCHAR key, UINT repeat_count, UINT flags);
  void OnKeyUp(TCHAR key, UINT repeat_count, UINT flags);
  void OnKillFocus(HWND focus_wnd);
  void OnLButtonDblClk(UINT keys, const CPoint& point);
  void OnLButtonDown(UINT keys, const CPoint& point);
  void OnLButtonUp(UINT keys, const CPoint& point);
  LRESULT OnMouseActivate(HWND window, UINT hit_test, UINT mouse_message);
  void OnMouseMove(UINT keys, const CPoint& point);
  void OnNonLButtonDown(UINT keys, const CPoint& point);
  void OnNonLButtonUp(UINT keys, const CPoint& point);
  void OnPaint(HDC bogus_hdc);
  void OnPaste();
  void OnSetFocus(HWND focus_wnd);
  void OnSysChar(TCHAR ch, UINT repeat_count, UINT flags);

  // Helper function for OnChar() and OnKeyDown() that handles keystrokes that
  // could change the text in the edit.
  void HandleKeystroke(UINT message, TCHAR key, UINT repeat_count, UINT flags);

  // Helper functions for OnKeyDown() that handle accelerators applicable when
  // we're not read-only and all the time, respectively.  These return true if
  // they handled the key.
  bool OnKeyDownOnlyWritable(TCHAR key, UINT repeat_count, UINT flags);
  bool OnKeyDownAllModes(TCHAR key, UINT repeat_count, UINT flags);

  // Like GetSel(), but returns a range where |cpMin| will be larger than
  // |cpMax| if the cursor is at the start rather than the end of the selection
  // (in other words, tracks selection direction as well as offsets).
  // Note the non-Google-style "non-const-ref" argument, which matches GetSel().
  void GetSelection(CHARRANGE& sel) const;

  // Returns the currently selected text of the edit control.
  std::wstring GetSelectedText() const;

  // Like SetSel(), but respects the selection direction implied by |start| and
  // |end|: if |end| < |start|, the effective cursor will be placed at the
  // beginning of the selection.
  void SetSelection(LONG start, LONG end);

  // Like SetSelection(), but takes a CHARRANGE.
  void SetSelectionRange(const CHARRANGE& sel) {
    SetSelection(sel.cpMin, sel.cpMax);
  }

  // Places the caret at the given position.  This clears any selection.
  void PlaceCaretAt(size_t pos);

  // Returns true if |sel| represents a forward or backward selection of all the
  // text.
  bool IsSelectAll(const CHARRANGE& sel) const;

  // Given an X coordinate in client coordinates, returns that coordinate
  // clipped to be within the horizontal bounds of the visible text.
  //
  // This is used in our mouse handlers to work around quirky behaviors of the
  // underlying CRichEditCtrl like not supporting triple-click when the user
  // doesn't click on the text itself.
  //
  // |is_triple_click| should be true iff this is the third click of a triple
  // click.  Sadly, we need to clip slightly differently in this case.
  LONG ClipXCoordToVisibleText(LONG x, bool is_triple_click) const;

  // Parses the contents of the control for the scheme and the host name.
  // Highlights the scheme in green or red depending on it security level.
  // If a host name is found, it makes it visually stronger.
  void EmphasizeURLComponents();

  // Erases the portion of the selection in the font's y-adjustment area.  For
  // some reason the edit draws the selection rect here even though it's not
  // part of the font.
  void EraseTopOfSelection(CDC* dc,
                           const CRect& client_rect,
                           const CRect& paint_clip_rect);

  // Draws a slash across the scheme if desired.
  void DrawSlashForInsecureScheme(HDC hdc,
                                  const CRect& client_rect,
                                  const CRect& paint_clip_rect);

  // Renders the drop highlight.
  void DrawDropHighlight(HDC hdc,
                         const CRect& client_rect,
                         const CRect& paint_clip_rect);

  // Internally invoked whenever the text changes in some way.
  void TextChanged();

  // Returns the current clipboard contents as a string that can be pasted in.
  // In addition to just getting CF_UNICODETEXT out, this can also extract URLs
  // from bookmarks on the clipboard.
  std::wstring GetClipboardText() const;

  // Determines whether the user can "paste and go", given the specified text.
  bool CanPasteAndGo(const std::wstring& text) const;

  // Getter for the text_object_model_, used by the ScopedXXX classes.  Note
  // that the pointer returned here is only valid as long as the
  // AutocompleteEdit is still alive.
  ITextDocument* GetTextObjectModel() const;

  // Invoked during a mouse move. As necessary starts a drag and drop session.
  void StartDragIfNecessary(const CPoint& point);

  // Invoked during a mouse down. If the mouse location is over the selection
  // this sets possible_drag_ to true to indicate a drag should start if the
  // user moves the mouse far enough to start a drag.
  void OnPossibleDrag(const CPoint& point);

  // Invoked when a mouse button is released. If none of the buttons are still
  // down, this sets possible_drag_ to false.
  void UpdateDragDone(UINT keys);

  // Redraws the necessary region for a drop highlight at the specified
  // position. This does nothing if position is beyond the bounds of the
  // text.
  void RepaintDropHighlight(int position);

  scoped_ptr<AutocompleteEditModel> model_;

  scoped_ptr<AutocompletePopupModel> popup_model_;

  AutocompleteEditController* controller_;

  // The parent view for the edit, used to align the popup and for
  // accessibility.
  ChromeViews::View* parent_view_;

  ToolbarModel* toolbar_model_;

<<<<<<< HEAD
  // The Popup itself.
  scoped_ptr<AutocompletePopup> popup_;
=======
  // The object that handles additional command functionality exposed on the
  // edit, such as invoking the keyword editor.
  CommandController* command_controller_;
>>>>>>> b8afeda4

  // When true, the location bar view is read only and also is has a slightly
  // different presentation (font size / color). This is used for popups.
  bool popup_window_mode_;

  // Non-null when the edit is gaining focus from a left click.  This is only
  // needed between when WM_MOUSEACTIVATE and WM_LBUTTONDOWN get processed.  It
  // serves two purposes: first, by communicating to OnLButtonDown() that we're
  // gaining focus from a left click, it allows us to work even with the
  // inconsistent order in which various Windows messages get sent (see comments
  // in OnMouseActivate()).  Second, by holding the edit frozen, it ensures that
  // when we process WM_SETFOCUS the edit won't first redraw itself with the
  // caret at the beginning, and then have it blink to where the mouse cursor
  // really is shortly afterward.
  scoped_ptr<ScopedFreeze> gaining_focus_;

  // When the user clicks to give us focus, we watch to see if they're clicking
  // or dragging.  When they're clicking, we select nothing until mouseup, then
  // select all the text in the edit.  During this process, tracking_click_ is
  // true and mouse_down_point_ holds the original click location.  At other
  // times, tracking_click_ is false, and the contents of mouse_down_point_
  // should be ignored.
  bool tracking_click_;
  CPoint mouse_down_point_;

  // We need to know if the user triple-clicks, so track double click points
  // and times so we can see if subsequent clicks are actually triple clicks.
  bool tracking_double_click_;
  CPoint double_click_point_;
  DWORD double_click_time_;

  // Used to discard unnecessary WM_MOUSEMOVE events after the first such
  // unnecessary event.  See detailed comments in OnMouseMove().
  bool can_discard_mousemove_;

  // Variables for tracking state before and after a possible change.
  std::wstring text_before_change_;
  CHARRANGE sel_before_change_;

  // Set at the same time the model's original_* members are set, and valid in
  // the same cases.
  CHARRANGE original_selection_;

  // Holds the user's selection across focus changes.  cpMin holds -1 when
  // there is no saved selection.
  CHARRANGE saved_selection_for_focus_change_;

  // The context menu for the edit.
  scoped_ptr<Menu> context_menu_;

  // Font we're using.  We keep a reference to make sure the font supplied to
  // the constructor doesn't go away before we do.
  ChromeFont font_;

  // Metrics about the font, which we keep so we don't need to recalculate them
  // every time we paint.  |font_y_adjustment_| is the number of pixels we need
  // to shift the font vertically in order to make its baseline be at our
  // desired baseline in the edit.
  int font_ascent_;
  int font_descent_;
  int font_x_height_;
  int font_y_adjustment_;

  // If true, indicates the mouse is down and if the mouse is moved enough we
  // should start a drag.
  bool possible_drag_;

  // If true, we're in a call to DoDragDrop.
  bool in_drag_;

  // If true indicates we've run a drag and drop session. This is used to
  // avoid starting two drag and drop sessions if the drag is canceled while
  // the mouse is still down.
  bool initiated_drag_;

  // Position of the drop highlight.  If this is -1, there is no drop highlight.
  int drop_highlight_position_;

  // Security UI-related data.
  COLORREF background_color_;
  ToolbarModel::SecurityLevel scheme_security_level_;

  // This interface is useful for accessing the CRichEditCtrl at a low level.
  mutable CComQIPtr<ITextDocument> text_object_model_;

  // This contains the scheme char start and stop indexes that should be
  // striken-out when displaying an insecure scheme.
  url_parse::Component insecure_scheme_component_;

  // Instance of accessibility information and handling.
  mutable CComPtr<IAccessible> autocomplete_accessibility_;

<<<<<<< HEAD
  DISALLOW_EVIL_CONSTRUCTORS(AutocompleteEdit);
=======
  DISALLOW_COPY_AND_ASSIGN(AutocompleteEditView);
};

// The AutocompleteEditState struct contains enough information about the
// AutocompleteEditModel and AutocompleteEditView to save/restore a user's
// typing, caret position, etc. across tab changes.  We explicitly don't
// preserve things like whether the popup was open as this might be weird.
struct AutocompleteEditState {
  AutocompleteEditState(const AutocompleteEditModel::State model_state,
                        const AutocompleteEditView::State view_state)
      : model_state(model_state),
        view_state(view_state) {
  }

  const AutocompleteEditModel::State model_state;
  const AutocompleteEditView::State view_state;
>>>>>>> b8afeda4
};

#endif  // CHROME_BROWSER_AUTOCOMPLETE_AUTOCOMPLETE_EDIT_H__<|MERGE_RESOLUTION|>--- conflicted
+++ resolved
@@ -1,72 +1,29 @@
-// Copyright 2008, Google Inc.
-// All rights reserved.
-//
-// Redistribution and use in source and binary forms, with or without
-// modification, are permitted provided that the following conditions are
-// met:
-//
-//    * Redistributions of source code must retain the above copyright
-// notice, this list of conditions and the following disclaimer.
-//    * Redistributions in binary form must reproduce the above
-// copyright notice, this list of conditions and the following disclaimer
-// in the documentation and/or other materials provided with the
-// distribution.
-//    * Neither the name of Google Inc. nor the names of its
-// contributors may be used to endorse or promote products derived from
-// this software without specific prior written permission.
-//
-// THIS SOFTWARE IS PROVIDED BY THE COPYRIGHT HOLDERS AND CONTRIBUTORS
-// "AS IS" AND ANY EXPRESS OR IMPLIED WARRANTIES, INCLUDING, BUT NOT
-// LIMITED TO, THE IMPLIED WARRANTIES OF MERCHANTABILITY AND FITNESS FOR
-// A PARTICULAR PURPOSE ARE DISCLAIMED. IN NO EVENT SHALL THE COPYRIGHT
-// OWNER OR CONTRIBUTORS BE LIABLE FOR ANY DIRECT, INDIRECT, INCIDENTAL,
-// SPECIAL, EXEMPLARY, OR CONSEQUENTIAL DAMAGES (INCLUDING, BUT NOT
-// LIMITED TO, PROCUREMENT OF SUBSTITUTE GOODS OR SERVICES; LOSS OF USE,
-// DATA, OR PROFITS; OR BUSINESS INTERRUPTION) HOWEVER CAUSED AND ON ANY
-// THEORY OF LIABILITY, WHETHER IN CONTRACT, STRICT LIABILITY, OR TORT
-// (INCLUDING NEGLIGENCE OR OTHERWISE) ARISING IN ANY WAY OUT OF THE USE
-// OF THIS SOFTWARE, EVEN IF ADVISED OF THE POSSIBILITY OF SUCH DAMAGE.
-
-#ifndef CHROME_BROWSER_AUTOCOMPLETE_AUTOCOMPLETE_EDIT_H__
-#define CHROME_BROWSER_AUTOCOMPLETE_AUTOCOMPLETE_EDIT_H__
+// Copyright (c) 2006-2008 The Chromium Authors. All rights reserved.
+// Use of this source code is governed by a BSD-style license that can be
+// found in the LICENSE file.
+
+#ifndef CHROME_BROWSER_AUTOCOMPLETE_AUTOCOMPLETE_EDIT_H_
+#define CHROME_BROWSER_AUTOCOMPLETE_AUTOCOMPLETE_EDIT_H_
 
 #include <atlbase.h>
 #include <atlapp.h>
-#include <atlcomcli.h>
+#include <atlcrack.h>
 #include <atlctrls.h>
-#include <oleacc.h>
+#include <atlmisc.h>
 #include <tom.h> // For ITextDocument, a COM interface to CRichEditCtrl
 
-#include "base/iat_patch.h"
 #include "base/scoped_ptr.h"
-#include "chrome/browser/autocomplete/autocomplete_popup.h"
-#include "chrome/browser/security_style.h"
+#include "chrome/browser/autocomplete/autocomplete.h"
 #include "chrome/browser/toolbar_model.h"
 #include "chrome/common/gfx/chrome_font.h"
+#include "chrome/common/page_transition_types.h"
 #include "chrome/views/menu.h"
-
+#include "webkit/glue/window_open_disposition.h"
+
+class AutocompletePopupModel;
 class CommandController;
 class Profile;
 class TabContents;
-<<<<<<< HEAD
-
-// Provides the implementation of an edit control with a drop-down
-// autocomplete box. The box itself is implemented in autocomplete_popup.cc
-// This file implements the edit box and management for the popup.
-//
-// This implementation is currently appropriate for the URL bar, where the
-// autocomplete dropdown is always displayed because there is always a
-// default item. For web page autofill and other applications, this is
-// probably not appropriate. We may want to add a flag to determine which
-// of these modes we're in.
-class AutocompleteEdit
-    : public CWindowImpl<AutocompleteEdit,
-                         CRichEditCtrl,
-                         CWinTraits<WS_CHILD | WS_VISIBLE | ES_AUTOHSCROLL |
-                                    ES_NOHIDESEL> >,
-      public CRichEditCommands<AutocompleteEdit>,
-      public Menu::Delegate {
-=======
 namespace ChromeViews {
 class View;
 }
@@ -81,7 +38,6 @@
 
 // Embedders of an AutocompleteEdit widget must implement this class.
 class AutocompleteEditController {
->>>>>>> b8afeda4
  public:
   // When the user presses enter or selects a line with the mouse, this
   // function will get called synchronously with the url to open and
@@ -537,8 +493,7 @@
   // |alternate_nav_url|, if non-empty, contains the alternate navigation URL
   // for |url|.  See comments on AutocompleteResult::GetAlternateNavURL().
   //
-  // |selected_line| is passed to AutocompletePopup::LogOpenedURL(); see
-  // comments there.
+  // |selected_line| is passed to SendOpenNotification(); see comments there.
   //
   // If the URL was expanded from a keyword, |keyword| is that keyword.
   //
@@ -574,27 +529,12 @@
   // showing, popup closed, no user input in progress).
   void RevertAll();
 
-<<<<<<< HEAD
-  // Returns true if a query to an autocomplete provider is currently
-  // in progress.  This logic should in the future live in
-  // AutocompleteController but resides here for now.  This method is used by
-  // AutomationProvider::AutocompleteEditIsQueryInProgress.
-  bool query_in_progress() const { return popup_->query_in_progress(); }
-
-  // Returns the lastest autocomplete results.  This logic should in the future
-  // live in AutocompleteController but resides here for now.  This method is
-  // used by AutomationProvider::AutocompleteEditGetMatches.
-  const AutocompleteResult* latest_result() const {
-    return popup_->latest_result();
-  }
-=======
   // Updates the autocomplete popup and other state after the text has been
   // changed by the user.
   void UpdatePopup();
 
   // Closes the autocomplete popup, if it's open.
   void ClosePopup();
->>>>>>> b8afeda4
 
   // Exposes custom IAccessible implementation to the overall MSAA hierarchy.
   IAccessible* GetIAccessible();
@@ -650,33 +590,6 @@
   // send us events that we should treat as if they were events on us.
   void HandleExternalMsg(UINT msg, UINT flags, const CPoint& screen_point);
 
-<<<<<<< HEAD
-  // Called back by the AutocompletePopup when any relevant data changes.  This
-  // rolls together several separate pieces of data into one call so we can
-  // update all the UI efficiently:
-  //   |text| is either the new temporary text (if |is_temporary_text| is true)
-  //     from the user manually selecting a different match, or the inline
-  //     autocomplete text (if |is_temporary_text| is false).
-  //   |previous_selected_match| is only used when changing the temporary text;
-  //     it is the match that was (manually or automatically) selected before
-  //     the current manual selection, and is saved to be restored later if the
-  //     user hits <esc>.
-  //   |can_show_search_hint| is true if the current choice is nonexistent or a
-  //     search result; in these cases it may be OK to show the "Type to search"
-  //     hint (see comments on show_search_hint_).
-  //   |keyword| is the keyword to show a hint for if |is_keyword_hint| is true,
-  //     or the currently selected keyword if |is_keyword_hint| is false (see
-  //     comments on keyword_ and is_keyword_hint_).
-  void OnPopupDataChanged(
-      const std::wstring& text,
-      bool is_temporary_text,
-      const AutocompleteResult::Selection& previous_selected_match,
-      const std::wstring& keyword,
-      bool is_keyword_hint,
-      bool can_show_search_hint);
-
-=======
->>>>>>> b8afeda4
   // CWindowImpl
   BEGIN_MSG_MAP(AutocompleteEdit)
     MSG_WM_CHAR(OnChar)
@@ -895,14 +808,9 @@
 
   ToolbarModel* toolbar_model_;
 
-<<<<<<< HEAD
-  // The Popup itself.
-  scoped_ptr<AutocompletePopup> popup_;
-=======
   // The object that handles additional command functionality exposed on the
   // edit, such as invoking the keyword editor.
   CommandController* command_controller_;
->>>>>>> b8afeda4
 
   // When true, the location bar view is read only and also is has a slightly
   // different presentation (font size / color). This is used for popups.
@@ -995,9 +903,6 @@
   // Instance of accessibility information and handling.
   mutable CComPtr<IAccessible> autocomplete_accessibility_;
 
-<<<<<<< HEAD
-  DISALLOW_EVIL_CONSTRUCTORS(AutocompleteEdit);
-=======
   DISALLOW_COPY_AND_ASSIGN(AutocompleteEditView);
 };
 
@@ -1014,7 +919,6 @@
 
   const AutocompleteEditModel::State model_state;
   const AutocompleteEditView::State view_state;
->>>>>>> b8afeda4
 };
 
-#endif  // CHROME_BROWSER_AUTOCOMPLETE_AUTOCOMPLETE_EDIT_H__+#endif  // CHROME_BROWSER_AUTOCOMPLETE_AUTOCOMPLETE_EDIT_H_
