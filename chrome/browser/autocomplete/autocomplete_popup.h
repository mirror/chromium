--- conflicted
+++ resolved
@@ -1,34 +1,9 @@
-// Copyright 2008, Google Inc.
-// All rights reserved.
-//
-// Redistribution and use in source and binary forms, with or without
-// modification, are permitted provided that the following conditions are
-// met:
-//
-//    * Redistributions of source code must retain the above copyright
-// notice, this list of conditions and the following disclaimer.
-//    * Redistributions in binary form must reproduce the above
-// copyright notice, this list of conditions and the following disclaimer
-// in the documentation and/or other materials provided with the
-// distribution.
-//    * Neither the name of Google Inc. nor the names of its
-// contributors may be used to endorse or promote products derived from
-// this software without specific prior written permission.
-//
-// THIS SOFTWARE IS PROVIDED BY THE COPYRIGHT HOLDERS AND CONTRIBUTORS
-// "AS IS" AND ANY EXPRESS OR IMPLIED WARRANTIES, INCLUDING, BUT NOT
-// LIMITED TO, THE IMPLIED WARRANTIES OF MERCHANTABILITY AND FITNESS FOR
-// A PARTICULAR PURPOSE ARE DISCLAIMED. IN NO EVENT SHALL THE COPYRIGHT
-// OWNER OR CONTRIBUTORS BE LIABLE FOR ANY DIRECT, INDIRECT, INCIDENTAL,
-// SPECIAL, EXEMPLARY, OR CONSEQUENTIAL DAMAGES (INCLUDING, BUT NOT
-// LIMITED TO, PROCUREMENT OF SUBSTITUTE GOODS OR SERVICES; LOSS OF USE,
-// DATA, OR PROFITS; OR BUSINESS INTERRUPTION) HOWEVER CAUSED AND ON ANY
-// THEORY OF LIABILITY, WHETHER IN CONTRACT, STRICT LIABILITY, OR TORT
-// (INCLUDING NEGLIGENCE OR OTHERWISE) ARISING IN ANY WAY OUT OF THE USE
-// OF THIS SOFTWARE, EVEN IF ADVISED OF THE POSSIBILITY OF SUCH DAMAGE.
-
-#ifndef CHROME_BROWSER_AUTOCOMPLETE_AUTOCOMPLETE_POPUP_H__
-#define CHROME_BROWSER_AUTOCOMPLETE_AUTOCOMPLETE_POPUP_H__
+// Copyright (c) 2006-2008 The Chromium Authors. All rights reserved.
+// Use of this source code is governed by a BSD-style license that can be
+// found in the LICENSE file.
+
+#ifndef CHROME_BROWSER_AUTOCOMPLETE_AUTOCOMPLETE_POPUP_H_
+#define CHROME_BROWSER_AUTOCOMPLETE_AUTOCOMPLETE_POPUP_H_
 
 #include <atlbase.h>
 #include <atlapp.h>
@@ -42,26 +17,11 @@
 #include "chrome/common/gfx/chrome_font.h"
 #include "chrome/views/view.h"
 
-<<<<<<< HEAD
-#define AUTOCOMPLETEPOPUP_CLASSNAME L"Chrome_AutocompletePopup"
-
-class AutocompleteEdit;
-=======
 class AutocompleteEditModel;
 class AutocompleteEditView;
->>>>>>> b8afeda4
 class Profile;
+class MirroringContext;
 class SkBitmap;
-<<<<<<< HEAD
-class MirroringContext;
-
-// This class implements a popup window used by AutocompleteEdit to display
-// autocomplete results.
-class AutocompletePopup
-    : public CWindowImpl<AutocompletePopup, CWindow, CControlWinTraits>,
-      public ACControllerListener,
-      public Task {
-=======
 
 class AutocompletePopupModel;
 class AutocompletePopupView;
@@ -74,13 +34,12 @@
 // This class implements a popup window used to display autocomplete results.
 class AutocompletePopupView
     : public CWindowImpl<AutocompletePopupView, CWindow, CControlWinTraits> {
->>>>>>> b8afeda4
  public:
-  DECLARE_WND_CLASS_EX(AUTOCOMPLETEPOPUP_CLASSNAME,
+  DECLARE_WND_CLASS_EX(AUTOCOMPLETEPOPUPVIEW_CLASSNAME,
                        ((win_util::GetWinVersion() < win_util::WINVERSION_XP) ?
                            0 : CS_DROPSHADOW), COLOR_WINDOW)
 
-  BEGIN_MSG_MAP(AutocompletePopup)
+  BEGIN_MSG_MAP(AutocompletePopupView)
     MSG_WM_ERASEBKGND(OnEraseBkgnd)
     MSG_WM_LBUTTONDOWN(OnLButtonDown)
     MSG_WM_MBUTTONDOWN(OnMButtonDown)
@@ -92,11 +51,165 @@
     MSG_WM_PAINT(OnPaint)
   END_MSG_MAP()
 
-<<<<<<< HEAD
-  AutocompletePopup(const ChromeFont& font,
-                    AutocompleteEdit* editor,
-                    Profile* profile);
-  ~AutocompletePopup();
+  AutocompletePopupView(AutocompletePopupModel* model,
+                        const ChromeFont& font,
+                        AutocompleteEditView* edit_view);
+
+  // Returns true if the popup is currently open.
+  bool is_open() const { return m_hWnd != NULL; }
+
+  // Invalidates one line of the autocomplete popup.
+  void InvalidateLine(size_t line);
+
+  // Redraws the popup window to match any changes in result_; this may mean
+  // opening or closing the window.
+  void UpdatePopupAppearance();
+
+  // Called by the model when hover is enabled or disabled.
+  void OnHoverEnabledOrDisabled(bool disabled);
+
+ private:
+  // Caches GDI objects and information for drawing.
+  struct DrawLineInfo {
+    enum LineStatus {
+      NORMAL = 0,
+      HOVERED,
+      SELECTED,
+      MAX_STATUS_ENTRIES
+    };
+
+    explicit DrawLineInfo(const ChromeFont& font);
+    ~DrawLineInfo();
+
+    static COLORREF AlphaBlend(COLORREF foreground,
+                               COLORREF background,
+                               BYTE alpha);
+
+    static const wchar_t ellipsis_str[];
+
+    ChromeFont regular_font;  // Fonts used for rendering AutocompleteMatches.
+    ChromeFont bold_font;
+    int font_height;          // Height (in pixels) of a line of text w/o
+                              // padding.
+    int line_height;          // Height (in pixels) of a line of text w/padding.
+    int ave_char_width;       // Width (in pixels) of an average character of
+                              // the regular font.
+    int ellipsis_width;       // Width (in pixels) of the ellipsis_str.
+
+    // colors
+    COLORREF background_colors[MAX_STATUS_ENTRIES];
+    COLORREF text_colors[MAX_STATUS_ENTRIES];
+    COLORREF url_colors[MAX_STATUS_ENTRIES];
+
+    // brushes
+    HBRUSH brushes[MAX_STATUS_ENTRIES];
+
+   private:
+    static double LuminosityContrast(COLORREF color1, COLORREF color2);
+    static double Luminosity(COLORREF color);
+  };
+
+  // message handlers
+  LRESULT OnEraseBkgnd(HDC hdc) {
+    // We do all needed erasing ourselves in OnPaint, so the only thing that
+    // WM_ERASEBKGND will do is cause flicker.  Disable it by just returning
+    // nonzero here ("erase completed") without doing anything.
+    return 1;
+  }
+  void OnLButtonDown(UINT keys, const CPoint& point);
+  void OnMButtonDown(UINT keys, const CPoint& point);
+  void OnLButtonUp(UINT keys, const CPoint& point);
+  void OnMButtonUp(UINT keys, const CPoint& point);
+  LRESULT OnMouseActivate(HWND window, UINT hit_test, UINT mouse_message);
+  void OnMouseLeave();
+  void OnMouseMove(UINT keys, const CPoint& point);
+  void OnPaint(HDC hdc);
+
+  // Called by On*ButtonUp() to do the actual work of handling a button
+  // release.  Opens the item at the given coordinate, using the supplied
+  // disposition.
+  void OnButtonUp(const CPoint& point, WindowOpenDisposition disposition);
+
+  // Gives the topmost y coordinate within |line|, which should be within the
+  // range of valid lines.
+  int LineTopPixel(size_t line) const;
+
+  // Converts the given y-coordinate to a line.  Due to drawing slop (window
+  // borders, etc.), |y| might be within the window but outside the range of
+  // pixels which correspond to lines; in this case the result will be clamped,
+  // i.e., the top and bottom lines will be treated as extending to the top and
+  // bottom edges of the window, respectively.
+  size_t PixelToLine(int y) const;
+
+  // Draws a light border around the inside of the window with the given client
+  // rectangle and DC.
+  void DrawBorder(const RECT& rc, HDC dc);
+
+  // Draws a single run of text with a particular style.  Handles both LTR and
+  // RTL text as well as eliding.  Returns the width, in pixels, of the string
+  // as it was actually displayed.
+  int DrawString(HDC dc,
+                 int x,
+                 int y,
+                 int max_x,
+                 const wchar_t* text,
+                 int length,
+                 int style,
+                 const DrawLineInfo::LineStatus status,
+                 const MirroringContext* context,
+                 bool text_direction_is_rtl) const;
+
+  // Draws a string from the autocomplete controller which can have specially
+  // marked "match" portions.
+  void DrawMatchFragments(HDC dc,
+                          const std::wstring& text,
+                          const ACMatchClassifications& classifications,
+                          int x,
+                          int y,
+                          int max_x,
+                          DrawLineInfo::LineStatus status) const;
+
+  // Draws one line of the text in the box.
+  void DrawEntry(HDC dc,
+                 const RECT& client_rect,
+                 size_t line,
+                 DrawLineInfo::LineStatus status,
+                 bool all_descriptions_empty,
+                 bool starred) const;
+
+  // Draws the star at the specified location
+  void DrawStar(HDC dc, int x, int y) const;
+
+  AutocompletePopupModel* model_;
+
+  AutocompleteEditView* edit_view_;
+
+  // Cached GDI information for drawing.
+  DrawLineInfo line_info_;
+
+  // Bitmap for the star.  This is owned by the ResourceBundle.
+  SkBitmap* star_;
+
+  // A context used for mirroring regions.
+  scoped_ptr<MirroringContext> mirroring_context_;
+
+  // When hovered_line_ is kNoMatch, this holds the screen coordinates of the
+  // mouse position when hover tracking was turned off.  If the mouse moves to a
+  // point over the popup that has different coordinates, hover tracking will be
+  // re-enabled.  When hovered_line_ is a valid line, the value here is
+  // out-of-date and should be ignored.
+  CPoint last_hover_coordinates_;
+
+  DISALLOW_COPY_AND_ASSIGN(AutocompletePopupView);
+};
+
+class AutocompletePopupModel : public ACControllerListener, public Task {
+ public:
+  AutocompletePopupModel(const ChromeFont& font,
+                         AutocompleteEditView* edit_view,
+                         AutocompleteEditModel* edit_model,
+                         Profile* profile);
+  ~AutocompletePopupModel();
 
   // Invoked when the profile has changed.
   void SetProfile(Profile* profile);
@@ -109,24 +222,65 @@
   // not require inline autocomplete for the default match.  This is difficult
   // to explain in the abstract; the practical use case is that after the user
   // deletes text in the edit, the HistoryURLProvider should make sure not to
-  //promote a match requiring inline autocomplete too highly.
+  // promote a match requiring inline autocomplete too highly.
+  //
+  // |prefer_keyword| should be true when the keyword UI is onscreen; this will
+  // bias the autocomplete results toward the keyword provider when the input
+  // string is a bare keyword.
   void StartAutocomplete(const std::wstring& text,
                          const std::wstring& desired_tld,
-                         bool prevent_inline_autocomplete);
-
-  // Closes the window and cancels any pending asynchronous queries
+                         bool prevent_inline_autocomplete,
+                         bool prefer_keyword);
+
+  // Closes the window and cancels any pending asynchronous queries.
   void StopAutocomplete();
+
+  // Returns true if the popup is currently open.
+  bool is_open() const { return view_->is_open(); }
+
+  // Returns the AutocompleteController used by this popup.
+  AutocompleteController* autocomplete_controller() const {
+    return controller_.get();
+  }
 
   // Returns true if no autocomplete query is currently running.
   bool query_in_progress() const { return query_in_progress_; }
-=======
-  AutocompletePopupView(AutocompletePopupModel* model,
-                        const ChromeFont& font,
-                        AutocompleteEditView* edit_view);
->>>>>>> b8afeda4
-
-  // Returns true if the popup is currently open.
-  bool is_open() const { return m_hWnd != NULL; }
+
+  const AutocompleteResult* result() const {
+    return &result_;
+  }
+
+  const AutocompleteResult* latest_result() const {
+    return &latest_result_;
+  }
+
+  size_t hovered_line() const {
+    return hovered_line_;
+  }
+
+  // Call to change the hovered line.  |line| should be within the range of
+  // valid lines (to enable hover) or kNoMatch (to disable hover).
+  void SetHoveredLine(size_t line);
+
+  size_t selected_line() const {
+    return selected_line_;
+  }
+
+  // Call to change the selected line.  This will update all state and repaint
+  // the necessary parts of the window, as well as updating the edit with the
+  // new temporary text.  |line| should be within the range of valid lines.
+  // |reset_to_default| is true when the selection is being reset back to the
+  // default match, and thus there is no temporary text (and no
+  // |manually_selected_match_|).
+  // NOTE: This assumes the popup is open, and thus both old and new values for
+  // the selected line should not be kNoMatch.
+  void SetSelectedLine(size_t line, bool reset_to_default);
+
+  // Called when the user hits escape after arrowing around the popup.  This
+  // will change the selected line back to the default match and redraw.
+  void ResetToDefaultMatch() {
+    SetSelectedLine(result_.default_match() - result_.begin(), true);
+  }
 
   // Returns the URL for the selected match.  If an update is in progress,
   // "selected" means "default in the latest results".  If there are no
@@ -165,361 +319,6 @@
                                    bool* is_history_what_you_typed_match,
                                    std::wstring* alternate_nav_url);
 
-  // Returns a pointer to a heap-allocated AutocompleteLog containing the
-  // current input text, selected match, and result set.  The caller is
-  // responsible for deleting the object.
-  AutocompleteLog* GetAutocompleteLog();
-
-  // Immediately updates and opens the popup if necessary, then moves the
-  // current selection down (|count| > 0) or up (|count| < 0), clamping to the
-  // first or last result if necessary.  If |count| == 0, the selection will be
-  // unchanged, but the popup will still redraw and modify the text in the
-  // AutocompleteEdit.
-  void Move(int count);
-
-  // Called when the user hits shift-delete.  This should determine if the item
-  // can be removed from history, and if so, remove it and update the popup.
-  void TryDeletingCurrentItem();
-
-  // ACControllerListener - called when more autocomplete data is available or
-  // when the query is complete.
-  //
-  // When the input for the current query has a provider affinity, we try to
-  // keep the current result set's default match as the new default match.
-  virtual void OnAutocompleteUpdate(bool updated_result, bool query_complete);
-
-  // Task - called when either timer fires.  Calls CommitLatestResults().
-  virtual void Run();
-
-  // Returns the AutocompleteController used by this popup.
-  AutocompleteController* autocomplete_controller() const {
-    return controller_.get();
-  }
-
-  const AutocompleteResult* latest_result() const {
-    return &latest_result_;
-  }
-
-  // The match the user has manually chosen, if any.
-  AutocompleteResult::Selection manually_selected_match_;
-
-  // The token value for selected_line_, hover_line_ and functions dealing with
-  // a "line number" that indicates "no line".
-  static const size_t kNoMatch = -1;
-
- private:
-  // Caches GDI objects and information for drawing.
-  struct DrawLineInfo {
-    enum LineStatus {
-      NORMAL = 0,
-      HOVERED,
-      SELECTED,
-      MAX_STATUS_ENTRIES
-    };
-
-    explicit DrawLineInfo(const ChromeFont& font);
-    ~DrawLineInfo();
-
-    static COLORREF AlphaBlend(COLORREF foreground,
-                               COLORREF background,
-                               BYTE alpha);
-
-    static const wchar_t ellipsis_str[];
-
-    ChromeFont regular_font;  // Fonts used for rendering AutocompleteMatches.
-    ChromeFont bold_font;
-    int font_height;          // Height (in pixels) of a line of text w/o
-                              // padding.
-    int line_height;          // Height (in pixels) of a line of text w/padding.
-    int ave_char_width;       // Width (in pixels) of an average character of
-                              // the regular font.
-    int ellipsis_width;       // Width (in pixels) of the ellipsis_str.
-
-    // colors
-    COLORREF background_colors[MAX_STATUS_ENTRIES];
-    COLORREF text_colors[MAX_STATUS_ENTRIES];
-    COLORREF url_colors[MAX_STATUS_ENTRIES];
-
-    // brushes
-    HBRUSH brushes[MAX_STATUS_ENTRIES];
-
-   private:
-    static double LuminosityContrast(COLORREF color1, COLORREF color2);
-    static double Luminosity(COLORREF color);
-  };
-
-  // message handlers
-  LRESULT OnEraseBkgnd(HDC hdc) {
-    // We do all needed erasing ourselves in OnPaint, so the only thing that
-    // WM_ERASEBKGND will do is cause flicker.  Disable it by just returning
-    // nonzero here ("erase completed") without doing anything.
-    return 1;
-  }
-  void OnLButtonDown(UINT keys, const CPoint& point);
-  void OnMButtonDown(UINT keys, const CPoint& point);
-  void OnLButtonUp(UINT keys, const CPoint& point);
-  void OnMButtonUp(UINT keys, const CPoint& point);
-  LRESULT OnMouseActivate(HWND window, UINT hit_test, UINT mouse_message);
-  void OnMouseLeave();
-  void OnMouseMove(UINT keys, const CPoint& point);
-  void OnPaint(HDC hdc);
-
-  // Called by On*ButtonUp() to do the actual work of handling a button
-  // release.  Opens the item at the given coordinate, using the supplied
-  // disposition.
-  void OnButtonUp(const CPoint& point, WindowOpenDisposition disposition);
-
-  // Sets the correct default match in latest_result_, then updates the popup
-  // appearance to match.  If |immediately| is true this update happens
-  // synchronously; otherwise, it's deferred until the next scheduled update.
-  void SetDefaultMatchAndUpdate(bool immediately);
-
-  // If an update is pending or |force| is true, immediately updates result_ to
-  // match latest_result_, and calls UpdatePopup() to reflect those changes
-  // back to the user.
-  void CommitLatestResults(bool force);
-
-  // Redraws the popup window to match any changes in result_; this may mean
-  // opening or closing the window.
-  void UpdatePopupAppearance();
-
-  // Gives the topmost y coordinate within |line|, which should be within the
-  // range of valid lines.
-  int LineTopPixel(size_t line) const;
-
-  // Converts the given y-coordinate to a line.  Due to drawing slop (window
-  // borders, etc.), |y| might be within the window but outside the range of
-  // pixels which correspond to lines; in this case the result will be clamped,
-  // i.e., the top and bottom lines will be treated as extending to the top and
-  // bottom edges of the window, respectively.
-  size_t PixelToLine(int y) const;
-
-  // Call to change the hovered line.  |line| should be within the range of
-  // valid lines (to enable hover) or kNoMatch (to disable hover).
-  void SetHoveredLine(size_t line);
-
-  // Call to change the selected line.  This will update all state and repaint
-  // the necessary parts of the window, as well as updating the edit with the
-  // new temporary text.  |line| should be within the range of valid lines.
-  // NOTE: This assumes the popup is open, and thus both old and new values for
-  // the selected line should not be kNoMatch.
-  void SetSelectedLine(size_t line);
-
-  // Invalidates one line of the autocomplete popup.
-  void InvalidateLine(size_t line);
-
-  // Draws a light border around the inside of the window with the given client
-  // rectangle and DC.
-  void DrawBorder(const RECT& rc, HDC dc);
-
-  // Draw a string at the specified location with the specified style.
-  // This function is a wrapper function of the DrawText() function to handle
-  // bidirectional strings.
-  // Parameters
-  //   * dc [in] (HDC)
-  //     Represents the display context to render the given string.
-  //   * x [in] (int)
-  //     Specifies the left of the bounding rectangle,
-  //   * y [in] (int)
-  //     Specifies the top of the bounding rectangle,
-  //   * max_x [in] (int)
-  //     Specifies the right of the bounding rectangle.
-  //   * text [in] (const wchar_t*)
-  //     Specifies the pointer to the string to be rendered.
-  //   * length [in] (int)
-  //     Specifies the number of characters in the string.
-  //   * style [in] (int)
-  //     Specifies the classifications for this string.
-  //     This value is a combination of the following values:
-  //       - ACMatchClassifications::NONE
-  //       - ACMatchClassifications::URL
-  //       - ACMatchClassifications::MATCH
-  //       - ACMatchClassifications::DIM
-  //   * status [in] (const DrawLineInfo::LineStatus)
-  //     Specifies the classifications for this line.
-  //   * context [in] (const MirroringContext*)
-  //     Specifies the context used for mirroring the x-coordinates.
-  //   * text_direction_is_rtl [in] (bool)
-  //    Determines whether we need to render the string as an RTL string, which
-  //    impacts, for example, which side leading/trailing whitespace and
-  //    punctuation appear on.
-  // Return Values
-  //   * a positive value
-  //     Represents the width of the displayed string, in pixels.
-  int DrawString(HDC dc,
-                 int x,
-                 int y,
-                 int max_x,
-                 const wchar_t* text,
-                 int length,
-                 int style,
-                 const DrawLineInfo::LineStatus status,
-                 const MirroringContext* context,
-                 bool text_direction_is_rtl) const;
-
-  // Draws a string from the autocomplete controller which can have specially
-  // marked "match" portions.
-  void DrawMatchFragments(HDC dc,
-                          const std::wstring& text,
-                          const ACMatchClassifications& classifications,
-                          int x,
-                          int y,
-                          int max_x,
-                          DrawLineInfo::LineStatus status) const;
-
-  // Draws one line of the text in the box.
-  void DrawEntry(HDC dc,
-                 const RECT& client_rect,
-                 size_t line,
-                 DrawLineInfo::LineStatus status,
-                 bool all_descriptions_empty,
-                 bool starred) const;
-
-  // Draws the star at the specified location
-  void DrawStar(HDC dc, int x, int y) const;
-
-<<<<<<< HEAD
-=======
-  AutocompletePopupModel* model_;
-
-  AutocompleteEditView* edit_view_;
-
-  // Cached GDI information for drawing.
-  DrawLineInfo line_info_;
-
-  // Bitmap for the star.  This is owned by the ResourceBundle.
-  SkBitmap* star_;
-
-  // A context used for mirroring regions.
-  scoped_ptr<MirroringContext> mirroring_context_;
-
-  // When hovered_line_ is kNoMatch, this holds the screen coordinates of the
-  // mouse position when hover tracking was turned off.  If the mouse moves to a
-  // point over the popup that has different coordinates, hover tracking will be
-  // re-enabled.  When hovered_line_ is a valid line, the value here is
-  // out-of-date and should be ignored.
-  CPoint last_hover_coordinates_;
-
-  DISALLOW_COPY_AND_ASSIGN(AutocompletePopupView);
-};
-
-class AutocompletePopupModel : public ACControllerListener, public Task {
- public:
-  AutocompletePopupModel(const ChromeFont& font,
-                         AutocompleteEditView* edit_view,
-                         AutocompleteEditModel* edit_model,
-                         Profile* profile);
-  ~AutocompletePopupModel();
-
-  // Invoked when the profile has changed.
-  void SetProfile(Profile* profile);
-
-  // Gets autocomplete results for the given text. If there are results, opens
-  // the popup if necessary and fills it with the new data. Otherwise, closes
-  // the popup if necessary.
-  //
-  // |prevent_inline_autocomplete| is true if the generated result set should
-  // not require inline autocomplete for the default match.  This is difficult
-  // to explain in the abstract; the practical use case is that after the user
-  // deletes text in the edit, the HistoryURLProvider should make sure not to
-  // promote a match requiring inline autocomplete too highly.
-  //
-  // |prefer_keyword| should be true when the keyword UI is onscreen; this will
-  // bias the autocomplete results toward the keyword provider when the input
-  // string is a bare keyword.
-  void StartAutocomplete(const std::wstring& text,
-                         const std::wstring& desired_tld,
-                         bool prevent_inline_autocomplete,
-                         bool prefer_keyword);
-
-  // Closes the window and cancels any pending asynchronous queries.
-  void StopAutocomplete();
-
-  // Returns true if the popup is currently open.
-  bool is_open() const { return view_->is_open(); }
-
-  // Returns the AutocompleteController used by this popup.
-  AutocompleteController* autocomplete_controller() const {
-    return controller_.get();
-  }
-
-  // Returns true if no autocomplete query is currently running.
-  bool query_in_progress() const { return query_in_progress_; }
-
-  const AutocompleteResult* result() const {
-    return &result_;
-  }
-
-  const AutocompleteResult* latest_result() const {
-    return &latest_result_;
-  }
-
-  size_t hovered_line() const {
-    return hovered_line_;
-  }
-
-  // Call to change the hovered line.  |line| should be within the range of
-  // valid lines (to enable hover) or kNoMatch (to disable hover).
-  void SetHoveredLine(size_t line);
-
-  size_t selected_line() const {
-    return selected_line_;
-  }
-
-  // Call to change the selected line.  This will update all state and repaint
-  // the necessary parts of the window, as well as updating the edit with the
-  // new temporary text.  |line| should be within the range of valid lines.
-  // |reset_to_default| is true when the selection is being reset back to the
-  // default match, and thus there is no temporary text (and no
-  // |manually_selected_match_|).
-  // NOTE: This assumes the popup is open, and thus both old and new values for
-  // the selected line should not be kNoMatch.
-  void SetSelectedLine(size_t line, bool reset_to_default);
-
-  // Called when the user hits escape after arrowing around the popup.  This
-  // will change the selected line back to the default match and redraw.
-  void ResetToDefaultMatch() {
-    SetSelectedLine(result_.default_match() - result_.begin(), true);
-  }
-
-  // Returns the URL for the selected match.  If an update is in progress,
-  // "selected" means "default in the latest results".  If there are no
-  // results, returns the empty string.
-  //
-  // If |transition_type| is non-NULL, it will be set to the appropriate
-  // transition type for the selected entry (TYPED or GENERATED).
-  //
-  // If |is_history_what_you_typed_match| is non-NULL, it will be set based on
-  // the selected entry's is_history_what_you_typed value.
-  //
-  // If |alternate_nav_url| is non-NULL, it will be set to the alternate
-  // navigation URL for |url| if one exists, or left unchanged otherwise.  See
-  // comments on AutocompleteResult::GetAlternateNavURL().
-  std::wstring URLsForCurrentSelection(
-      PageTransition::Type* transition,
-      bool* is_history_what_you_typed_match,
-      std::wstring* alternate_nav_url) const;
-
-  // This is sort of a hybrid between StartAutocomplete() and
-  // URLForCurrentSelection().  When the popup isn't open and the user hits
-  // enter, we want to get the default result for the user's input immediately,
-  // and not open the popup, continue running autocomplete, etc.  Therefore,
-  // this does a query for only the synchronously available results for the
-  // provided input parameters, sets |transition|,
-  // |is_history_what_you_typed_match|, and |alternate_nav_url| (if applicable)
-  // based on the default match, and returns its url. |transition|,
-  // |is_history_what_you_typed_match| and/or |alternate_nav_url| may be null,
-  // in which case they are not updated.
-  //
-  // If there are no matches for |text|, leaves the outparams unset and returns
-  // the empty string.
-  std::wstring URLsForDefaultMatch(const std::wstring& text,
-                                   const std::wstring& desired_tld,
-                                   PageTransition::Type* transition,
-                                   bool* is_history_what_you_typed_match,
-                                   std::wstring* alternate_nav_url);
-
->>>>>>> b8afeda4
   // Gets the selected keyword or keyword hint for the given match.  Returns
   // true if |keyword| represents a keyword hint, or false if |keyword|
   // represents a selected keyword.  (|keyword| will always be set [though
@@ -528,9 +327,6 @@
   bool GetKeywordForMatch(const AutocompleteMatch& match,
                           std::wstring* keyword);
 
-<<<<<<< HEAD
-  AutocompleteEdit* editor_;
-=======
   // Returns a pointer to a heap-allocated AutocompleteLog containing the
   // current input text, selected match, and result set.  The caller is
   // responsible for deleting the object.
@@ -578,14 +374,10 @@
   scoped_ptr<AutocompletePopupView> view_;
 
   AutocompleteEditModel* edit_model_;
->>>>>>> b8afeda4
   scoped_ptr<AutocompleteController> controller_;
 
   // Profile for current tab.
   Profile* profile_;
-
-  // Cached GDI information for drawing.
-  DrawLineInfo line_info_;
 
   // The input for the current query.
   AutocompleteInput input_;
@@ -609,43 +401,25 @@
   // Timer that tracks how long it's been since the last provider update we
   // received.  Instead of displaying each update immediately, we batch updates
   // into groups, which reduces flicker.
-  //
-  // NOTE: Both coalesce_timer_ and max_delay_timer_ (below) are set up during
-  // the constructor, and are guaranteed non-NULL for the life of the popup.
-  scoped_ptr<Timer> coalesce_timer_;
+  base::OneShotTimer<AutocompletePopupModel> coalesce_timer_;
 
   // Timer that tracks how long it's been since the last time we updated the
   // onscreen results.  This is used to ensure that the popup is somewhat
   // responsive even when the user types continuously.
-  scoped_ptr<Timer> max_delay_timer_;
+  base::RepeatingTimer<AutocompletePopupModel> max_delay_timer_;
 
   // The line that's currently hovered.  If we're not drawing a hover rect,
   // this will be kNoMatch, even if the cursor is over the popup contents.
   size_t hovered_line_;
 
-  // When hover_line_ is kNoMatch, this holds the screen coordinates of the
-  // mouse position when hover tracking was turned off.  If the mouse moves to a
-  // point over the popup that has different coordinates, hover tracking will be
-  // re-enabled.  When hover_line_ is a valid line, the value here is
-  // out-of-date and should be ignored.
-  CPoint last_hover_coordinates_;
-
   // The currently selected line.  This is kNoMatch when nothing is selected,
   // which should only be true when the popup is closed.
   size_t selected_line_;
 
-<<<<<<< HEAD
-  // Bitmap for the star.  This is owned by the ResourceBundle.
-  SkBitmap* star_;
-
-  // A context used for mirroring regions.
-  scoped_ptr<MirroringContext> mirroring_context_;
-=======
   // The match the user has manually chosen, if any.
   AutocompleteResult::Selection manually_selected_match_;
 
   DISALLOW_COPY_AND_ASSIGN(AutocompletePopupModel);
->>>>>>> b8afeda4
 };
 
-#endif  // CHROME_BROWSER_AUTOCOMPLETE_AUTOCOMPLETE_POPUP_H__+#endif  // CHROME_BROWSER_AUTOCOMPLETE_AUTOCOMPLETE_POPUP_H_
