// Copyright 2008, Google Inc.
// All rights reserved.
//
// Redistribution and use in source and binary forms, with or without
// modification, are permitted provided that the following conditions are
// met:
//
//    * Redistributions of source code must retain the above copyright
// notice, this list of conditions and the following disclaimer.
//    * Redistributions in binary form must reproduce the above
// copyright notice, this list of conditions and the following disclaimer
// in the documentation and/or other materials provided with the
// distribution.
//    * Neither the name of Google Inc. nor the names of its
// contributors may be used to endorse or promote products derived from
// this software without specific prior written permission.
//
// THIS SOFTWARE IS PROVIDED BY THE COPYRIGHT HOLDERS AND CONTRIBUTORS
// "AS IS" AND ANY EXPRESS OR IMPLIED WARRANTIES, INCLUDING, BUT NOT
// LIMITED TO, THE IMPLIED WARRANTIES OF MERCHANTABILITY AND FITNESS FOR
// A PARTICULAR PURPOSE ARE DISCLAIMED. IN NO EVENT SHALL THE COPYRIGHT
// OWNER OR CONTRIBUTORS BE LIABLE FOR ANY DIRECT, INDIRECT, INCIDENTAL,
// SPECIAL, EXEMPLARY, OR CONSEQUENTIAL DAMAGES (INCLUDING, BUT NOT
// LIMITED TO, PROCUREMENT OF SUBSTITUTE GOODS OR SERVICES; LOSS OF USE,
// DATA, OR PROFITS; OR BUSINESS INTERRUPTION) HOWEVER CAUSED AND ON ANY
// THEORY OF LIABILITY, WHETHER IN CONTRACT, STRICT LIABILITY, OR TORT
// (INCLUDING NEGLIGENCE OR OTHERWISE) ARISING IN ANY WAY OUT OF THE USE
// OF THIS SOFTWARE, EVEN IF ADVISED OF THE POSSIBILITY OF SUCH DAMAGE.

// This implements a browser-side endpoint for UI automation activity.
// The client-side endpoint is implemented by AutomationProxy.
// The entire lifetime of this object should be contained within that of
// the BrowserProcess, and in particular the NotificationService that's
// hung off of it.

#ifndef CHROME_BROWSER_AUTOMATION_AUTOMATION_PROVIDER_H__
#define CHROME_BROWSER_AUTOMATION_AUTOMATION_PROVIDER_H__

#include <map>
#include <string>
#include <vector>

#include "chrome/browser/automation/automation_browser_tracker.h"
#include "chrome/browser/automation/automation_constrained_window_tracker.h"
#include "chrome/browser/automation/automation_tab_tracker.h"
#include "chrome/browser/automation/automation_window_tracker.h"
#include "chrome/browser/automation/automation_autocomplete_edit_tracker.h"
#include "chrome/browser/browser_list.h"
#include "chrome/browser/history/history.h"
#include "chrome/common/ipc_channel.h"
#include "chrome/common/ipc_message.h"
#include "chrome/common/notification_service.h"

class LoginHandler;
class NavigationControllerRestoredObserver;

class AutomationProvider : public base::RefCounted<AutomationProvider>,
                           public IPC::Channel::Listener,
                           public IPC::Message::Sender {
 public:
  AutomationProvider(Profile* profile);
  virtual ~AutomationProvider();

  // Establishes a connection to an automation client, if present.
  // An AutomationProxy should be established (probably in a different process)
  // before calling this.
  void ConnectToChannel(const std::wstring& channel_id);

  // Sets the number of tabs that we expect; when this number of tabs has
  // loaded, an AutomationMsg_InitialLoadsComplete message is sent.
  void SetExpectedTabCount(size_t expected_tabs);

  // Add a listener for navigation status notification. Currently only
  // navigation completion is observed; when the navigation completes, the
  // completed_response object is sent; if the server requires authentication,
  // we instead send the auth_needed_response object.  A pointer to the added
  // navigation observer is returned. This object should NOT be deleted and
  // should be released by calling the corresponding
  // RemoveNavigationStatusListener method.
  NotificationObserver* AddNavigationStatusListener(
      NavigationController* tab, IPC::Message* completed_response,
      IPC::Message* auth_needed_response);
  void RemoveNavigationStatusListener(NotificationObserver* obs);

  // Add an observer for the TabStrip. Currently only Tab append is observed. A
  // navigation listener is created on successful notification of tab append. A
  // pointer to the added navigation observer is returned. This object should
  // NOT be deleted and should be released by calling the corresponding
  // RemoveTabStripObserver method.
  NotificationObserver* AddTabStripObserver(Browser* parent,
                                            int32 routing_id);
  void RemoveTabStripObserver(NotificationObserver* obs);

  // Get the index of a particular NavigationController object
  // in the given parent window.  This method uses
  // TabStrip::GetIndexForNavigationController to get the index.
  int GetIndexForNavigationController(const NavigationController* controller,
                                      const Browser* parent) const;

  // Add or remove a non-owning reference to a tab's LoginHandler.  This is for
  // when a login prompt is shown for HTTP/FTP authentication.
  // TODO(mpcomplete): The login handling is a fairly special purpose feature.
  // Eventually we'll probably want ways to interact with the ChromeView of the
  // login window in a generic manner, such that it can be used for anything,
  // not just logins.
  void AddLoginHandler(NavigationController* tab, LoginHandler* handler);
  void RemoveLoginHandler(NavigationController* tab);

  // IPC implementations
  virtual bool Send(IPC::Message* msg);
  virtual void OnMessageReceived(const IPC::Message& msg);
  virtual void OnChannelError();

  // Received response from inspector controller
  void ReceivedInspectElementResponse(int num_resources);

 private:
  // IPC Message callbacks.
  void CloseBrowser(const IPC::Message& message, int handle);
  void ActivateTab(const IPC::Message& message, int handle, int at_index);
  void AppendTab(const IPC::Message& message, int handle, const GURL& url);
  void CloseTab(const IPC::Message& message,
                int tab_handle,
                bool wait_until_closed);

  void GetActiveTabIndex(const IPC::Message& message, int handle);
  void GetCookies(const IPC::Message& message, const GURL& url, int handle);
  void SetCookie(const IPC::Message& message,
                 const GURL& url,
                 const std::string value,
                 int handle);
  void GetBrowserWindowCount(const IPC::Message& message);
  void GetBrowserWindow(const IPC::Message& message, int index);
  void GetLastActiveBrowserWindow(const IPC::Message& message);
  void GetActiveWindow(const IPC::Message& message);
  void GetWindowHWND(const IPC::Message& message, int handle);
  void WindowGetViewBounds(const IPC::Message& message,
                           int handle,
                           int view_id,
                           bool screen_coordinates);
  void WindowSimulateDrag(const IPC::Message& message,
                          int handle,
                          std::vector<POINT> drag_path,
                          int flags);
  void WindowSimulateClick(const IPC::Message& message,
                          int handle,
                          POINT click,
                          int flags);
  void WindowSimulateKeyPress(const IPC::Message& message,
                              int handle,
                              wchar_t key,
                              int flags);
  void SetWindowVisible(const IPC::Message& message, int handle, bool visible);
  void IsWindowActive(const IPC::Message& message, int handle);
  void ActivateWindow(const IPC::Message& message, int handle);

  void GetTabCount(const IPC::Message& message, int handle);
  void GetTab(const IPC::Message& message, int win_handle, int tab_index);
  void GetTabHWND(const IPC::Message& message, int handle);
  void GetTabProcessID(const IPC::Message& message, int handle);
  void GetTabTitle(const IPC::Message& message, int handle);
  void GetTabURL(const IPC::Message& message, int handle);
  void HandleUnused(const IPC::Message& message, int handle);
  void NavigateToURL(const IPC::Message& message, int handle, const GURL& url);
  void NavigationAsync(const IPC::Message& message,
                       int handle,
                       const GURL& url);
  void GoBack(const IPC::Message& message, int handle);
  void GoForward(const IPC::Message& message, int handle);
  void Reload(const IPC::Message& message, int handle);
  void SetAuth(const IPC::Message& message, int tab_handle,
               const std::wstring& username, const std::wstring& password);
  void CancelAuth(const IPC::Message& message, int tab_handle);
  void NeedsAuth(const IPC::Message& message, int tab_handle);
  void GetRedirectsFrom(const IPC::Message& message,
                        int tab_handle,
                        const GURL& source_url);
  void ExecuteJavascript(const IPC::Message& message,
                         int handle,
                         const std::wstring& frame_xpath,
                         const std::wstring& script);
  void GetShelfVisibility(const IPC::Message& message, int handle);
  void SetFilteredInet(const IPC::Message& message, bool enabled);

  void ScheduleMouseEvent(ChromeViews::View* view,
                          ChromeViews::Event::EventType type,
                          POINT point,
                          int flags);
  void GetFocusedViewID(const IPC::Message& message, int handle);

  // Helper function to find the browser window that contains a given
  // NavigationController and activate that tab.
  // Returns the Browser if found.
  Browser* FindAndActivateTab(NavigationController* contents);

  // Apply an accelerator with id (like IDC_BACK, IDC_FORWARD ...)
  // to the Browser with given handle.
  void ApplyAccelerator(int handle, int id);

  void GetConstrainedWindowCount(const IPC::Message& message,
                                 int handle);
  void GetConstrainedWindow(const IPC::Message& message, int handle, int index);

  void GetConstrainedTitle(const IPC::Message& message, int handle);

  void GetConstrainedWindowBounds(const IPC::Message& message,
                                  int handle);

  // Responds to the FindInPage request, retrieves the search query parameters,
  // launches an observer to listen for results and issues a StartFind request.
  void HandleFindInPageRequest(const IPC::Message& message,
                               int handle,
                               const std::wstring& find_request,
                               int forward,
                               int match_case);

<<<<<<< HEAD
=======
  // Responds to the FindInPage request, retrieves the search query parameters,
  // launches an observer to listen for results and issues a StartFind request.
  void HandleFindRequest(const IPC::Message& message,
                         int handle,
                         const FindInPageRequest& request);

  // Responds to requests to open the FindInPage window.
  void HandleOpenFindInPageRequest(const IPC::Message& message,
                                   int handle);

  // Get the visibility state of the Find window.
  void GetFindWindowVisibility(const IPC::Message& message, int handle);

  // Responds to requests to find the location of the Find window.
  void HandleFindWindowLocationRequest(const IPC::Message& message, int handle);

  // Get the visibility state of the Bookmark bar.
  void GetBookmarkBarVisitility(const IPC::Message& message, int handle);

>>>>>>> fcfaa4e7
  // Responds to InspectElement request
  void HandleInspectElementRequest(const IPC::Message& message,
                                   int handle,
                                   int x,
                                   int y);

  void GetDownloadDirectory(const IPC::Message& message, int handle);

  // Retrieves a Browser from a Window and vice-versa.
  void GetWindowForBrowser(const IPC::Message& message, int window_handle);
  void GetBrowserForWindow(const IPC::Message& message, int browser_handle);

  void GetAutocompleteEditForBrowser(const IPC::Message& message,
                                     int browser_handle);

  void OpenNewBrowserWindow(int show_command);

  void ShowInterstitialPage(const IPC::Message& message,
                            int tab_handle,
                            const std::string& html_text);
  void HideInterstitialPage(const IPC::Message& message, int tab_handle);

  void CreateExternalTab(const IPC::Message& message);
  void NavigateInExternalTab(const IPC::Message& message, int handle,
                             const GURL& url);
  // The container of an externally hosted tab calls this to reflect any
  // accelerator keys that it did not process. This gives the tab a chance
  // to handle the keys
  void ProcessUnhandledAccelerator(const IPC::Message& message, int handle,
                                   const MSG& msg);

  // See comment in AutomationMsg_WaitForTabToBeRestored.
  void WaitForTabToBeRestored(const IPC::Message& message, int tab_handle);

  // This sets the keyboard accelerators to be used by an externally
  // hosted tab. This call is not valid on a regular tab hosted within
  // Chrome.
  void SetAcceleratorsForTab(const IPC::Message& message, int handle,
                             HACCEL accel_table, int accel_entry_count);

  // Gets the security state for the tab associated to the specified |handle|.
  void GetSecurityState(const IPC::Message& message, int handle);

  // Gets the page type for the tab associated to the specified |handle|.
  void GetPageType(const IPC::Message& message, int handle);

  // Simulates an action on the SSL blocking page at the tab specified by
  // |handle|. If |proceed| is true, it is equivalent to the user pressing the
  // 'Proceed' button, if false the 'Get me out of there button'.
  // Not that this fails if the tab is not displaying a SSL blocking page.
  void ActionOnSSLBlockingPage(const IPC::Message& message,
                               int handle,
                               bool proceed);

  // Brings the browser window to the front and activates it.
  void BringBrowserToFront(const IPC::Message& message, int browser_handle);

  // Checks to see if a command on the browser's CommandController is enabled.
  void IsPageMenuCommandEnabled(const IPC::Message& message,
                                int browser_handle,
                                int message_num);

  // Prints the current tab immediately.
  void PrintNow(const IPC::Message& message, int tab_handle);

  // Save the current web page.
  void SavePage(const IPC::Message& message,
                int tab_handle,
                const std::wstring& file_name,
                const std::wstring& dir_path,
                int type);

  // Retrieves the visible text from the autocomplete edit.
  void GetAutocompleteEditText(const IPC::Message& message,
                               int autocomplete_edit_handle);

  // Sets the visible text from the autocomplete edit.
  void SetAutocompleteEditText(const IPC::Message& message,
                               int autocomplete_edit_handle,
                               const std::wstring& text);

  // Retrieves if a query to an autocomplete provider is in progress.
  void AutocompleteEditIsQueryInProgress(const IPC::Message& message,
                                       int autocomplete_edit_handle);

  // Retrieves the individual autocomplete matches displayed by the popup.
  void AutocompleteEditGetMatches(const IPC::Message& message,
                                  int autocomplete_edit_handle);

  // Callback for history redirect queries.
  virtual void OnRedirectQueryComplete(
      HistoryService::Handle request_handle,
      GURL from_url,
      bool success,
      HistoryService::RedirectList* redirects);

  typedef ObserverList<NotificationObserver> NotificationObserverList;
  typedef std::map<NavigationController*, LoginHandler*> LoginHandlerMap;

  bool connected_;
  scoped_ptr<IPC::Channel> channel_;
  scoped_ptr<NotificationObserver> initial_load_observer_;
  scoped_ptr<NotificationObserver> new_tab_ui_load_observer_;
  scoped_ptr<NotificationObserver> find_in_page_observer_;
  scoped_ptr<NotificationObserver> dom_operation_observer_;
  scoped_ptr<NotificationObserver> dom_inspector_observer_;
  scoped_ptr<AutomationTabTracker> tab_tracker_;
  scoped_ptr<AutomationConstrainedWindowTracker> cwindow_tracker_;
  scoped_ptr<AutomationWindowTracker> window_tracker_;
  scoped_ptr<AutomationBrowserTracker> browser_tracker_;
  scoped_ptr<AutomationAutocompleteEditTracker> autocomplete_edit_tracker_;
  scoped_ptr<NavigationControllerRestoredObserver> restore_tracker_;
  LoginHandlerMap login_handler_map_;
  NotificationObserverList notification_observer_list_;

  // Handle for an in-process redirect query. We expect only one redirect query
  // at a time (we should have only one caller, and it will block while waiting
  // for the results) so there is only one handle. When non-0, indicates a
  // query in progress. The routing ID will be set when the query is valid so
  // we know where to send the response.
  HistoryService::Handle redirect_query_;
  int redirect_query_routing_id_;

  // routing id for inspect element request so that we can send back the
  // response later
  int inspect_element_routing_id_;

  // Consumer for asynchronous history queries.
  CancelableRequestConsumer consumer_;

  Profile* profile_;

  DISALLOW_EVIL_CONSTRUCTORS(AutomationProvider);
};

// When life started, the AutomationProvider class was a singleton and was meant
// only for UI tests. It had specific behavior (like for example, when the channel
// was shut down. it closed all open Browsers). The new AutomationProvider serves
// other purposes than just UI testing. This class is meant to provide the OLD
// functionality for backward compatibility
class TestingAutomationProvider : public AutomationProvider,
                                  public BrowserList::Observer,
                                  public NotificationObserver {
 public:
  explicit TestingAutomationProvider(Profile* profile);
  virtual ~TestingAutomationProvider();

  // BrowserList::Observer implementation
  // Called immediately after a browser is added to the list
  virtual void OnBrowserAdded(const Browser* browser) {
  }
  // Called immediately before a browser is removed from the list
  virtual void OnBrowserRemoving(const Browser* browser);

  // IPC implementations
  virtual void OnChannelError();

 private:
  virtual void Observe(NotificationType type,
                       const NotificationSource& source,
                       const NotificationDetails& details);
};
#endif  // CHROME_BROWSER_AUTOMATION_AUTOMATION_PROVIDER_H__<|MERGE_RESOLUTION|>--- conflicted
+++ resolved
@@ -1,31 +1,6 @@
-// Copyright 2008, Google Inc.
-// All rights reserved.
-//
-// Redistribution and use in source and binary forms, with or without
-// modification, are permitted provided that the following conditions are
-// met:
-//
-//    * Redistributions of source code must retain the above copyright
-// notice, this list of conditions and the following disclaimer.
-//    * Redistributions in binary form must reproduce the above
-// copyright notice, this list of conditions and the following disclaimer
-// in the documentation and/or other materials provided with the
-// distribution.
-//    * Neither the name of Google Inc. nor the names of its
-// contributors may be used to endorse or promote products derived from
-// this software without specific prior written permission.
-//
-// THIS SOFTWARE IS PROVIDED BY THE COPYRIGHT HOLDERS AND CONTRIBUTORS
-// "AS IS" AND ANY EXPRESS OR IMPLIED WARRANTIES, INCLUDING, BUT NOT
-// LIMITED TO, THE IMPLIED WARRANTIES OF MERCHANTABILITY AND FITNESS FOR
-// A PARTICULAR PURPOSE ARE DISCLAIMED. IN NO EVENT SHALL THE COPYRIGHT
-// OWNER OR CONTRIBUTORS BE LIABLE FOR ANY DIRECT, INDIRECT, INCIDENTAL,
-// SPECIAL, EXEMPLARY, OR CONSEQUENTIAL DAMAGES (INCLUDING, BUT NOT
-// LIMITED TO, PROCUREMENT OF SUBSTITUTE GOODS OR SERVICES; LOSS OF USE,
-// DATA, OR PROFITS; OR BUSINESS INTERRUPTION) HOWEVER CAUSED AND ON ANY
-// THEORY OF LIABILITY, WHETHER IN CONTRACT, STRICT LIABILITY, OR TORT
-// (INCLUDING NEGLIGENCE OR OTHERWISE) ARISING IN ANY WAY OUT OF THE USE
-// OF THIS SOFTWARE, EVEN IF ADVISED OF THE POSSIBILITY OF SUCH DAMAGE.
+// Copyright (c) 2006-2008 The Chromium Authors. All rights reserved.
+// Use of this source code is governed by a BSD-style license that can be
+// found in the LICENSE file.
 
 // This implements a browser-side endpoint for UI automation activity.
 // The client-side endpoint is implemented by AutomationProxy.
@@ -33,8 +8,8 @@
 // the BrowserProcess, and in particular the NotificationService that's
 // hung off of it.
 
-#ifndef CHROME_BROWSER_AUTOMATION_AUTOMATION_PROVIDER_H__
-#define CHROME_BROWSER_AUTOMATION_AUTOMATION_PROVIDER_H__
+#ifndef CHROME_BROWSER_AUTOMATION_AUTOMATION_PROVIDER_H_
+#define CHROME_BROWSER_AUTOMATION_AUTOMATION_PROVIDER_H_
 
 #include <map>
 #include <string>
@@ -47,7 +22,7 @@
 #include "chrome/browser/automation/automation_autocomplete_edit_tracker.h"
 #include "chrome/browser/browser_list.h"
 #include "chrome/browser/history/history.h"
-#include "chrome/common/ipc_channel.h"
+#include "chrome/common/ipc_channel_proxy.h"
 #include "chrome/common/ipc_message.h"
 #include "chrome/common/notification_service.h"
 
@@ -58,7 +33,7 @@
                            public IPC::Channel::Listener,
                            public IPC::Message::Sender {
  public:
-  AutomationProvider(Profile* profile);
+  explicit AutomationProvider(Profile* profile);
   virtual ~AutomationProvider();
 
   // Establishes a connection to an automation client, if present.
@@ -134,6 +109,9 @@
   void GetLastActiveBrowserWindow(const IPC::Message& message);
   void GetActiveWindow(const IPC::Message& message);
   void GetWindowHWND(const IPC::Message& message, int handle);
+  void ExecuteBrowserCommand(const IPC::Message& message,
+                             int handle,
+                             int command);
   void WindowGetViewBounds(const IPC::Message& message,
                            int handle,
                            int view_id,
@@ -141,7 +119,8 @@
   void WindowSimulateDrag(const IPC::Message& message,
                           int handle,
                           std::vector<POINT> drag_path,
-                          int flags);
+                          int flags,
+                          bool press_escape_en_route);
   void WindowSimulateClick(const IPC::Message& message,
                           int handle,
                           POINT click,
@@ -206,16 +185,13 @@
   void GetConstrainedWindowBounds(const IPC::Message& message,
                                   int handle);
 
-  // Responds to the FindInPage request, retrieves the search query parameters,
-  // launches an observer to listen for results and issues a StartFind request.
+  // This function has been deprecated, please use HandleFindRequest.
   void HandleFindInPageRequest(const IPC::Message& message,
                                int handle,
                                const std::wstring& find_request,
                                int forward,
                                int match_case);
 
-<<<<<<< HEAD
-=======
   // Responds to the FindInPage request, retrieves the search query parameters,
   // launches an observer to listen for results and issues a StartFind request.
   void HandleFindRequest(const IPC::Message& message,
@@ -235,7 +211,6 @@
   // Get the visibility state of the Bookmark bar.
   void GetBookmarkBarVisitility(const IPC::Message& message, int handle);
 
->>>>>>> fcfaa4e7
   // Responds to InspectElement request
   void HandleInspectElementRequest(const IPC::Message& message,
                                    int handle,
@@ -325,6 +300,15 @@
   void AutocompleteEditGetMatches(const IPC::Message& message,
                                   int autocomplete_edit_handle);
 
+  // Handler for a message sent by the automation client.
+  void OnMessageFromExternalHost(int handle, const std::string& target,
+                                 const std::string& message);
+
+  // Convert a tab handle into a WebContents. If |tab| is non-NULL a pointer
+  // to the tab is also returned. Returns NULL in case of failure or if the tab
+  // is not of the WebContents type.
+  WebContents* GetWebContentsForHandle(int handle, NavigationController** tab);
+
   // Callback for history redirect queries.
   virtual void OnRedirectQueryComplete(
       HistoryService::Handle request_handle,
@@ -335,8 +319,7 @@
   typedef ObserverList<NotificationObserver> NotificationObserverList;
   typedef std::map<NavigationController*, LoginHandler*> LoginHandlerMap;
 
-  bool connected_;
-  scoped_ptr<IPC::Channel> channel_;
+  scoped_ptr<IPC::ChannelProxy> channel_;
   scoped_ptr<NotificationObserver> initial_load_observer_;
   scoped_ptr<NotificationObserver> new_tab_ui_load_observer_;
   scoped_ptr<NotificationObserver> find_in_page_observer_;
@@ -368,14 +351,14 @@
 
   Profile* profile_;
 
-  DISALLOW_EVIL_CONSTRUCTORS(AutomationProvider);
+  DISALLOW_COPY_AND_ASSIGN(AutomationProvider);
 };
 
 // When life started, the AutomationProvider class was a singleton and was meant
-// only for UI tests. It had specific behavior (like for example, when the channel
-// was shut down. it closed all open Browsers). The new AutomationProvider serves
-// other purposes than just UI testing. This class is meant to provide the OLD
-// functionality for backward compatibility
+// only for UI tests. It had specific behavior (like for example, when the
+// channel was shut down. it closed all open Browsers). The new
+// AutomationProvider serves other purposes than just UI testing. This class is
+// meant to provide the OLD functionality for backward compatibility
 class TestingAutomationProvider : public AutomationProvider,
                                   public BrowserList::Observer,
                                   public NotificationObserver {
@@ -397,5 +380,7 @@
   virtual void Observe(NotificationType type,
                        const NotificationSource& source,
                        const NotificationDetails& details);
+
+  void OnRemoveProvider();  // Called via PostTask
 };
-#endif  // CHROME_BROWSER_AUTOMATION_AUTOMATION_PROVIDER_H__+#endif  // CHROME_BROWSER_AUTOMATION_AUTOMATION_PROVIDER_H_
