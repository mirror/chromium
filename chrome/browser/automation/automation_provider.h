// Copyright (c) 2006-2008 The Chromium Authors. All rights reserved.
// Use of this source code is governed by a BSD-style license that can be
// found in the LICENSE file.

// This implements a browser-side endpoint for UI automation activity.
// The client-side endpoint is implemented by AutomationProxy.
// The entire lifetime of this object should be contained within that of
// the BrowserProcess, and in particular the NotificationService that's
// hung off of it.

#ifndef CHROME_BROWSER_AUTOMATION_AUTOMATION_PROVIDER_H_
#define CHROME_BROWSER_AUTOMATION_AUTOMATION_PROVIDER_H_

#include <map>
#include <string>
#include <vector>

#include "chrome/browser/automation/automation_browser_tracker.h"
#include "chrome/browser/automation/automation_constrained_window_tracker.h"
#include "chrome/browser/automation/automation_tab_tracker.h"
#include "chrome/browser/automation/automation_window_tracker.h"
#include "chrome/browser/automation/automation_autocomplete_edit_tracker.h"
#include "chrome/browser/browser_list.h"
#include "chrome/browser/history/history.h"
#include "chrome/common/ipc_channel_proxy.h"
#include "chrome/common/ipc_message.h"
#include "chrome/common/notification_service.h"

class LoginHandler;
class NavigationControllerRestoredObserver;

class AutomationProvider : public base::RefCounted<AutomationProvider>,
                           public IPC::Channel::Listener,
                           public IPC::Message::Sender {
 public:
  explicit AutomationProvider(Profile* profile);
  virtual ~AutomationProvider();

  // Establishes a connection to an automation client, if present.
  // An AutomationProxy should be established (probably in a different process)
  // before calling this.
  void ConnectToChannel(const std::wstring& channel_id);

  // Sets the number of tabs that we expect; when this number of tabs has
  // loaded, an AutomationMsg_InitialLoadsComplete message is sent.
  void SetExpectedTabCount(size_t expected_tabs);

  // Add a listener for navigation status notification. Currently only
  // navigation completion is observed; when the navigation completes, the
  // completed_response object is sent; if the server requires authentication,
  // we instead send the auth_needed_response object.  A pointer to the added
  // navigation observer is returned. This object should NOT be deleted and
  // should be released by calling the corresponding
  // RemoveNavigationStatusListener method.
  NotificationObserver* AddNavigationStatusListener(
      NavigationController* tab, IPC::Message* completed_response,
      IPC::Message* auth_needed_response);
  void RemoveNavigationStatusListener(NotificationObserver* obs);

  // Add an observer for the TabStrip. Currently only Tab append is observed. A
  // navigation listener is created on successful notification of tab append. A
  // pointer to the added navigation observer is returned. This object should
  // NOT be deleted and should be released by calling the corresponding
  // RemoveTabStripObserver method.
  NotificationObserver* AddTabStripObserver(Browser* parent,
                                            int32 routing_id);
  void RemoveTabStripObserver(NotificationObserver* obs);

  // Get the index of a particular NavigationController object
  // in the given parent window.  This method uses
  // TabStrip::GetIndexForNavigationController to get the index.
  int GetIndexForNavigationController(const NavigationController* controller,
                                      const Browser* parent) const;

  // Add or remove a non-owning reference to a tab's LoginHandler.  This is for
  // when a login prompt is shown for HTTP/FTP authentication.
  // TODO(mpcomplete): The login handling is a fairly special purpose feature.
  // Eventually we'll probably want ways to interact with the ChromeView of the
  // login window in a generic manner, such that it can be used for anything,
  // not just logins.
  void AddLoginHandler(NavigationController* tab, LoginHandler* handler);
  void RemoveLoginHandler(NavigationController* tab);

  // IPC implementations
  virtual bool Send(IPC::Message* msg);
  virtual void OnMessageReceived(const IPC::Message& msg);
  virtual void OnChannelError();

  // Received response from inspector controller
  void ReceivedInspectElementResponse(int num_resources);

 private:
  // IPC Message callbacks.
  void CloseBrowser(const IPC::Message& message, int handle);
  void ActivateTab(const IPC::Message& message, int handle, int at_index);
  void AppendTab(const IPC::Message& message, int handle, const GURL& url);
  void CloseTab(const IPC::Message& message,
                int tab_handle,
                bool wait_until_closed);

  void GetActiveTabIndex(const IPC::Message& message, int handle);
  void GetCookies(const IPC::Message& message, const GURL& url, int handle);
  void SetCookie(const IPC::Message& message,
                 const GURL& url,
                 const std::string value,
                 int handle);
  void GetBrowserWindowCount(const IPC::Message& message);
  void GetShowingAppModalDialog(const IPC::Message& message);
<<<<<<< HEAD
=======
  void ClickAppModalDialogButton(const IPC::Message& message,
                                 int button);
>>>>>>> 12c75e7a
  void GetBrowserWindow(const IPC::Message& message, int index);
  void GetLastActiveBrowserWindow(const IPC::Message& message);
  void GetActiveWindow(const IPC::Message& message);
  void GetWindowHWND(const IPC::Message& message, int handle);
  void ExecuteBrowserCommand(const IPC::Message& message,
                             int handle,
                             int command);
  void WindowGetViewBounds(const IPC::Message& message,
                           int handle,
                           int view_id,
                           bool screen_coordinates);
  void WindowSimulateDrag(const IPC::Message& message,
                          int handle,
                          std::vector<POINT> drag_path,
                          int flags,
                          bool press_escape_en_route);
  void WindowSimulateClick(const IPC::Message& message,
                          int handle,
                          POINT click,
                          int flags);
  void WindowSimulateKeyPress(const IPC::Message& message,
                              int handle,
                              wchar_t key,
                              int flags);
  void SetWindowVisible(const IPC::Message& message, int handle, bool visible);
  void IsWindowActive(const IPC::Message& message, int handle);
  void ActivateWindow(const IPC::Message& message, int handle);

  void GetTabCount(const IPC::Message& message, int handle);
  void GetTab(const IPC::Message& message, int win_handle, int tab_index);
  void GetTabHWND(const IPC::Message& message, int handle);
  void GetTabProcessID(const IPC::Message& message, int handle);
  void GetTabTitle(const IPC::Message& message, int handle);
  void GetTabURL(const IPC::Message& message, int handle);
  void HandleUnused(const IPC::Message& message, int handle);
  void NavigateToURL(const IPC::Message& message, int handle, const GURL& url);
  void NavigationAsync(const IPC::Message& message,
                       int handle,
                       const GURL& url);
  void GoBack(const IPC::Message& message, int handle);
  void GoForward(const IPC::Message& message, int handle);
  void Reload(const IPC::Message& message, int handle);
  void SetAuth(const IPC::Message& message, int tab_handle,
               const std::wstring& username, const std::wstring& password);
  void CancelAuth(const IPC::Message& message, int tab_handle);
  void NeedsAuth(const IPC::Message& message, int tab_handle);
  void GetRedirectsFrom(const IPC::Message& message,
                        int tab_handle,
                        const GURL& source_url);
  void ExecuteJavascript(const IPC::Message& message,
                         int handle,
                         const std::wstring& frame_xpath,
                         const std::wstring& script);
  void GetShelfVisibility(const IPC::Message& message, int handle);
  void SetFilteredInet(const IPC::Message& message, bool enabled);

  void ScheduleMouseEvent(views::View* view,
                          views::Event::EventType type,
                          POINT point,
                          int flags);
  void GetFocusedViewID(const IPC::Message& message, int handle);

  // Helper function to find the browser window that contains a given
  // NavigationController and activate that tab.
  // Returns the Browser if found.
  Browser* FindAndActivateTab(NavigationController* contents);

  // Apply an accelerator with id (like IDC_BACK, IDC_FORWARD ...)
  // to the Browser with given handle.
  void ApplyAccelerator(int handle, int id);

  void GetConstrainedWindowCount(const IPC::Message& message,
                                 int handle);
  void GetConstrainedWindow(const IPC::Message& message, int handle, int index);

  void GetConstrainedTitle(const IPC::Message& message, int handle);

  void GetConstrainedWindowBounds(const IPC::Message& message,
                                  int handle);

  // This function has been deprecated, please use HandleFindRequest.
  void HandleFindInPageRequest(const IPC::Message& message,
                               int handle,
                               const std::wstring& find_request,
                               int forward,
                               int match_case);

  // Responds to the FindInPage request, retrieves the search query parameters,
  // launches an observer to listen for results and issues a StartFind request.
  void HandleFindRequest(const IPC::Message& message,
                         int handle,
                         const FindInPageRequest& request);

  // Responds to requests to open the FindInPage window.
  void HandleOpenFindInPageRequest(const IPC::Message& message,
                                   int handle);

  // Get the visibility state of the Find window.
  void GetFindWindowVisibility(const IPC::Message& message, int handle);

  // Responds to requests to find the location of the Find window.
  void HandleFindWindowLocationRequest(const IPC::Message& message, int handle);

  // Get the visibility state of the Bookmark bar.
  void GetBookmarkBarVisitility(const IPC::Message& message, int handle);

  // Responds to InspectElement request
  void HandleInspectElementRequest(const IPC::Message& message,
                                   int handle,
                                   int x,
                                   int y);

  void GetDownloadDirectory(const IPC::Message& message, int handle);

  // Retrieves a Browser from a Window and vice-versa.
  void GetWindowForBrowser(const IPC::Message& message, int window_handle);
  void GetBrowserForWindow(const IPC::Message& message, int browser_handle);

  void GetAutocompleteEditForBrowser(const IPC::Message& message,
                                     int browser_handle);

  void OpenNewBrowserWindow(int show_command);

  void ShowInterstitialPage(const IPC::Message& message,
                            int tab_handle,
                            const std::string& html_text);
  void HideInterstitialPage(const IPC::Message& message, int tab_handle);

  void CreateExternalTab(const IPC::Message& message);
  void NavigateInExternalTab(const IPC::Message& message, int handle,
                             const GURL& url);
  // The container of an externally hosted tab calls this to reflect any
  // accelerator keys that it did not process. This gives the tab a chance
  // to handle the keys
  void ProcessUnhandledAccelerator(const IPC::Message& message, int handle,
                                   const MSG& msg);

  // See comment in AutomationMsg_WaitForTabToBeRestored.
  void WaitForTabToBeRestored(const IPC::Message& message, int tab_handle);

  // This sets the keyboard accelerators to be used by an externally
  // hosted tab. This call is not valid on a regular tab hosted within
  // Chrome.
  void SetAcceleratorsForTab(const IPC::Message& message, int handle,
                             HACCEL accel_table, int accel_entry_count);

  // Gets the security state for the tab associated to the specified |handle|.
  void GetSecurityState(const IPC::Message& message, int handle);

  // Gets the page type for the tab associated to the specified |handle|.
  void GetPageType(const IPC::Message& message, int handle);

  // Simulates an action on the SSL blocking page at the tab specified by
  // |handle|. If |proceed| is true, it is equivalent to the user pressing the
  // 'Proceed' button, if false the 'Get me out of there button'.
  // Not that this fails if the tab is not displaying a SSL blocking page.
  void ActionOnSSLBlockingPage(const IPC::Message& message,
                               int handle,
                               bool proceed);

  // Brings the browser window to the front and activates it.
  void BringBrowserToFront(const IPC::Message& message, int browser_handle);

  // Checks to see if a command on the browser's CommandController is enabled.
  void IsPageMenuCommandEnabled(const IPC::Message& message,
                                int browser_handle,
                                int message_num);

  // Prints the current tab immediately.
  void PrintNow(const IPC::Message& message, int tab_handle);

  // Save the current web page.
  void SavePage(const IPC::Message& message,
                int tab_handle,
                const std::wstring& file_name,
                const std::wstring& dir_path,
                int type);

  // Retrieves the visible text from the autocomplete edit.
  void GetAutocompleteEditText(const IPC::Message& message,
                               int autocomplete_edit_handle);

  // Sets the visible text from the autocomplete edit.
  void SetAutocompleteEditText(const IPC::Message& message,
                               int autocomplete_edit_handle,
                               const std::wstring& text);

  // Retrieves if a query to an autocomplete provider is in progress.
  void AutocompleteEditIsQueryInProgress(const IPC::Message& message,
                                         int autocomplete_edit_handle);

  // Retrieves the individual autocomplete matches displayed by the popup.
  void AutocompleteEditGetMatches(const IPC::Message& message,
                                  int autocomplete_edit_handle);

  // Handler for a message sent by the automation client.
  void OnMessageFromExternalHost(int handle, const std::string& target,
                                 const std::string& message);

  // Retrieves the number of SSL related info-bars currently showing in |count|.
  void GetSSLInfoBarCount(const IPC::Message& message, int handle);

  // Causes a click on the link of the info-bar at |info_bar_index|.  If
  // |wait_for_navigation| is true, it sends the reply after a navigation has
  // occurred.
  void ClickSSLInfoBarLink(const IPC::Message& message,
                           int handle,
                           int info_bar_index,
                           bool wait_for_navigation);

  // Retrieves the last time a navigation occurred for the tab.
  void GetLastNavigationTime(const IPC::Message& message, int handle);

  // Waits for a new navigation in the tab if none has happened since
  // |last_navigation_time|.
  void WaitForNavigation(const IPC::Message& message,
                         int handle,
                         int64 last_navigation_time);

  // Sets the int value for preference with name |name|.
  void SetIntPreference(const IPC::Message& message,
                        int handle,
                        const std::wstring& name,
                        int value);

  // Sets the string value for preference with name |name|.
  void SetStringPreference(const IPC::Message& message,
                           int handle,
                           const std::wstring& name,
                           const std::wstring& value);

  // Gets the bool value for preference with name |name|.
  void GetBooleanPreference(const IPC::Message& message,
                            int handle,
                            const std::wstring& name);

  // Sets the bool value for preference with name |name|.
  void SetBooleanPreference(const IPC::Message& message,
                            int handle,
                            const std::wstring& name,
                            bool value);

  // Gets the current used encoding name of the page in the specified tab.
  void GetPageCurrentEncoding(const IPC::Message& message, int tab_handle);

  // Uses the specified encoding to override the encoding of the page in the
  // specified tab.
  void OverrideEncoding(const IPC::Message& message,
                        int tab_handle,
                        const std::wstring& encoding_name);

  // Convert a tab handle into a WebContents. If |tab| is non-NULL a pointer
  // to the tab is also returned. Returns NULL in case of failure or if the tab
  // is not of the WebContents type.
  WebContents* GetWebContentsForHandle(int handle, NavigationController** tab);

  // Callback for history redirect queries.
  virtual void OnRedirectQueryComplete(
      HistoryService::Handle request_handle,
      GURL from_url,
      bool success,
      HistoryService::RedirectList* redirects);

  typedef ObserverList<NotificationObserver> NotificationObserverList;
  typedef std::map<NavigationController*, LoginHandler*> LoginHandlerMap;

  scoped_ptr<IPC::ChannelProxy> channel_;
  scoped_ptr<NotificationObserver> initial_load_observer_;
  scoped_ptr<NotificationObserver> new_tab_ui_load_observer_;
  scoped_ptr<NotificationObserver> find_in_page_observer_;
  scoped_ptr<NotificationObserver> dom_operation_observer_;
  scoped_ptr<NotificationObserver> dom_inspector_observer_;
  scoped_ptr<AutomationTabTracker> tab_tracker_;
  scoped_ptr<AutomationConstrainedWindowTracker> cwindow_tracker_;
  scoped_ptr<AutomationWindowTracker> window_tracker_;
  scoped_ptr<AutomationBrowserTracker> browser_tracker_;
  scoped_ptr<AutomationAutocompleteEditTracker> autocomplete_edit_tracker_;
  scoped_ptr<NavigationControllerRestoredObserver> restore_tracker_;
  LoginHandlerMap login_handler_map_;
  NotificationObserverList notification_observer_list_;

  // Handle for an in-process redirect query. We expect only one redirect query
  // at a time (we should have only one caller, and it will block while waiting
  // for the results) so there is only one handle. When non-0, indicates a
  // query in progress. The routing ID will be set when the query is valid so
  // we know where to send the response.
  HistoryService::Handle redirect_query_;
  int redirect_query_routing_id_;

  // routing id for inspect element request so that we can send back the
  // response later
  int inspect_element_routing_id_;

  // Consumer for asynchronous history queries.
  CancelableRequestConsumer consumer_;

  Profile* profile_;

  DISALLOW_COPY_AND_ASSIGN(AutomationProvider);
};

// When life started, the AutomationProvider class was a singleton and was meant
// only for UI tests. It had specific behavior (like for example, when the
// channel was shut down. it closed all open Browsers). The new
// AutomationProvider serves other purposes than just UI testing. This class is
// meant to provide the OLD functionality for backward compatibility
class TestingAutomationProvider : public AutomationProvider,
                                  public BrowserList::Observer,
                                  public NotificationObserver {
 public:
  explicit TestingAutomationProvider(Profile* profile);
  virtual ~TestingAutomationProvider();

  // BrowserList::Observer implementation
  // Called immediately after a browser is added to the list
  virtual void OnBrowserAdded(const Browser* browser) {
  }
  // Called immediately before a browser is removed from the list
  virtual void OnBrowserRemoving(const Browser* browser);

  // IPC implementations
  virtual void OnChannelError();

 private:
  virtual void Observe(NotificationType type,
                       const NotificationSource& source,
                       const NotificationDetails& details);

  void OnRemoveProvider();  // Called via PostTask
};
#endif  // CHROME_BROWSER_AUTOMATION_AUTOMATION_PROVIDER_H_<|MERGE_RESOLUTION|>--- conflicted
+++ resolved
@@ -106,11 +106,8 @@
                  int handle);
   void GetBrowserWindowCount(const IPC::Message& message);
   void GetShowingAppModalDialog(const IPC::Message& message);
-<<<<<<< HEAD
-=======
   void ClickAppModalDialogButton(const IPC::Message& message,
                                  int button);
->>>>>>> 12c75e7a
   void GetBrowserWindow(const IPC::Message& message, int index);
   void GetLastActiveBrowserWindow(const IPC::Message& message);
   void GetActiveWindow(const IPC::Message& message);
