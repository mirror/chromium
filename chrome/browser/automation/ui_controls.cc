// Copyright 2008, Google Inc.
// All rights reserved.
//
// Redistribution and use in source and binary forms, with or without
// modification, are permitted provided that the following conditions are
// met:
//
//    * Redistributions of source code must retain the above copyright
// notice, this list of conditions and the following disclaimer.
//    * Redistributions in binary form must reproduce the above
// copyright notice, this list of conditions and the following disclaimer
// in the documentation and/or other materials provided with the
// distribution.
//    * Neither the name of Google Inc. nor the names of its
// contributors may be used to endorse or promote products derived from
// this software without specific prior written permission.
//
// THIS SOFTWARE IS PROVIDED BY THE COPYRIGHT HOLDERS AND CONTRIBUTORS
// "AS IS" AND ANY EXPRESS OR IMPLIED WARRANTIES, INCLUDING, BUT NOT
// LIMITED TO, THE IMPLIED WARRANTIES OF MERCHANTABILITY AND FITNESS FOR
// A PARTICULAR PURPOSE ARE DISCLAIMED. IN NO EVENT SHALL THE COPYRIGHT
// OWNER OR CONTRIBUTORS BE LIABLE FOR ANY DIRECT, INDIRECT, INCIDENTAL,
// SPECIAL, EXEMPLARY, OR CONSEQUENTIAL DAMAGES (INCLUDING, BUT NOT
// LIMITED TO, PROCUREMENT OF SUBSTITUTE GOODS OR SERVICES; LOSS OF USE,
// DATA, OR PROFITS; OR BUSINESS INTERRUPTION) HOWEVER CAUSED AND ON ANY
// THEORY OF LIABILITY, WHETHER IN CONTRACT, STRICT LIABILITY, OR TORT
// (INCLUDING NEGLIGENCE OR OTHERWISE) ARISING IN ANY WAY OUT OF THE USE
// OF THIS SOFTWARE, EVEN IF ADVISED OF THE POSSIBILITY OF SUCH DAMAGE.

#include "chrome/browser/automation/ui_controls.h"

#include "base/logging.h"

// Methods private to this file

// Populate the INPUT structure with the appropriate keyboard event
// parameters required by SendInput
bool FillKeyboardInput(wchar_t key, INPUT* input, bool key_up) {
  memset(input, 0, sizeof(INPUT));
  input->type = INPUT_KEYBOARD;
  input->ki.wVk = static_cast<WORD>(key);
  input->ki.dwFlags = key_up ? KEYEVENTF_EXTENDEDKEY | KEYEVENTF_KEYUP :
    KEYEVENTF_EXTENDEDKEY;

  return true;
}

// Send a key event (up/down)
bool SendKeyEvent(wchar_t key, bool up) {
  INPUT input = { 0 };

  if (!FillKeyboardInput(key, &input, up))
    return false;

  if (!::SendInput(1, &input, sizeof(INPUT)))
    return false;

  return true;
}

namespace ui_controls {

bool SendKeyPress(wchar_t key, bool control, bool shift, bool alt) {
  INPUT input[8] = { 0 }; // 8, assuming all the modifiers are activated

  int i = 0;
  if (control) {
    if (!FillKeyboardInput(VK_CONTROL, &input[i], false))
      return false;
    i++;
  }

  if (shift) {
    if (!FillKeyboardInput(VK_SHIFT, &input[i], false))
      return false;
    i++;
  }

  if (alt) {
    if (!FillKeyboardInput(VK_MENU, &input[i], false))
      return false;
    i++;
  }

  if (!FillKeyboardInput(key, &input[i], false))
    return false;
  i++;

  if (!FillKeyboardInput(key, &input[i], true))
    return false;
  i++;

  if (alt) {
    if (!FillKeyboardInput(VK_MENU, &input[i], true))
      return false;
    i++;
  }

  if (shift) {
    if (!FillKeyboardInput(VK_SHIFT, &input[i], true))
      return false;
    i++;
  }

  if (control) {
    if (!FillKeyboardInput(VK_CONTROL, &input[i], true))
      return false;
    i++;
  }


  unsigned int rv = ::SendInput(i, input, sizeof(INPUT));

  return rv == i;
}

bool SendKeyDown(wchar_t key) {
  return SendKeyEvent(key, false);
}

bool SendKeyUp(wchar_t key) {
  return SendKeyEvent(key, true);
}

bool SendMouseMove(long x, long y) {
  INPUT input = { 0 };

  int screen_width = ::GetSystemMetrics(SM_CXSCREEN) - 1;
  int screen_height  = ::GetSystemMetrics(SM_CYSCREEN) - 1;
  LONG pixel_x  = static_cast<LONG>(x * (65535.0f / screen_width));
  LONG pixel_y = static_cast<LONG>(y * (65535.0f / screen_height));

  input.type = INPUT_MOUSE;
  input.mi.dwFlags = MOUSEEVENTF_ABSOLUTE | MOUSEEVENTF_MOVE;
  input.mi.dx = pixel_x;
  input.mi.dy = pixel_y;

  if (!::SendInput(1, &input, sizeof(INPUT)))
    return false;
  return true;
}

bool SendMouseClick(MouseButton type) {

  DWORD down_flags = MOUSEEVENTF_ABSOLUTE;
  DWORD up_flags = MOUSEEVENTF_ABSOLUTE;

  switch(type) {
    case LEFT:
      down_flags |= MOUSEEVENTF_LEFTDOWN;
      up_flags |= MOUSEEVENTF_LEFTUP;

      break;
    case MIDDLE:
      down_flags |= MOUSEEVENTF_MIDDLEDOWN;
      up_flags |= MOUSEEVENTF_MIDDLEUP;

      break;
    case RIGHT:
      down_flags |= MOUSEEVENTF_RIGHTDOWN;
      up_flags |= MOUSEEVENTF_RIGHTUP;

      break;
    default:
      NOTREACHED();
      return false;
  }

  INPUT input = { 0 };
  input.type = INPUT_MOUSE;
  input.mi.dwFlags = down_flags;
  if (!::SendInput(1, &input, sizeof(INPUT)))
    return false;

  input.mi.dwFlags = up_flags;
  if (!::SendInput(1, &input, sizeof(INPUT)))
    return false;

  return true;
}

<<<<<<< HEAD
}  // ui_controls
=======
}  // namespace

// public functions -----------------------------------------------------------

bool SendKeyPress(wchar_t key, bool control, bool shift, bool alt) {
  return SendKeyPressImpl(key, control, shift, alt, NULL);
}

bool SendKeyPressNotifyWhenDone(wchar_t key, bool control, bool shift,
                                bool alt, Task* task) {
  return SendKeyPressImpl(key, control, shift, alt, task);
}

bool SendKeyDown(wchar_t key) {
  return SendKeyEvent(key, false);
}

bool SendKeyUp(wchar_t key) {
  return SendKeyEvent(key, true);
}

bool SendMouseMove(long x, long y) {
  return SendMouseMoveImpl(x, y, NULL);
}

void SendMouseMoveNotifyWhenDone(long x, long y, Task* task) {
  SendMouseMoveImpl(x, y, task);
}

bool SendMouseEvents(MouseButton type, int state) {
  return SendMouseEventsImpl(type, state, NULL);
}

void SendMouseEventsNotifyWhenDone(MouseButton type, int state, Task* task) {
  SendMouseEventsImpl(type, state, task);
}

bool SendMouseClick(MouseButton type) {
  return SendMouseEventsImpl(type, UP | DOWN, NULL);
}

void MoveMouseToCenterAndPress(
    ChromeViews::View* view, MouseButton button, int state, Task* task) {
  DCHECK(view);
  DCHECK(view->GetViewContainer());
  CPoint view_center(view->width() / 2, view->height() / 2);
  ChromeViews::View::ConvertPointToScreen(view, &view_center);
  SendMouseMove(view_center.x, view_center.y);
  SendMouseEventsNotifyWhenDone(button, state, task);
}

}  // ui_controls
>>>>>>> b8afeda4
<|MERGE_RESOLUTION|>--- conflicted
+++ resolved
@@ -1,37 +1,135 @@
-// Copyright 2008, Google Inc.
-// All rights reserved.
-//
-// Redistribution and use in source and binary forms, with or without
-// modification, are permitted provided that the following conditions are
-// met:
-//
-//    * Redistributions of source code must retain the above copyright
-// notice, this list of conditions and the following disclaimer.
-//    * Redistributions in binary form must reproduce the above
-// copyright notice, this list of conditions and the following disclaimer
-// in the documentation and/or other materials provided with the
-// distribution.
-//    * Neither the name of Google Inc. nor the names of its
-// contributors may be used to endorse or promote products derived from
-// this software without specific prior written permission.
-//
-// THIS SOFTWARE IS PROVIDED BY THE COPYRIGHT HOLDERS AND CONTRIBUTORS
-// "AS IS" AND ANY EXPRESS OR IMPLIED WARRANTIES, INCLUDING, BUT NOT
-// LIMITED TO, THE IMPLIED WARRANTIES OF MERCHANTABILITY AND FITNESS FOR
-// A PARTICULAR PURPOSE ARE DISCLAIMED. IN NO EVENT SHALL THE COPYRIGHT
-// OWNER OR CONTRIBUTORS BE LIABLE FOR ANY DIRECT, INDIRECT, INCIDENTAL,
-// SPECIAL, EXEMPLARY, OR CONSEQUENTIAL DAMAGES (INCLUDING, BUT NOT
-// LIMITED TO, PROCUREMENT OF SUBSTITUTE GOODS OR SERVICES; LOSS OF USE,
-// DATA, OR PROFITS; OR BUSINESS INTERRUPTION) HOWEVER CAUSED AND ON ANY
-// THEORY OF LIABILITY, WHETHER IN CONTRACT, STRICT LIABILITY, OR TORT
-// (INCLUDING NEGLIGENCE OR OTHERWISE) ARISING IN ANY WAY OUT OF THE USE
-// OF THIS SOFTWARE, EVEN IF ADVISED OF THE POSSIBILITY OF SUCH DAMAGE.
+// Copyright (c) 2006-2008 The Chromium Authors. All rights reserved.
+// Use of this source code is governed by a BSD-style license that can be
+// found in the LICENSE file.
 
 #include "chrome/browser/automation/ui_controls.h"
 
 #include "base/logging.h"
-
-// Methods private to this file
+#include "base/message_loop.h"
+#include "base/ref_counted.h"
+#include "base/task.h"
+#include "chrome/views/view.h"
+
+namespace ui_controls {
+
+namespace {
+
+// InputDispatcher ------------------------------------------------------------
+
+// InputDispatcher is used to listen for a mouse/keyboard event. When the
+// appropriate event is received the task is notified.
+class InputDispatcher : public base::RefCounted<InputDispatcher> {
+ public:
+  InputDispatcher(Task* task, WPARAM message_waiting_for);
+
+  ~InputDispatcher();
+
+  // Invoked from the hook. If mouse_message matches message_waiting_for_
+  // MatchingMessageFound is invoked.
+  void DispatchedMessage(WPARAM mouse_message);
+
+  // Invoked when a matching event is found. Uninstalls the hook and schedules
+  // an event that notifies the task.
+  void MatchingMessageFound();
+
+ private:
+   // Notifies the task and release this (which should delete it).
+  void NotifyTask();
+
+  // The task we notify.
+  scoped_ptr<Task> task_;
+
+  // Message we're waiting for. Not used for keyboard events.
+  const WPARAM message_waiting_for_;
+
+  DISALLOW_COPY_AND_ASSIGN(InputDispatcher);
+};
+
+// Have we installed the hook?
+bool installed_hook_ = false;
+
+// Return value from SetWindowsHookEx.
+HHOOK next_hook_ = NULL;
+
+// If a hook is installed, this is the dispatcher.
+InputDispatcher* current_dispatcher_ = NULL;
+
+// Callback from hook when a mouse message is received.
+LRESULT CALLBACK MouseHook(int n_code, WPARAM w_param, LPARAM l_param) {
+  HHOOK next_hook = next_hook_;
+  if (n_code == HC_ACTION) {
+    DCHECK(current_dispatcher_);
+    current_dispatcher_->DispatchedMessage(w_param);
+  }
+  return CallNextHookEx(next_hook, n_code, w_param, l_param);
+}
+
+// Callback from hook when a key message is received.
+LRESULT CALLBACK KeyHook(int n_code, WPARAM w_param, LPARAM l_param) {
+  HHOOK next_hook = next_hook_;
+  if (n_code == HC_ACTION) {
+    DCHECK(current_dispatcher_);
+    if (l_param & (1 << 30))  // Only send on key up.
+      current_dispatcher_->MatchingMessageFound();
+  }
+  return CallNextHookEx(next_hook, n_code, w_param, l_param);
+}
+
+// Installs dispatcher as the current hook.
+void InstallHook(InputDispatcher* dispatcher, bool key_hook) {
+  DCHECK(!installed_hook_);
+  current_dispatcher_ = dispatcher;
+  installed_hook_ = true;
+  if (key_hook) {
+    next_hook_ = SetWindowsHookEx(WH_KEYBOARD, &KeyHook, NULL,
+                                  GetCurrentThreadId());
+  } else {
+    // NOTE: I originally tried WH_CALLWNDPROCRET, but for some reason I
+    // didn't get a mouse message like I do with MouseHook.
+    next_hook_ = SetWindowsHookEx(WH_MOUSE, &MouseHook, NULL,
+                                  GetCurrentThreadId());
+  }
+  DCHECK(next_hook_);
+}
+
+// Uninstalls the hook set in InstallHook.
+void UninstallHook(InputDispatcher* dispatcher) {
+  if (current_dispatcher_ == dispatcher) {
+    installed_hook_ = false;
+    current_dispatcher_ = NULL;
+    UnhookWindowsHookEx(next_hook_);
+  }
+}
+
+InputDispatcher::InputDispatcher(Task* task, UINT message_waiting_for)
+    : task_(task), message_waiting_for_(message_waiting_for) {
+  InstallHook(this, message_waiting_for == WM_KEYUP);
+}
+
+InputDispatcher::~InputDispatcher() {
+  // Make sure the hook isn't installed.
+  UninstallHook(this);
+}
+
+void InputDispatcher::DispatchedMessage(WPARAM message) {
+  if (message == message_waiting_for_)
+    MatchingMessageFound();
+}
+
+void InputDispatcher::MatchingMessageFound() {
+  UninstallHook(this);
+  // At the time we're invoked the event has not actually been processed.
+  // Use PostTask to make sure the event has been processed before notifying.
+  MessageLoop::current()->PostDelayedTask(
+      FROM_HERE, NewRunnableMethod(this, &InputDispatcher::NotifyTask), 0);
+}
+
+void InputDispatcher::NotifyTask() {
+  task_->Run();
+  Release();
+}
+
+// Private functions ----------------------------------------------------------
 
 // Populate the INPUT structure with the appropriate keyboard event
 // parameters required by SendInput
@@ -58,9 +156,11 @@
   return true;
 }
 
-namespace ui_controls {
-
-bool SendKeyPress(wchar_t key, bool control, bool shift, bool alt) {
+bool SendKeyPressImpl(wchar_t key, bool control, bool shift, bool alt,
+                      Task* task) {
+  scoped_refptr<InputDispatcher> dispatcher(
+      task ? new InputDispatcher(task, WM_KEYUP) : NULL);
+
   INPUT input[8] = { 0 }; // 8, assuming all the modifiers are activated
 
   int i = 0;
@@ -108,21 +208,17 @@
     i++;
   }
 
-
   unsigned int rv = ::SendInput(i, input, sizeof(INPUT));
 
-  return rv == i;
-}
-
-bool SendKeyDown(wchar_t key) {
-  return SendKeyEvent(key, false);
-}
-
-bool SendKeyUp(wchar_t key) {
-  return SendKeyEvent(key, true);
-}
-
-bool SendMouseMove(long x, long y) {
+  if (rv != i)
+    return false;
+
+  if (dispatcher.get())
+    dispatcher->AddRef();
+  return true;
+}
+
+bool SendMouseMoveImpl(long x, long y, Task* task) {
   INPUT input = { 0 };
 
   int screen_width = ::GetSystemMetrics(SM_CXSCREEN) - 1;
@@ -135,53 +231,66 @@
   input.mi.dx = pixel_x;
   input.mi.dy = pixel_y;
 
+  scoped_refptr<InputDispatcher> dispatcher(
+      task ? new InputDispatcher(task, WM_MOUSEMOVE) : NULL);
+
   if (!::SendInput(1, &input, sizeof(INPUT)))
     return false;
-  return true;
-}
-
-bool SendMouseClick(MouseButton type) {
-
+
+  if (dispatcher.get())
+    dispatcher->AddRef();
+
+  return true;
+}
+
+bool SendMouseEventsImpl(MouseButton type, int state, Task* task) {
   DWORD down_flags = MOUSEEVENTF_ABSOLUTE;
   DWORD up_flags = MOUSEEVENTF_ABSOLUTE;
+  UINT last_event;
 
   switch(type) {
     case LEFT:
       down_flags |= MOUSEEVENTF_LEFTDOWN;
       up_flags |= MOUSEEVENTF_LEFTUP;
-
+      last_event = (state & UP) ? WM_LBUTTONUP : WM_LBUTTONDOWN;
       break;
+
     case MIDDLE:
       down_flags |= MOUSEEVENTF_MIDDLEDOWN;
       up_flags |= MOUSEEVENTF_MIDDLEUP;
-
+      last_event = (state & UP) ? WM_MBUTTONUP : WM_MBUTTONDOWN;
       break;
+
     case RIGHT:
       down_flags |= MOUSEEVENTF_RIGHTDOWN;
       up_flags |= MOUSEEVENTF_RIGHTUP;
-
+      last_event = (state & UP) ? WM_RBUTTONUP : WM_RBUTTONDOWN;
       break;
+
     default:
       NOTREACHED();
       return false;
   }
+
+  scoped_refptr<InputDispatcher> dispatcher(
+      task ? new InputDispatcher(task, last_event) : NULL);
 
   INPUT input = { 0 };
   input.type = INPUT_MOUSE;
   input.mi.dwFlags = down_flags;
-  if (!::SendInput(1, &input, sizeof(INPUT)))
+  if ((state & DOWN) && !::SendInput(1, &input, sizeof(INPUT)))
     return false;
 
   input.mi.dwFlags = up_flags;
-  if (!::SendInput(1, &input, sizeof(INPUT)))
-    return false;
-
-  return true;
-}
-
-<<<<<<< HEAD
-}  // ui_controls
-=======
+  if ((state & UP) && !::SendInput(1, &input, sizeof(INPUT)))
+    return false;
+
+  if (dispatcher.get())
+    dispatcher->AddRef();
+
+  return true;
+}
+
 }  // namespace
 
 // public functions -----------------------------------------------------------
@@ -234,4 +343,3 @@
 }
 
 }  // ui_controls
->>>>>>> b8afeda4
