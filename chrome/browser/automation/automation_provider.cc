// Copyright (c) 2006-2008 The Chromium Authors. All rights reserved.
// Use of this source code is governed by a BSD-style license that can be
// found in the LICENSE file.

#include "chrome/browser/automation/automation_provider.h"

#include "base/path_service.h"
#include "chrome/app/chrome_dll_resource.h"
#include "chrome/browser/automation/automation_provider_list.h"
#include "chrome/browser/automation/ui_controls.h"
#include "chrome/browser/automation/url_request_failed_dns_job.h"
#include "chrome/browser/automation/url_request_mock_http_job.h"
#include "chrome/browser/automation/url_request_slow_download_job.h"
#include "chrome/browser/browser_window.h"
#include "chrome/browser/dom_operation_notification_details.h"
#include "chrome/browser/download/download_manager.h"
#include "chrome/browser/download/save_package.h"
#include "chrome/browser/external_tab_container.h"
#include "chrome/browser/find_notification_details.h"
#include "chrome/browser/login_prompt.h"
#include "chrome/browser/navigation_entry.h"
#include "chrome/browser/printing/print_job.h"
#include "chrome/browser/render_view_host.h"
#include "chrome/browser/ssl_manager.h"
#include "chrome/browser/ssl_blocking_page.h"
#include "chrome/browser/web_contents.h"
#include "chrome/browser/views/bookmark_bar_view.h"
#include "chrome/browser/views/location_bar_view.h"
#include "chrome/common/chrome_paths.h"
#include "chrome/common/pref_service.h"
#include "chrome/test/automation/automation_messages.h"
#include "net/base/cookie_monster.h"
#include "net/url_request/url_request_filter.h"

class InitialLoadObserver : public NotificationObserver {
 public:
  InitialLoadObserver(size_t tab_count, AutomationProvider* automation)
      : outstanding_tab_count_(tab_count),
        automation_(automation) {
    if (outstanding_tab_count_ > 0) {
      NotificationService* service = NotificationService::current();
      service->AddObserver(this, NOTIFY_LOAD_START,
                           NotificationService::AllSources());
      service->AddObserver(this, NOTIFY_LOAD_STOP,
                          NotificationService::AllSources());
    }
  }

  ~InitialLoadObserver() {
    Unregister();
  }

  void ConditionMet() {
    Unregister();
    automation_->Send(new AutomationMsg_InitialLoadsComplete(0));
  }

  void Unregister() {
    NotificationService* service = NotificationService::current();
    service->RemoveObserver(this, NOTIFY_LOAD_START,
                            NotificationService::AllSources());
    service->RemoveObserver(this, NOTIFY_LOAD_STOP,
                            NotificationService::AllSources());
  }

  virtual void Observe(NotificationType type,
                       const NotificationSource& source,
                       const NotificationDetails& details) {
    if (type == NOTIFY_LOAD_START) {
      if (outstanding_tab_count_ > loading_tabs_.size())
        loading_tabs_.insert(source.map_key());
    } else if (type == NOTIFY_LOAD_STOP) {
      if (outstanding_tab_count_ > finished_tabs_.size()) {
        if (loading_tabs_.find(source.map_key()) != loading_tabs_.end())
          finished_tabs_.insert(source.map_key());
        if (outstanding_tab_count_ == finished_tabs_.size())
          ConditionMet();
      }
    } else {
      NOTREACHED();
    }
  }

 private:
  typedef std::set<uintptr_t> TabSet;

  AutomationProvider* automation_;
  size_t outstanding_tab_count_;
  TabSet loading_tabs_;
  TabSet finished_tabs_;
};

// Watches for NewTabUI page loads for performance timing purposes.
class NewTabUILoadObserver : public NotificationObserver {
 public:
  explicit NewTabUILoadObserver(AutomationProvider* automation)
      : automation_(automation) {
    NotificationService::current()->
        AddObserver(this, NOTIFY_INITIAL_NEW_TAB_UI_LOAD,
                    NotificationService::AllSources());
  }

  ~NewTabUILoadObserver() {
    Unregister();
  }

  void Unregister() {
    NotificationService::current()->
        RemoveObserver(this, NOTIFY_INITIAL_NEW_TAB_UI_LOAD,
                       NotificationService::AllSources());
  }

  virtual void Observe(NotificationType type,
                       const NotificationSource& source,
                       const NotificationDetails& details) {
    if (type == NOTIFY_INITIAL_NEW_TAB_UI_LOAD) {
      Details<int> load_time(details);
      automation_->Send(
          new AutomationMsg_InitialNewTabUILoadComplete(0, *load_time.ptr()));
    } else {
      NOTREACHED();
    }
  }

 private:
  AutomationProvider* automation_;
};

class NavigationControllerRestoredObserver : public NotificationObserver {
 public:
  NavigationControllerRestoredObserver(AutomationProvider* automation,
                                       NavigationController* controller,
                                       int32 routing_id)
      : automation_(automation),
        controller_(controller),
        routing_id_(routing_id) {
    if (FinishedRestoring()) {
      registered_ = false;
      SendDone();
    } else {
      registered_ = true;
      NotificationService* service = NotificationService::current();
      service->AddObserver(this, NOTIFY_LOAD_STOP,
                           NotificationService::AllSources());
    }
  }

  ~NavigationControllerRestoredObserver() {
    if (registered_)
      Unregister();
  }

  virtual void Observe(NotificationType type,
                       const NotificationSource& source,
                       const NotificationDetails& details) {
    if (FinishedRestoring()) {
      SendDone();
      Unregister();
    }
  }

 private:
  void Unregister() {
    NotificationService* service = NotificationService::current();
    service->RemoveObserver(this, NOTIFY_LOAD_STOP,
                            NotificationService::AllSources());
    registered_ = false;
  }

  bool FinishedRestoring() {
    return (!controller_->needs_reload() && !controller_->GetPendingEntry() &&
            !controller_->active_contents()->is_loading());
  }

  void SendDone() {
    automation_->Send(new AutomationMsg_TabFinishedRestoring(routing_id_));
  }

  bool registered_;
  AutomationProvider* automation_;
  NavigationController* controller_;
  const int routing_id_;

  DISALLOW_COPY_AND_ASSIGN(NavigationControllerRestoredObserver);
};

class NavigationNotificationObserver : public NotificationObserver {
 public:
  NavigationNotificationObserver(NavigationController* controller,
                                 AutomationProvider* automation,
                                 IPC::Message* completed_response,
                                 IPC::Message* auth_needed_response)
    : automation_(automation),
      completed_response_(completed_response),
      auth_needed_response_(auth_needed_response),
      controller_(controller),
      navigation_started_(false) {
    NotificationService* service = NotificationService::current();
    service->AddObserver(this, NOTIFY_NAV_ENTRY_COMMITTED,
                         Source<NavigationController>(controller_));
    service->AddObserver(this, NOTIFY_LOAD_START,
                         Source<NavigationController>(controller_));
    service->AddObserver(this, NOTIFY_LOAD_STOP,
                         Source<NavigationController>(controller_));
    service->AddObserver(this, NOTIFY_AUTH_NEEDED,
                         Source<NavigationController>(controller_));
    service->AddObserver(this, NOTIFY_AUTH_SUPPLIED,
                         Source<NavigationController>(controller_));
  }

  ~NavigationNotificationObserver() {
    if (completed_response_) delete completed_response_;
    if (auth_needed_response_) delete auth_needed_response_;
    Unregister();
  }

  void ConditionMet(IPC::Message** response) {
    if (*response) {
      automation_->Send(*response);
      *response = NULL;  // *response is deleted by Send.
    }
    automation_->RemoveNavigationStatusListener(this);
    delete this;
  }

  void Unregister() {
    NotificationService* service = NotificationService::current();
    service->RemoveObserver(this, NOTIFY_NAV_ENTRY_COMMITTED,
                            Source<NavigationController>(controller_));
    service->RemoveObserver(this, NOTIFY_LOAD_START,
                            Source<NavigationController>(controller_));
    service->RemoveObserver(this, NOTIFY_LOAD_STOP,
                            Source<NavigationController>(controller_));
    service->RemoveObserver(this, NOTIFY_AUTH_NEEDED,
                            Source<NavigationController>(controller_));
    service->RemoveObserver(this, NOTIFY_AUTH_SUPPLIED,
                            Source<NavigationController>(controller_));
  }

  virtual void Observe(NotificationType type,
                       const NotificationSource& source,
                       const NotificationDetails& details) {
    // We listen for 2 events to determine when the navigation started because:
    // - when this is used by the WaitForNavigation method, we might be invoked
    // afer the load has started (but not after the entry was committed, as
    // WaitForNavigation compares times of the last navigation).
    // - when this is used with a page requiring authentication, we will not get
    // a NOTIFY_NAV_ENTRY_COMMITTED until after we authenticate, so we need the
    // NOTIFY_LOAD_START.
    if (type == NOTIFY_NAV_ENTRY_COMMITTED || type == NOTIFY_LOAD_START) {
      navigation_started_ = true;
    } else if (type == NOTIFY_LOAD_STOP) {
      if (navigation_started_) {
        navigation_started_ = false;
        ConditionMet(&completed_response_);
      }
    } else if (type == NOTIFY_AUTH_SUPPLIED) {
      // The LoginHandler for this tab is no longer valid.
      automation_->RemoveLoginHandler(controller_);

      // Treat this as if navigation started again, since load start/stop don't
      // occur while authentication is ongoing.
      navigation_started_ = true;
    } else if (type == NOTIFY_AUTH_NEEDED) {
      if (navigation_started_) {
        // Remember the login handler that wants authentication.
        LoginHandler* handler =
            Details<LoginNotificationDetails>(details)->handler();
        automation_->AddLoginHandler(controller_, handler);

        // Respond that authentication is needed.
        navigation_started_ = false;
        ConditionMet(&auth_needed_response_);
      } else {
        NOTREACHED();
      }
    } else {
      NOTREACHED();
    }
  }

 private:
  AutomationProvider* automation_;
  IPC::Message* completed_response_;
  IPC::Message* auth_needed_response_;
  NavigationController* controller_;
  bool navigation_started_;
};

class TabStripNotificationObserver : public NotificationObserver {
 public:
  TabStripNotificationObserver(Browser* parent, NotificationType notification,
    AutomationProvider* automation, int32 routing_id)
    : automation_(automation),
      notification_(notification),
      parent_(parent),
      routing_id_(routing_id) {
    NotificationService::current()->
        AddObserver(this, notification_, NotificationService::AllSources());
  }

  virtual ~TabStripNotificationObserver() {
    Unregister();
  }

  void Unregister() {
    NotificationService::current()->
        RemoveObserver(this, notification_, NotificationService::AllSources());
  }

  virtual void Observe(NotificationType type,
                       const NotificationSource& source,
                       const NotificationDetails& details) {
    if (type == notification_) {
      ObserveTab(Source<NavigationController>(source).ptr());

      // If verified, no need to observe anymore
      automation_->RemoveTabStripObserver(this);
      delete this;
    } else {
      NOTREACHED();
    }
  }

  virtual void ObserveTab(NavigationController* controller) = 0;

 protected:
  AutomationProvider* automation_;
  Browser* parent_;
  NotificationType notification_;
  int32 routing_id_;
};

class TabAppendedNotificationObserver : public TabStripNotificationObserver {
 public:
  TabAppendedNotificationObserver(Browser* parent,
      AutomationProvider* automation, int32 routing_id)
      : TabStripNotificationObserver(parent, NOTIFY_TAB_PARENTED, automation,
                                     routing_id) {
  }

  virtual void ObserveTab(NavigationController* controller) {
    int tab_index =
        automation_->GetIndexForNavigationController(controller, parent_);
    if (tab_index == TabStripModel::kNoTab) {
      // This tab notification doesn't belong to the parent_
      return;
    }

    // Give the same response even if auth is needed, since it doesn't matter.
    automation_->AddNavigationStatusListener(controller,
        new AutomationMsg_AppendTabResponse(routing_id_, tab_index),
        new AutomationMsg_AppendTabResponse(routing_id_, tab_index));
  }
};

class TabClosedNotificationObserver : public TabStripNotificationObserver {
 public:
  TabClosedNotificationObserver(Browser* parent,
                                AutomationProvider* automation,
                                int32 routing_id,
                                bool wait_until_closed)
      : TabStripNotificationObserver(parent,
                                     wait_until_closed ? NOTIFY_TAB_CLOSED :
                                                         NOTIFY_TAB_CLOSING,
                                     automation,
                                     routing_id) {
  }

  virtual void ObserveTab(NavigationController* controller) {
    automation_->Send(new AutomationMsg_CloseTabResponse(routing_id_, true));
  }
};

class BrowserClosedNotificationObserver : public NotificationObserver {
 public:
  BrowserClosedNotificationObserver(Browser* browser,
                                    AutomationProvider* automation,
                                    int32 routing_id)
      : automation_(automation),
        routing_id_(routing_id) {
    NotificationService::current()->
        AddObserver(this, NOTIFY_BROWSER_CLOSED, Source<Browser>(browser));
  }

  virtual void Observe(NotificationType type,
                       const NotificationSource& source,
                       const NotificationDetails& details) {
    DCHECK(type == NOTIFY_BROWSER_CLOSED);
    Details<bool> close_app(details);
    automation_->Send(
        new AutomationMsg_CloseBrowserResponse(routing_id_,
                                               true,
                                               *(close_app.ptr())));
    delete this;
  }

 private:
  AutomationProvider* automation_;
  int32 routing_id_;
};

class FindInPageNotificationObserver : public NotificationObserver {
 public:
  FindInPageNotificationObserver(AutomationProvider* automation,
                                 TabContents* parent_tab,
                                 int32 routing_id)
      : automation_(automation),
        parent_tab_(parent_tab),
        routing_id_(routing_id) {
    NotificationService::current()->
        AddObserver(this, NOTIFY_FIND_RESULT_AVAILABLE,
                    Source<TabContents>(parent_tab_));
  }

  ~FindInPageNotificationObserver() {
    Unregister();
  }

  void Unregister() {
    NotificationService::current()->
        RemoveObserver(this, NOTIFY_FIND_RESULT_AVAILABLE,
                       Source<TabContents>(parent_tab_));
  }

  virtual void Observe(NotificationType type, const NotificationSource& source,
      const NotificationDetails& details) {
    if (type == NOTIFY_FIND_RESULT_AVAILABLE) {
      Details<FindNotificationDetails> find_details(details);
      if (find_details->request_id() == kFindInPageRequestId) {
        if (find_details->final_update()) {
          automation_->Send(new AutomationMsg_FindInPageResponse(routing_id_,
              find_details->number_of_matches()));
        } else {
          DLOG(INFO) << "Ignoring, since we only care about the final message";
        }
      }
    } else {
      NOTREACHED();
    }
  }

  // The Find mechanism is over asynchronous IPC, so a search is kicked off and
  // we wait for notification to find out what the results are. As the user is
  // typing, new search requests can be issued and the Request ID helps us make
  // sense of whether this is the current request or an old one. The unit tests,
  // however, which uses this constant issues only one search at a time, so we
  // don't need a rolling id to identify each search. But, we still need to
  // specify one, so we just use a fixed one - its value does not matter.
  static const int kFindInPageRequestId;
 private:
  AutomationProvider* automation_;
  TabContents* parent_tab_;
  int32 routing_id_;
};

const int FindInPageNotificationObserver::kFindInPageRequestId = -1;

class DomOperationNotificationObserver : public NotificationObserver {
 public:
  explicit DomOperationNotificationObserver(AutomationProvider* automation)
      : automation_(automation) {
    NotificationService::current()->
        AddObserver(this, NOTIFY_DOM_OPERATION_RESPONSE,
                    NotificationService::AllSources());
  }

  ~DomOperationNotificationObserver() {
    NotificationService::current()->
        RemoveObserver(this, NOTIFY_DOM_OPERATION_RESPONSE,
                       NotificationService::AllSources());
  }

  virtual void Observe(NotificationType type, const NotificationSource& source,
      const NotificationDetails& details) {
    if (NOTIFY_DOM_OPERATION_RESPONSE == type) {
      Details<DomOperationNotificationDetails> dom_op_details(details);
      automation_->Send(new AutomationMsg_DomOperationResponse(
          dom_op_details->automation_id(),
          dom_op_details->json()));
    }
  }
 private:
  AutomationProvider* automation_;
};

class DomInspectorNotificationObserver : public NotificationObserver {
 public:
  explicit DomInspectorNotificationObserver(AutomationProvider* automation)
      : automation_(automation) {
    NotificationService::current()->
        AddObserver(this, NOTIFY_DOM_INSPECT_ELEMENT_RESPONSE,
                    NotificationService::AllSources());
  }

  ~DomInspectorNotificationObserver() {
    NotificationService::current()->
        RemoveObserver(this, NOTIFY_DOM_INSPECT_ELEMENT_RESPONSE,
                       NotificationService::AllSources());
  }

  virtual void Observe(NotificationType type, const NotificationSource& source,
      const NotificationDetails& details) {
    if (NOTIFY_DOM_INSPECT_ELEMENT_RESPONSE == type) {
      Details<int> dom_inspect_details(details);
      automation_->ReceivedInspectElementResponse(*(dom_inspect_details.ptr()));
    }
  }

 private:
  AutomationProvider* automation_;
};

class DocumentPrintedNotificationObserver : public NotificationObserver {
 public:
  DocumentPrintedNotificationObserver(AutomationProvider* automation,
                                      int32 routing_id)
      : automation_(automation),
        routing_id_(routing_id),
        success_(false) {
    NotificationService::current()->
        AddObserver(this, NOTIFY_PRINT_JOB_EVENT,
                    NotificationService::AllSources());
  }

  ~DocumentPrintedNotificationObserver() {
    automation_->Send(
        new AutomationMsg_PrintNowResponse(routing_id_, success_));
    automation_->RemoveNavigationStatusListener(this);
    NotificationService::current()->
        RemoveObserver(this, NOTIFY_PRINT_JOB_EVENT,
                       NotificationService::AllSources());
  }

  virtual void Observe(NotificationType type, const NotificationSource& source,
                       const NotificationDetails& details) {
    using namespace printing;
    DCHECK(type == NOTIFY_PRINT_JOB_EVENT);
    switch (Details<JobEventDetails>(details)->type()) {
      case JobEventDetails::JOB_DONE: {
        // Succeeded.
        success_ = true;
        delete this;
        break;
      }
      case JobEventDetails::USER_INIT_CANCELED:
      case JobEventDetails::FAILED: {
        // Failed.
        delete this;
        break;
      }
      case JobEventDetails::NEW_DOC:
      case JobEventDetails::USER_INIT_DONE:
      case JobEventDetails::DEFAULT_INIT_DONE:
      case JobEventDetails::NEW_PAGE:
      case JobEventDetails::PAGE_DONE:
      case JobEventDetails::DOC_DONE:
      case JobEventDetails::ALL_PAGES_REQUESTED: {
        // Don't care.
        break;
      }
      default: {
        NOTREACHED();
        break;
      }
    }
  }

 private:
  scoped_refptr<AutomationProvider> automation_;
  int32 routing_id_;
  bool success_;
};

AutomationProvider::AutomationProvider(Profile* profile)
    : redirect_query_(0),
      profile_(profile) {
  browser_tracker_.reset(new AutomationBrowserTracker(this));
  window_tracker_.reset(new AutomationWindowTracker(this));
  tab_tracker_.reset(new AutomationTabTracker(this));
  autocomplete_edit_tracker_.reset(
      new AutomationAutocompleteEditTracker(this));
  cwindow_tracker_.reset(new AutomationConstrainedWindowTracker(this));
  new_tab_ui_load_observer_.reset(new NewTabUILoadObserver(this));
  dom_operation_observer_.reset(new DomOperationNotificationObserver(this));
  dom_inspector_observer_.reset(new DomInspectorNotificationObserver(this));
}

AutomationProvider::~AutomationProvider() {
  // Make sure that any outstanding NotificationObservers also get destroyed.
  ObserverList<NotificationObserver>::Iterator it(notification_observer_list_);
  NotificationObserver* observer;
  while ((observer = it.GetNext()) != NULL)
    delete observer;
}

void AutomationProvider::ConnectToChannel(const std::wstring& channel_id) {
  channel_.reset(
    new IPC::ChannelProxy(channel_id, IPC::Channel::MODE_CLIENT, this, NULL,
                          g_browser_process->io_thread()->message_loop()));
  channel_->Send(new AutomationMsg_Hello(0));
}

void AutomationProvider::SetExpectedTabCount(size_t expected_tabs) {
  if (expected_tabs == 0) {
    Send(new AutomationMsg_InitialLoadsComplete(0));
  } else {
    initial_load_observer_.reset(new InitialLoadObserver(expected_tabs, this));
  }
}

NotificationObserver* AutomationProvider::AddNavigationStatusListener(
    NavigationController* tab, IPC::Message* completed_response,
    IPC::Message* auth_needed_response) {
  NotificationObserver* observer =
    new NavigationNotificationObserver(tab, this, completed_response,
                                       auth_needed_response);
  notification_observer_list_.AddObserver(observer);

  return observer;
}

void AutomationProvider::RemoveNavigationStatusListener(
    NotificationObserver* obs) {
  notification_observer_list_.RemoveObserver(obs);
}

NotificationObserver* AutomationProvider::AddTabStripObserver(
    Browser* parent, int32 routing_id) {
  NotificationObserver* observer = new
    TabAppendedNotificationObserver(parent, this, routing_id);
  notification_observer_list_.AddObserver(observer);

  return observer;
}

void AutomationProvider::RemoveTabStripObserver(NotificationObserver* obs) {
  notification_observer_list_.RemoveObserver(obs);
}

void AutomationProvider::AddLoginHandler(NavigationController* tab,
                                         LoginHandler* handler) {
  login_handler_map_[tab] = handler;
}

void AutomationProvider::RemoveLoginHandler(NavigationController* tab) {
  DCHECK(login_handler_map_[tab]);
  login_handler_map_.erase(tab);
}

int AutomationProvider::GetIndexForNavigationController(
    const NavigationController* controller, const Browser* parent) const {
  DCHECK(parent);
  return parent->GetIndexOfController(controller);
}

void AutomationProvider::OnMessageReceived(const IPC::Message& message) {
  IPC_BEGIN_MESSAGE_MAP(AutomationProvider, message)
    IPC_MESSAGE_HANDLER(AutomationMsg_CloseBrowserRequest, CloseBrowser)
    IPC_MESSAGE_HANDLER(AutomationMsg_ActivateTabRequest, ActivateTab)
    IPC_MESSAGE_HANDLER(AutomationMsg_ActiveTabIndexRequest, GetActiveTabIndex)
    IPC_MESSAGE_HANDLER(AutomationMsg_AppendTabRequest, AppendTab)
    IPC_MESSAGE_HANDLER(AutomationMsg_CloseTabRequest, CloseTab)
    IPC_MESSAGE_HANDLER(AutomationMsg_GetCookiesRequest, GetCookies)
    IPC_MESSAGE_HANDLER(AutomationMsg_SetCookieRequest, SetCookie)
    IPC_MESSAGE_HANDLER(AutomationMsg_NavigateToURLRequest, NavigateToURL)
    IPC_MESSAGE_HANDLER(AutomationMsg_NavigationAsyncRequest, NavigationAsync)
    IPC_MESSAGE_HANDLER(AutomationMsg_GoBackRequest, GoBack)
    IPC_MESSAGE_HANDLER(AutomationMsg_GoForwardRequest, GoForward)
    IPC_MESSAGE_HANDLER(AutomationMsg_ReloadRequest, Reload)
    IPC_MESSAGE_HANDLER(AutomationMsg_SetAuthRequest, SetAuth)
    IPC_MESSAGE_HANDLER(AutomationMsg_CancelAuthRequest, CancelAuth)
    IPC_MESSAGE_HANDLER(AutomationMsg_NeedsAuthRequest, NeedsAuth)
    IPC_MESSAGE_HANDLER(AutomationMsg_RedirectsFromRequest, GetRedirectsFrom)
    IPC_MESSAGE_HANDLER(AutomationMsg_BrowserWindowCountRequest,
                        GetBrowserWindowCount)
    IPC_MESSAGE_HANDLER(AutomationMsg_BrowserWindowRequest, GetBrowserWindow)
    IPC_MESSAGE_HANDLER(AutomationMsg_LastActiveBrowserWindowRequest,
                        GetLastActiveBrowserWindow)
    IPC_MESSAGE_HANDLER(AutomationMsg_ActiveWindowRequest, GetActiveWindow)
    IPC_MESSAGE_HANDLER(AutomationMsg_IsWindowActiveRequest, IsWindowActive)
    IPC_MESSAGE_HANDLER(AutomationMsg_ActivateWindow, ActivateWindow);
    IPC_MESSAGE_HANDLER(AutomationMsg_WindowHWNDRequest, GetWindowHWND)
    IPC_MESSAGE_HANDLER(AutomationMsg_WindowExecuteCommandRequest,
                        ExecuteBrowserCommand)
    IPC_MESSAGE_HANDLER(AutomationMsg_WindowViewBoundsRequest,
                        WindowGetViewBounds)
    IPC_MESSAGE_HANDLER(AutomationMsg_SetWindowVisibleRequest, SetWindowVisible)
    IPC_MESSAGE_HANDLER(AutomationMsg_WindowClickRequest, WindowSimulateClick)
    IPC_MESSAGE_HANDLER(AutomationMsg_WindowKeyPressRequest,
                        WindowSimulateKeyPress)
    IPC_MESSAGE_HANDLER(AutomationMsg_WindowDragRequest, WindowSimulateDrag)
    IPC_MESSAGE_HANDLER(AutomationMsg_TabCountRequest, GetTabCount)
    IPC_MESSAGE_HANDLER(AutomationMsg_TabRequest, GetTab)
    IPC_MESSAGE_HANDLER(AutomationMsg_TabHWNDRequest, GetTabHWND)
    IPC_MESSAGE_HANDLER(AutomationMsg_TabProcessIDRequest, GetTabProcessID)
    IPC_MESSAGE_HANDLER(AutomationMsg_TabTitleRequest, GetTabTitle)
    IPC_MESSAGE_HANDLER(AutomationMsg_TabURLRequest, GetTabURL)
    IPC_MESSAGE_HANDLER(AutomationMsg_ShelfVisibilityRequest,
                        GetShelfVisibility)
    IPC_MESSAGE_HANDLER(AutomationMsg_HandleUnused, HandleUnused)
    IPC_MESSAGE_HANDLER(AutomationMsg_ApplyAcceleratorRequest, ApplyAccelerator)
    IPC_MESSAGE_HANDLER(AutomationMsg_DomOperationRequest, ExecuteJavascript)
    IPC_MESSAGE_HANDLER(AutomationMsg_ConstrainedWindowCountRequest,
                        GetConstrainedWindowCount)
    IPC_MESSAGE_HANDLER(AutomationMsg_ConstrainedWindowRequest,
                        GetConstrainedWindow)
    IPC_MESSAGE_HANDLER(AutomationMsg_ConstrainedTitleRequest,
                        GetConstrainedTitle)
    IPC_MESSAGE_HANDLER(AutomationMsg_FindInPageRequest,
                        HandleFindInPageRequest)
    IPC_MESSAGE_HANDLER(AutomationMsg_GetFocusedViewIDRequest, GetFocusedViewID)
    IPC_MESSAGE_HANDLER(AutomationMsg_InspectElementRequest,
                        HandleInspectElementRequest)
    IPC_MESSAGE_HANDLER(AutomationMsg_SetFilteredInet,
                        SetFilteredInet);
    IPC_MESSAGE_HANDLER(AutomationMsg_DownloadDirectoryRequest,
                        GetDownloadDirectory);
    IPC_MESSAGE_HANDLER(AutomationMsg_OpenNewBrowserWindow,
                        OpenNewBrowserWindow);
    IPC_MESSAGE_HANDLER(AutomationMsg_WindowForBrowserRequest,
                        GetWindowForBrowser);
    IPC_MESSAGE_HANDLER(AutomationMsg_AutocompleteEditForBrowserRequest,
                        GetAutocompleteEditForBrowser);
    IPC_MESSAGE_HANDLER(AutomationMsg_BrowserForWindowRequest,
                        GetBrowserForWindow);
    IPC_MESSAGE_HANDLER(AutomationMsg_CreateExternalTab, CreateExternalTab)
    IPC_MESSAGE_HANDLER(AutomationMsg_NavigateInExternalTabRequest,
                        NavigateInExternalTab)
    IPC_MESSAGE_HANDLER(AutomationMsg_ShowInterstitialPageRequest,
                        ShowInterstitialPage);
    IPC_MESSAGE_HANDLER(AutomationMsg_HideInterstitialPageRequest,
                        HideInterstitialPage);
    IPC_MESSAGE_HANDLER(AutomationMsg_SetAcceleratorsForTab,
                        SetAcceleratorsForTab)
    IPC_MESSAGE_HANDLER(AutomationMsg_ProcessUnhandledAccelerator,
                        ProcessUnhandledAccelerator)
    IPC_MESSAGE_HANDLER(AutomationMsg_WaitForTabToBeRestored,
                        WaitForTabToBeRestored)
    IPC_MESSAGE_HANDLER(AutomationMsg_GetSecurityState,
                        GetSecurityState)
    IPC_MESSAGE_HANDLER(AutomationMsg_GetPageType,
                        GetPageType)
    IPC_MESSAGE_HANDLER(AutomationMsg_ActionOnSSLBlockingPage,
                        ActionOnSSLBlockingPage)
    IPC_MESSAGE_HANDLER(AutomationMsg_BringBrowserToFront, BringBrowserToFront)
    IPC_MESSAGE_HANDLER(AutomationMsg_IsPageMenuCommandEnabled,
                        IsPageMenuCommandEnabled)
    IPC_MESSAGE_HANDLER(AutomationMsg_PrintNowRequest, PrintNow)
    IPC_MESSAGE_HANDLER(AutomationMsg_SavePageRequest, SavePage)
    IPC_MESSAGE_HANDLER(AutomationMsg_AutocompleteEditGetTextRequest,
                        GetAutocompleteEditText)
    IPC_MESSAGE_HANDLER(AutomationMsg_AutocompleteEditSetTextRequest,
                        SetAutocompleteEditText)
    IPC_MESSAGE_HANDLER(AutomationMsg_AutocompleteEditIsQueryInProgressRequest,
                        AutocompleteEditIsQueryInProgress)
    IPC_MESSAGE_HANDLER(AutomationMsg_AutocompleteEditGetMatchesRequest,
                        AutocompleteEditGetMatches)
    IPC_MESSAGE_HANDLER(AutomationMsg_ConstrainedWindowBoundsRequest,
                        GetConstrainedWindowBounds)
    IPC_MESSAGE_HANDLER(AutomationMsg_OpenFindInPageRequest,
                        HandleOpenFindInPageRequest)
    IPC_MESSAGE_HANDLER(AutomationMsg_HandleMessageFromExternalHost,
                        OnMessageFromExternalHost)
    IPC_MESSAGE_HANDLER(AutomationMsg_FindRequest,
                        HandleFindRequest)
    IPC_MESSAGE_HANDLER(AutomationMsg_FindWindowVisibilityRequest,
                        GetFindWindowVisibility)
    IPC_MESSAGE_HANDLER(AutomationMsg_FindWindowLocationRequest,
                        HandleFindWindowLocationRequest)
    IPC_MESSAGE_HANDLER(AutomationMsg_BookmarkBarVisibilityRequest,
                        GetBookmarkBarVisitility)
    IPC_MESSAGE_HANDLER(AutomationMsg_GetSSLInfoBarCountRequest,
                        GetSSLInfoBarCount)
    IPC_MESSAGE_HANDLER(AutomationMsg_ClickSSLInfoBarLinkRequest,
                        ClickSSLInfoBarLink)
    IPC_MESSAGE_HANDLER(AutomationMsg_GetLastNavigationTimeRequest,
                        GetLastNavigationTime)
    IPC_MESSAGE_HANDLER(AutomationMsg_WaitForNavigationRequest,
                        WaitForNavigation)
    IPC_MESSAGE_HANDLER(AutomationMsg_SetIntPreferenceRequest,
                        SetIntPreference)
    IPC_MESSAGE_HANDLER(AutomationMsg_ShowingAppModalDialogRequest,
                        GetShowingAppModalDialog)
<<<<<<< HEAD
=======
    IPC_MESSAGE_HANDLER(AutomationMsg_ClickAppModalDialogButtonRequest,
                        ClickAppModalDialogButton)
    IPC_MESSAGE_HANDLER(AutomationMsg_SetStringPreferenceRequest,
                        SetStringPreference)
    IPC_MESSAGE_HANDLER(AutomationMsg_GetBooleanPreferenceRequest,
                        GetBooleanPreference)
    IPC_MESSAGE_HANDLER(AutomationMsg_SetBooleanPreferenceRequest,
                        SetBooleanPreference)
    IPC_MESSAGE_HANDLER(AutomationMsg_GetPageCurrentEncodingRequest,
                        GetPageCurrentEncoding)
    IPC_MESSAGE_HANDLER(AutomationMsg_OverrideEncodingRequest,
                        OverrideEncoding)
    IPC_MESSAGE_HANDLER(AutomationMsg_SavePackageShouldPromptUser,
                        SavePackageShouldPromptUser)
>>>>>>> 5d99fccd
  IPC_END_MESSAGE_MAP()
}

void AutomationProvider::ActivateTab(const IPC::Message& message,
                                     int handle, int at_index) {
  int status = -1;
  if (browser_tracker_->ContainsHandle(handle) && at_index > -1) {
    Browser* browser = browser_tracker_->GetResource(handle);
    if (at_index >= 0 && at_index < browser->tab_count()) {
      browser->SelectTabContentsAt(at_index, true);
      status = 0;
    }
  }
  Send(new AutomationMsg_ActivateTabResponse(message.routing_id(), status));
}

void AutomationProvider::AppendTab(const IPC::Message& message,
                                   int handle, const GURL& url) {
  int append_tab_response = -1;  // -1 is the error code
  NotificationObserver* observer = NULL;

  if (browser_tracker_->ContainsHandle(handle)) {
    Browser* browser = browser_tracker_->GetResource(handle);
    observer = AddTabStripObserver(browser, message.routing_id());
    TabContents* tab_contents =
        browser->AddTabWithURL(url, GURL(), PageTransition::TYPED, true, NULL);
    if (tab_contents) {
      append_tab_response =
          GetIndexForNavigationController(tab_contents->controller(), browser);
    }
  }

  if (append_tab_response < 0) {
    // The append tab failed. Remove the TabStripObserver
    if (observer) {
      RemoveTabStripObserver(observer);
      delete observer;
    }

    // This will be reached only if the tab could not be appended. In case of a
    // successful tab append, a successful navigation notification triggers the
    // send.
    Send(new AutomationMsg_AppendTabResponse(message.routing_id(),
                                             append_tab_response));
  }
}

void AutomationProvider::NavigateToURL(const IPC::Message& message,
                                       int handle, const GURL& url) {
  int status = AUTOMATION_MSG_NAVIGATION_ERROR;

  if (tab_tracker_->ContainsHandle(handle)) {
    NavigationController* tab = tab_tracker_->GetResource(handle);

    // Simulate what a user would do. Activate the tab and then navigate.
    // We could allow navigating in a background tab in future.
    Browser* browser = FindAndActivateTab(tab);

    if (browser) {
      AddNavigationStatusListener(tab,
        new AutomationMsg_NavigateToURLResponse(
            message.routing_id(), AUTOMATION_MSG_NAVIGATION_SUCCESS),
        new AutomationMsg_NavigateToURLResponse(
            message.routing_id(), AUTOMATION_MSG_NAVIGATION_AUTH_NEEDED));
      // TODO(darin): avoid conversion to GURL
      browser->OpenURL(url, GURL(), CURRENT_TAB, PageTransition::TYPED);
      return;
    }
  }
  Send(new AutomationMsg_NavigateToURLResponse(
           message.routing_id(), AUTOMATION_MSG_NAVIGATION_ERROR));
}

void AutomationProvider::NavigationAsync(const IPC::Message& message,
                                         int handle, const GURL& url) {
  bool status = false;

  if (tab_tracker_->ContainsHandle(handle)) {
    NavigationController* tab = tab_tracker_->GetResource(handle);

    // Simulate what a user would do. Activate the tab and then navigate.
    // We could allow navigating in a background tab in future.
    Browser* browser = FindAndActivateTab(tab);

    if (browser) {
      // Don't add any listener unless a callback mechanism is desired.
      // TODO(vibhor): Do this if such a requirement arises in future.
      browser->OpenURL(url, GURL(), CURRENT_TAB, PageTransition::TYPED);
      status = true;
    }
  }

  Send(new AutomationMsg_NavigationAsyncResponse(message.routing_id(), status));
}

void AutomationProvider::GoBack(const IPC::Message& message, int handle) {
  if (tab_tracker_->ContainsHandle(handle)) {
    NavigationController* tab = tab_tracker_->GetResource(handle);
    Browser* browser = FindAndActivateTab(tab);
    if (browser && browser->IsCommandEnabled(IDC_BACK)) {
      AddNavigationStatusListener(tab,
          new AutomationMsg_GoBackResponse(
              message.routing_id(), AUTOMATION_MSG_NAVIGATION_SUCCESS),
          new AutomationMsg_GoBackResponse(
              message.routing_id(), AUTOMATION_MSG_NAVIGATION_AUTH_NEEDED));
      browser->GoBack();
      return;
    }
  }
  Send(new AutomationMsg_GoBackResponse(message.routing_id(),
                                        AUTOMATION_MSG_NAVIGATION_ERROR));
}

void AutomationProvider::GoForward(const IPC::Message& message, int handle) {
  if (tab_tracker_->ContainsHandle(handle)) {
    NavigationController* tab = tab_tracker_->GetResource(handle);
    Browser* browser = FindAndActivateTab(tab);
    if (browser && browser->IsCommandEnabled(IDC_FORWARD)) {
      AddNavigationStatusListener(tab,
          new AutomationMsg_GoForwardResponse(
              message.routing_id(), AUTOMATION_MSG_NAVIGATION_SUCCESS),
          new AutomationMsg_GoForwardResponse(
              message.routing_id(), AUTOMATION_MSG_NAVIGATION_AUTH_NEEDED));
      browser->GoForward();
      return;
    }
  }
  Send(new AutomationMsg_GoForwardResponse(message.routing_id(),
                                           AUTOMATION_MSG_NAVIGATION_ERROR));
}

void AutomationProvider::Reload(const IPC::Message& message, int handle) {
  if (tab_tracker_->ContainsHandle(handle)) {
    NavigationController* tab = tab_tracker_->GetResource(handle);
    Browser* browser = FindAndActivateTab(tab);
    if (browser && browser->IsCommandEnabled(IDC_RELOAD)) {
      AddNavigationStatusListener(tab,
          new AutomationMsg_ReloadResponse(
              message.routing_id(), AUTOMATION_MSG_NAVIGATION_SUCCESS),
          new AutomationMsg_ReloadResponse(
              message.routing_id(), AUTOMATION_MSG_NAVIGATION_AUTH_NEEDED));
      browser->Reload();
      return;
    }
  }
  Send(new AutomationMsg_ReloadResponse(message.routing_id(),
                                        AUTOMATION_MSG_NAVIGATION_ERROR));
}

void AutomationProvider::SetAuth(const IPC::Message& message, int tab_handle,
                                 const std::wstring& username,
                                 const std::wstring& password) {
  int status = -1;

  if (tab_tracker_->ContainsHandle(tab_handle)) {
    NavigationController* tab = tab_tracker_->GetResource(tab_handle);
    LoginHandlerMap::iterator iter = login_handler_map_.find(tab);

    if (iter != login_handler_map_.end()) {
      // If auth is needed again after this, assume login has failed.  This is
      // not strictly correct, because a navigation can require both proxy and
      // server auth, but it should be OK for now.
      LoginHandler* handler = iter->second;
      AddNavigationStatusListener(tab,
        new AutomationMsg_SetAuthResponse(message.routing_id(), 0),
        new AutomationMsg_SetAuthResponse(message.routing_id(), -1));
      handler->SetAuth(username, password);
      status = 0;
    }
  }
  if (status < 0) {
    Send(new AutomationMsg_SetAuthResponse(message.routing_id(), status));
  }
}

void AutomationProvider::CancelAuth(const IPC::Message& message,
                                    int tab_handle) {
  int status = -1;

  if (tab_tracker_->ContainsHandle(tab_handle)) {
    NavigationController* tab = tab_tracker_->GetResource(tab_handle);
    LoginHandlerMap::iterator iter = login_handler_map_.find(tab);

    if (iter != login_handler_map_.end()) {
      // If auth is needed again after this, something is screwy.
      LoginHandler* handler = iter->second;
      AddNavigationStatusListener(tab,
        new AutomationMsg_CancelAuthResponse(message.routing_id(), 0),
        new AutomationMsg_CancelAuthResponse(message.routing_id(), -1));
      handler->CancelAuth();
      status = 0;
    }
  }
  if (status < 0) {
    Send(new AutomationMsg_CancelAuthResponse(message.routing_id(), status));
  }
}

void AutomationProvider::NeedsAuth(const IPC::Message& message,
                                   int tab_handle) {
  bool needs_auth = false;

  if (tab_tracker_->ContainsHandle(tab_handle)) {
    NavigationController* tab = tab_tracker_->GetResource(tab_handle);
    LoginHandlerMap::iterator iter = login_handler_map_.find(tab);

    if (iter != login_handler_map_.end()) {
      // The LoginHandler will be in our map IFF the tab needs auth.
      needs_auth = true;
    }
  }

  Send(new AutomationMsg_NeedsAuthResponse(message.routing_id(), needs_auth));
}

void AutomationProvider::GetRedirectsFrom(const IPC::Message& message,
                                          int tab_handle,
                                          const GURL& source_url) {
  DCHECK(!redirect_query_) << "Can only handle one redirect query at once.";
  if (tab_tracker_->ContainsHandle(tab_handle)) {
    NavigationController* tab = tab_tracker_->GetResource(tab_handle);
    HistoryService* history_service =
        tab->profile()->GetHistoryService(Profile::EXPLICIT_ACCESS);

    DCHECK(history_service) << "Tab " << tab_handle << "'s profile " <<
                               "has no history service";
    if (history_service) {
      // Schedule a history query for redirects. The response will be sent
      // asynchronously from the callback the history system uses to notify us
      // that it's done: OnRedirectQueryComplete.
      redirect_query_routing_id_ = message.routing_id();
      redirect_query_ = history_service->QueryRedirectsFrom(
          source_url, &consumer_,
          NewCallback(this, &AutomationProvider::OnRedirectQueryComplete));
      return;  // Response will be sent when query completes.
    }
  }

  // Send failure response.
  IPC::Message* msg = new IPC::Message(
    message.routing_id(), AutomationMsg_RedirectsFromResponse::ID,
    IPC::Message::PRIORITY_NORMAL);
  msg->WriteInt(-1);   // Negative string count indicates an error.
  Send(msg);
}

void AutomationProvider::GetActiveTabIndex(const IPC::Message& message,
                                           int handle) {
  int active_tab_index = -1;  // -1 is the error code
  if (browser_tracker_->ContainsHandle(handle)) {
    Browser* browser = browser_tracker_->GetResource(handle);
    active_tab_index = browser->selected_index();
  }
  Send(new AutomationMsg_ActiveTabIndexResponse(message.routing_id(),
                                                active_tab_index));
}

void AutomationProvider::GetBrowserWindowCount(const IPC::Message& message) {
  Send(new AutomationMsg_BrowserWindowCountResponse(
      message.routing_id(), static_cast<int>(BrowserList::size())));
}

void AutomationProvider::GetShowingAppModalDialog(const IPC::Message& message) {
  Send(new AutomationMsg_ShowingAppModalDialogResponse(
           message.routing_id(),
           static_cast<bool>(BrowserList::IsShowingAppModalDialog())));
}

void AutomationProvider::GetBrowserWindow(const IPC::Message& message,
                                          int index) {
  int handle = 0;
  if (index >= 0) {
    BrowserList::const_iterator iter = BrowserList::begin();

  for (; (iter != BrowserList::end()) && (index > 0); ++iter, --index);
    if (iter != BrowserList::end()) {
      handle = browser_tracker_->Add(*iter);
    }
  }

  Send(new AutomationMsg_BrowserWindowResponse(message.routing_id(), handle));
}

void AutomationProvider::GetLastActiveBrowserWindow(
    const IPC::Message& message) {
  int handle = 0;
  Browser* browser = BrowserList::GetLastActive();
  if (browser)
    handle = browser_tracker_->Add(browser);
  Send(new AutomationMsg_LastActiveBrowserWindowResponse(message.routing_id(),
                                                         handle));
}

BOOL CALLBACK EnumThreadWndProc(HWND hwnd, LPARAM l_param) {
  if (hwnd == reinterpret_cast<HWND>(l_param)) {
    return FALSE;
  }
  return TRUE;
}

void AutomationProvider::GetActiveWindow(const IPC::Message& message) {
  HWND window = GetForegroundWindow();

  // Let's make sure this window belongs to our process.
  if (EnumThreadWindows(::GetCurrentThreadId(),
                        EnumThreadWndProc,
                        reinterpret_cast<LPARAM>(window))) {
    // We enumerated all the windows and did not find the foreground window,
    // it is not our window, ignore it.
    Send(new AutomationMsg_ActiveWindowResponse(message.routing_id(), 0));
    return;
  }

  int handle = window_tracker_->Add(window);
  Send(new AutomationMsg_ActiveWindowResponse(message.routing_id(), handle));
}

void AutomationProvider::GetWindowHWND(const IPC::Message& message,
                                       int handle) {
  HWND win32_handle = window_tracker_->GetResource(handle);
  Send(new AutomationMsg_WindowHWNDResponse(message.routing_id(),
                                            win32_handle));
}

void AutomationProvider::ExecuteBrowserCommand(const IPC::Message& message,
                                               int handle,
                                               int command) {
  bool success = false;
  if (browser_tracker_->ContainsHandle(handle)) {
    Browser* browser = browser_tracker_->GetResource(handle);
    if (browser->SupportsCommand(command) &&
        browser->IsCommandEnabled(command)) {
      browser->ExecuteCommand(command);
      success = true;
    }
  }
  Send(new AutomationMsg_WindowExecuteCommandResponse(message.routing_id(),
                                                      success));
}

void AutomationProvider::WindowGetViewBounds(const IPC::Message& message,
                                             int handle,
                                             int view_id,
                                             bool screen_coordinates) {
  bool succeeded = false;
  gfx::Rect bounds;

  void* iter = NULL;
  if (window_tracker_->ContainsHandle(handle)) {
    HWND hwnd = window_tracker_->GetResource(handle);
    views::RootView* root_view = views::ContainerWin::FindRootView(hwnd);
    if (root_view) {
      views::View* view = root_view->GetViewByID(view_id);
      if (view) {
        succeeded = true;
        gfx::Point point;
        if (screen_coordinates)
          views::View::ConvertPointToScreen(view, &point);
        else
          views::View::ConvertPointToView(view, root_view, &point);
        bounds = view->GetLocalBounds(false);
        bounds.set_origin(point);
      }
    }
  }

  Send(new AutomationMsg_WindowViewBoundsResponse(message.routing_id(),
                                                  succeeded, bounds));
}

// This task enqueues a mouse event on the event loop, so that the view
// that it's being sent to can do the requisite post-processing.
class MouseEventTask : public Task {
 public:
  MouseEventTask(views::View* view,
                 views::Event::EventType type,
                 POINT point,
                 int flags)
      : view_(view), type_(type), point_(point), flags_(flags) {}
  virtual ~MouseEventTask() {}

  virtual void Run() {
    views::MouseEvent event(type_, point_.x, point_.y, flags_);
    // We need to set the cursor position before we process the event because
    // some code (tab dragging, for instance) queries the actual cursor location
    // rather than the location of the mouse event. Note that the reason why
    // the drag code moved away from using mouse event locations was because
    // our conversion to screen location doesn't work well with multiple
    // monitors, so this only works reliably in a single monitor setup.
    gfx::Point screen_location(point_.x, point_.y);
    view_->ConvertPointToScreen(view_, &screen_location);
    ::SetCursorPos(screen_location.x(), screen_location.y());
    switch (type_) {
      case views::Event::ET_MOUSE_PRESSED:
        view_->OnMousePressed(event);
        break;

      case views::Event::ET_MOUSE_DRAGGED:
        view_->OnMouseDragged(event);
        break;

      case views::Event::ET_MOUSE_RELEASED:
        view_->OnMouseReleased(event, false);
        break;

      default:
        NOTREACHED();
    }
  }

 private:
  views::View* view_;
  views::Event::EventType type_;
  POINT point_;
  int flags_;

  DISALLOW_COPY_AND_ASSIGN(MouseEventTask);
};

void AutomationProvider::ScheduleMouseEvent(views::View* view,
                                            views::Event::EventType type,
                                            POINT point,
                                            int flags) {
  MessageLoop::current()->PostTask(FROM_HERE,
      new MouseEventTask(view, type, point, flags));
}

// This task just adds another task to the event queue.  This is useful if
// you want to ensure that any tasks added to the event queue after this one
// have already been processed by the time |task| is run.
class InvokeTaskLaterTask : public Task {
 public:
  explicit InvokeTaskLaterTask(Task* task) : task_(task) {}
  virtual ~InvokeTaskLaterTask() {}

  virtual void Run() {
    MessageLoop::current()->PostTask(FROM_HERE, task_);
  }

 private:
  Task* task_;

  DISALLOW_COPY_AND_ASSIGN(InvokeTaskLaterTask);
};

// This task sends a WindowDragResponse message with the appropriate
// routing ID to the automation proxy.  This is implemented as a task so that
// we know that the mouse events (and any tasks that they spawn on the message
// loop) have been processed by the time this is sent.
class WindowDragResponseTask : public Task {
 public:
  WindowDragResponseTask(AutomationProvider* provider, int routing_id)
      : provider_(provider), routing_id_(routing_id) {}
  virtual ~WindowDragResponseTask() {}

  virtual void Run() {
    provider_->Send(new AutomationMsg_WindowDragResponse(routing_id_, true));
  }

 private:
  AutomationProvider* provider_;
  int routing_id_;

  DISALLOW_COPY_AND_ASSIGN(WindowDragResponseTask);
};

void AutomationProvider::WindowSimulateClick(const IPC::Message& message,
                                             int handle,
                                             POINT click,
                                             int flags) {
  HWND hwnd = 0;

  if (window_tracker_->ContainsHandle(handle)) {
    hwnd = window_tracker_->GetResource(handle);

    ui_controls::SendMouseMove(click.x, click.y);

    ui_controls::MouseButton button = ui_controls::LEFT;
    if ((flags & views::Event::EF_LEFT_BUTTON_DOWN) ==
        views::Event::EF_LEFT_BUTTON_DOWN) {
      button = ui_controls::LEFT;
    } else if ((flags & views::Event::EF_RIGHT_BUTTON_DOWN) ==
        views::Event::EF_RIGHT_BUTTON_DOWN) {
      button = ui_controls::RIGHT;
    } else if ((flags & views::Event::EF_MIDDLE_BUTTON_DOWN) ==
        views::Event::EF_MIDDLE_BUTTON_DOWN) {
      button = ui_controls::MIDDLE;
    } else {
      NOTREACHED();
    }
    ui_controls::SendMouseClick(button);
  }
}

void AutomationProvider::WindowSimulateDrag(const IPC::Message& message,
                                            int handle,
                                            std::vector<POINT> drag_path,
                                            int flags,
                                            bool press_escape_en_route) {
  bool succeeded = false;
  if (browser_tracker_->ContainsHandle(handle) && (drag_path.size() > 1)) {
      succeeded = true;

    UINT down_message = 0;
    UINT up_message = 0;
    WPARAM wparam_flags = 0;
      if (flags & views::Event::EF_SHIFT_DOWN)
      wparam_flags |= MK_SHIFT;
      if (flags & views::Event::EF_CONTROL_DOWN)
      wparam_flags |= MK_CONTROL;
    if (flags & views::Event::EF_LEFT_BUTTON_DOWN) {
      wparam_flags |= MK_LBUTTON;
      down_message = WM_LBUTTONDOWN;
      up_message = WM_LBUTTONUP;
    }
    if (flags & views::Event::EF_MIDDLE_BUTTON_DOWN) {
      wparam_flags |= MK_MBUTTON;
      down_message = WM_MBUTTONDOWN;
      up_message = WM_MBUTTONUP;
    }
    if (flags & views::Event::EF_RIGHT_BUTTON_DOWN) {
      wparam_flags |= MK_RBUTTON;
      down_message = WM_LBUTTONDOWN;
      up_message = WM_LBUTTONUP;
    }

    Browser* browser = browser_tracker_->GetResource(handle);
    DCHECK(browser);
    HWND top_level_hwnd = browser->GetTopLevelHWND();
    POINT temp = drag_path[0];
    MapWindowPoints(top_level_hwnd, HWND_DESKTOP, &temp, 1);
    SetCursorPos(temp.x, temp.y);
    SendMessage(top_level_hwnd, down_message, wparam_flags,
                MAKELPARAM(drag_path[0].x, drag_path[0].y));
    for (int i = 1; i < static_cast<int>(drag_path.size()); ++i) {
      temp = drag_path[i];
      MapWindowPoints(top_level_hwnd, HWND_DESKTOP, &temp, 1);
      SetCursorPos(temp.x, temp.y);
      SendMessage(top_level_hwnd, WM_MOUSEMOVE, wparam_flags,
                  MAKELPARAM(drag_path[i].x, drag_path[i].y));
    }
    POINT end = drag_path[drag_path.size() - 1];
    MapWindowPoints(top_level_hwnd, HWND_DESKTOP, &end, 1);
    SetCursorPos(end.x, end.y);

      if (press_escape_en_route) {
      // Press Escape.
      ui_controls::SendKeyPress(VK_ESCAPE,
                               ((flags & views::Event::EF_CONTROL_DOWN)
                                == views::Event::EF_CONTROL_DOWN),
                               ((flags & views::Event::EF_SHIFT_DOWN) ==
                                views::Event::EF_SHIFT_DOWN),
                               ((flags & views::Event::EF_ALT_DOWN) ==
                                views::Event::EF_ALT_DOWN));
      }
    SendMessage(top_level_hwnd, up_message, wparam_flags,
                MAKELPARAM(end.x, end.y));

    MessageLoop::current()->PostTask(FROM_HERE,
        new InvokeTaskLaterTask(
            new WindowDragResponseTask(this, message.routing_id())));
  } else {
    Send(new AutomationMsg_WindowDragResponse(message.routing_id(), true));
  }
}

void AutomationProvider::WindowSimulateKeyPress(const IPC::Message& message,
                                                int handle,
                                                wchar_t key,
                                                int flags) {
  if (!window_tracker_->ContainsHandle(handle))
    return;

  // The key event is sent to whatever window is active.
  ui_controls::SendKeyPress(key,
                           ((flags & views::Event::EF_CONTROL_DOWN) ==
                              views::Event::EF_CONTROL_DOWN),
                            ((flags & views::Event::EF_SHIFT_DOWN) ==
                              views::Event::EF_SHIFT_DOWN),
                            ((flags & views::Event::EF_ALT_DOWN) ==
                              views::Event::EF_ALT_DOWN));
}

void AutomationProvider::GetFocusedViewID(const IPC::Message& message,
                                          int handle) {
  int view_id = -1;
  if (window_tracker_->ContainsHandle(handle)) {
    HWND hwnd = window_tracker_->GetResource(handle);
    views::FocusManager* focus_manager =
        views::FocusManager::GetFocusManager(hwnd);
    DCHECK(focus_manager);
    views::View* focused_view = focus_manager->GetFocusedView();
    if (focused_view)
      view_id = focused_view->GetID();
  }
  Send(new AutomationMsg_GetFocusedViewIDResponse(message.routing_id(),
                                                  view_id));
}

void AutomationProvider::SetWindowVisible(const IPC::Message& message,
                                          int handle, bool visible) {
  if (window_tracker_->ContainsHandle(handle)) {
    HWND hwnd = window_tracker_->GetResource(handle);
    ::ShowWindow(hwnd, visible ? SW_SHOW : SW_HIDE);
    Send(new AutomationMsg_SetWindowVisibleResponse(message.routing_id(),
                                                    true));
  } else {
    Send(new AutomationMsg_SetWindowVisibleResponse(message.routing_id(),
                                                    false));
  }
}

void AutomationProvider::IsWindowActive(const IPC::Message& message,
                                        int handle) {
  if (window_tracker_->ContainsHandle(handle)) {
    HWND hwnd = window_tracker_->GetResource(handle);
    bool is_active = ::GetForegroundWindow() == hwnd;
    Send(new AutomationMsg_IsWindowActiveResponse(
        message.routing_id(), true, is_active));
  } else {
    Send(new AutomationMsg_IsWindowActiveResponse(message.routing_id(),
                                                  false, false));
  }
}

void AutomationProvider::ActivateWindow(const IPC::Message& message,
                                        int handle) {
  if (window_tracker_->ContainsHandle(handle)) {
    ::SetActiveWindow(window_tracker_->GetResource(handle));
  }
}

void AutomationProvider::GetTabCount(const IPC::Message& message, int handle) {
  int tab_count = -1;  // -1 is the error code

  if (browser_tracker_->ContainsHandle(handle)) {
    Browser* browser = browser_tracker_->GetResource(handle);
    tab_count = browser->tab_count();
  }

  Send(new AutomationMsg_TabCountResponse(message.routing_id(), tab_count));
}

void AutomationProvider::GetTab(const IPC::Message& message,
                                int win_handle, int tab_index) {
  void* iter = NULL;
  int tab_handle = 0;
  if (browser_tracker_->ContainsHandle(win_handle) && (tab_index >= 0)) {
    Browser* browser = browser_tracker_->GetResource(win_handle);
    if (tab_index < browser->tab_count()) {
      TabContents* tab_contents =
          browser->GetTabContentsAt(tab_index);
      tab_handle = tab_tracker_->Add(tab_contents->controller());
    }
  }

  Send(new AutomationMsg_TabResponse(message.routing_id(), tab_handle));
}

void AutomationProvider::GetTabTitle(const IPC::Message& message, int handle) {
  int title_string_size = -1;  // -1 is the error code
  std::wstring title;
  if (tab_tracker_->ContainsHandle(handle)) {
    NavigationController* tab = tab_tracker_->GetResource(handle);
    title = tab->GetActiveEntry()->title();
    title_string_size = static_cast<int>(title.size());
  }

  Send(new AutomationMsg_TabTitleResponse(message.routing_id(),
                                          title_string_size, title));
}

void AutomationProvider::HandleUnused(const IPC::Message& message, int handle) {
  if (window_tracker_->ContainsHandle(handle)) {
    window_tracker_->Remove(window_tracker_->GetResource(handle));
  }
}

void AutomationProvider::OnChannelError() {
  LOG(ERROR) << "AutomationProxy went away, shutting down app.";
  AutomationProviderList::GetInstance()->RemoveProvider(this);
}

// TODO(brettw) change this to accept GURLs when history supports it
void AutomationProvider::OnRedirectQueryComplete(
    HistoryService::Handle request_handle,
    GURL from_url,
    bool success,
    HistoryService::RedirectList* redirects) {
  DCHECK(request_handle == redirect_query_);

  // Respond to the pending request for the redirect list.
  IPC::Message* msg = new IPC::Message(redirect_query_routing_id_,
                                       AutomationMsg_RedirectsFromResponse::ID,
                                       IPC::Message::PRIORITY_NORMAL);
  if (success) {
    msg->WriteInt(static_cast<int>(redirects->size()));
    for (size_t i = 0; i < redirects->size(); i++)
      IPC::ParamTraits<GURL>::Write(msg, redirects->at(i));
  } else {
    msg->WriteInt(-1);  // Negative count indicates failure.
  }

  Send(msg);
  redirect_query_ = NULL;
}

bool AutomationProvider::Send(IPC::Message* msg) {
  DCHECK(channel_.get());
  return channel_->Send(msg);
}

Browser* AutomationProvider::FindAndActivateTab(
    NavigationController* controller) {
  int tab_index;
  Browser* browser = Browser::GetBrowserForController(controller, &tab_index);
  if (browser)
    browser->SelectTabContentsAt(tab_index, true);

  return browser;
}

void AutomationProvider::GetCookies(const IPC::Message& message,
                                    const GURL& url, int handle) {
  std::string value;

  if (url.is_valid() && tab_tracker_->ContainsHandle(handle)) {
    NavigationController* tab = tab_tracker_->GetResource(handle);
    value =
        tab->profile()->GetRequestContext()->cookie_store()->GetCookies(url);
  }

  Send(new AutomationMsg_GetCookiesResponse(message.routing_id(),
    static_cast<int>(value.size()), value));
}

void AutomationProvider::SetCookie(const IPC::Message& message,
                                   const GURL& url,
                                   const std::string value,
                                   int handle) {
  int response_value = -1;

  if (url.is_valid() && tab_tracker_->ContainsHandle(handle)) {
    NavigationController* tab = tab_tracker_->GetResource(handle);
    URLRequestContext* context = tab->profile()->GetRequestContext();
    if (context->cookie_store()->SetCookie(url, value))
      response_value = 1;
  }

  Send(new AutomationMsg_SetCookieResponse(message.routing_id(),
    response_value));
}

void AutomationProvider::GetTabURL(const IPC::Message& message, int handle) {
  bool success = false;
  GURL url;
  if (tab_tracker_->ContainsHandle(handle)) {
    NavigationController* tab = tab_tracker_->GetResource(handle);
    // Return what the user would see in the location bar.
    url = tab->GetActiveEntry()->display_url();
    success = true;
  }

  Send(new AutomationMsg_TabURLResponse(message.routing_id(), success, url));
}

void AutomationProvider::GetTabHWND(const IPC::Message& message, int handle) {
  HWND tab_hwnd = NULL;

  if (tab_tracker_->ContainsHandle(handle)) {
    NavigationController* tab = tab_tracker_->GetResource(handle);
    tab_hwnd = tab->active_contents()->GetContainerHWND();
  }

  Send(new AutomationMsg_TabHWNDResponse(message.routing_id(), tab_hwnd));
}

void AutomationProvider::GetTabProcessID(
    const IPC::Message& message, int handle) {
  int process_id = -1;

  if (tab_tracker_->ContainsHandle(handle)) {
    process_id = 0;
    NavigationController* tab = tab_tracker_->GetResource(handle);
    if (tab->active_contents()->AsWebContents()) {
      WebContents* web_contents = tab->active_contents()->AsWebContents();
      if (web_contents->process()) {
        process_id =
            process_util::GetProcId(web_contents->process()->process());
      }
    }
  }

  Send(new AutomationMsg_TabProcessIDResponse(message.routing_id(),
                                              process_id));
}

void AutomationProvider::ApplyAccelerator(int handle, int id) {
  if (browser_tracker_->ContainsHandle(handle)) {
    Browser* browser = browser_tracker_->GetResource(handle);
    browser->controller()->ExecuteCommand(id);
  }
}

void AutomationProvider::ExecuteJavascript(const IPC::Message& message,
                                           int handle,
                                           const std::wstring& frame_xpath,
                                           const std::wstring& script) {
  bool succeeded = false;
  WebContents* web_contents = GetWebContentsForHandle(handle, NULL);
  if (web_contents) {
    // Set the routing id of this message with the controller.
    // This routing id needs to be remembered for the reverse
    // communication while sending back the response of
    // this javascript execution.
    std::wstring url;
    SStringPrintf(&url,
      L"javascript:void(window.domAutomationController.setAutomationId(%d));",
      message.routing_id());

    web_contents->render_view_host()->ExecuteJavascriptInWebFrame(
        frame_xpath, url);
    web_contents->render_view_host()->ExecuteJavascriptInWebFrame(
        frame_xpath, script);
    succeeded = true;
  }

  if (!succeeded) {
    Send(new AutomationMsg_DomOperationResponse(message.routing_id(), ""));
  }
}

void AutomationProvider::GetShelfVisibility(const IPC::Message& message,
                                            int handle) {
  bool visible = false;

  WebContents* web_contents = GetWebContentsForHandle(handle, NULL);
  if (web_contents)
    visible = web_contents->IsDownloadShelfVisible();

  Send(new AutomationMsg_ShelfVisibilityResponse(message.routing_id(),
                                                 visible));
}

void AutomationProvider::GetConstrainedWindowCount(const IPC::Message& message,
                                                   int handle) {
  int count = -1;  // -1 is the error code
  if (tab_tracker_->ContainsHandle(handle)) {
      NavigationController* nav_controller = tab_tracker_->GetResource(handle);
      TabContents* tab_contents = nav_controller->active_contents();
      if (tab_contents) {
        count = static_cast<int>(tab_contents->child_windows_.size());
      }
  }

  Send(new AutomationMsg_ConstrainedWindowCountResponse(message.routing_id(),
                                                        count));
}

void AutomationProvider::GetConstrainedWindow(const IPC::Message& message,
                                              int handle, int index) {
  int cwindow_handle = 0;
  if (tab_tracker_->ContainsHandle(handle) && index >= 0) {
    NavigationController* nav_controller =
        tab_tracker_->GetResource(handle);
    TabContents* tab = nav_controller->active_contents();
    if (tab && index < static_cast<int>(tab->child_windows_.size())) {
      ConstrainedWindow* window = tab->child_windows_[index];
      cwindow_handle = cwindow_tracker_->Add(window);
    }
  }

  Send(new AutomationMsg_ConstrainedWindowResponse(message.routing_id(),
                                                   cwindow_handle));
}

void AutomationProvider::GetConstrainedTitle(const IPC::Message& message,
                                             int handle) {
  int title_string_size = -1;  // -1 is the error code
  std::wstring title;
  if (cwindow_tracker_->ContainsHandle(handle)) {
    ConstrainedWindow* window = cwindow_tracker_->GetResource(handle);
    title = window->GetWindowTitle();
    title_string_size = static_cast<int>(title.size());
  }

  Send(new AutomationMsg_ConstrainedTitleResponse(message.routing_id(),
                                                  title_string_size, title));
}

void AutomationProvider::GetConstrainedWindowBounds(const IPC::Message& message,
                                                    int handle) {
  bool exists = false;
  gfx::Rect rect(0, 0, 0, 0);
  if (cwindow_tracker_->ContainsHandle(handle)) {
    ConstrainedWindow* window = cwindow_tracker_->GetResource(handle);
    if (window) {
      exists = true;
      rect = window->GetCurrentBounds();
    }
  }

  Send(new AutomationMsg_ConstrainedWindowBoundsResponse(message.routing_id(),
                                                         exists, rect));
}

void AutomationProvider::HandleFindInPageRequest(
    const IPC::Message& message, int handle, const std::wstring& find_request,
    int forward, int match_case) {
  NOTREACHED() << "This function has been deprecated."
    << "Please use HandleFindRequest instead.";
  Send(new AutomationMsg_FindInPageResponse(message.routing_id(), -1));
  return;
}

void AutomationProvider::HandleFindRequest(const IPC::Message& message,
    int handle, const FindInPageRequest& request) {
  if (!tab_tracker_->ContainsHandle(handle)) {
    Send(new AutomationMsg_FindInPageResponse(message.routing_id(), -1));
    return;
  }

  NavigationController* nav = tab_tracker_->GetResource(handle);
  TabContents* tab_contents = nav->active_contents();

  find_in_page_observer_.reset(new
      FindInPageNotificationObserver(this, tab_contents, message.routing_id()));

  // The find in page dialog must be up for us to get the notification that the
  // find was complete
  if (tab_contents->AsWebContents()) {
    NavigationController* tab = tab_tracker_->GetResource(handle);
    Browser* browser = Browser::GetBrowserForController(tab, NULL);
    tab_contents->AsWebContents()->OpenFindInPageWindow(*browser);
  }

  tab_contents->StartFinding(
      FindInPageNotificationObserver::kFindInPageRequestId,
      request.search_string, request.forward, request.match_case,
      request.find_next);
}

void AutomationProvider::HandleOpenFindInPageRequest(
    const IPC::Message& message, int handle) {
  NavigationController* tab = NULL;
  WebContents* web_contents = GetWebContentsForHandle(handle, &tab);
  if (web_contents) {
    Browser* browser = Browser::GetBrowserForController(tab, NULL);
    web_contents->OpenFindInPageWindow(*browser);
  }
}

void AutomationProvider::GetFindWindowVisibility(const IPC::Message& message,
                                                 int handle) {
  bool visible = false;
  WebContents* web_contents = GetWebContentsForHandle(handle, NULL);
  if (web_contents)
    visible = web_contents->IsFindWindowFullyVisible();

  Send(new AutomationMsg_FindWindowVisibilityResponse(message.routing_id(),
                                                      visible));
}

void AutomationProvider::HandleFindWindowLocationRequest(
    const IPC::Message& message, int handle) {
  int x = -1, y = -1;
  WebContents* web_contents = GetWebContentsForHandle(handle, NULL);
  if (web_contents)
    web_contents->GetFindInPageWindowLocation(&x, &y);

  Send(new AutomationMsg_FindWindowLocationResponse(message.routing_id(),
                                                    x, y));
}

void AutomationProvider::GetBookmarkBarVisitility(const IPC::Message& message,
                                                  int handle) {
  bool visible = false;
  bool animating = false;

  void* iter = NULL;
  if (browser_tracker_->ContainsHandle(handle)) {
    Browser* browser = browser_tracker_->GetResource(handle);
    if (browser) {
      BookmarkBarView* bookmark_bar = browser->window()->GetBookmarkBarView();
      if (bookmark_bar) {
        animating = bookmark_bar->IsAnimating();
        visible = browser->window()->IsBookmarkBarVisible();
      }
    }
  }

  Send(new AutomationMsg_BookmarkBarVisibilityResponse(message.routing_id(),
                                                       visible, animating));
}

void AutomationProvider::HandleInspectElementRequest(
    const IPC::Message& message, int handle, int x, int y) {
  WebContents* web_contents = GetWebContentsForHandle(handle, NULL);
  if (web_contents) {
    web_contents->render_view_host()->InspectElementAt(x, y);
    inspect_element_routing_id_ = message.routing_id();
  } else {
    Send(new AutomationMsg_InspectElementResponse(message.routing_id(), -1));
  }
}

void AutomationProvider::ReceivedInspectElementResponse(int num_resources) {
  Send(new AutomationMsg_InspectElementResponse(inspect_element_routing_id_,
                                                num_resources));
}

// Helper class for making changes to the URLRequest ProtocolFactory on the
// IO thread.
class SetFilteredInetTask : public Task {
 public:
  explicit SetFilteredInetTask(bool enabled) : enabled_(enabled) { }
  virtual void Run() {
    if (enabled_) {
      URLRequestFilter::GetInstance()->ClearHandlers();

      URLRequestFailedDnsJob::AddUITestUrls();
      URLRequestSlowDownloadJob::AddUITestUrls();

      std::wstring root_http;
      PathService::Get(chrome::DIR_TEST_DATA, &root_http);
      URLRequestMockHTTPJob::AddUITestUrls(root_http);
    } else {
      // Revert to the default handlers.
      URLRequestFilter::GetInstance()->ClearHandlers();
    }
  }
 private:
  bool enabled_;
};

void AutomationProvider::SetFilteredInet(const IPC::Message& message,
                                         bool enabled) {
  // Since this involves changing the URLRequest ProtocolFactory, we want to
  // run on the main thread.
  g_browser_process->io_thread()->message_loop()->PostTask(FROM_HERE,
      new SetFilteredInetTask(enabled));
}

void AutomationProvider::GetDownloadDirectory(const IPC::Message& message,
                                              int handle) {
  DLOG(INFO) << "Handling download directory request";
  std::wstring download_directory;
  if (tab_tracker_->ContainsHandle(handle)) {
    NavigationController* tab = tab_tracker_->GetResource(handle);
    DownloadManager* dlm = tab->profile()->GetDownloadManager();
    DCHECK(dlm);
    download_directory = dlm->download_path().ToWStringHack();
  }

  Send(new AutomationMsg_DownloadDirectoryResponse(message.routing_id(),
                                                   download_directory));
}

void AutomationProvider::OpenNewBrowserWindow(int show_command) {
  // We may have no current browser windows open so don't rely on
  // asking an existing browser to execute the IDC_NEWWINDOW command
  Browser::OpenNewBrowserWindow(profile_, show_command);
}

void AutomationProvider::GetWindowForBrowser(const IPC::Message& message,
                                             int browser_handle) {
  bool success = false;
  int window_handle = 0;

  if (browser_tracker_->ContainsHandle(browser_handle)) {
    Browser* browser = browser_tracker_->GetResource(browser_handle);
    HWND hwnd = browser->GetTopLevelHWND();
    // Add() returns the existing handle for the resource if any.
    window_handle = window_tracker_->Add(hwnd);
    success = true;
  }
  Send(new AutomationMsg_WindowForBrowserResponse(message.routing_id(),
                                                  success, window_handle));
}

void AutomationProvider::GetAutocompleteEditForBrowser(
    const IPC::Message& message,
    int browser_handle) {
  bool success = false;
  int autocomplete_edit_handle = 0;

  if (browser_tracker_->ContainsHandle(browser_handle)) {
    Browser* browser = browser_tracker_->GetResource(browser_handle);
    LocationBarView* loc_bar_view = browser->GetLocationBarView();
    AutocompleteEditView* edit_view = loc_bar_view->location_entry();
    // Add() returns the existing handle for the resource if any.
    autocomplete_edit_handle = autocomplete_edit_tracker_->Add(edit_view);
    success = true;
  }
  Send(new AutomationMsg_AutocompleteEditForBrowserResponse(
    message.routing_id(), success, autocomplete_edit_handle));
}

void AutomationProvider::GetBrowserForWindow(const IPC::Message& message,
                                             int window_handle) {
  bool success = false;
  int browser_handle = 0;

  if (window_tracker_->ContainsHandle(window_handle)) {
    HWND window = window_tracker_->GetResource(window_handle);
    BrowserList::const_iterator iter = BrowserList::begin();
    Browser* browser = NULL;
    for (;iter != BrowserList::end(); ++iter) {
      if (window == (*iter)->GetTopLevelHWND()) {
        browser = *iter;
        break;
      }
    }
    if (browser) {
      // Add() returns the existing handle for the resource if any.
      browser_handle = browser_tracker_->Add(browser);
      success = true;
    }
  }
  Send(new AutomationMsg_BrowserForWindowResponse(message.routing_id(),
                                                  success, browser_handle));
}

void AutomationProvider::ShowInterstitialPage(const IPC::Message& message,
                                              int tab_handle,
                                              const std::string& html_text) {
  if (tab_tracker_->ContainsHandle(tab_handle)) {
    NavigationController* controller = tab_tracker_->GetResource(tab_handle);
    TabContents* tab_contents = controller->active_contents();
    if (tab_contents->type() == TAB_CONTENTS_WEB) {
      AddNavigationStatusListener(controller,
          new AutomationMsg_ShowInterstitialPageResponse(message.routing_id(),
                                                         true),
          NULL);
      WebContents* web_contents = tab_contents->AsWebContents();
      web_contents->ShowInterstitialPage(html_text, NULL);
      return;
    }
  }
  Send(new AutomationMsg_ShowInterstitialPageResponse(message.routing_id(),
                                                      false));
}

void AutomationProvider::HideInterstitialPage(const IPC::Message& message,
                                              int tab_handle) {
  WebContents* web_contents = GetWebContentsForHandle(tab_handle, NULL);
  if (web_contents) {
    web_contents->HideInterstitialPage(false, false);
    Send(new AutomationMsg_HideInterstitialPageResponse(message.routing_id(),
                                                        true));
    return;
  }
  Send(new AutomationMsg_HideInterstitialPageResponse(message.routing_id(),
                                                      false));
}

void AutomationProvider::CloseTab(const IPC::Message& message,
                                  int tab_handle,
                                  bool wait_until_closed) {
  if (tab_tracker_->ContainsHandle(tab_handle)) {
    NavigationController* controller = tab_tracker_->GetResource(tab_handle);
    int index;
    Browser* browser = Browser::GetBrowserForController(controller, &index);
    DCHECK(browser);
    TabClosedNotificationObserver* observer =
        new TabClosedNotificationObserver(browser, this, message.routing_id(),
                                          wait_until_closed);
    browser->CloseContents(controller->active_contents());
  } else {
    Send(new AutomationMsg_CloseTabResponse(message.routing_id(), false));
  }
}

void AutomationProvider::CloseBrowser(const IPC::Message& message,
                                      int browser_handle) {
  if (browser_tracker_->ContainsHandle(browser_handle)) {
    Browser* browser = browser_tracker_->GetResource(browser_handle);
    new BrowserClosedNotificationObserver(browser, this, message.routing_id());
    browser->window()->Close();
  } else {
    NOTREACHED();
  }
}

void AutomationProvider::CreateExternalTab(const IPC::Message& message) {
  int tab_handle = 0;
  HWND tab_container_window = NULL;
  ExternalTabContainer *external_tab_container =
      new ExternalTabContainer(this);
  external_tab_container->Init(profile_);
  TabContents* tab_contents = external_tab_container->tab_contents();
  if (tab_contents) {
    tab_handle = tab_tracker_->Add(tab_contents->controller());
    tab_container_window = *external_tab_container;
  }
  Send(new AutomationMsg_CreateExternalTabResponse(message.routing_id(),
                                                   tab_container_window,
                                                   tab_handle));
}

void AutomationProvider::NavigateInExternalTab(const IPC::Message& message,
                                               int handle, const GURL& url) {
  bool status = false;

  if (tab_tracker_->ContainsHandle(handle)) {
    NavigationController* tab = tab_tracker_->GetResource(handle);
    tab->LoadURL(url, GURL(), PageTransition::TYPED);
    status = true;
  }

  Send(new AutomationMsg_NavigateInExternalTabResponse(message.routing_id(),
                                                       status));
}

void AutomationProvider::SetAcceleratorsForTab(const IPC::Message& message,
                                               int handle,
                                               HACCEL accel_table,
                                               int accel_entry_count) {
  bool status = false;
  if (tab_tracker_->ContainsHandle(handle)) {
    NavigationController* tab = tab_tracker_->GetResource(handle);
    TabContents* tab_contents = tab->GetTabContents(TAB_CONTENTS_WEB);
    ExternalTabContainer* external_tab_container =
        ExternalTabContainer::GetContainerForTab(
            tab_contents->GetContainerHWND());
    // This call is only valid on an externally hosted tab
    if (external_tab_container) {
      external_tab_container->SetAccelerators(accel_table,
                                              accel_entry_count);
      status = true;
    }
  }
  Send(new AutomationMsg_SetAcceleratorsForTabResponse(message.routing_id(),
                                                       status));
}

void AutomationProvider::ProcessUnhandledAccelerator(
    const IPC::Message& message, int handle, const MSG& msg) {
  if (tab_tracker_->ContainsHandle(handle)) {
    NavigationController* tab = tab_tracker_->GetResource(handle);
    TabContents* tab_contents = tab->GetTabContents(TAB_CONTENTS_WEB);
    ExternalTabContainer* external_tab_container =
        ExternalTabContainer::GetContainerForTab(
            tab_contents->GetContainerHWND());
    // This call is only valid on an externally hosted tab
    if (external_tab_container) {
      external_tab_container->ProcessUnhandledAccelerator(msg);
    }
  }
  // This message expects no response.
}

void AutomationProvider::WaitForTabToBeRestored(
    const IPC::Message& message,
    int tab_handle) {
  if (tab_tracker_->ContainsHandle(tab_handle)) {
    NavigationController* tab = tab_tracker_->GetResource(tab_handle);
    restore_tracker_.reset(
        new NavigationControllerRestoredObserver(this, tab,
                                                 message.routing_id()));
  }
}

void AutomationProvider::GetSecurityState(const IPC::Message& message,
                                          int handle) {
  if (tab_tracker_->ContainsHandle(handle)) {
    NavigationController* tab = tab_tracker_->GetResource(handle);
    NavigationEntry* entry = tab->GetActiveEntry();
    Send(new AutomationMsg_GetSecurityStateResponse(message.routing_id(), true,
        entry->ssl().security_style(), entry->ssl().cert_status(),
        entry->ssl().content_status()));
  } else {
    Send(new AutomationMsg_GetSecurityStateResponse(message.routing_id(), false,
                                                    SECURITY_STYLE_UNKNOWN,
                                                    0, 0));
  }
}

void AutomationProvider::GetPageType(const IPC::Message& message, int handle) {
  if (tab_tracker_->ContainsHandle(handle)) {
    NavigationController* tab = tab_tracker_->GetResource(handle);
    NavigationEntry* entry = tab->GetActiveEntry();
    NavigationEntry::PageType page_type = entry->page_type();
    // In order to return the proper result when an interstitial is shown and
    // no navigation entry were created for it we need to ask the WebContents.
    if (page_type == NavigationEntry::NORMAL_PAGE &&
        tab->active_contents()->AsWebContents() &&
        tab->active_contents()->AsWebContents()->showing_interstitial_page())
      page_type = NavigationEntry::INTERSTITIAL_PAGE;

    Send(new AutomationMsg_GetPageTypeResponse(message.routing_id(), true,
                                               page_type));
  } else {
    Send(new AutomationMsg_GetPageTypeResponse(message.routing_id(), false,
                                               NavigationEntry::NORMAL_PAGE));
  }
}

void AutomationProvider::ActionOnSSLBlockingPage(const IPC::Message& message,
                                                 int handle, bool proceed) {
  if (tab_tracker_->ContainsHandle(handle)) {
    NavigationController* tab = tab_tracker_->GetResource(handle);
    NavigationEntry* entry = tab->GetActiveEntry();
    if (entry->page_type() == NavigationEntry::INTERSTITIAL_PAGE) {
      TabContents* tab_contents = tab->GetTabContents(TAB_CONTENTS_WEB);
      SSLBlockingPage* ssl_blocking_page =
          SSLBlockingPage::GetSSLBlockingPage(tab_contents);
      if (ssl_blocking_page) {
        if (proceed) {
          AddNavigationStatusListener(tab,
              new AutomationMsg_ActionOnSSLBlockingPageResponse(
                  message.routing_id(), true),
              new AutomationMsg_ActionOnSSLBlockingPageResponse(
                  message.routing_id(), true));
            ssl_blocking_page->Proceed();
          return;
        }
        ssl_blocking_page->DontProceed();
        Send(new AutomationMsg_ActionOnSSLBlockingPageResponse(
             message.routing_id(), true));
        return;
      }
    }
  }
  // We failed.
  Send(new AutomationMsg_ActionOnSSLBlockingPageResponse(message.routing_id(),
                                                         false));
}

void AutomationProvider::BringBrowserToFront(const IPC::Message& message,
                                             int browser_handle) {
  if (browser_tracker_->ContainsHandle(browser_handle)) {
    Browser* browser = browser_tracker_->GetResource(browser_handle);
    browser->MoveToFront(true);
    Send(new AutomationMsg_BringBrowserToFrontResponse(message.routing_id(),
                                                       true));
  } else {
    Send(new AutomationMsg_BringBrowserToFrontResponse(message.routing_id(),
                                                       false));
  }
}

void AutomationProvider::IsPageMenuCommandEnabled(const IPC::Message& message,
                                                  int browser_handle,
                                                  int message_num) {
  if (browser_tracker_->ContainsHandle(browser_handle)) {
    Browser* browser = browser_tracker_->GetResource(browser_handle);
    bool menu_item_enabled =
        browser->controller()->IsCommandEnabled(message_num);
    Send(new AutomationMsg_IsPageMenuCommandEnabledResponse(
             message.routing_id(), menu_item_enabled));
  } else {
    Send(new AutomationMsg_IsPageMenuCommandEnabledResponse(
             message.routing_id(), false));
  }
}

void AutomationProvider::PrintNow(const IPC::Message& message, int tab_handle) {
  NavigationController* tab = NULL;
  WebContents* web_contents = GetWebContentsForHandle(tab_handle, &tab);
  if (web_contents) {
    FindAndActivateTab(tab);
    notification_observer_list_.AddObserver(
        new DocumentPrintedNotificationObserver(this, message.routing_id()));
    if (web_contents->PrintNow())
      return;
  }
  Send(new AutomationMsg_PrintNowResponse(message.routing_id(), false));
}

void AutomationProvider::SavePage(const IPC::Message& message,
                                  int tab_handle,
                                  const std::wstring& file_name,
                                  const std::wstring& dir_path,
                                  int type) {
  if (!tab_tracker_->ContainsHandle(tab_handle)) {
    Send(new AutomationMsg_SavePageResponse(message.routing_id(), false));
    return;
  }

  NavigationController* nav = tab_tracker_->GetResource(tab_handle);
  Browser* browser = FindAndActivateTab(nav);
  DCHECK(browser);
  if (!browser->IsCommandEnabled(IDC_SAVEPAGE)) {
    Send(new AutomationMsg_SavePageResponse(message.routing_id(), false));
    return;
  }

  TabContents* tab_contents = nav->active_contents();
  if (tab_contents->type() != TAB_CONTENTS_WEB) {
    Send(new AutomationMsg_SavePageResponse(message.routing_id(), false));
    return;
  }

  SavePackage::SavePackageType save_type =
      static_cast<SavePackage::SavePackageType>(type);
  DCHECK(save_type >= SavePackage::SAVE_AS_ONLY_HTML &&
         save_type <= SavePackage::SAVE_AS_COMPLETE_HTML);
  tab_contents->AsWebContents()->SavePage(file_name, dir_path, save_type);

  Send(new AutomationMsg_SavePageResponse(
       message.routing_id(), true));
}

void AutomationProvider::GetAutocompleteEditText(const IPC::Message& message,
                                                int autocomplete_edit_handle) {
  bool success = false;
  std::wstring text;
  if (autocomplete_edit_tracker_->ContainsHandle(autocomplete_edit_handle)) {
    text = autocomplete_edit_tracker_->GetResource(autocomplete_edit_handle)->
        GetText();
    success = true;
  }
  Send(new AutomationMsg_AutocompleteEditGetTextResponse(message.routing_id(),
      success, text));
}

void AutomationProvider::SetAutocompleteEditText(const IPC::Message& message,
                                                 int autocomplete_edit_handle,
                                                 const std::wstring& text) {
  bool success = false;
  if (autocomplete_edit_tracker_->ContainsHandle(autocomplete_edit_handle)) {
    autocomplete_edit_tracker_->GetResource(autocomplete_edit_handle)->
        SetUserText(text);
    success = true;
  }
  Send(new AutomationMsg_AutocompleteEditSetTextResponse(
      message.routing_id(), success));
}

void AutomationProvider::AutocompleteEditGetMatches(
    const IPC::Message& message,
    int autocomplete_edit_handle) {
  bool success = false;
  std::vector<AutocompleteMatchData> matches;
  if (autocomplete_edit_tracker_->ContainsHandle(autocomplete_edit_handle)) {
    const AutocompleteResult* result = autocomplete_edit_tracker_->
        GetResource(autocomplete_edit_handle)->model()->latest_result();
    for (AutocompleteResult::const_iterator i = result->begin();
        i != result->end(); ++i)
      matches.push_back(AutocompleteMatchData(*i));
    success = true;
  }
  Send(new AutomationMsg_AutocompleteEditGetMatchesResponse(
      message.routing_id(), success, matches));
}

void AutomationProvider::AutocompleteEditIsQueryInProgress(
    const IPC::Message& message,
    int autocomplete_edit_handle) {
  bool success = false;
  bool query_in_progress = false;
  if (autocomplete_edit_tracker_->ContainsHandle(autocomplete_edit_handle)) {
    query_in_progress = autocomplete_edit_tracker_->
        GetResource(autocomplete_edit_handle)->model()->query_in_progress();
    success = true;
  }
  Send(new AutomationMsg_AutocompleteEditIsQueryInProgressResponse(
      message.routing_id(), success, query_in_progress));
}

void AutomationProvider::OnMessageFromExternalHost(
    int handle, const std::string& target, const std::string& message) {
  if (tab_tracker_->ContainsHandle(handle)) {
    NavigationController* tab = tab_tracker_->GetResource(handle);
    if (!tab) {
      NOTREACHED();
      return;
    }
    TabContents* tab_contents = tab->GetTabContents(TAB_CONTENTS_WEB);
    if (!tab_contents) {
      NOTREACHED();
      return;
    }

    WebContents* web_contents = tab_contents->AsWebContents();
    if (!web_contents) {
      NOTREACHED();
      return;
    }

    RenderViewHost* view_host = web_contents->render_view_host();
    if (!view_host) {
      return;
    }

    view_host->ForwardMessageFromExternalHost(target, message);
  }
}

WebContents* AutomationProvider::GetWebContentsForHandle(
    int handle, NavigationController** tab) {
  WebContents* web_contents = NULL;
  if (tab_tracker_->ContainsHandle(handle)) {
    NavigationController* nav_controller = tab_tracker_->GetResource(handle);
    TabContents* tab_contents = nav_controller->active_contents();
    if (tab_contents && tab_contents->type() == TAB_CONTENTS_WEB) {
      web_contents = tab_contents->AsWebContents();
      if (tab)
        *tab = nav_controller;
    }
  }
  return web_contents;
}

TestingAutomationProvider::TestingAutomationProvider(Profile* profile)
    : AutomationProvider(profile) {
  BrowserList::AddObserver(this);
  NotificationService::current()->AddObserver(this, NOTIFY_SESSION_END,
      NotificationService::AllSources());
}

TestingAutomationProvider::~TestingAutomationProvider() {
  NotificationService::current()->RemoveObserver(this, NOTIFY_SESSION_END,
      NotificationService::AllSources());
  BrowserList::RemoveObserver(this);
}

void TestingAutomationProvider::OnChannelError() {
  BrowserList::CloseAllBrowsers(true);
  AutomationProvider::OnChannelError();
}

void TestingAutomationProvider::OnBrowserRemoving(const Browser* browser) {
  // For backwards compatibility with the testing automation interface, we
  // want the automation provider (and hence the process) to go away when the
  // last browser goes away.
  if (BrowserList::size() == 1) {
    // If you change this, update Observer for NOTIFY_SESSION_END below.
    MessageLoop::current()->PostTask(FROM_HERE,
        NewRunnableMethod(this, &TestingAutomationProvider::OnRemoveProvider));
  }
}

void TestingAutomationProvider::Observe(NotificationType type,
                                        const NotificationSource& source,
                                        const NotificationDetails& details) {
  DCHECK(type == NOTIFY_SESSION_END);
  // OnBrowserRemoving does a ReleaseLater. When session end is received we exit
  // before the task runs resulting in this object not being deleted. This
  // Release balance out the Release scheduled by OnBrowserRemoving.
  Release();
}

void TestingAutomationProvider::OnRemoveProvider() {
  AutomationProviderList::GetInstance()->RemoveProvider(this);
}

void AutomationProvider::GetSSLInfoBarCount(const IPC::Message& message,
                                            int handle) {
  int count = -1;  // -1 means error.
  if (tab_tracker_->ContainsHandle(handle)) {
    NavigationController* nav_controller = tab_tracker_->GetResource(handle);
    if (nav_controller) {
      count = static_cast<int>(nav_controller->ssl_manager()->
          visible_info_bars_.size());
    }
  }
  Send(new AutomationMsg_GetSSLInfoBarCountResponse(message.routing_id(),
                                                    count));
}

void AutomationProvider::ClickSSLInfoBarLink(const IPC::Message& message,
                                             int handle,
                                             int info_bar_index,
                                             bool wait_for_navigation) {
  bool success = false;
  if (tab_tracker_->ContainsHandle(handle)) {
    NavigationController* nav_controller = tab_tracker_->GetResource(handle);
    if (nav_controller) {
      int count = static_cast<int>(nav_controller->ssl_manager()->
          visible_info_bars_.size());
      if (info_bar_index >= 0 && info_bar_index < count) {
        if (wait_for_navigation) {
          AddNavigationStatusListener(nav_controller,
              new AutomationMsg_ClickSSLInfoBarLinkResponse(
                  message.routing_id(), true),
              new AutomationMsg_ClickSSLInfoBarLinkResponse(
                  message.routing_id(), true));
        }
        SSLManager::SSLInfoBar* info_bar = 
          nav_controller->ssl_manager()->visible_info_bars_.
          GetElementAt(info_bar_index);
        info_bar->LinkActivated(NULL, 0);  // Parameters are not used.
        success = true;
      }
    }
   }
  if (!wait_for_navigation || !success)
    Send(new AutomationMsg_ClickSSLInfoBarLinkResponse(message.routing_id(),
                                                       success));
}

void AutomationProvider::GetLastNavigationTime(const IPC::Message& message,
                                               int handle) {
  Time time = tab_tracker_->GetLastNavigationTime(handle);
  Send(new AutomationMsg_GetLastNavigationTimeResponse(message.routing_id(),
                                                       time.ToInternalValue()));
}

void AutomationProvider::WaitForNavigation(const IPC::Message& message,
                                           int handle,
                                           int64 last_navigation_time) {
  NavigationController* controller = NULL;
  if (tab_tracker_->ContainsHandle(handle))
    controller = tab_tracker_->GetResource(handle);

  Time time = tab_tracker_->GetLastNavigationTime(handle);
  if (time.ToInternalValue() > last_navigation_time || !controller) {
    Send(new AutomationMsg_WaitForNavigationResponse(message.routing_id(),
                                                     controller != NULL));
    return;                                                       
  }

  AddNavigationStatusListener(controller,
      new AutomationMsg_WaitForNavigationResponse(message.routing_id(),
                                                  true),
      new AutomationMsg_WaitForNavigationResponse(message.routing_id(),
                                                  true));
}

void AutomationProvider::SetIntPreference(const IPC::Message& message,
                                          int handle,
                                          std::wstring name,
                                          int value) {
  bool success = false;
  if (browser_tracker_->ContainsHandle(handle)) {
    Browser* browser = browser_tracker_->GetResource(handle);
    browser->profile()->GetPrefs()->SetInteger(name.c_str(), value);
    success = true;
  }
  Send(new AutomationMsg_SetIntPreferenceResponse(message.routing_id(),
                                                  success));
<<<<<<< HEAD
=======
}

void AutomationProvider::SetStringPreference(const IPC::Message& message,
                                             int handle,
                                             const std::wstring& name,
                                             const std::wstring& value) {
  bool success = false;
  if (browser_tracker_->ContainsHandle(handle)) {
    Browser* browser = browser_tracker_->GetResource(handle);
    browser->profile()->GetPrefs()->SetString(name.c_str(), value);
    success = true;
  }
  Send(new AutomationMsg_SetStringPreferenceResponse(message.routing_id(),
                                                     success));
}

void AutomationProvider::GetBooleanPreference(const IPC::Message& message,
                                              int handle,
                                              const std::wstring& name) {
  bool success = false;
  bool value = false;
  if (browser_tracker_->ContainsHandle(handle)) {
    Browser* browser = browser_tracker_->GetResource(handle);
    value = browser->profile()->GetPrefs()->GetBoolean(name.c_str());
    success = true;
  }
  Send(new AutomationMsg_GetBooleanPreferenceResponse(message.routing_id(),
                                                      success, value));
}

void AutomationProvider::SetBooleanPreference(const IPC::Message& message,
                                              int handle,
                                              const std::wstring& name,
                                              bool value) {
  bool success = false;
  if (browser_tracker_->ContainsHandle(handle)) {
    Browser* browser = browser_tracker_->GetResource(handle);
    browser->profile()->GetPrefs()->SetBoolean(name.c_str(), value);
    success = true;
  }
  Send(new AutomationMsg_SetBooleanPreferenceResponse(message.routing_id(),
                                                      success));
}

// Gets the current used encoding name of the page in the specified tab.
void AutomationProvider::GetPageCurrentEncoding(const IPC::Message& message,
                                                int tab_handle) {
  std::wstring current_encoding;
  if (tab_tracker_->ContainsHandle(tab_handle)) {
    NavigationController* nav = tab_tracker_->GetResource(tab_handle);
    Browser* browser = FindAndActivateTab(nav);
    DCHECK(browser);

    if (browser->IsCommandEnabled(IDC_ENCODING_MENU)) {
      TabContents* tab_contents = nav->active_contents();
      DCHECK(tab_contents->type() == TAB_CONTENTS_WEB);
      current_encoding = tab_contents->AsWebContents()->encoding();
    }
  }
  Send(new AutomationMsg_GetPageCurrentEncodingResponse(message.routing_id(),
                                                        current_encoding));
}

// Gets the current used encoding name of the page in the specified tab.
void AutomationProvider::OverrideEncoding(const IPC::Message& message,
                                          int tab_handle,
                                          const std::wstring& encoding_name) {
  bool succeed = false;
  if (tab_tracker_->ContainsHandle(tab_handle)) {
    NavigationController* nav = tab_tracker_->GetResource(tab_handle);
    Browser* browser = FindAndActivateTab(nav);
    DCHECK(browser);

    if (browser->IsCommandEnabled(IDC_ENCODING_MENU)) {
      TabContents* tab_contents = nav->active_contents();
      DCHECK(tab_contents->type() == TAB_CONTENTS_WEB);
      int selected_encoding_id =
          CharacterEncoding::GetCommandIdByCanonicalEncodingName(encoding_name);
      if (selected_encoding_id) {
        browser->OverrideEncoding(selected_encoding_id);
        succeed = true;
      }
    }
  }
  Send(new AutomationMsg_OverrideEncodingResponse(message.routing_id(),
                                                  succeed));
}

void AutomationProvider::SavePackageShouldPromptUser(
    const IPC::Message& message, bool should_prompt) {
  SavePackage::SetShouldPromptUser(should_prompt);
>>>>>>> 5d99fccd
}<|MERGE_RESOLUTION|>--- conflicted
+++ resolved
@@ -5,13 +5,14 @@
 #include "chrome/browser/automation/automation_provider.h"
 
 #include "base/path_service.h"
-#include "chrome/app/chrome_dll_resource.h"
+#include "chrome/app/chrome_dll_resource.h" 
 #include "chrome/browser/automation/automation_provider_list.h"
 #include "chrome/browser/automation/ui_controls.h"
 #include "chrome/browser/automation/url_request_failed_dns_job.h"
 #include "chrome/browser/automation/url_request_mock_http_job.h"
 #include "chrome/browser/automation/url_request_slow_download_job.h"
 #include "chrome/browser/browser_window.h"
+#include "chrome/browser/character_encoding.h"
 #include "chrome/browser/dom_operation_notification_details.h"
 #include "chrome/browser/download/download_manager.h"
 #include "chrome/browser/download/save_package.h"
@@ -24,13 +25,19 @@
 #include "chrome/browser/ssl_manager.h"
 #include "chrome/browser/ssl_blocking_page.h"
 #include "chrome/browser/web_contents.h"
+#include "chrome/browser/web_contents_view.h"
 #include "chrome/browser/views/bookmark_bar_view.h"
 #include "chrome/browser/views/location_bar_view.h"
 #include "chrome/common/chrome_paths.h"
+#include "chrome/common/notification_registrar.h"
 #include "chrome/common/pref_service.h"
 #include "chrome/test/automation/automation_messages.h"
+#include "chrome/views/app_modal_dialog_delegate.h"
+#include "chrome/views/window.h"
 #include "net/base/cookie_monster.h"
 #include "net/url_request/url_request_filter.h"
+
+using base::Time;
 
 class InitialLoadObserver : public NotificationObserver {
  public:
@@ -39,28 +46,19 @@
         automation_(automation) {
     if (outstanding_tab_count_ > 0) {
       NotificationService* service = NotificationService::current();
-      service->AddObserver(this, NOTIFY_LOAD_START,
-                           NotificationService::AllSources());
-      service->AddObserver(this, NOTIFY_LOAD_STOP,
-                          NotificationService::AllSources());
+      registrar_.Add(this, NOTIFY_LOAD_START,
+                     NotificationService::AllSources());
+      registrar_.Add(this, NOTIFY_LOAD_STOP,
+                     NotificationService::AllSources());
     }
   }
 
   ~InitialLoadObserver() {
-    Unregister();
   }
 
   void ConditionMet() {
-    Unregister();
+    registrar_.RemoveAll();
     automation_->Send(new AutomationMsg_InitialLoadsComplete(0));
-  }
-
-  void Unregister() {
-    NotificationService* service = NotificationService::current();
-    service->RemoveObserver(this, NOTIFY_LOAD_START,
-                            NotificationService::AllSources());
-    service->RemoveObserver(this, NOTIFY_LOAD_STOP,
-                            NotificationService::AllSources());
   }
 
   virtual void Observe(NotificationType type,
@@ -83,6 +81,8 @@
 
  private:
   typedef std::set<uintptr_t> TabSet;
+
+  NotificationRegistrar registrar_;
 
   AutomationProvider* automation_;
   size_t outstanding_tab_count_;
@@ -407,7 +407,8 @@
                                  int32 routing_id)
       : automation_(automation),
         parent_tab_(parent_tab),
-        routing_id_(routing_id) {
+        routing_id_(routing_id),
+        active_match_ordinal_(-1) {
     NotificationService::current()->
         AddObserver(this, NOTIFY_FIND_RESULT_AVAILABLE,
                     Source<TabContents>(parent_tab_));
@@ -428,8 +429,13 @@
     if (type == NOTIFY_FIND_RESULT_AVAILABLE) {
       Details<FindNotificationDetails> find_details(details);
       if (find_details->request_id() == kFindInPageRequestId) {
+        // We get multiple responses and one of those will contain the ordinal.
+        // This message comes to us before the final update is sent.
+        if (find_details->active_match_ordinal() > -1)
+          active_match_ordinal_ = find_details->active_match_ordinal();
         if (find_details->final_update()) {
-          automation_->Send(new AutomationMsg_FindInPageResponse(routing_id_,
+          automation_->Send(new AutomationMsg_FindInPageResponse2(routing_id_,
+              active_match_ordinal_,
               find_details->number_of_matches()));
         } else {
           DLOG(INFO) << "Ignoring, since we only care about the final message";
@@ -452,6 +458,9 @@
   AutomationProvider* automation_;
   TabContents* parent_tab_;
   int32 routing_id_;
+  // We will at some point (before final update) be notified of the ordinal and
+  // we need to preserve it so we can send it later.
+  int active_match_ordinal_;
 };
 
 const int FindInPageNotificationObserver::kFindInPageRequestId = -1;
@@ -570,6 +579,23 @@
   scoped_refptr<AutomationProvider> automation_;
   int32 routing_id_;
   bool success_;
+};
+
+class AutomationInterstitialPage : public InterstitialPage {
+ public:
+  AutomationInterstitialPage(WebContents* tab,
+                             const GURL& url,
+                             const std::string& contents)
+      : InterstitialPage(tab, true, url),
+        contents_(contents) {
+  }
+
+  virtual std::string GetHTMLContents() { return contents_; }
+
+ private:
+  std::string contents_;
+  
+  DISALLOW_COPY_AND_ASSIGN(AutomationInterstitialPage);
 };
 
 AutomationProvider::AutomationProvider(Profile* profile)
@@ -782,8 +808,6 @@
                         SetIntPreference)
     IPC_MESSAGE_HANDLER(AutomationMsg_ShowingAppModalDialogRequest,
                         GetShowingAppModalDialog)
-<<<<<<< HEAD
-=======
     IPC_MESSAGE_HANDLER(AutomationMsg_ClickAppModalDialogButtonRequest,
                         ClickAppModalDialogButton)
     IPC_MESSAGE_HANDLER(AutomationMsg_SetStringPreferenceRequest,
@@ -798,7 +822,6 @@
                         OverrideEncoding)
     IPC_MESSAGE_HANDLER(AutomationMsg_SavePackageShouldPromptUser,
                         SavePackageShouldPromptUser)
->>>>>>> 5d99fccd
   IPC_END_MESSAGE_MAP()
 }
 
@@ -1062,9 +1085,38 @@
 }
 
 void AutomationProvider::GetShowingAppModalDialog(const IPC::Message& message) {
+  views::AppModalDialogDelegate* dialog_delegate =
+      BrowserList::GetShowingAppModalDialog();
   Send(new AutomationMsg_ShowingAppModalDialogResponse(
-           message.routing_id(),
-           static_cast<bool>(BrowserList::IsShowingAppModalDialog())));
+           message.routing_id(), dialog_delegate != NULL,
+           dialog_delegate ? dialog_delegate->GetDialogButtons() :
+                             views::DialogDelegate::DIALOGBUTTON_NONE));
+}
+
+void AutomationProvider::ClickAppModalDialogButton(const IPC::Message& message,
+                                                   int button) {
+  bool success = false;
+
+  views::AppModalDialogDelegate* dialog_delegate =
+      BrowserList::GetShowingAppModalDialog();
+  if (dialog_delegate &&
+      (dialog_delegate->GetDialogButtons() & button) == button) {
+    views::DialogClientView* client_view =
+        dialog_delegate->window()->client_view()->AsDialogClientView();
+    if ((button & views::DialogDelegate::DIALOGBUTTON_OK) ==
+        views::DialogDelegate::DIALOGBUTTON_OK) {
+      client_view->AcceptWindow();
+      success =  true;
+    }
+    if ((button & views::DialogDelegate::DIALOGBUTTON_CANCEL) ==
+        views::DialogDelegate::DIALOGBUTTON_CANCEL) {
+      DCHECK(!success) << "invalid param, OK and CANCEL specified";
+      client_view->CancelWindow();
+      success =  true;
+    }
+  }
+  Send(new AutomationMsg_ClickAppModalDialogButtonResponse(
+      message.routing_id(), success));
 }
 
 void AutomationProvider::GetBrowserWindow(const IPC::Message& message,
@@ -1149,7 +1201,7 @@
   void* iter = NULL;
   if (window_tracker_->ContainsHandle(handle)) {
     HWND hwnd = window_tracker_->GetResource(handle);
-    views::RootView* root_view = views::ContainerWin::FindRootView(hwnd);
+    views::RootView* root_view = views::WidgetWin::FindRootView(hwnd);
     if (root_view) {
       views::View* view = root_view->GetViewByID(view_id);
       if (view) {
@@ -1300,14 +1352,14 @@
                                             bool press_escape_en_route) {
   bool succeeded = false;
   if (browser_tracker_->ContainsHandle(handle) && (drag_path.size() > 1)) {
-      succeeded = true;
+    succeeded = true;
 
     UINT down_message = 0;
     UINT up_message = 0;
     WPARAM wparam_flags = 0;
-      if (flags & views::Event::EF_SHIFT_DOWN)
+    if (flags & views::Event::EF_SHIFT_DOWN)
       wparam_flags |= MK_SHIFT;
-      if (flags & views::Event::EF_CONTROL_DOWN)
+    if (flags & views::Event::EF_CONTROL_DOWN)
       wparam_flags |= MK_CONTROL;
     if (flags & views::Event::EF_LEFT_BUTTON_DOWN) {
       wparam_flags |= MK_LBUTTON;
@@ -1327,7 +1379,8 @@
 
     Browser* browser = browser_tracker_->GetResource(handle);
     DCHECK(browser);
-    HWND top_level_hwnd = browser->GetTopLevelHWND();
+    HWND top_level_hwnd =
+        reinterpret_cast<HWND>(browser->window()->GetNativeHandle());
     POINT temp = drag_path[0];
     MapWindowPoints(top_level_hwnd, HWND_DESKTOP, &temp, 1);
     SetCursorPos(temp.x, temp.y);
@@ -1344,7 +1397,7 @@
     MapWindowPoints(top_level_hwnd, HWND_DESKTOP, &end, 1);
     SetCursorPos(end.x, end.y);
 
-      if (press_escape_en_route) {
+    if (press_escape_en_route) {
       // Press Escape.
       ui_controls::SendKeyPress(VK_ESCAPE,
                                ((flags & views::Event::EF_CONTROL_DOWN)
@@ -1353,7 +1406,7 @@
                                 views::Event::EF_SHIFT_DOWN),
                                ((flags & views::Event::EF_ALT_DOWN) ==
                                 views::Event::EF_ALT_DOWN));
-      }
+    }
     SendMessage(top_level_hwnd, up_message, wparam_flags,
                 MAKELPARAM(end.x, end.y));
 
@@ -1585,10 +1638,8 @@
     NavigationController* tab = tab_tracker_->GetResource(handle);
     if (tab->active_contents()->AsWebContents()) {
       WebContents* web_contents = tab->active_contents()->AsWebContents();
-      if (web_contents->process()) {
-        process_id =
-            process_util::GetProcId(web_contents->process()->process());
-      }
+      if (web_contents->process())
+        process_id = web_contents->process()->process().pid();
     }
   }
 
@@ -1614,13 +1665,13 @@
     // This routing id needs to be remembered for the reverse
     // communication while sending back the response of
     // this javascript execution.
-    std::wstring url;
-    SStringPrintf(&url,
-      L"javascript:void(window.domAutomationController.setAutomationId(%d));",
+    std::wstring set_automation_id;
+    SStringPrintf(&set_automation_id,
+      L"window.domAutomationController.setAutomationId(%d);",
       message.routing_id());
 
     web_contents->render_view_host()->ExecuteJavascriptInWebFrame(
-        frame_xpath, url);
+        frame_xpath, set_automation_id);
     web_contents->render_view_host()->ExecuteJavascriptInWebFrame(
         frame_xpath, script);
     succeeded = true;
@@ -1710,14 +1761,14 @@
     int forward, int match_case) {
   NOTREACHED() << "This function has been deprecated."
     << "Please use HandleFindRequest instead.";
-  Send(new AutomationMsg_FindInPageResponse(message.routing_id(), -1));
+  Send(new AutomationMsg_FindInPageResponse2(message.routing_id(), -1, -1));
   return;
 }
 
 void AutomationProvider::HandleFindRequest(const IPC::Message& message,
     int handle, const FindInPageRequest& request) {
   if (!tab_tracker_->ContainsHandle(handle)) {
-    Send(new AutomationMsg_FindInPageResponse(message.routing_id(), -1));
+    Send(new AutomationMsg_FindInPageResponse2(message.routing_id(), -1, -1));
     return;
   }
 
@@ -1728,17 +1779,18 @@
       FindInPageNotificationObserver(this, tab_contents, message.routing_id()));
 
   // The find in page dialog must be up for us to get the notification that the
-  // find was complete
-  if (tab_contents->AsWebContents()) {
+  // find was complete.
+  WebContents* web_contents = tab_contents->AsWebContents();
+  if (web_contents) {
     NavigationController* tab = tab_tracker_->GetResource(handle);
     Browser* browser = Browser::GetBrowserForController(tab, NULL);
-    tab_contents->AsWebContents()->OpenFindInPageWindow(*browser);
-  }
-
-  tab_contents->StartFinding(
-      FindInPageNotificationObserver::kFindInPageRequestId,
-      request.search_string, request.forward, request.match_case,
-      request.find_next);
+    web_contents->view()->FindInPage(*browser, true, request.forward);
+
+    web_contents->render_view_host()->StartFinding(
+        FindInPageNotificationObserver::kFindInPageRequestId,
+        request.search_string, request.forward, request.match_case,
+        request.find_next);
+  }
 }
 
 void AutomationProvider::HandleOpenFindInPageRequest(
@@ -1747,16 +1799,17 @@
   WebContents* web_contents = GetWebContentsForHandle(handle, &tab);
   if (web_contents) {
     Browser* browser = Browser::GetBrowserForController(tab, NULL);
-    web_contents->OpenFindInPageWindow(*browser);
+    web_contents->view()->FindInPage(*browser, false, false);
   }
 }
 
 void AutomationProvider::GetFindWindowVisibility(const IPC::Message& message,
                                                  int handle) {
+  gfx::Point position;
   bool visible = false;
   WebContents* web_contents = GetWebContentsForHandle(handle, NULL);
   if (web_contents)
-    visible = web_contents->IsFindWindowFullyVisible();
+    web_contents->view()->GetFindBarWindowInfo(&position, &visible);
 
   Send(new AutomationMsg_FindWindowVisibilityResponse(message.routing_id(),
                                                       visible));
@@ -1764,13 +1817,15 @@
 
 void AutomationProvider::HandleFindWindowLocationRequest(
     const IPC::Message& message, int handle) {
-  int x = -1, y = -1;
+  gfx::Point position(0, 0);
+  bool visible = false;
   WebContents* web_contents = GetWebContentsForHandle(handle, NULL);
   if (web_contents)
-    web_contents->GetFindInPageWindowLocation(&x, &y);
+    web_contents->view()->GetFindBarWindowInfo(&position, &visible);
 
   Send(new AutomationMsg_FindWindowLocationResponse(message.routing_id(),
-                                                    x, y));
+                                                    position.x(),
+                                                    position.y()));
 }
 
 void AutomationProvider::GetBookmarkBarVisitility(const IPC::Message& message,
@@ -1860,7 +1915,10 @@
 void AutomationProvider::OpenNewBrowserWindow(int show_command) {
   // We may have no current browser windows open so don't rely on
   // asking an existing browser to execute the IDC_NEWWINDOW command
-  Browser::OpenNewBrowserWindow(profile_, show_command);
+  Browser* browser = Browser::Create(profile_);
+  browser->AddBlankTab(true);
+  if (show_command != SW_HIDE)
+    browser->window()->Show();
 }
 
 void AutomationProvider::GetWindowForBrowser(const IPC::Message& message,
@@ -1870,7 +1928,7 @@
 
   if (browser_tracker_->ContainsHandle(browser_handle)) {
     Browser* browser = browser_tracker_->GetResource(browser_handle);
-    HWND hwnd = browser->GetTopLevelHWND();
+    HWND hwnd = reinterpret_cast<HWND>(browser->window()->GetNativeHandle());
     // Add() returns the existing handle for the resource if any.
     window_handle = window_tracker_->Add(hwnd);
     success = true;
@@ -1907,7 +1965,8 @@
     BrowserList::const_iterator iter = BrowserList::begin();
     Browser* browser = NULL;
     for (;iter != BrowserList::end(); ++iter) {
-      if (window == (*iter)->GetTopLevelHWND()) {
+      HWND hwnd = reinterpret_cast<HWND>((*iter)->window()->GetNativeHandle());
+      if (window == hwnd) {
         browser = *iter;
         break;
       }
@@ -1934,7 +1993,11 @@
                                                          true),
           NULL);
       WebContents* web_contents = tab_contents->AsWebContents();
-      web_contents->ShowInterstitialPage(html_text, NULL);
+      AutomationInterstitialPage* interstitial =
+          new AutomationInterstitialPage(web_contents,
+                                         GURL("about:interstitial"),
+                                         html_text);
+      interstitial->Show();
       return;
     }
   }
@@ -1945,8 +2008,8 @@
 void AutomationProvider::HideInterstitialPage(const IPC::Message& message,
                                               int tab_handle) {
   WebContents* web_contents = GetWebContentsForHandle(tab_handle, NULL);
-  if (web_contents) {
-    web_contents->HideInterstitialPage(false, false);
+  if (web_contents && web_contents->interstitial_page()) {
+    web_contents->interstitial_page()->DontProceed();
     Send(new AutomationMsg_HideInterstitialPageResponse(message.routing_id(),
                                                         true));
     return;
@@ -2104,8 +2167,8 @@
     NavigationEntry* entry = tab->GetActiveEntry();
     if (entry->page_type() == NavigationEntry::INTERSTITIAL_PAGE) {
       TabContents* tab_contents = tab->GetTabContents(TAB_CONTENTS_WEB);
-      SSLBlockingPage* ssl_blocking_page =
-          SSLBlockingPage::GetSSLBlockingPage(tab_contents);
+      InterstitialPage* ssl_blocking_page =
+          InterstitialPage::GetInterstitialPage(tab_contents->AsWebContents());
       if (ssl_blocking_page) {
         if (proceed) {
           AddNavigationStatusListener(tab,
@@ -2132,7 +2195,7 @@
                                              int browser_handle) {
   if (browser_tracker_->ContainsHandle(browser_handle)) {
     Browser* browser = browser_tracker_->GetResource(browser_handle);
-    browser->MoveToFront(true);
+    browser->window()->Activate();
     Send(new AutomationMsg_BringBrowserToFrontResponse(message.routing_id(),
                                                        true));
   } else {
@@ -2182,7 +2245,7 @@
   NavigationController* nav = tab_tracker_->GetResource(tab_handle);
   Browser* browser = FindAndActivateTab(nav);
   DCHECK(browser);
-  if (!browser->IsCommandEnabled(IDC_SAVEPAGE)) {
+  if (!browser->IsCommandEnabled(IDC_SAVE_PAGE)) {
     Send(new AutomationMsg_SavePageResponse(message.routing_id(), false));
     return;
   }
@@ -2235,10 +2298,10 @@
   bool success = false;
   std::vector<AutocompleteMatchData> matches;
   if (autocomplete_edit_tracker_->ContainsHandle(autocomplete_edit_handle)) {
-    const AutocompleteResult* result = autocomplete_edit_tracker_->
-        GetResource(autocomplete_edit_handle)->model()->latest_result();
-    for (AutocompleteResult::const_iterator i = result->begin();
-        i != result->end(); ++i)
+    const AutocompleteResult& result = autocomplete_edit_tracker_->
+        GetResource(autocomplete_edit_handle)->model()->result();
+    for (AutocompleteResult::const_iterator i = result.begin();
+        i != result.end(); ++i)
       matches.push_back(AutocompleteMatchData(*i));
     success = true;
   }
@@ -2352,10 +2415,8 @@
   int count = -1;  // -1 means error.
   if (tab_tracker_->ContainsHandle(handle)) {
     NavigationController* nav_controller = tab_tracker_->GetResource(handle);
-    if (nav_controller) {
-      count = static_cast<int>(nav_controller->ssl_manager()->
-          visible_info_bars_.size());
-    }
+    if (nav_controller)
+      count = nav_controller->active_contents()->infobar_delegate_count();
   }
   Send(new AutomationMsg_GetSSLInfoBarCountResponse(message.routing_id(),
                                                     count));
@@ -2369,8 +2430,7 @@
   if (tab_tracker_->ContainsHandle(handle)) {
     NavigationController* nav_controller = tab_tracker_->GetResource(handle);
     if (nav_controller) {
-      int count = static_cast<int>(nav_controller->ssl_manager()->
-          visible_info_bars_.size());
+      int count = nav_controller->active_contents()->infobar_delegate_count();
       if (info_bar_index >= 0 && info_bar_index < count) {
         if (wait_for_navigation) {
           AddNavigationStatusListener(nav_controller,
@@ -2379,10 +2439,11 @@
               new AutomationMsg_ClickSSLInfoBarLinkResponse(
                   message.routing_id(), true));
         }
-        SSLManager::SSLInfoBar* info_bar = 
-          nav_controller->ssl_manager()->visible_info_bars_.
-          GetElementAt(info_bar_index);
-        info_bar->LinkActivated(NULL, 0);  // Parameters are not used.
+        InfoBarDelegate* delegate =
+            nav_controller->active_contents()->GetInfoBarDelegateAt(
+                info_bar_index);
+        if (delegate->AsConfirmInfoBarDelegate())
+          delegate->AsConfirmInfoBarDelegate()->Accept();
         success = true;
       }
     }
@@ -2422,7 +2483,7 @@
 
 void AutomationProvider::SetIntPreference(const IPC::Message& message,
                                           int handle,
-                                          std::wstring name,
+                                          const std::wstring& name,
                                           int value) {
   bool success = false;
   if (browser_tracker_->ContainsHandle(handle)) {
@@ -2432,8 +2493,6 @@
   }
   Send(new AutomationMsg_SetIntPreferenceResponse(message.routing_id(),
                                                   success));
-<<<<<<< HEAD
-=======
 }
 
 void AutomationProvider::SetStringPreference(const IPC::Message& message,
@@ -2525,5 +2584,4 @@
 void AutomationProvider::SavePackageShouldPromptUser(
     const IPC::Message& message, bool should_prompt) {
   SavePackage::SetShouldPromptUser(should_prompt);
->>>>>>> 5d99fccd
 }