// Copyright (c) 2006-2008 The Chromium Authors. All rights reserved.
// Use of this source code is governed by a BSD-style license that can be
// found in the LICENSE file.

#include "chrome/browser/automation/automation_provider.h"

#include "base/path_service.h"
#include "chrome/app/chrome_dll_resource.h" 
#include "chrome/browser/automation/automation_provider_list.h"
#include "chrome/browser/automation/ui_controls.h"
#include "chrome/browser/automation/url_request_failed_dns_job.h"
#include "chrome/browser/automation/url_request_mock_http_job.h"
#include "chrome/browser/automation/url_request_slow_download_job.h"
#include "chrome/browser/browser_window.h"
#include "chrome/browser/character_encoding.h"
#include "chrome/browser/dom_operation_notification_details.h"
#include "chrome/browser/download/download_manager.h"
#include "chrome/browser/download/save_package.h"
#include "chrome/browser/external_tab_container.h"
#include "chrome/browser/find_notification_details.h"
#include "chrome/browser/login_prompt.h"
#include "chrome/browser/navigation_entry.h"
#include "chrome/browser/printing/print_job.h"
#include "chrome/browser/render_view_host.h"
#include "chrome/browser/ssl_manager.h"
#include "chrome/browser/ssl_blocking_page.h"
#include "chrome/browser/web_contents.h"
#include "chrome/browser/web_contents_view.h"
#include "chrome/browser/views/bookmark_bar_view.h"
#include "chrome/browser/views/location_bar_view.h"
#include "chrome/common/chrome_paths.h"
#include "chrome/common/pref_service.h"
#include "chrome/test/automation/automation_messages.h"
#include "chrome/views/app_modal_dialog_delegate.h"
#include "chrome/views/window.h"
#include "net/base/cookie_monster.h"
#include "net/url_request/url_request_filter.h"

using base::Time;

class InitialLoadObserver : public NotificationObserver {
 public:
  InitialLoadObserver(size_t tab_count, AutomationProvider* automation)
      : outstanding_tab_count_(tab_count),
        automation_(automation) {
    if (outstanding_tab_count_ > 0) {
      NotificationService* service = NotificationService::current();
      service->AddObserver(this, NOTIFY_LOAD_START,
                           NotificationService::AllSources());
      service->AddObserver(this, NOTIFY_LOAD_STOP,
                          NotificationService::AllSources());
    }
  }

  ~InitialLoadObserver() {
    Unregister();
  }

  void ConditionMet() {
    Unregister();
    automation_->Send(new AutomationMsg_InitialLoadsComplete(0));
  }

  void Unregister() {
    NotificationService* service = NotificationService::current();
    service->RemoveObserver(this, NOTIFY_LOAD_START,
                            NotificationService::AllSources());
    service->RemoveObserver(this, NOTIFY_LOAD_STOP,
                            NotificationService::AllSources());
  }

  virtual void Observe(NotificationType type,
                       const NotificationSource& source,
                       const NotificationDetails& details) {
    if (type == NOTIFY_LOAD_START) {
      if (outstanding_tab_count_ > loading_tabs_.size())
        loading_tabs_.insert(source.map_key());
    } else if (type == NOTIFY_LOAD_STOP) {
      if (outstanding_tab_count_ > finished_tabs_.size()) {
        if (loading_tabs_.find(source.map_key()) != loading_tabs_.end())
          finished_tabs_.insert(source.map_key());
        if (outstanding_tab_count_ == finished_tabs_.size())
          ConditionMet();
      }
    } else {
      NOTREACHED();
    }
  }

 private:
  typedef std::set<uintptr_t> TabSet;

  AutomationProvider* automation_;
  size_t outstanding_tab_count_;
  TabSet loading_tabs_;
  TabSet finished_tabs_;
};

// Watches for NewTabUI page loads for performance timing purposes.
class NewTabUILoadObserver : public NotificationObserver {
 public:
  explicit NewTabUILoadObserver(AutomationProvider* automation)
      : automation_(automation) {
    NotificationService::current()->
        AddObserver(this, NOTIFY_INITIAL_NEW_TAB_UI_LOAD,
                    NotificationService::AllSources());
  }

  ~NewTabUILoadObserver() {
    Unregister();
  }

  void Unregister() {
    NotificationService::current()->
        RemoveObserver(this, NOTIFY_INITIAL_NEW_TAB_UI_LOAD,
                       NotificationService::AllSources());
  }

  virtual void Observe(NotificationType type,
                       const NotificationSource& source,
                       const NotificationDetails& details) {
    if (type == NOTIFY_INITIAL_NEW_TAB_UI_LOAD) {
      Details<int> load_time(details);
      automation_->Send(
          new AutomationMsg_InitialNewTabUILoadComplete(0, *load_time.ptr()));
    } else {
      NOTREACHED();
    }
  }

 private:
  AutomationProvider* automation_;
};

class NavigationControllerRestoredObserver : public NotificationObserver {
 public:
  NavigationControllerRestoredObserver(AutomationProvider* automation,
                                       NavigationController* controller,
                                       int32 routing_id)
      : automation_(automation),
        controller_(controller),
        routing_id_(routing_id) {
    if (FinishedRestoring()) {
      registered_ = false;
      SendDone();
    } else {
      registered_ = true;
      NotificationService* service = NotificationService::current();
      service->AddObserver(this, NOTIFY_LOAD_STOP,
                           NotificationService::AllSources());
    }
  }

  ~NavigationControllerRestoredObserver() {
    if (registered_)
      Unregister();
  }

  virtual void Observe(NotificationType type,
                       const NotificationSource& source,
                       const NotificationDetails& details) {
    if (FinishedRestoring()) {
      SendDone();
      Unregister();
    }
  }

 private:
  void Unregister() {
    NotificationService* service = NotificationService::current();
    service->RemoveObserver(this, NOTIFY_LOAD_STOP,
                            NotificationService::AllSources());
    registered_ = false;
  }

  bool FinishedRestoring() {
    return (!controller_->needs_reload() && !controller_->GetPendingEntry() &&
            !controller_->active_contents()->is_loading());
  }

  void SendDone() {
    automation_->Send(new AutomationMsg_TabFinishedRestoring(routing_id_));
  }

  bool registered_;
  AutomationProvider* automation_;
  NavigationController* controller_;
  const int routing_id_;

  DISALLOW_COPY_AND_ASSIGN(NavigationControllerRestoredObserver);
};

class NavigationNotificationObserver : public NotificationObserver {
 public:
  NavigationNotificationObserver(NavigationController* controller,
                                 AutomationProvider* automation,
                                 IPC::Message* completed_response,
                                 IPC::Message* auth_needed_response)
    : automation_(automation),
      completed_response_(completed_response),
      auth_needed_response_(auth_needed_response),
      controller_(controller),
      navigation_started_(false) {
    NotificationService* service = NotificationService::current();
    service->AddObserver(this, NOTIFY_NAV_ENTRY_COMMITTED,
                         Source<NavigationController>(controller_));
    service->AddObserver(this, NOTIFY_LOAD_START,
                         Source<NavigationController>(controller_));
    service->AddObserver(this, NOTIFY_LOAD_STOP,
                         Source<NavigationController>(controller_));
    service->AddObserver(this, NOTIFY_AUTH_NEEDED,
                         Source<NavigationController>(controller_));
    service->AddObserver(this, NOTIFY_AUTH_SUPPLIED,
                         Source<NavigationController>(controller_));
  }

  ~NavigationNotificationObserver() {
    if (completed_response_) delete completed_response_;
    if (auth_needed_response_) delete auth_needed_response_;
    Unregister();
  }

  void ConditionMet(IPC::Message** response) {
    if (*response) {
      automation_->Send(*response);
      *response = NULL;  // *response is deleted by Send.
    }
    automation_->RemoveNavigationStatusListener(this);
    delete this;
  }

  void Unregister() {
    NotificationService* service = NotificationService::current();
    service->RemoveObserver(this, NOTIFY_NAV_ENTRY_COMMITTED,
                            Source<NavigationController>(controller_));
    service->RemoveObserver(this, NOTIFY_LOAD_START,
                            Source<NavigationController>(controller_));
    service->RemoveObserver(this, NOTIFY_LOAD_STOP,
                            Source<NavigationController>(controller_));
    service->RemoveObserver(this, NOTIFY_AUTH_NEEDED,
                            Source<NavigationController>(controller_));
    service->RemoveObserver(this, NOTIFY_AUTH_SUPPLIED,
                            Source<NavigationController>(controller_));
  }

  virtual void Observe(NotificationType type,
                       const NotificationSource& source,
                       const NotificationDetails& details) {
    // We listen for 2 events to determine when the navigation started because:
    // - when this is used by the WaitForNavigation method, we might be invoked
    // afer the load has started (but not after the entry was committed, as
    // WaitForNavigation compares times of the last navigation).
    // - when this is used with a page requiring authentication, we will not get
    // a NOTIFY_NAV_ENTRY_COMMITTED until after we authenticate, so we need the
    // NOTIFY_LOAD_START.
    if (type == NOTIFY_NAV_ENTRY_COMMITTED || type == NOTIFY_LOAD_START) {
      navigation_started_ = true;
    } else if (type == NOTIFY_LOAD_STOP) {
      if (navigation_started_) {
        navigation_started_ = false;
        ConditionMet(&completed_response_);
      }
    } else if (type == NOTIFY_AUTH_SUPPLIED) {
      // The LoginHandler for this tab is no longer valid.
      automation_->RemoveLoginHandler(controller_);

      // Treat this as if navigation started again, since load start/stop don't
      // occur while authentication is ongoing.
      navigation_started_ = true;
    } else if (type == NOTIFY_AUTH_NEEDED) {
      if (navigation_started_) {
        // Remember the login handler that wants authentication.
        LoginHandler* handler =
            Details<LoginNotificationDetails>(details)->handler();
        automation_->AddLoginHandler(controller_, handler);

        // Respond that authentication is needed.
        navigation_started_ = false;
        ConditionMet(&auth_needed_response_);
      } else {
        NOTREACHED();
      }
    } else {
      NOTREACHED();
    }
  }

 private:
  AutomationProvider* automation_;
  IPC::Message* completed_response_;
  IPC::Message* auth_needed_response_;
  NavigationController* controller_;
  bool navigation_started_;
};

class TabStripNotificationObserver : public NotificationObserver {
 public:
  TabStripNotificationObserver(Browser* parent, NotificationType notification,
    AutomationProvider* automation, int32 routing_id)
    : automation_(automation),
      notification_(notification),
      parent_(parent),
      routing_id_(routing_id) {
    NotificationService::current()->
        AddObserver(this, notification_, NotificationService::AllSources());
  }

  virtual ~TabStripNotificationObserver() {
    Unregister();
  }

  void Unregister() {
    NotificationService::current()->
        RemoveObserver(this, notification_, NotificationService::AllSources());
  }

  virtual void Observe(NotificationType type,
                       const NotificationSource& source,
                       const NotificationDetails& details) {
    if (type == notification_) {
      ObserveTab(Source<NavigationController>(source).ptr());

      // If verified, no need to observe anymore
      automation_->RemoveTabStripObserver(this);
      delete this;
    } else {
      NOTREACHED();
    }
  }

  virtual void ObserveTab(NavigationController* controller) = 0;

 protected:
  AutomationProvider* automation_;
  Browser* parent_;
  NotificationType notification_;
  int32 routing_id_;
};

class TabAppendedNotificationObserver : public TabStripNotificationObserver {
 public:
  TabAppendedNotificationObserver(Browser* parent,
      AutomationProvider* automation, int32 routing_id)
      : TabStripNotificationObserver(parent, NOTIFY_TAB_PARENTED, automation,
                                     routing_id) {
  }

  virtual void ObserveTab(NavigationController* controller) {
    int tab_index =
        automation_->GetIndexForNavigationController(controller, parent_);
    if (tab_index == TabStripModel::kNoTab) {
      // This tab notification doesn't belong to the parent_
      return;
    }

    // Give the same response even if auth is needed, since it doesn't matter.
    automation_->AddNavigationStatusListener(controller,
        new AutomationMsg_AppendTabResponse(routing_id_, tab_index),
        new AutomationMsg_AppendTabResponse(routing_id_, tab_index));
  }
};

class TabClosedNotificationObserver : public TabStripNotificationObserver {
 public:
  TabClosedNotificationObserver(Browser* parent,
                                AutomationProvider* automation,
                                int32 routing_id,
                                bool wait_until_closed)
      : TabStripNotificationObserver(parent,
                                     wait_until_closed ? NOTIFY_TAB_CLOSED :
                                                         NOTIFY_TAB_CLOSING,
                                     automation,
                                     routing_id) {
  }

  virtual void ObserveTab(NavigationController* controller) {
    automation_->Send(new AutomationMsg_CloseTabResponse(routing_id_, true));
  }
};

class BrowserClosedNotificationObserver : public NotificationObserver {
 public:
  BrowserClosedNotificationObserver(Browser* browser,
                                    AutomationProvider* automation,
                                    int32 routing_id)
      : automation_(automation),
        routing_id_(routing_id) {
    NotificationService::current()->
        AddObserver(this, NOTIFY_BROWSER_CLOSED, Source<Browser>(browser));
  }

  virtual void Observe(NotificationType type,
                       const NotificationSource& source,
                       const NotificationDetails& details) {
    DCHECK(type == NOTIFY_BROWSER_CLOSED);
    Details<bool> close_app(details);
    automation_->Send(
        new AutomationMsg_CloseBrowserResponse(routing_id_,
                                               true,
                                               *(close_app.ptr())));
    delete this;
  }

 private:
  AutomationProvider* automation_;
  int32 routing_id_;
};

class FindInPageNotificationObserver : public NotificationObserver {
 public:
  FindInPageNotificationObserver(AutomationProvider* automation,
                                 TabContents* parent_tab,
                                 int32 routing_id)
      : automation_(automation),
        parent_tab_(parent_tab),
        routing_id_(routing_id),
        active_match_ordinal_(-1) {
    NotificationService::current()->
        AddObserver(this, NOTIFY_FIND_RESULT_AVAILABLE,
                    Source<TabContents>(parent_tab_));
  }

  ~FindInPageNotificationObserver() {
    Unregister();
  }

  void Unregister() {
    NotificationService::current()->
        RemoveObserver(this, NOTIFY_FIND_RESULT_AVAILABLE,
                       Source<TabContents>(parent_tab_));
  }

  virtual void Observe(NotificationType type, const NotificationSource& source,
      const NotificationDetails& details) {
    if (type == NOTIFY_FIND_RESULT_AVAILABLE) {
      Details<FindNotificationDetails> find_details(details);
      if (find_details->request_id() == kFindInPageRequestId) {
        // We get multiple responses and one of those will contain the ordinal.
        // This message comes to us before the final update is sent.
        if (find_details->active_match_ordinal() > -1)
          active_match_ordinal_ = find_details->active_match_ordinal();
        if (find_details->final_update()) {
          automation_->Send(new AutomationMsg_FindInPageResponse2(routing_id_,
              active_match_ordinal_,
              find_details->number_of_matches()));
        } else {
          DLOG(INFO) << "Ignoring, since we only care about the final message";
        }
      }
    } else {
      NOTREACHED();
    }
  }

  // The Find mechanism is over asynchronous IPC, so a search is kicked off and
  // we wait for notification to find out what the results are. As the user is
  // typing, new search requests can be issued and the Request ID helps us make
  // sense of whether this is the current request or an old one. The unit tests,
  // however, which uses this constant issues only one search at a time, so we
  // don't need a rolling id to identify each search. But, we still need to
  // specify one, so we just use a fixed one - its value does not matter.
  static const int kFindInPageRequestId;
 private:
  AutomationProvider* automation_;
  TabContents* parent_tab_;
  int32 routing_id_;
  // We will at some point (before final update) be notified of the ordinal and
  // we need to preserve it so we can send it later.
  int active_match_ordinal_;
};

const int FindInPageNotificationObserver::kFindInPageRequestId = -1;

class DomOperationNotificationObserver : public NotificationObserver {
 public:
  explicit DomOperationNotificationObserver(AutomationProvider* automation)
      : automation_(automation) {
    NotificationService::current()->
        AddObserver(this, NOTIFY_DOM_OPERATION_RESPONSE,
                    NotificationService::AllSources());
  }

  ~DomOperationNotificationObserver() {
    NotificationService::current()->
        RemoveObserver(this, NOTIFY_DOM_OPERATION_RESPONSE,
                       NotificationService::AllSources());
  }

  virtual void Observe(NotificationType type, const NotificationSource& source,
      const NotificationDetails& details) {
    if (NOTIFY_DOM_OPERATION_RESPONSE == type) {
      Details<DomOperationNotificationDetails> dom_op_details(details);
      automation_->Send(new AutomationMsg_DomOperationResponse(
          dom_op_details->automation_id(),
          dom_op_details->json()));
    }
  }
 private:
  AutomationProvider* automation_;
};

class DomInspectorNotificationObserver : public NotificationObserver {
 public:
  explicit DomInspectorNotificationObserver(AutomationProvider* automation)
      : automation_(automation) {
    NotificationService::current()->
        AddObserver(this, NOTIFY_DOM_INSPECT_ELEMENT_RESPONSE,
                    NotificationService::AllSources());
  }

  ~DomInspectorNotificationObserver() {
    NotificationService::current()->
        RemoveObserver(this, NOTIFY_DOM_INSPECT_ELEMENT_RESPONSE,
                       NotificationService::AllSources());
  }

  virtual void Observe(NotificationType type, const NotificationSource& source,
      const NotificationDetails& details) {
    if (NOTIFY_DOM_INSPECT_ELEMENT_RESPONSE == type) {
      Details<int> dom_inspect_details(details);
      automation_->ReceivedInspectElementResponse(*(dom_inspect_details.ptr()));
    }
  }

 private:
  AutomationProvider* automation_;
};

class DocumentPrintedNotificationObserver : public NotificationObserver {
 public:
  DocumentPrintedNotificationObserver(AutomationProvider* automation,
                                      int32 routing_id)
      : automation_(automation),
        routing_id_(routing_id),
        success_(false) {
    NotificationService::current()->
        AddObserver(this, NOTIFY_PRINT_JOB_EVENT,
                    NotificationService::AllSources());
  }

  ~DocumentPrintedNotificationObserver() {
    automation_->Send(
        new AutomationMsg_PrintNowResponse(routing_id_, success_));
    automation_->RemoveNavigationStatusListener(this);
    NotificationService::current()->
        RemoveObserver(this, NOTIFY_PRINT_JOB_EVENT,
                       NotificationService::AllSources());
  }

  virtual void Observe(NotificationType type, const NotificationSource& source,
                       const NotificationDetails& details) {
    using namespace printing;
    DCHECK(type == NOTIFY_PRINT_JOB_EVENT);
    switch (Details<JobEventDetails>(details)->type()) {
      case JobEventDetails::JOB_DONE: {
        // Succeeded.
        success_ = true;
        delete this;
        break;
      }
      case JobEventDetails::USER_INIT_CANCELED:
      case JobEventDetails::FAILED: {
        // Failed.
        delete this;
        break;
      }
      case JobEventDetails::NEW_DOC:
      case JobEventDetails::USER_INIT_DONE:
      case JobEventDetails::DEFAULT_INIT_DONE:
      case JobEventDetails::NEW_PAGE:
      case JobEventDetails::PAGE_DONE:
      case JobEventDetails::DOC_DONE:
      case JobEventDetails::ALL_PAGES_REQUESTED: {
        // Don't care.
        break;
      }
      default: {
        NOTREACHED();
        break;
      }
    }
  }

 private:
  scoped_refptr<AutomationProvider> automation_;
  int32 routing_id_;
  bool success_;
};

class AutomationInterstitialPage : public InterstitialPage {
 public:
  AutomationInterstitialPage(WebContents* tab,
                             const GURL& url,
                             const std::string& contents)
      : InterstitialPage(tab, true, url),
        contents_(contents) {
  }

  virtual std::string GetHTMLContents() { return contents_; }

 private:
  std::string contents_;
  
  DISALLOW_COPY_AND_ASSIGN(AutomationInterstitialPage);
};

AutomationProvider::AutomationProvider(Profile* profile)
    : redirect_query_(0),
      profile_(profile) {
  browser_tracker_.reset(new AutomationBrowserTracker(this));
  window_tracker_.reset(new AutomationWindowTracker(this));
  tab_tracker_.reset(new AutomationTabTracker(this));
  autocomplete_edit_tracker_.reset(
      new AutomationAutocompleteEditTracker(this));
  cwindow_tracker_.reset(new AutomationConstrainedWindowTracker(this));
  new_tab_ui_load_observer_.reset(new NewTabUILoadObserver(this));
  dom_operation_observer_.reset(new DomOperationNotificationObserver(this));
  dom_inspector_observer_.reset(new DomInspectorNotificationObserver(this));
}

AutomationProvider::~AutomationProvider() {
  // Make sure that any outstanding NotificationObservers also get destroyed.
  ObserverList<NotificationObserver>::Iterator it(notification_observer_list_);
  NotificationObserver* observer;
  while ((observer = it.GetNext()) != NULL)
    delete observer;
}

void AutomationProvider::ConnectToChannel(const std::wstring& channel_id) {
  channel_.reset(
    new IPC::ChannelProxy(channel_id, IPC::Channel::MODE_CLIENT, this, NULL,
                          g_browser_process->io_thread()->message_loop()));
  channel_->Send(new AutomationMsg_Hello(0));
}

void AutomationProvider::SetExpectedTabCount(size_t expected_tabs) {
  if (expected_tabs == 0) {
    Send(new AutomationMsg_InitialLoadsComplete(0));
  } else {
    initial_load_observer_.reset(new InitialLoadObserver(expected_tabs, this));
  }
}

NotificationObserver* AutomationProvider::AddNavigationStatusListener(
    NavigationController* tab, IPC::Message* completed_response,
    IPC::Message* auth_needed_response) {
  NotificationObserver* observer =
    new NavigationNotificationObserver(tab, this, completed_response,
                                       auth_needed_response);
  notification_observer_list_.AddObserver(observer);

  return observer;
}

void AutomationProvider::RemoveNavigationStatusListener(
    NotificationObserver* obs) {
  notification_observer_list_.RemoveObserver(obs);
}

NotificationObserver* AutomationProvider::AddTabStripObserver(
    Browser* parent, int32 routing_id) {
  NotificationObserver* observer = new
    TabAppendedNotificationObserver(parent, this, routing_id);
  notification_observer_list_.AddObserver(observer);

  return observer;
}

void AutomationProvider::RemoveTabStripObserver(NotificationObserver* obs) {
  notification_observer_list_.RemoveObserver(obs);
}

void AutomationProvider::AddLoginHandler(NavigationController* tab,
                                         LoginHandler* handler) {
  login_handler_map_[tab] = handler;
}

void AutomationProvider::RemoveLoginHandler(NavigationController* tab) {
  DCHECK(login_handler_map_[tab]);
  login_handler_map_.erase(tab);
}

int AutomationProvider::GetIndexForNavigationController(
    const NavigationController* controller, const Browser* parent) const {
  DCHECK(parent);
  return parent->GetIndexOfController(controller);
}

void AutomationProvider::OnMessageReceived(const IPC::Message& message) {
  IPC_BEGIN_MESSAGE_MAP(AutomationProvider, message)
    IPC_MESSAGE_HANDLER(AutomationMsg_CloseBrowserRequest, CloseBrowser)
    IPC_MESSAGE_HANDLER(AutomationMsg_ActivateTabRequest, ActivateTab)
    IPC_MESSAGE_HANDLER(AutomationMsg_ActiveTabIndexRequest, GetActiveTabIndex)
    IPC_MESSAGE_HANDLER(AutomationMsg_AppendTabRequest, AppendTab)
    IPC_MESSAGE_HANDLER(AutomationMsg_CloseTabRequest, CloseTab)
    IPC_MESSAGE_HANDLER(AutomationMsg_GetCookiesRequest, GetCookies)
    IPC_MESSAGE_HANDLER(AutomationMsg_SetCookieRequest, SetCookie)
    IPC_MESSAGE_HANDLER(AutomationMsg_NavigateToURLRequest, NavigateToURL)
    IPC_MESSAGE_HANDLER(AutomationMsg_NavigationAsyncRequest, NavigationAsync)
    IPC_MESSAGE_HANDLER(AutomationMsg_GoBackRequest, GoBack)
    IPC_MESSAGE_HANDLER(AutomationMsg_GoForwardRequest, GoForward)
    IPC_MESSAGE_HANDLER(AutomationMsg_ReloadRequest, Reload)
    IPC_MESSAGE_HANDLER(AutomationMsg_SetAuthRequest, SetAuth)
    IPC_MESSAGE_HANDLER(AutomationMsg_CancelAuthRequest, CancelAuth)
    IPC_MESSAGE_HANDLER(AutomationMsg_NeedsAuthRequest, NeedsAuth)
    IPC_MESSAGE_HANDLER(AutomationMsg_RedirectsFromRequest, GetRedirectsFrom)
    IPC_MESSAGE_HANDLER(AutomationMsg_BrowserWindowCountRequest,
                        GetBrowserWindowCount)
    IPC_MESSAGE_HANDLER(AutomationMsg_BrowserWindowRequest, GetBrowserWindow)
    IPC_MESSAGE_HANDLER(AutomationMsg_LastActiveBrowserWindowRequest,
                        GetLastActiveBrowserWindow)
    IPC_MESSAGE_HANDLER(AutomationMsg_ActiveWindowRequest, GetActiveWindow)
    IPC_MESSAGE_HANDLER(AutomationMsg_IsWindowActiveRequest, IsWindowActive)
    IPC_MESSAGE_HANDLER(AutomationMsg_ActivateWindow, ActivateWindow);
    IPC_MESSAGE_HANDLER(AutomationMsg_WindowHWNDRequest, GetWindowHWND)
    IPC_MESSAGE_HANDLER(AutomationMsg_WindowExecuteCommandRequest,
                        ExecuteBrowserCommand)
    IPC_MESSAGE_HANDLER(AutomationMsg_WindowViewBoundsRequest,
                        WindowGetViewBounds)
    IPC_MESSAGE_HANDLER(AutomationMsg_SetWindowVisibleRequest, SetWindowVisible)
    IPC_MESSAGE_HANDLER(AutomationMsg_WindowClickRequest, WindowSimulateClick)
    IPC_MESSAGE_HANDLER(AutomationMsg_WindowKeyPressRequest,
                        WindowSimulateKeyPress)
    IPC_MESSAGE_HANDLER(AutomationMsg_WindowDragRequest, WindowSimulateDrag)
    IPC_MESSAGE_HANDLER(AutomationMsg_TabCountRequest, GetTabCount)
    IPC_MESSAGE_HANDLER(AutomationMsg_TabRequest, GetTab)
    IPC_MESSAGE_HANDLER(AutomationMsg_TabHWNDRequest, GetTabHWND)
    IPC_MESSAGE_HANDLER(AutomationMsg_TabProcessIDRequest, GetTabProcessID)
    IPC_MESSAGE_HANDLER(AutomationMsg_TabTitleRequest, GetTabTitle)
    IPC_MESSAGE_HANDLER(AutomationMsg_TabURLRequest, GetTabURL)
    IPC_MESSAGE_HANDLER(AutomationMsg_ShelfVisibilityRequest,
                        GetShelfVisibility)
    IPC_MESSAGE_HANDLER(AutomationMsg_HandleUnused, HandleUnused)
    IPC_MESSAGE_HANDLER(AutomationMsg_ApplyAcceleratorRequest, ApplyAccelerator)
    IPC_MESSAGE_HANDLER(AutomationMsg_DomOperationRequest, ExecuteJavascript)
    IPC_MESSAGE_HANDLER(AutomationMsg_ConstrainedWindowCountRequest,
                        GetConstrainedWindowCount)
    IPC_MESSAGE_HANDLER(AutomationMsg_ConstrainedWindowRequest,
                        GetConstrainedWindow)
    IPC_MESSAGE_HANDLER(AutomationMsg_ConstrainedTitleRequest,
                        GetConstrainedTitle)
    IPC_MESSAGE_HANDLER(AutomationMsg_FindInPageRequest,
                        HandleFindInPageRequest)
    IPC_MESSAGE_HANDLER(AutomationMsg_GetFocusedViewIDRequest, GetFocusedViewID)
    IPC_MESSAGE_HANDLER(AutomationMsg_InspectElementRequest,
                        HandleInspectElementRequest)
    IPC_MESSAGE_HANDLER(AutomationMsg_SetFilteredInet,
                        SetFilteredInet);
    IPC_MESSAGE_HANDLER(AutomationMsg_DownloadDirectoryRequest,
                        GetDownloadDirectory);
    IPC_MESSAGE_HANDLER(AutomationMsg_OpenNewBrowserWindow,
                        OpenNewBrowserWindow);
    IPC_MESSAGE_HANDLER(AutomationMsg_WindowForBrowserRequest,
                        GetWindowForBrowser);
    IPC_MESSAGE_HANDLER(AutomationMsg_AutocompleteEditForBrowserRequest,
                        GetAutocompleteEditForBrowser);
    IPC_MESSAGE_HANDLER(AutomationMsg_BrowserForWindowRequest,
                        GetBrowserForWindow);
    IPC_MESSAGE_HANDLER(AutomationMsg_CreateExternalTab, CreateExternalTab)
    IPC_MESSAGE_HANDLER(AutomationMsg_NavigateInExternalTabRequest,
                        NavigateInExternalTab)
    IPC_MESSAGE_HANDLER(AutomationMsg_ShowInterstitialPageRequest,
                        ShowInterstitialPage);
    IPC_MESSAGE_HANDLER(AutomationMsg_HideInterstitialPageRequest,
                        HideInterstitialPage);
    IPC_MESSAGE_HANDLER(AutomationMsg_SetAcceleratorsForTab,
                        SetAcceleratorsForTab)
    IPC_MESSAGE_HANDLER(AutomationMsg_ProcessUnhandledAccelerator,
                        ProcessUnhandledAccelerator)
    IPC_MESSAGE_HANDLER(AutomationMsg_WaitForTabToBeRestored,
                        WaitForTabToBeRestored)
    IPC_MESSAGE_HANDLER(AutomationMsg_GetSecurityState,
                        GetSecurityState)
    IPC_MESSAGE_HANDLER(AutomationMsg_GetPageType,
                        GetPageType)
    IPC_MESSAGE_HANDLER(AutomationMsg_ActionOnSSLBlockingPage,
                        ActionOnSSLBlockingPage)
    IPC_MESSAGE_HANDLER(AutomationMsg_BringBrowserToFront, BringBrowserToFront)
    IPC_MESSAGE_HANDLER(AutomationMsg_IsPageMenuCommandEnabled,
                        IsPageMenuCommandEnabled)
    IPC_MESSAGE_HANDLER(AutomationMsg_PrintNowRequest, PrintNow)
    IPC_MESSAGE_HANDLER(AutomationMsg_SavePageRequest, SavePage)
    IPC_MESSAGE_HANDLER(AutomationMsg_AutocompleteEditGetTextRequest,
                        GetAutocompleteEditText)
    IPC_MESSAGE_HANDLER(AutomationMsg_AutocompleteEditSetTextRequest,
                        SetAutocompleteEditText)
    IPC_MESSAGE_HANDLER(AutomationMsg_AutocompleteEditIsQueryInProgressRequest,
                        AutocompleteEditIsQueryInProgress)
    IPC_MESSAGE_HANDLER(AutomationMsg_AutocompleteEditGetMatchesRequest,
                        AutocompleteEditGetMatches)
    IPC_MESSAGE_HANDLER(AutomationMsg_ConstrainedWindowBoundsRequest,
                        GetConstrainedWindowBounds)
    IPC_MESSAGE_HANDLER(AutomationMsg_OpenFindInPageRequest,
                        HandleOpenFindInPageRequest)
    IPC_MESSAGE_HANDLER(AutomationMsg_HandleMessageFromExternalHost,
                        OnMessageFromExternalHost)
    IPC_MESSAGE_HANDLER(AutomationMsg_FindRequest,
                        HandleFindRequest)
    IPC_MESSAGE_HANDLER(AutomationMsg_FindWindowVisibilityRequest,
                        GetFindWindowVisibility)
    IPC_MESSAGE_HANDLER(AutomationMsg_FindWindowLocationRequest,
                        HandleFindWindowLocationRequest)
    IPC_MESSAGE_HANDLER(AutomationMsg_BookmarkBarVisibilityRequest,
                        GetBookmarkBarVisitility)
    IPC_MESSAGE_HANDLER(AutomationMsg_GetSSLInfoBarCountRequest,
                        GetSSLInfoBarCount)
    IPC_MESSAGE_HANDLER(AutomationMsg_ClickSSLInfoBarLinkRequest,
                        ClickSSLInfoBarLink)
    IPC_MESSAGE_HANDLER(AutomationMsg_GetLastNavigationTimeRequest,
                        GetLastNavigationTime)
    IPC_MESSAGE_HANDLER(AutomationMsg_WaitForNavigationRequest,
                        WaitForNavigation)
    IPC_MESSAGE_HANDLER(AutomationMsg_SetIntPreferenceRequest,
                        SetIntPreference)
    IPC_MESSAGE_HANDLER(AutomationMsg_ShowingAppModalDialogRequest,
                        GetShowingAppModalDialog)
<<<<<<< HEAD
=======
    IPC_MESSAGE_HANDLER(AutomationMsg_ClickAppModalDialogButtonRequest,
                        ClickAppModalDialogButton)
    IPC_MESSAGE_HANDLER(AutomationMsg_SetStringPreferenceRequest,
                        SetStringPreference)
    IPC_MESSAGE_HANDLER(AutomationMsg_GetBooleanPreferenceRequest,
                        GetBooleanPreference)
    IPC_MESSAGE_HANDLER(AutomationMsg_SetBooleanPreferenceRequest,
                        SetBooleanPreference)
    IPC_MESSAGE_HANDLER(AutomationMsg_GetPageCurrentEncodingRequest,
                        GetPageCurrentEncoding)
    IPC_MESSAGE_HANDLER(AutomationMsg_OverrideEncodingRequest,
                        OverrideEncoding)
>>>>>>> 12c75e7a
  IPC_END_MESSAGE_MAP()
}

void AutomationProvider::ActivateTab(const IPC::Message& message,
                                     int handle, int at_index) {
  int status = -1;
  if (browser_tracker_->ContainsHandle(handle) && at_index > -1) {
    Browser* browser = browser_tracker_->GetResource(handle);
    if (at_index >= 0 && at_index < browser->tab_count()) {
      browser->SelectTabContentsAt(at_index, true);
      status = 0;
    }
  }
  Send(new AutomationMsg_ActivateTabResponse(message.routing_id(), status));
}

void AutomationProvider::AppendTab(const IPC::Message& message,
                                   int handle, const GURL& url) {
  int append_tab_response = -1;  // -1 is the error code
  NotificationObserver* observer = NULL;

  if (browser_tracker_->ContainsHandle(handle)) {
    Browser* browser = browser_tracker_->GetResource(handle);
    observer = AddTabStripObserver(browser, message.routing_id());
    TabContents* tab_contents =
        browser->AddTabWithURL(url, GURL(), PageTransition::TYPED, true, NULL);
    if (tab_contents) {
      append_tab_response =
          GetIndexForNavigationController(tab_contents->controller(), browser);
    }
  }

  if (append_tab_response < 0) {
    // The append tab failed. Remove the TabStripObserver
    if (observer) {
      RemoveTabStripObserver(observer);
      delete observer;
    }

    // This will be reached only if the tab could not be appended. In case of a
    // successful tab append, a successful navigation notification triggers the
    // send.
    Send(new AutomationMsg_AppendTabResponse(message.routing_id(),
                                             append_tab_response));
  }
}

void AutomationProvider::NavigateToURL(const IPC::Message& message,
                                       int handle, const GURL& url) {
  int status = AUTOMATION_MSG_NAVIGATION_ERROR;

  if (tab_tracker_->ContainsHandle(handle)) {
    NavigationController* tab = tab_tracker_->GetResource(handle);

    // Simulate what a user would do. Activate the tab and then navigate.
    // We could allow navigating in a background tab in future.
    Browser* browser = FindAndActivateTab(tab);

    if (browser) {
      AddNavigationStatusListener(tab,
        new AutomationMsg_NavigateToURLResponse(
            message.routing_id(), AUTOMATION_MSG_NAVIGATION_SUCCESS),
        new AutomationMsg_NavigateToURLResponse(
            message.routing_id(), AUTOMATION_MSG_NAVIGATION_AUTH_NEEDED));
      // TODO(darin): avoid conversion to GURL
      browser->OpenURL(url, GURL(), CURRENT_TAB, PageTransition::TYPED);
      return;
    }
  }
  Send(new AutomationMsg_NavigateToURLResponse(
           message.routing_id(), AUTOMATION_MSG_NAVIGATION_ERROR));
}

void AutomationProvider::NavigationAsync(const IPC::Message& message,
                                         int handle, const GURL& url) {
  bool status = false;

  if (tab_tracker_->ContainsHandle(handle)) {
    NavigationController* tab = tab_tracker_->GetResource(handle);

    // Simulate what a user would do. Activate the tab and then navigate.
    // We could allow navigating in a background tab in future.
    Browser* browser = FindAndActivateTab(tab);

    if (browser) {
      // Don't add any listener unless a callback mechanism is desired.
      // TODO(vibhor): Do this if such a requirement arises in future.
      browser->OpenURL(url, GURL(), CURRENT_TAB, PageTransition::TYPED);
      status = true;
    }
  }

  Send(new AutomationMsg_NavigationAsyncResponse(message.routing_id(), status));
}

void AutomationProvider::GoBack(const IPC::Message& message, int handle) {
  if (tab_tracker_->ContainsHandle(handle)) {
    NavigationController* tab = tab_tracker_->GetResource(handle);
    Browser* browser = FindAndActivateTab(tab);
    if (browser && browser->IsCommandEnabled(IDC_BACK)) {
      AddNavigationStatusListener(tab,
          new AutomationMsg_GoBackResponse(
              message.routing_id(), AUTOMATION_MSG_NAVIGATION_SUCCESS),
          new AutomationMsg_GoBackResponse(
              message.routing_id(), AUTOMATION_MSG_NAVIGATION_AUTH_NEEDED));
      browser->GoBack();
      return;
    }
  }
  Send(new AutomationMsg_GoBackResponse(message.routing_id(),
                                        AUTOMATION_MSG_NAVIGATION_ERROR));
}

void AutomationProvider::GoForward(const IPC::Message& message, int handle) {
  if (tab_tracker_->ContainsHandle(handle)) {
    NavigationController* tab = tab_tracker_->GetResource(handle);
    Browser* browser = FindAndActivateTab(tab);
    if (browser && browser->IsCommandEnabled(IDC_FORWARD)) {
      AddNavigationStatusListener(tab,
          new AutomationMsg_GoForwardResponse(
              message.routing_id(), AUTOMATION_MSG_NAVIGATION_SUCCESS),
          new AutomationMsg_GoForwardResponse(
              message.routing_id(), AUTOMATION_MSG_NAVIGATION_AUTH_NEEDED));
      browser->GoForward();
      return;
    }
  }
  Send(new AutomationMsg_GoForwardResponse(message.routing_id(),
                                           AUTOMATION_MSG_NAVIGATION_ERROR));
}

void AutomationProvider::Reload(const IPC::Message& message, int handle) {
  if (tab_tracker_->ContainsHandle(handle)) {
    NavigationController* tab = tab_tracker_->GetResource(handle);
    Browser* browser = FindAndActivateTab(tab);
    if (browser && browser->IsCommandEnabled(IDC_RELOAD)) {
      AddNavigationStatusListener(tab,
          new AutomationMsg_ReloadResponse(
              message.routing_id(), AUTOMATION_MSG_NAVIGATION_SUCCESS),
          new AutomationMsg_ReloadResponse(
              message.routing_id(), AUTOMATION_MSG_NAVIGATION_AUTH_NEEDED));
      browser->Reload();
      return;
    }
  }
  Send(new AutomationMsg_ReloadResponse(message.routing_id(),
                                        AUTOMATION_MSG_NAVIGATION_ERROR));
}

void AutomationProvider::SetAuth(const IPC::Message& message, int tab_handle,
                                 const std::wstring& username,
                                 const std::wstring& password) {
  int status = -1;

  if (tab_tracker_->ContainsHandle(tab_handle)) {
    NavigationController* tab = tab_tracker_->GetResource(tab_handle);
    LoginHandlerMap::iterator iter = login_handler_map_.find(tab);

    if (iter != login_handler_map_.end()) {
      // If auth is needed again after this, assume login has failed.  This is
      // not strictly correct, because a navigation can require both proxy and
      // server auth, but it should be OK for now.
      LoginHandler* handler = iter->second;
      AddNavigationStatusListener(tab,
        new AutomationMsg_SetAuthResponse(message.routing_id(), 0),
        new AutomationMsg_SetAuthResponse(message.routing_id(), -1));
      handler->SetAuth(username, password);
      status = 0;
    }
  }
  if (status < 0) {
    Send(new AutomationMsg_SetAuthResponse(message.routing_id(), status));
  }
}

void AutomationProvider::CancelAuth(const IPC::Message& message,
                                    int tab_handle) {
  int status = -1;

  if (tab_tracker_->ContainsHandle(tab_handle)) {
    NavigationController* tab = tab_tracker_->GetResource(tab_handle);
    LoginHandlerMap::iterator iter = login_handler_map_.find(tab);

    if (iter != login_handler_map_.end()) {
      // If auth is needed again after this, something is screwy.
      LoginHandler* handler = iter->second;
      AddNavigationStatusListener(tab,
        new AutomationMsg_CancelAuthResponse(message.routing_id(), 0),
        new AutomationMsg_CancelAuthResponse(message.routing_id(), -1));
      handler->CancelAuth();
      status = 0;
    }
  }
  if (status < 0) {
    Send(new AutomationMsg_CancelAuthResponse(message.routing_id(), status));
  }
}

void AutomationProvider::NeedsAuth(const IPC::Message& message,
                                   int tab_handle) {
  bool needs_auth = false;

  if (tab_tracker_->ContainsHandle(tab_handle)) {
    NavigationController* tab = tab_tracker_->GetResource(tab_handle);
    LoginHandlerMap::iterator iter = login_handler_map_.find(tab);

    if (iter != login_handler_map_.end()) {
      // The LoginHandler will be in our map IFF the tab needs auth.
      needs_auth = true;
    }
  }

  Send(new AutomationMsg_NeedsAuthResponse(message.routing_id(), needs_auth));
}

void AutomationProvider::GetRedirectsFrom(const IPC::Message& message,
                                          int tab_handle,
                                          const GURL& source_url) {
  DCHECK(!redirect_query_) << "Can only handle one redirect query at once.";
  if (tab_tracker_->ContainsHandle(tab_handle)) {
    NavigationController* tab = tab_tracker_->GetResource(tab_handle);
    HistoryService* history_service =
        tab->profile()->GetHistoryService(Profile::EXPLICIT_ACCESS);

    DCHECK(history_service) << "Tab " << tab_handle << "'s profile " <<
                               "has no history service";
    if (history_service) {
      // Schedule a history query for redirects. The response will be sent
      // asynchronously from the callback the history system uses to notify us
      // that it's done: OnRedirectQueryComplete.
      redirect_query_routing_id_ = message.routing_id();
      redirect_query_ = history_service->QueryRedirectsFrom(
          source_url, &consumer_,
          NewCallback(this, &AutomationProvider::OnRedirectQueryComplete));
      return;  // Response will be sent when query completes.
    }
  }

  // Send failure response.
  IPC::Message* msg = new IPC::Message(
    message.routing_id(), AutomationMsg_RedirectsFromResponse::ID,
    IPC::Message::PRIORITY_NORMAL);
  msg->WriteInt(-1);   // Negative string count indicates an error.
  Send(msg);
}

void AutomationProvider::GetActiveTabIndex(const IPC::Message& message,
                                           int handle) {
  int active_tab_index = -1;  // -1 is the error code
  if (browser_tracker_->ContainsHandle(handle)) {
    Browser* browser = browser_tracker_->GetResource(handle);
    active_tab_index = browser->selected_index();
  }
  Send(new AutomationMsg_ActiveTabIndexResponse(message.routing_id(),
                                                active_tab_index));
}

void AutomationProvider::GetBrowserWindowCount(const IPC::Message& message) {
  Send(new AutomationMsg_BrowserWindowCountResponse(
      message.routing_id(), static_cast<int>(BrowserList::size())));
}

void AutomationProvider::GetShowingAppModalDialog(const IPC::Message& message) {
<<<<<<< HEAD
  Send(new AutomationMsg_ShowingAppModalDialogResponse(
           message.routing_id(),
           static_cast<bool>(BrowserList::IsShowingAppModalDialog())));
=======
  views::AppModalDialogDelegate* dialog_delegate =
      BrowserList::GetShowingAppModalDialog();
  Send(new AutomationMsg_ShowingAppModalDialogResponse(
           message.routing_id(), dialog_delegate != NULL,
           dialog_delegate ? dialog_delegate->GetDialogButtons() :
                             views::DialogDelegate::DIALOGBUTTON_NONE));
}

void AutomationProvider::ClickAppModalDialogButton(const IPC::Message& message,
                                                   int button) {
  bool success = false;

  views::AppModalDialogDelegate* dialog_delegate =
      BrowserList::GetShowingAppModalDialog();
  if (dialog_delegate &&
      (dialog_delegate->GetDialogButtons() & button) == button) {
    views::DialogClientView* client_view =
        dialog_delegate->window()->client_view()->AsDialogClientView();
    if ((button & views::DialogDelegate::DIALOGBUTTON_OK) ==
        views::DialogDelegate::DIALOGBUTTON_OK) {
      client_view->AcceptWindow();
      success =  true;
    }
    if ((button & views::DialogDelegate::DIALOGBUTTON_CANCEL) ==
        views::DialogDelegate::DIALOGBUTTON_CANCEL) {
      DCHECK(!success) << "invalid param, OK and CANCEL specified";
      client_view->CancelWindow();
      success =  true;
    }
  }
  Send(new AutomationMsg_ClickAppModalDialogButtonResponse(
      message.routing_id(), success));
>>>>>>> 12c75e7a
}

void AutomationProvider::GetBrowserWindow(const IPC::Message& message,
                                          int index) {
  int handle = 0;
  if (index >= 0) {
    BrowserList::const_iterator iter = BrowserList::begin();

  for (; (iter != BrowserList::end()) && (index > 0); ++iter, --index);
    if (iter != BrowserList::end()) {
      handle = browser_tracker_->Add(*iter);
    }
  }

  Send(new AutomationMsg_BrowserWindowResponse(message.routing_id(), handle));
}

void AutomationProvider::GetLastActiveBrowserWindow(
    const IPC::Message& message) {
  int handle = 0;
  Browser* browser = BrowserList::GetLastActive();
  if (browser)
    handle = browser_tracker_->Add(browser);
  Send(new AutomationMsg_LastActiveBrowserWindowResponse(message.routing_id(),
                                                         handle));
}

BOOL CALLBACK EnumThreadWndProc(HWND hwnd, LPARAM l_param) {
  if (hwnd == reinterpret_cast<HWND>(l_param)) {
    return FALSE;
  }
  return TRUE;
}

void AutomationProvider::GetActiveWindow(const IPC::Message& message) {
  HWND window = GetForegroundWindow();

  // Let's make sure this window belongs to our process.
  if (EnumThreadWindows(::GetCurrentThreadId(),
                        EnumThreadWndProc,
                        reinterpret_cast<LPARAM>(window))) {
    // We enumerated all the windows and did not find the foreground window,
    // it is not our window, ignore it.
    Send(new AutomationMsg_ActiveWindowResponse(message.routing_id(), 0));
    return;
  }

  int handle = window_tracker_->Add(window);
  Send(new AutomationMsg_ActiveWindowResponse(message.routing_id(), handle));
}

void AutomationProvider::GetWindowHWND(const IPC::Message& message,
                                       int handle) {
  HWND win32_handle = window_tracker_->GetResource(handle);
  Send(new AutomationMsg_WindowHWNDResponse(message.routing_id(),
                                            win32_handle));
}

void AutomationProvider::ExecuteBrowserCommand(const IPC::Message& message,
                                               int handle,
                                               int command) {
  bool success = false;
  if (browser_tracker_->ContainsHandle(handle)) {
    Browser* browser = browser_tracker_->GetResource(handle);
    if (browser->SupportsCommand(command) &&
        browser->IsCommandEnabled(command)) {
      browser->ExecuteCommand(command);
      success = true;
    }
  }
  Send(new AutomationMsg_WindowExecuteCommandResponse(message.routing_id(),
                                                      success));
}

void AutomationProvider::WindowGetViewBounds(const IPC::Message& message,
                                             int handle,
                                             int view_id,
                                             bool screen_coordinates) {
  bool succeeded = false;
  gfx::Rect bounds;

  void* iter = NULL;
  if (window_tracker_->ContainsHandle(handle)) {
    HWND hwnd = window_tracker_->GetResource(handle);
<<<<<<< HEAD
    views::RootView* root_view = views::ContainerWin::FindRootView(hwnd);
=======
    views::RootView* root_view = views::WidgetWin::FindRootView(hwnd);
>>>>>>> 12c75e7a
    if (root_view) {
      views::View* view = root_view->GetViewByID(view_id);
      if (view) {
        succeeded = true;
        gfx::Point point;
        if (screen_coordinates)
          views::View::ConvertPointToScreen(view, &point);
        else
          views::View::ConvertPointToView(view, root_view, &point);
        bounds = view->GetLocalBounds(false);
        bounds.set_origin(point);
      }
    }
  }

  Send(new AutomationMsg_WindowViewBoundsResponse(message.routing_id(),
                                                  succeeded, bounds));
}

// This task enqueues a mouse event on the event loop, so that the view
// that it's being sent to can do the requisite post-processing.
class MouseEventTask : public Task {
 public:
  MouseEventTask(views::View* view,
                 views::Event::EventType type,
                 POINT point,
                 int flags)
      : view_(view), type_(type), point_(point), flags_(flags) {}
  virtual ~MouseEventTask() {}

  virtual void Run() {
    views::MouseEvent event(type_, point_.x, point_.y, flags_);
    // We need to set the cursor position before we process the event because
    // some code (tab dragging, for instance) queries the actual cursor location
    // rather than the location of the mouse event. Note that the reason why
    // the drag code moved away from using mouse event locations was because
    // our conversion to screen location doesn't work well with multiple
    // monitors, so this only works reliably in a single monitor setup.
    gfx::Point screen_location(point_.x, point_.y);
    view_->ConvertPointToScreen(view_, &screen_location);
    ::SetCursorPos(screen_location.x(), screen_location.y());
    switch (type_) {
      case views::Event::ET_MOUSE_PRESSED:
        view_->OnMousePressed(event);
        break;

      case views::Event::ET_MOUSE_DRAGGED:
        view_->OnMouseDragged(event);
        break;

      case views::Event::ET_MOUSE_RELEASED:
        view_->OnMouseReleased(event, false);
        break;

      default:
        NOTREACHED();
    }
  }

 private:
  views::View* view_;
  views::Event::EventType type_;
  POINT point_;
  int flags_;

  DISALLOW_COPY_AND_ASSIGN(MouseEventTask);
};

void AutomationProvider::ScheduleMouseEvent(views::View* view,
                                            views::Event::EventType type,
                                            POINT point,
                                            int flags) {
  MessageLoop::current()->PostTask(FROM_HERE,
      new MouseEventTask(view, type, point, flags));
}

// This task just adds another task to the event queue.  This is useful if
// you want to ensure that any tasks added to the event queue after this one
// have already been processed by the time |task| is run.
class InvokeTaskLaterTask : public Task {
 public:
  explicit InvokeTaskLaterTask(Task* task) : task_(task) {}
  virtual ~InvokeTaskLaterTask() {}

  virtual void Run() {
    MessageLoop::current()->PostTask(FROM_HERE, task_);
  }

 private:
  Task* task_;

  DISALLOW_COPY_AND_ASSIGN(InvokeTaskLaterTask);
};

// This task sends a WindowDragResponse message with the appropriate
// routing ID to the automation proxy.  This is implemented as a task so that
// we know that the mouse events (and any tasks that they spawn on the message
// loop) have been processed by the time this is sent.
class WindowDragResponseTask : public Task {
 public:
  WindowDragResponseTask(AutomationProvider* provider, int routing_id)
      : provider_(provider), routing_id_(routing_id) {}
  virtual ~WindowDragResponseTask() {}

  virtual void Run() {
    provider_->Send(new AutomationMsg_WindowDragResponse(routing_id_, true));
  }

 private:
  AutomationProvider* provider_;
  int routing_id_;

  DISALLOW_COPY_AND_ASSIGN(WindowDragResponseTask);
};

void AutomationProvider::WindowSimulateClick(const IPC::Message& message,
                                             int handle,
                                             POINT click,
                                             int flags) {
  HWND hwnd = 0;

  if (window_tracker_->ContainsHandle(handle)) {
    hwnd = window_tracker_->GetResource(handle);

    ui_controls::SendMouseMove(click.x, click.y);

    ui_controls::MouseButton button = ui_controls::LEFT;
    if ((flags & views::Event::EF_LEFT_BUTTON_DOWN) ==
        views::Event::EF_LEFT_BUTTON_DOWN) {
      button = ui_controls::LEFT;
    } else if ((flags & views::Event::EF_RIGHT_BUTTON_DOWN) ==
        views::Event::EF_RIGHT_BUTTON_DOWN) {
      button = ui_controls::RIGHT;
    } else if ((flags & views::Event::EF_MIDDLE_BUTTON_DOWN) ==
        views::Event::EF_MIDDLE_BUTTON_DOWN) {
      button = ui_controls::MIDDLE;
    } else {
      NOTREACHED();
    }
    ui_controls::SendMouseClick(button);
  }
}

void AutomationProvider::WindowSimulateDrag(const IPC::Message& message,
                                            int handle,
                                            std::vector<POINT> drag_path,
                                            int flags,
                                            bool press_escape_en_route) {
  bool succeeded = false;
  if (browser_tracker_->ContainsHandle(handle) && (drag_path.size() > 1)) {
      succeeded = true;

    UINT down_message = 0;
    UINT up_message = 0;
    WPARAM wparam_flags = 0;
<<<<<<< HEAD
      if (flags & views::Event::EF_SHIFT_DOWN)
      wparam_flags |= MK_SHIFT;
      if (flags & views::Event::EF_CONTROL_DOWN)
=======
    if (flags & views::Event::EF_SHIFT_DOWN)
      wparam_flags |= MK_SHIFT;
    if (flags & views::Event::EF_CONTROL_DOWN)
>>>>>>> 12c75e7a
      wparam_flags |= MK_CONTROL;
    if (flags & views::Event::EF_LEFT_BUTTON_DOWN) {
      wparam_flags |= MK_LBUTTON;
      down_message = WM_LBUTTONDOWN;
      up_message = WM_LBUTTONUP;
    }
    if (flags & views::Event::EF_MIDDLE_BUTTON_DOWN) {
      wparam_flags |= MK_MBUTTON;
      down_message = WM_MBUTTONDOWN;
      up_message = WM_MBUTTONUP;
    }
    if (flags & views::Event::EF_RIGHT_BUTTON_DOWN) {
      wparam_flags |= MK_RBUTTON;
      down_message = WM_LBUTTONDOWN;
      up_message = WM_LBUTTONUP;
    }

    Browser* browser = browser_tracker_->GetResource(handle);
    DCHECK(browser);
<<<<<<< HEAD
    HWND top_level_hwnd = browser->GetTopLevelHWND();
=======
    HWND top_level_hwnd =
        reinterpret_cast<HWND>(browser->window()->GetNativeHandle());
>>>>>>> 12c75e7a
    POINT temp = drag_path[0];
    MapWindowPoints(top_level_hwnd, HWND_DESKTOP, &temp, 1);
    SetCursorPos(temp.x, temp.y);
    SendMessage(top_level_hwnd, down_message, wparam_flags,
                MAKELPARAM(drag_path[0].x, drag_path[0].y));
    for (int i = 1; i < static_cast<int>(drag_path.size()); ++i) {
      temp = drag_path[i];
      MapWindowPoints(top_level_hwnd, HWND_DESKTOP, &temp, 1);
      SetCursorPos(temp.x, temp.y);
      SendMessage(top_level_hwnd, WM_MOUSEMOVE, wparam_flags,
                  MAKELPARAM(drag_path[i].x, drag_path[i].y));
    }
    POINT end = drag_path[drag_path.size() - 1];
    MapWindowPoints(top_level_hwnd, HWND_DESKTOP, &end, 1);
    SetCursorPos(end.x, end.y);

      if (press_escape_en_route) {
      // Press Escape.
      ui_controls::SendKeyPress(VK_ESCAPE,
                               ((flags & views::Event::EF_CONTROL_DOWN)
                                == views::Event::EF_CONTROL_DOWN),
                               ((flags & views::Event::EF_SHIFT_DOWN) ==
                                views::Event::EF_SHIFT_DOWN),
                               ((flags & views::Event::EF_ALT_DOWN) ==
                                views::Event::EF_ALT_DOWN));
<<<<<<< HEAD
      }
=======
    }
>>>>>>> 12c75e7a
    SendMessage(top_level_hwnd, up_message, wparam_flags,
                MAKELPARAM(end.x, end.y));

    MessageLoop::current()->PostTask(FROM_HERE,
        new InvokeTaskLaterTask(
            new WindowDragResponseTask(this, message.routing_id())));
  } else {
    Send(new AutomationMsg_WindowDragResponse(message.routing_id(), true));
  }
}

void AutomationProvider::WindowSimulateKeyPress(const IPC::Message& message,
                                                int handle,
                                                wchar_t key,
                                                int flags) {
  if (!window_tracker_->ContainsHandle(handle))
    return;

  // The key event is sent to whatever window is active.
  ui_controls::SendKeyPress(key,
                           ((flags & views::Event::EF_CONTROL_DOWN) ==
                              views::Event::EF_CONTROL_DOWN),
                            ((flags & views::Event::EF_SHIFT_DOWN) ==
                              views::Event::EF_SHIFT_DOWN),
                            ((flags & views::Event::EF_ALT_DOWN) ==
                              views::Event::EF_ALT_DOWN));
}

void AutomationProvider::GetFocusedViewID(const IPC::Message& message,
                                          int handle) {
  int view_id = -1;
  if (window_tracker_->ContainsHandle(handle)) {
    HWND hwnd = window_tracker_->GetResource(handle);
    views::FocusManager* focus_manager =
        views::FocusManager::GetFocusManager(hwnd);
    DCHECK(focus_manager);
    views::View* focused_view = focus_manager->GetFocusedView();
    if (focused_view)
      view_id = focused_view->GetID();
  }
  Send(new AutomationMsg_GetFocusedViewIDResponse(message.routing_id(),
                                                  view_id));
}

void AutomationProvider::SetWindowVisible(const IPC::Message& message,
                                          int handle, bool visible) {
  if (window_tracker_->ContainsHandle(handle)) {
    HWND hwnd = window_tracker_->GetResource(handle);
    ::ShowWindow(hwnd, visible ? SW_SHOW : SW_HIDE);
    Send(new AutomationMsg_SetWindowVisibleResponse(message.routing_id(),
                                                    true));
  } else {
    Send(new AutomationMsg_SetWindowVisibleResponse(message.routing_id(),
                                                    false));
  }
}

void AutomationProvider::IsWindowActive(const IPC::Message& message,
                                        int handle) {
  if (window_tracker_->ContainsHandle(handle)) {
    HWND hwnd = window_tracker_->GetResource(handle);
    bool is_active = ::GetForegroundWindow() == hwnd;
    Send(new AutomationMsg_IsWindowActiveResponse(
        message.routing_id(), true, is_active));
  } else {
    Send(new AutomationMsg_IsWindowActiveResponse(message.routing_id(),
                                                  false, false));
  }
}

void AutomationProvider::ActivateWindow(const IPC::Message& message,
                                        int handle) {
  if (window_tracker_->ContainsHandle(handle)) {
    ::SetActiveWindow(window_tracker_->GetResource(handle));
  }
}

void AutomationProvider::GetTabCount(const IPC::Message& message, int handle) {
  int tab_count = -1;  // -1 is the error code

  if (browser_tracker_->ContainsHandle(handle)) {
    Browser* browser = browser_tracker_->GetResource(handle);
    tab_count = browser->tab_count();
  }

  Send(new AutomationMsg_TabCountResponse(message.routing_id(), tab_count));
}

void AutomationProvider::GetTab(const IPC::Message& message,
                                int win_handle, int tab_index) {
  void* iter = NULL;
  int tab_handle = 0;
  if (browser_tracker_->ContainsHandle(win_handle) && (tab_index >= 0)) {
    Browser* browser = browser_tracker_->GetResource(win_handle);
    if (tab_index < browser->tab_count()) {
      TabContents* tab_contents =
          browser->GetTabContentsAt(tab_index);
      tab_handle = tab_tracker_->Add(tab_contents->controller());
    }
  }

  Send(new AutomationMsg_TabResponse(message.routing_id(), tab_handle));
}

void AutomationProvider::GetTabTitle(const IPC::Message& message, int handle) {
  int title_string_size = -1;  // -1 is the error code
  std::wstring title;
  if (tab_tracker_->ContainsHandle(handle)) {
    NavigationController* tab = tab_tracker_->GetResource(handle);
    title = tab->GetActiveEntry()->title();
    title_string_size = static_cast<int>(title.size());
  }

  Send(new AutomationMsg_TabTitleResponse(message.routing_id(),
                                          title_string_size, title));
}

void AutomationProvider::HandleUnused(const IPC::Message& message, int handle) {
  if (window_tracker_->ContainsHandle(handle)) {
    window_tracker_->Remove(window_tracker_->GetResource(handle));
  }
}

void AutomationProvider::OnChannelError() {
  LOG(ERROR) << "AutomationProxy went away, shutting down app.";
  AutomationProviderList::GetInstance()->RemoveProvider(this);
}

// TODO(brettw) change this to accept GURLs when history supports it
void AutomationProvider::OnRedirectQueryComplete(
    HistoryService::Handle request_handle,
    GURL from_url,
    bool success,
    HistoryService::RedirectList* redirects) {
  DCHECK(request_handle == redirect_query_);

  // Respond to the pending request for the redirect list.
  IPC::Message* msg = new IPC::Message(redirect_query_routing_id_,
                                       AutomationMsg_RedirectsFromResponse::ID,
                                       IPC::Message::PRIORITY_NORMAL);
  if (success) {
    msg->WriteInt(static_cast<int>(redirects->size()));
    for (size_t i = 0; i < redirects->size(); i++)
      IPC::ParamTraits<GURL>::Write(msg, redirects->at(i));
  } else {
    msg->WriteInt(-1);  // Negative count indicates failure.
  }

  Send(msg);
  redirect_query_ = NULL;
}

bool AutomationProvider::Send(IPC::Message* msg) {
  DCHECK(channel_.get());
  return channel_->Send(msg);
}

Browser* AutomationProvider::FindAndActivateTab(
    NavigationController* controller) {
  int tab_index;
  Browser* browser = Browser::GetBrowserForController(controller, &tab_index);
  if (browser)
    browser->SelectTabContentsAt(tab_index, true);

  return browser;
}

void AutomationProvider::GetCookies(const IPC::Message& message,
                                    const GURL& url, int handle) {
  std::string value;

  if (url.is_valid() && tab_tracker_->ContainsHandle(handle)) {
    NavigationController* tab = tab_tracker_->GetResource(handle);
    value =
        tab->profile()->GetRequestContext()->cookie_store()->GetCookies(url);
  }

  Send(new AutomationMsg_GetCookiesResponse(message.routing_id(),
    static_cast<int>(value.size()), value));
}

void AutomationProvider::SetCookie(const IPC::Message& message,
                                   const GURL& url,
                                   const std::string value,
                                   int handle) {
  int response_value = -1;

  if (url.is_valid() && tab_tracker_->ContainsHandle(handle)) {
    NavigationController* tab = tab_tracker_->GetResource(handle);
    URLRequestContext* context = tab->profile()->GetRequestContext();
    if (context->cookie_store()->SetCookie(url, value))
      response_value = 1;
  }

  Send(new AutomationMsg_SetCookieResponse(message.routing_id(),
    response_value));
}

void AutomationProvider::GetTabURL(const IPC::Message& message, int handle) {
  bool success = false;
  GURL url;
  if (tab_tracker_->ContainsHandle(handle)) {
    NavigationController* tab = tab_tracker_->GetResource(handle);
    // Return what the user would see in the location bar.
    url = tab->GetActiveEntry()->display_url();
    success = true;
  }

  Send(new AutomationMsg_TabURLResponse(message.routing_id(), success, url));
}

void AutomationProvider::GetTabHWND(const IPC::Message& message, int handle) {
  HWND tab_hwnd = NULL;

  if (tab_tracker_->ContainsHandle(handle)) {
    NavigationController* tab = tab_tracker_->GetResource(handle);
    tab_hwnd = tab->active_contents()->GetContainerHWND();
  }

  Send(new AutomationMsg_TabHWNDResponse(message.routing_id(), tab_hwnd));
}

void AutomationProvider::GetTabProcessID(
    const IPC::Message& message, int handle) {
  int process_id = -1;

  if (tab_tracker_->ContainsHandle(handle)) {
    process_id = 0;
    NavigationController* tab = tab_tracker_->GetResource(handle);
    if (tab->active_contents()->AsWebContents()) {
      WebContents* web_contents = tab->active_contents()->AsWebContents();
      if (web_contents->process())
        process_id = web_contents->process()->process().pid();
    }
  }

  Send(new AutomationMsg_TabProcessIDResponse(message.routing_id(),
                                              process_id));
}

void AutomationProvider::ApplyAccelerator(int handle, int id) {
  if (browser_tracker_->ContainsHandle(handle)) {
    Browser* browser = browser_tracker_->GetResource(handle);
    browser->controller()->ExecuteCommand(id);
  }
}

void AutomationProvider::ExecuteJavascript(const IPC::Message& message,
                                           int handle,
                                           const std::wstring& frame_xpath,
                                           const std::wstring& script) {
  bool succeeded = false;
  WebContents* web_contents = GetWebContentsForHandle(handle, NULL);
  if (web_contents) {
    // Set the routing id of this message with the controller.
    // This routing id needs to be remembered for the reverse
    // communication while sending back the response of
    // this javascript execution.
    std::wstring set_automation_id;
    SStringPrintf(&set_automation_id,
      L"window.domAutomationController.setAutomationId(%d);",
      message.routing_id());

    web_contents->render_view_host()->ExecuteJavascriptInWebFrame(
        frame_xpath, set_automation_id);
    web_contents->render_view_host()->ExecuteJavascriptInWebFrame(
        frame_xpath, script);
    succeeded = true;
  }

  if (!succeeded) {
    Send(new AutomationMsg_DomOperationResponse(message.routing_id(), ""));
  }
}

void AutomationProvider::GetShelfVisibility(const IPC::Message& message,
                                            int handle) {
  bool visible = false;

  WebContents* web_contents = GetWebContentsForHandle(handle, NULL);
  if (web_contents)
    visible = web_contents->IsDownloadShelfVisible();

  Send(new AutomationMsg_ShelfVisibilityResponse(message.routing_id(),
                                                 visible));
}

void AutomationProvider::GetConstrainedWindowCount(const IPC::Message& message,
                                                   int handle) {
  int count = -1;  // -1 is the error code
  if (tab_tracker_->ContainsHandle(handle)) {
      NavigationController* nav_controller = tab_tracker_->GetResource(handle);
      TabContents* tab_contents = nav_controller->active_contents();
      if (tab_contents) {
        count = static_cast<int>(tab_contents->child_windows_.size());
      }
  }

  Send(new AutomationMsg_ConstrainedWindowCountResponse(message.routing_id(),
                                                        count));
}

void AutomationProvider::GetConstrainedWindow(const IPC::Message& message,
                                              int handle, int index) {
  int cwindow_handle = 0;
  if (tab_tracker_->ContainsHandle(handle) && index >= 0) {
    NavigationController* nav_controller =
        tab_tracker_->GetResource(handle);
    TabContents* tab = nav_controller->active_contents();
    if (tab && index < static_cast<int>(tab->child_windows_.size())) {
      ConstrainedWindow* window = tab->child_windows_[index];
      cwindow_handle = cwindow_tracker_->Add(window);
    }
  }

  Send(new AutomationMsg_ConstrainedWindowResponse(message.routing_id(),
                                                   cwindow_handle));
}

void AutomationProvider::GetConstrainedTitle(const IPC::Message& message,
                                             int handle) {
  int title_string_size = -1;  // -1 is the error code
  std::wstring title;
  if (cwindow_tracker_->ContainsHandle(handle)) {
    ConstrainedWindow* window = cwindow_tracker_->GetResource(handle);
    title = window->GetWindowTitle();
    title_string_size = static_cast<int>(title.size());
  }

  Send(new AutomationMsg_ConstrainedTitleResponse(message.routing_id(),
                                                  title_string_size, title));
}

void AutomationProvider::GetConstrainedWindowBounds(const IPC::Message& message,
                                                    int handle) {
  bool exists = false;
  gfx::Rect rect(0, 0, 0, 0);
  if (cwindow_tracker_->ContainsHandle(handle)) {
    ConstrainedWindow* window = cwindow_tracker_->GetResource(handle);
    if (window) {
      exists = true;
      rect = window->GetCurrentBounds();
    }
  }

  Send(new AutomationMsg_ConstrainedWindowBoundsResponse(message.routing_id(),
                                                         exists, rect));
}

void AutomationProvider::HandleFindInPageRequest(
    const IPC::Message& message, int handle, const std::wstring& find_request,
    int forward, int match_case) {
  NOTREACHED() << "This function has been deprecated."
    << "Please use HandleFindRequest instead.";
  Send(new AutomationMsg_FindInPageResponse2(message.routing_id(), -1, -1));
  return;
}

void AutomationProvider::HandleFindRequest(const IPC::Message& message,
    int handle, const FindInPageRequest& request) {
  if (!tab_tracker_->ContainsHandle(handle)) {
    Send(new AutomationMsg_FindInPageResponse2(message.routing_id(), -1, -1));
    return;
  }

  NavigationController* nav = tab_tracker_->GetResource(handle);
  TabContents* tab_contents = nav->active_contents();

  find_in_page_observer_.reset(new
      FindInPageNotificationObserver(this, tab_contents, message.routing_id()));

  // The find in page dialog must be up for us to get the notification that the
  // find was complete.
  WebContents* web_contents = tab_contents->AsWebContents();
  if (web_contents) {
    NavigationController* tab = tab_tracker_->GetResource(handle);
    Browser* browser = Browser::GetBrowserForController(tab, NULL);
    web_contents->view()->FindInPage(*browser, true, request.forward);

    web_contents->render_view_host()->StartFinding(
        FindInPageNotificationObserver::kFindInPageRequestId,
        request.search_string, request.forward, request.match_case,
        request.find_next);
  }
}

void AutomationProvider::HandleOpenFindInPageRequest(
    const IPC::Message& message, int handle) {
  NavigationController* tab = NULL;
  WebContents* web_contents = GetWebContentsForHandle(handle, &tab);
  if (web_contents) {
    Browser* browser = Browser::GetBrowserForController(tab, NULL);
    web_contents->view()->FindInPage(*browser, false, false);
  }
}

void AutomationProvider::GetFindWindowVisibility(const IPC::Message& message,
                                                 int handle) {
  gfx::Point position;
  bool visible = false;
  WebContents* web_contents = GetWebContentsForHandle(handle, NULL);
  if (web_contents)
    web_contents->view()->GetFindBarWindowInfo(&position, &visible);

  Send(new AutomationMsg_FindWindowVisibilityResponse(message.routing_id(),
                                                      visible));
}

void AutomationProvider::HandleFindWindowLocationRequest(
    const IPC::Message& message, int handle) {
  gfx::Point position(0, 0);
  bool visible = false;
  WebContents* web_contents = GetWebContentsForHandle(handle, NULL);
  if (web_contents)
    web_contents->view()->GetFindBarWindowInfo(&position, &visible);

  Send(new AutomationMsg_FindWindowLocationResponse(message.routing_id(),
                                                    position.x(),
                                                    position.y()));
}

void AutomationProvider::GetBookmarkBarVisitility(const IPC::Message& message,
                                                  int handle) {
  bool visible = false;
  bool animating = false;

  void* iter = NULL;
  if (browser_tracker_->ContainsHandle(handle)) {
    Browser* browser = browser_tracker_->GetResource(handle);
    if (browser) {
      BookmarkBarView* bookmark_bar = browser->window()->GetBookmarkBarView();
      if (bookmark_bar) {
        animating = bookmark_bar->IsAnimating();
        visible = browser->window()->IsBookmarkBarVisible();
      }
    }
  }

  Send(new AutomationMsg_BookmarkBarVisibilityResponse(message.routing_id(),
                                                       visible, animating));
}

void AutomationProvider::HandleInspectElementRequest(
    const IPC::Message& message, int handle, int x, int y) {
  WebContents* web_contents = GetWebContentsForHandle(handle, NULL);
  if (web_contents) {
    web_contents->render_view_host()->InspectElementAt(x, y);
    inspect_element_routing_id_ = message.routing_id();
  } else {
    Send(new AutomationMsg_InspectElementResponse(message.routing_id(), -1));
  }
}

void AutomationProvider::ReceivedInspectElementResponse(int num_resources) {
  Send(new AutomationMsg_InspectElementResponse(inspect_element_routing_id_,
                                                num_resources));
}

// Helper class for making changes to the URLRequest ProtocolFactory on the
// IO thread.
class SetFilteredInetTask : public Task {
 public:
  explicit SetFilteredInetTask(bool enabled) : enabled_(enabled) { }
  virtual void Run() {
    if (enabled_) {
      URLRequestFilter::GetInstance()->ClearHandlers();

      URLRequestFailedDnsJob::AddUITestUrls();
      URLRequestSlowDownloadJob::AddUITestUrls();

      std::wstring root_http;
      PathService::Get(chrome::DIR_TEST_DATA, &root_http);
      URLRequestMockHTTPJob::AddUITestUrls(root_http);
    } else {
      // Revert to the default handlers.
      URLRequestFilter::GetInstance()->ClearHandlers();
    }
  }
 private:
  bool enabled_;
};

void AutomationProvider::SetFilteredInet(const IPC::Message& message,
                                         bool enabled) {
  // Since this involves changing the URLRequest ProtocolFactory, we want to
  // run on the main thread.
  g_browser_process->io_thread()->message_loop()->PostTask(FROM_HERE,
      new SetFilteredInetTask(enabled));
}

void AutomationProvider::GetDownloadDirectory(const IPC::Message& message,
                                              int handle) {
  DLOG(INFO) << "Handling download directory request";
  std::wstring download_directory;
  if (tab_tracker_->ContainsHandle(handle)) {
    NavigationController* tab = tab_tracker_->GetResource(handle);
    DownloadManager* dlm = tab->profile()->GetDownloadManager();
    DCHECK(dlm);
    download_directory = dlm->download_path();
  }

  Send(new AutomationMsg_DownloadDirectoryResponse(message.routing_id(),
                                                   download_directory));
}

void AutomationProvider::OpenNewBrowserWindow(int show_command) {
  // We may have no current browser windows open so don't rely on
  // asking an existing browser to execute the IDC_NEWWINDOW command
  Browser* browser = Browser::Create(profile_);
  browser->AddBlankTab(true);
  if (show_command != SW_HIDE)
    browser->window()->Show();
}

void AutomationProvider::GetWindowForBrowser(const IPC::Message& message,
                                             int browser_handle) {
  bool success = false;
  int window_handle = 0;

  if (browser_tracker_->ContainsHandle(browser_handle)) {
    Browser* browser = browser_tracker_->GetResource(browser_handle);
    HWND hwnd = reinterpret_cast<HWND>(browser->window()->GetNativeHandle());
    // Add() returns the existing handle for the resource if any.
    window_handle = window_tracker_->Add(hwnd);
    success = true;
  }
  Send(new AutomationMsg_WindowForBrowserResponse(message.routing_id(),
                                                  success, window_handle));
}

void AutomationProvider::GetAutocompleteEditForBrowser(
    const IPC::Message& message,
    int browser_handle) {
  bool success = false;
  int autocomplete_edit_handle = 0;

  if (browser_tracker_->ContainsHandle(browser_handle)) {
    Browser* browser = browser_tracker_->GetResource(browser_handle);
    LocationBarView* loc_bar_view = browser->GetLocationBarView();
    AutocompleteEditView* edit_view = loc_bar_view->location_entry();
    // Add() returns the existing handle for the resource if any.
    autocomplete_edit_handle = autocomplete_edit_tracker_->Add(edit_view);
    success = true;
  }
  Send(new AutomationMsg_AutocompleteEditForBrowserResponse(
    message.routing_id(), success, autocomplete_edit_handle));
}

void AutomationProvider::GetBrowserForWindow(const IPC::Message& message,
                                             int window_handle) {
  bool success = false;
  int browser_handle = 0;

  if (window_tracker_->ContainsHandle(window_handle)) {
    HWND window = window_tracker_->GetResource(window_handle);
    BrowserList::const_iterator iter = BrowserList::begin();
    Browser* browser = NULL;
    for (;iter != BrowserList::end(); ++iter) {
      HWND hwnd = reinterpret_cast<HWND>((*iter)->window()->GetNativeHandle());
      if (window == hwnd) {
        browser = *iter;
        break;
      }
    }
    if (browser) {
      // Add() returns the existing handle for the resource if any.
      browser_handle = browser_tracker_->Add(browser);
      success = true;
    }
  }
  Send(new AutomationMsg_BrowserForWindowResponse(message.routing_id(),
                                                  success, browser_handle));
}

void AutomationProvider::ShowInterstitialPage(const IPC::Message& message,
                                              int tab_handle,
                                              const std::string& html_text) {
  if (tab_tracker_->ContainsHandle(tab_handle)) {
    NavigationController* controller = tab_tracker_->GetResource(tab_handle);
    TabContents* tab_contents = controller->active_contents();
    if (tab_contents->type() == TAB_CONTENTS_WEB) {
      AddNavigationStatusListener(controller,
          new AutomationMsg_ShowInterstitialPageResponse(message.routing_id(),
                                                         true),
          NULL);
      WebContents* web_contents = tab_contents->AsWebContents();
      AutomationInterstitialPage* interstitial =
          new AutomationInterstitialPage(web_contents,
                                         GURL("about:interstitial"),
                                         html_text);
      interstitial->Show();
      return;
    }
  }
  Send(new AutomationMsg_ShowInterstitialPageResponse(message.routing_id(),
                                                      false));
}

void AutomationProvider::HideInterstitialPage(const IPC::Message& message,
                                              int tab_handle) {
  WebContents* web_contents = GetWebContentsForHandle(tab_handle, NULL);
  if (web_contents && web_contents->interstitial_page()) {
    web_contents->interstitial_page()->DontProceed();
    Send(new AutomationMsg_HideInterstitialPageResponse(message.routing_id(),
                                                        true));
    return;
  }
  Send(new AutomationMsg_HideInterstitialPageResponse(message.routing_id(),
                                                      false));
}

void AutomationProvider::CloseTab(const IPC::Message& message,
                                  int tab_handle,
                                  bool wait_until_closed) {
  if (tab_tracker_->ContainsHandle(tab_handle)) {
    NavigationController* controller = tab_tracker_->GetResource(tab_handle);
    int index;
    Browser* browser = Browser::GetBrowserForController(controller, &index);
    DCHECK(browser);
    TabClosedNotificationObserver* observer =
        new TabClosedNotificationObserver(browser, this, message.routing_id(),
                                          wait_until_closed);
    browser->CloseContents(controller->active_contents());
  } else {
    Send(new AutomationMsg_CloseTabResponse(message.routing_id(), false));
  }
}

void AutomationProvider::CloseBrowser(const IPC::Message& message,
                                      int browser_handle) {
  if (browser_tracker_->ContainsHandle(browser_handle)) {
    Browser* browser = browser_tracker_->GetResource(browser_handle);
    new BrowserClosedNotificationObserver(browser, this, message.routing_id());
    browser->window()->Close();
  } else {
    NOTREACHED();
  }
}

void AutomationProvider::CreateExternalTab(const IPC::Message& message) {
  int tab_handle = 0;
  HWND tab_container_window = NULL;
  ExternalTabContainer *external_tab_container =
      new ExternalTabContainer(this);
  external_tab_container->Init(profile_);
  TabContents* tab_contents = external_tab_container->tab_contents();
  if (tab_contents) {
    tab_handle = tab_tracker_->Add(tab_contents->controller());
    tab_container_window = *external_tab_container;
  }
  Send(new AutomationMsg_CreateExternalTabResponse(message.routing_id(),
                                                   tab_container_window,
                                                   tab_handle));
}

void AutomationProvider::NavigateInExternalTab(const IPC::Message& message,
                                               int handle, const GURL& url) {
  bool status = false;

  if (tab_tracker_->ContainsHandle(handle)) {
    NavigationController* tab = tab_tracker_->GetResource(handle);
    tab->LoadURL(url, GURL(), PageTransition::TYPED);
    status = true;
  }

  Send(new AutomationMsg_NavigateInExternalTabResponse(message.routing_id(),
                                                       status));
}

void AutomationProvider::SetAcceleratorsForTab(const IPC::Message& message,
                                               int handle,
                                               HACCEL accel_table,
                                               int accel_entry_count) {
  bool status = false;
  if (tab_tracker_->ContainsHandle(handle)) {
    NavigationController* tab = tab_tracker_->GetResource(handle);
    TabContents* tab_contents = tab->GetTabContents(TAB_CONTENTS_WEB);
    ExternalTabContainer* external_tab_container =
        ExternalTabContainer::GetContainerForTab(
            tab_contents->GetContainerHWND());
    // This call is only valid on an externally hosted tab
    if (external_tab_container) {
      external_tab_container->SetAccelerators(accel_table,
                                              accel_entry_count);
      status = true;
    }
  }
  Send(new AutomationMsg_SetAcceleratorsForTabResponse(message.routing_id(),
                                                       status));
}

void AutomationProvider::ProcessUnhandledAccelerator(
    const IPC::Message& message, int handle, const MSG& msg) {
  if (tab_tracker_->ContainsHandle(handle)) {
    NavigationController* tab = tab_tracker_->GetResource(handle);
    TabContents* tab_contents = tab->GetTabContents(TAB_CONTENTS_WEB);
    ExternalTabContainer* external_tab_container =
        ExternalTabContainer::GetContainerForTab(
            tab_contents->GetContainerHWND());
    // This call is only valid on an externally hosted tab
    if (external_tab_container) {
      external_tab_container->ProcessUnhandledAccelerator(msg);
    }
  }
  // This message expects no response.
}

void AutomationProvider::WaitForTabToBeRestored(
    const IPC::Message& message,
    int tab_handle) {
  if (tab_tracker_->ContainsHandle(tab_handle)) {
    NavigationController* tab = tab_tracker_->GetResource(tab_handle);
    restore_tracker_.reset(
        new NavigationControllerRestoredObserver(this, tab,
                                                 message.routing_id()));
  }
}

void AutomationProvider::GetSecurityState(const IPC::Message& message,
                                          int handle) {
  if (tab_tracker_->ContainsHandle(handle)) {
    NavigationController* tab = tab_tracker_->GetResource(handle);
    NavigationEntry* entry = tab->GetActiveEntry();
    Send(new AutomationMsg_GetSecurityStateResponse(message.routing_id(), true,
        entry->ssl().security_style(), entry->ssl().cert_status(),
        entry->ssl().content_status()));
  } else {
    Send(new AutomationMsg_GetSecurityStateResponse(message.routing_id(), false,
                                                    SECURITY_STYLE_UNKNOWN,
                                                    0, 0));
  }
}

void AutomationProvider::GetPageType(const IPC::Message& message, int handle) {
  if (tab_tracker_->ContainsHandle(handle)) {
    NavigationController* tab = tab_tracker_->GetResource(handle);
    NavigationEntry* entry = tab->GetActiveEntry();
    NavigationEntry::PageType page_type = entry->page_type();
    // In order to return the proper result when an interstitial is shown and
    // no navigation entry were created for it we need to ask the WebContents.
    if (page_type == NavigationEntry::NORMAL_PAGE &&
        tab->active_contents()->AsWebContents() &&
        tab->active_contents()->AsWebContents()->showing_interstitial_page())
      page_type = NavigationEntry::INTERSTITIAL_PAGE;

    Send(new AutomationMsg_GetPageTypeResponse(message.routing_id(), true,
                                               page_type));
  } else {
    Send(new AutomationMsg_GetPageTypeResponse(message.routing_id(), false,
                                               NavigationEntry::NORMAL_PAGE));
  }
}

void AutomationProvider::ActionOnSSLBlockingPage(const IPC::Message& message,
                                                 int handle, bool proceed) {
  if (tab_tracker_->ContainsHandle(handle)) {
    NavigationController* tab = tab_tracker_->GetResource(handle);
    NavigationEntry* entry = tab->GetActiveEntry();
    if (entry->page_type() == NavigationEntry::INTERSTITIAL_PAGE) {
      TabContents* tab_contents = tab->GetTabContents(TAB_CONTENTS_WEB);
      InterstitialPage* ssl_blocking_page =
          InterstitialPage::GetInterstitialPage(tab_contents->AsWebContents());
      if (ssl_blocking_page) {
        if (proceed) {
          AddNavigationStatusListener(tab,
              new AutomationMsg_ActionOnSSLBlockingPageResponse(
                  message.routing_id(), true),
              new AutomationMsg_ActionOnSSLBlockingPageResponse(
                  message.routing_id(), true));
            ssl_blocking_page->Proceed();
          return;
        }
        ssl_blocking_page->DontProceed();
        Send(new AutomationMsg_ActionOnSSLBlockingPageResponse(
             message.routing_id(), true));
        return;
      }
    }
  }
  // We failed.
  Send(new AutomationMsg_ActionOnSSLBlockingPageResponse(message.routing_id(),
                                                         false));
}

void AutomationProvider::BringBrowserToFront(const IPC::Message& message,
                                             int browser_handle) {
  if (browser_tracker_->ContainsHandle(browser_handle)) {
    Browser* browser = browser_tracker_->GetResource(browser_handle);
    browser->window()->Activate();
    Send(new AutomationMsg_BringBrowserToFrontResponse(message.routing_id(),
                                                       true));
  } else {
    Send(new AutomationMsg_BringBrowserToFrontResponse(message.routing_id(),
                                                       false));
  }
}

void AutomationProvider::IsPageMenuCommandEnabled(const IPC::Message& message,
                                                  int browser_handle,
                                                  int message_num) {
  if (browser_tracker_->ContainsHandle(browser_handle)) {
    Browser* browser = browser_tracker_->GetResource(browser_handle);
    bool menu_item_enabled =
        browser->controller()->IsCommandEnabled(message_num);
    Send(new AutomationMsg_IsPageMenuCommandEnabledResponse(
             message.routing_id(), menu_item_enabled));
  } else {
    Send(new AutomationMsg_IsPageMenuCommandEnabledResponse(
             message.routing_id(), false));
  }
}

void AutomationProvider::PrintNow(const IPC::Message& message, int tab_handle) {
  NavigationController* tab = NULL;
  WebContents* web_contents = GetWebContentsForHandle(tab_handle, &tab);
  if (web_contents) {
    FindAndActivateTab(tab);
    notification_observer_list_.AddObserver(
        new DocumentPrintedNotificationObserver(this, message.routing_id()));
    if (web_contents->PrintNow())
      return;
  }
  Send(new AutomationMsg_PrintNowResponse(message.routing_id(), false));
}

void AutomationProvider::SavePage(const IPC::Message& message,
                                  int tab_handle,
                                  const std::wstring& file_name,
                                  const std::wstring& dir_path,
                                  int type) {
  if (!tab_tracker_->ContainsHandle(tab_handle)) {
    Send(new AutomationMsg_SavePageResponse(message.routing_id(), false));
    return;
  }

  NavigationController* nav = tab_tracker_->GetResource(tab_handle);
  Browser* browser = FindAndActivateTab(nav);
  DCHECK(browser);
  if (!browser->IsCommandEnabled(IDC_SAVE_PAGE)) {
    Send(new AutomationMsg_SavePageResponse(message.routing_id(), false));
    return;
  }

  TabContents* tab_contents = nav->active_contents();
  if (tab_contents->type() != TAB_CONTENTS_WEB) {
    Send(new AutomationMsg_SavePageResponse(message.routing_id(), false));
    return;
  }

  SavePackage::SavePackageType save_type =
      static_cast<SavePackage::SavePackageType>(type);
  DCHECK(save_type >= SavePackage::SAVE_AS_ONLY_HTML &&
         save_type <= SavePackage::SAVE_AS_COMPLETE_HTML);
  tab_contents->AsWebContents()->SavePage(file_name, dir_path, save_type);

  Send(new AutomationMsg_SavePageResponse(
       message.routing_id(), true));
}

void AutomationProvider::GetAutocompleteEditText(const IPC::Message& message,
                                                int autocomplete_edit_handle) {
  bool success = false;
  std::wstring text;
  if (autocomplete_edit_tracker_->ContainsHandle(autocomplete_edit_handle)) {
    text = autocomplete_edit_tracker_->GetResource(autocomplete_edit_handle)->
        GetText();
    success = true;
  }
  Send(new AutomationMsg_AutocompleteEditGetTextResponse(message.routing_id(),
      success, text));
}

void AutomationProvider::SetAutocompleteEditText(const IPC::Message& message,
                                                 int autocomplete_edit_handle,
                                                 const std::wstring& text) {
  bool success = false;
  if (autocomplete_edit_tracker_->ContainsHandle(autocomplete_edit_handle)) {
    autocomplete_edit_tracker_->GetResource(autocomplete_edit_handle)->
        SetUserText(text);
    success = true;
  }
  Send(new AutomationMsg_AutocompleteEditSetTextResponse(
      message.routing_id(), success));
}

void AutomationProvider::AutocompleteEditGetMatches(
    const IPC::Message& message,
    int autocomplete_edit_handle) {
  bool success = false;
  std::vector<AutocompleteMatchData> matches;
  if (autocomplete_edit_tracker_->ContainsHandle(autocomplete_edit_handle)) {
    const AutocompleteResult& result = autocomplete_edit_tracker_->
        GetResource(autocomplete_edit_handle)->model()->result();
    for (AutocompleteResult::const_iterator i = result.begin();
        i != result.end(); ++i)
      matches.push_back(AutocompleteMatchData(*i));
    success = true;
  }
  Send(new AutomationMsg_AutocompleteEditGetMatchesResponse(
      message.routing_id(), success, matches));
}

void AutomationProvider::AutocompleteEditIsQueryInProgress(
    const IPC::Message& message,
    int autocomplete_edit_handle) {
  bool success = false;
  bool query_in_progress = false;
  if (autocomplete_edit_tracker_->ContainsHandle(autocomplete_edit_handle)) {
    query_in_progress = autocomplete_edit_tracker_->
        GetResource(autocomplete_edit_handle)->model()->query_in_progress();
    success = true;
  }
  Send(new AutomationMsg_AutocompleteEditIsQueryInProgressResponse(
      message.routing_id(), success, query_in_progress));
}

void AutomationProvider::OnMessageFromExternalHost(
    int handle, const std::string& target, const std::string& message) {
  if (tab_tracker_->ContainsHandle(handle)) {
    NavigationController* tab = tab_tracker_->GetResource(handle);
    if (!tab) {
      NOTREACHED();
      return;
    }
    TabContents* tab_contents = tab->GetTabContents(TAB_CONTENTS_WEB);
    if (!tab_contents) {
      NOTREACHED();
      return;
    }

    WebContents* web_contents = tab_contents->AsWebContents();
    if (!web_contents) {
      NOTREACHED();
      return;
    }

    RenderViewHost* view_host = web_contents->render_view_host();
    if (!view_host) {
      return;
    }

    view_host->ForwardMessageFromExternalHost(target, message);
  }
}

WebContents* AutomationProvider::GetWebContentsForHandle(
    int handle, NavigationController** tab) {
  WebContents* web_contents = NULL;
  if (tab_tracker_->ContainsHandle(handle)) {
    NavigationController* nav_controller = tab_tracker_->GetResource(handle);
    TabContents* tab_contents = nav_controller->active_contents();
    if (tab_contents && tab_contents->type() == TAB_CONTENTS_WEB) {
      web_contents = tab_contents->AsWebContents();
      if (tab)
        *tab = nav_controller;
    }
  }
  return web_contents;
}

TestingAutomationProvider::TestingAutomationProvider(Profile* profile)
    : AutomationProvider(profile) {
  BrowserList::AddObserver(this);
  NotificationService::current()->AddObserver(this, NOTIFY_SESSION_END,
      NotificationService::AllSources());
}

TestingAutomationProvider::~TestingAutomationProvider() {
  NotificationService::current()->RemoveObserver(this, NOTIFY_SESSION_END,
      NotificationService::AllSources());
  BrowserList::RemoveObserver(this);
}

void TestingAutomationProvider::OnChannelError() {
  BrowserList::CloseAllBrowsers(true);
  AutomationProvider::OnChannelError();
}

void TestingAutomationProvider::OnBrowserRemoving(const Browser* browser) {
  // For backwards compatibility with the testing automation interface, we
  // want the automation provider (and hence the process) to go away when the
  // last browser goes away.
  if (BrowserList::size() == 1) {
    // If you change this, update Observer for NOTIFY_SESSION_END below.
    MessageLoop::current()->PostTask(FROM_HERE,
        NewRunnableMethod(this, &TestingAutomationProvider::OnRemoveProvider));
  }
}

void TestingAutomationProvider::Observe(NotificationType type,
                                        const NotificationSource& source,
                                        const NotificationDetails& details) {
  DCHECK(type == NOTIFY_SESSION_END);
  // OnBrowserRemoving does a ReleaseLater. When session end is received we exit
  // before the task runs resulting in this object not being deleted. This
  // Release balance out the Release scheduled by OnBrowserRemoving.
  Release();
}

void TestingAutomationProvider::OnRemoveProvider() {
  AutomationProviderList::GetInstance()->RemoveProvider(this);
}

void AutomationProvider::GetSSLInfoBarCount(const IPC::Message& message,
                                            int handle) {
  int count = -1;  // -1 means error.
  if (tab_tracker_->ContainsHandle(handle)) {
    NavigationController* nav_controller = tab_tracker_->GetResource(handle);
    if (nav_controller)
      count = nav_controller->active_contents()->infobar_delegate_count();
  }
  Send(new AutomationMsg_GetSSLInfoBarCountResponse(message.routing_id(),
                                                    count));
}

void AutomationProvider::ClickSSLInfoBarLink(const IPC::Message& message,
                                             int handle,
                                             int info_bar_index,
                                             bool wait_for_navigation) {
  bool success = false;
  if (tab_tracker_->ContainsHandle(handle)) {
    NavigationController* nav_controller = tab_tracker_->GetResource(handle);
    if (nav_controller) {
      int count = nav_controller->active_contents()->infobar_delegate_count();
      if (info_bar_index >= 0 && info_bar_index < count) {
        if (wait_for_navigation) {
          AddNavigationStatusListener(nav_controller,
              new AutomationMsg_ClickSSLInfoBarLinkResponse(
                  message.routing_id(), true),
              new AutomationMsg_ClickSSLInfoBarLinkResponse(
                  message.routing_id(), true));
        }
        InfoBarDelegate* delegate =
            nav_controller->active_contents()->GetInfoBarDelegateAt(
                info_bar_index);
        if (delegate->AsConfirmInfoBarDelegate())
          delegate->AsConfirmInfoBarDelegate()->Accept();
        success = true;
      }
    }
   }
  if (!wait_for_navigation || !success)
    Send(new AutomationMsg_ClickSSLInfoBarLinkResponse(message.routing_id(),
                                                       success));
}

void AutomationProvider::GetLastNavigationTime(const IPC::Message& message,
                                               int handle) {
  Time time = tab_tracker_->GetLastNavigationTime(handle);
  Send(new AutomationMsg_GetLastNavigationTimeResponse(message.routing_id(),
                                                       time.ToInternalValue()));
}

void AutomationProvider::WaitForNavigation(const IPC::Message& message,
                                           int handle,
                                           int64 last_navigation_time) {
  NavigationController* controller = NULL;
  if (tab_tracker_->ContainsHandle(handle))
    controller = tab_tracker_->GetResource(handle);

  Time time = tab_tracker_->GetLastNavigationTime(handle);
  if (time.ToInternalValue() > last_navigation_time || !controller) {
    Send(new AutomationMsg_WaitForNavigationResponse(message.routing_id(),
                                                     controller != NULL));
    return;                                                       
  }

  AddNavigationStatusListener(controller,
      new AutomationMsg_WaitForNavigationResponse(message.routing_id(),
                                                  true),
      new AutomationMsg_WaitForNavigationResponse(message.routing_id(),
                                                  true));
}

void AutomationProvider::SetIntPreference(const IPC::Message& message,
                                          int handle,
                                          const std::wstring& name,
                                          int value) {
  bool success = false;
  if (browser_tracker_->ContainsHandle(handle)) {
    Browser* browser = browser_tracker_->GetResource(handle);
    browser->profile()->GetPrefs()->SetInteger(name.c_str(), value);
    success = true;
  }
  Send(new AutomationMsg_SetIntPreferenceResponse(message.routing_id(),
                                                  success));
}

void AutomationProvider::SetStringPreference(const IPC::Message& message,
                                             int handle,
                                             const std::wstring& name,
                                             const std::wstring& value) {
  bool success = false;
  if (browser_tracker_->ContainsHandle(handle)) {
    Browser* browser = browser_tracker_->GetResource(handle);
    browser->profile()->GetPrefs()->SetString(name.c_str(), value);
    success = true;
  }
  Send(new AutomationMsg_SetStringPreferenceResponse(message.routing_id(),
                                                     success));
}

void AutomationProvider::GetBooleanPreference(const IPC::Message& message,
                                              int handle,
                                              const std::wstring& name) {
  bool success = false;
  bool value = false;
  if (browser_tracker_->ContainsHandle(handle)) {
    Browser* browser = browser_tracker_->GetResource(handle);
    value = browser->profile()->GetPrefs()->GetBoolean(name.c_str());
    success = true;
  }
  Send(new AutomationMsg_GetBooleanPreferenceResponse(message.routing_id(),
                                                      success, value));
}

void AutomationProvider::SetBooleanPreference(const IPC::Message& message,
                                              int handle,
                                              const std::wstring& name,
                                              bool value) {
  bool success = false;
  if (browser_tracker_->ContainsHandle(handle)) {
    Browser* browser = browser_tracker_->GetResource(handle);
    browser->profile()->GetPrefs()->SetBoolean(name.c_str(), value);
    success = true;
  }
  Send(new AutomationMsg_SetBooleanPreferenceResponse(message.routing_id(),
                                                      success));
}

// Gets the current used encoding name of the page in the specified tab.
void AutomationProvider::GetPageCurrentEncoding(const IPC::Message& message,
                                                int tab_handle) {
  std::wstring current_encoding;
  if (tab_tracker_->ContainsHandle(tab_handle)) {
    NavigationController* nav = tab_tracker_->GetResource(tab_handle);
    Browser* browser = FindAndActivateTab(nav);
    DCHECK(browser);

    if (browser->IsCommandEnabled(IDC_ENCODING_MENU)) {
      TabContents* tab_contents = nav->active_contents();
      DCHECK(tab_contents->type() == TAB_CONTENTS_WEB);
      current_encoding = tab_contents->AsWebContents()->encoding();
    }
  }
  Send(new AutomationMsg_GetPageCurrentEncodingResponse(message.routing_id(),
                                                        current_encoding));
}

// Gets the current used encoding name of the page in the specified tab.
void AutomationProvider::OverrideEncoding(const IPC::Message& message,
                                          int tab_handle,
                                          const std::wstring& encoding_name) {
  bool succeed = false;
  if (tab_tracker_->ContainsHandle(tab_handle)) {
    NavigationController* nav = tab_tracker_->GetResource(tab_handle);
    Browser* browser = FindAndActivateTab(nav);
    DCHECK(browser);

    if (browser->IsCommandEnabled(IDC_ENCODING_MENU)) {
      TabContents* tab_contents = nav->active_contents();
      DCHECK(tab_contents->type() == TAB_CONTENTS_WEB);
      int selected_encoding_id =
          CharacterEncoding::GetCommandIdByCanonicalEncodingName(encoding_name);
      if (selected_encoding_id) {
        browser->OverrideEncoding(selected_encoding_id);
        succeed = true;
      }
    }
  }
  Send(new AutomationMsg_OverrideEncodingResponse(message.routing_id(),
                                                  succeed));
}<|MERGE_RESOLUTION|>--- conflicted
+++ resolved
@@ -814,8 +814,6 @@
                         SetIntPreference)
     IPC_MESSAGE_HANDLER(AutomationMsg_ShowingAppModalDialogRequest,
                         GetShowingAppModalDialog)
-<<<<<<< HEAD
-=======
     IPC_MESSAGE_HANDLER(AutomationMsg_ClickAppModalDialogButtonRequest,
                         ClickAppModalDialogButton)
     IPC_MESSAGE_HANDLER(AutomationMsg_SetStringPreferenceRequest,
@@ -828,7 +826,6 @@
                         GetPageCurrentEncoding)
     IPC_MESSAGE_HANDLER(AutomationMsg_OverrideEncodingRequest,
                         OverrideEncoding)
->>>>>>> 12c75e7a
   IPC_END_MESSAGE_MAP()
 }
 
@@ -1092,11 +1089,6 @@
 }
 
 void AutomationProvider::GetShowingAppModalDialog(const IPC::Message& message) {
-<<<<<<< HEAD
-  Send(new AutomationMsg_ShowingAppModalDialogResponse(
-           message.routing_id(),
-           static_cast<bool>(BrowserList::IsShowingAppModalDialog())));
-=======
   views::AppModalDialogDelegate* dialog_delegate =
       BrowserList::GetShowingAppModalDialog();
   Send(new AutomationMsg_ShowingAppModalDialogResponse(
@@ -1129,7 +1121,6 @@
   }
   Send(new AutomationMsg_ClickAppModalDialogButtonResponse(
       message.routing_id(), success));
->>>>>>> 12c75e7a
 }
 
 void AutomationProvider::GetBrowserWindow(const IPC::Message& message,
@@ -1214,11 +1205,7 @@
   void* iter = NULL;
   if (window_tracker_->ContainsHandle(handle)) {
     HWND hwnd = window_tracker_->GetResource(handle);
-<<<<<<< HEAD
-    views::RootView* root_view = views::ContainerWin::FindRootView(hwnd);
-=======
     views::RootView* root_view = views::WidgetWin::FindRootView(hwnd);
->>>>>>> 12c75e7a
     if (root_view) {
       views::View* view = root_view->GetViewByID(view_id);
       if (view) {
@@ -1369,20 +1356,14 @@
                                             bool press_escape_en_route) {
   bool succeeded = false;
   if (browser_tracker_->ContainsHandle(handle) && (drag_path.size() > 1)) {
-      succeeded = true;
+    succeeded = true;
 
     UINT down_message = 0;
     UINT up_message = 0;
     WPARAM wparam_flags = 0;
-<<<<<<< HEAD
-      if (flags & views::Event::EF_SHIFT_DOWN)
-      wparam_flags |= MK_SHIFT;
-      if (flags & views::Event::EF_CONTROL_DOWN)
-=======
     if (flags & views::Event::EF_SHIFT_DOWN)
       wparam_flags |= MK_SHIFT;
     if (flags & views::Event::EF_CONTROL_DOWN)
->>>>>>> 12c75e7a
       wparam_flags |= MK_CONTROL;
     if (flags & views::Event::EF_LEFT_BUTTON_DOWN) {
       wparam_flags |= MK_LBUTTON;
@@ -1402,12 +1383,8 @@
 
     Browser* browser = browser_tracker_->GetResource(handle);
     DCHECK(browser);
-<<<<<<< HEAD
-    HWND top_level_hwnd = browser->GetTopLevelHWND();
-=======
     HWND top_level_hwnd =
         reinterpret_cast<HWND>(browser->window()->GetNativeHandle());
->>>>>>> 12c75e7a
     POINT temp = drag_path[0];
     MapWindowPoints(top_level_hwnd, HWND_DESKTOP, &temp, 1);
     SetCursorPos(temp.x, temp.y);
@@ -1424,7 +1401,7 @@
     MapWindowPoints(top_level_hwnd, HWND_DESKTOP, &end, 1);
     SetCursorPos(end.x, end.y);
 
-      if (press_escape_en_route) {
+    if (press_escape_en_route) {
       // Press Escape.
       ui_controls::SendKeyPress(VK_ESCAPE,
                                ((flags & views::Event::EF_CONTROL_DOWN)
@@ -1433,11 +1410,7 @@
                                 views::Event::EF_SHIFT_DOWN),
                                ((flags & views::Event::EF_ALT_DOWN) ==
                                 views::Event::EF_ALT_DOWN));
-<<<<<<< HEAD
-      }
-=======
-    }
->>>>>>> 12c75e7a
+    }
     SendMessage(top_level_hwnd, up_message, wparam_flags,
                 MAKELPARAM(end.x, end.y));
 
