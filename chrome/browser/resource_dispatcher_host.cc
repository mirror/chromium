// Copyright 2008, Google Inc.
// All rights reserved.
//
// Redistribution and use in source and binary forms, with or without
// modification, are permitted provided that the following conditions are
// met:
//
//    * Redistributions of source code must retain the above copyright
// notice, this list of conditions and the following disclaimer.
//    * Redistributions in binary form must reproduce the above
// copyright notice, this list of conditions and the following disclaimer
// in the documentation and/or other materials provided with the
// distribution.
//    * Neither the name of Google Inc. nor the names of its
// contributors may be used to endorse or promote products derived from
// this software without specific prior written permission.
//
// THIS SOFTWARE IS PROVIDED BY THE COPYRIGHT HOLDERS AND CONTRIBUTORS
// "AS IS" AND ANY EXPRESS OR IMPLIED WARRANTIES, INCLUDING, BUT NOT
// LIMITED TO, THE IMPLIED WARRANTIES OF MERCHANTABILITY AND FITNESS FOR
// A PARTICULAR PURPOSE ARE DISCLAIMED. IN NO EVENT SHALL THE COPYRIGHT
// OWNER OR CONTRIBUTORS BE LIABLE FOR ANY DIRECT, INDIRECT, INCIDENTAL,
// SPECIAL, EXEMPLARY, OR CONSEQUENTIAL DAMAGES (INCLUDING, BUT NOT
// LIMITED TO, PROCUREMENT OF SUBSTITUTE GOODS OR SERVICES; LOSS OF USE,
// DATA, OR PROFITS; OR BUSINESS INTERRUPTION) HOWEVER CAUSED AND ON ANY
// THEORY OF LIABILITY, WHETHER IN CONTRACT, STRICT LIABILITY, OR TORT
// (INCLUDING NEGLIGENCE OR OTHERWISE) ARISING IN ANY WAY OUT OF THE USE
// OF THIS SOFTWARE, EVEN IF ADVISED OF THE POSSIBILITY OF SUCH DAMAGE.

// See http://wiki.corp.google.com/twiki/bin/view/Main/ChromeMultiProcessResourceLoading

#include <vector>

#include "chrome/browser/resource_dispatcher_host.h"

#include "base/message_loop.h"
#include "base/scoped_ptr.h"
#include "base/time.h"
#include "chrome/browser/cert_store.h"
#include "chrome/browser/cross_site_request_manager.h"
#include "chrome/browser/download/download_file.h"
#include "chrome/browser/download/download_manager.h"
#include "chrome/browser/download/save_file_manager.h"
#include "chrome/browser/external_protocol_handler.h"
#include "chrome/browser/login_prompt.h"
#include "chrome/browser/navigation_profiler.h"
#include "chrome/browser/plugin_service.h"
#include "chrome/browser/renderer_security_policy.h"
#include "chrome/browser/render_view_host.h"
#include "chrome/browser/render_view_host_delegate.h"
#include "chrome/browser/resource_request_details.h"
#include "chrome/browser/safe_browsing/safe_browsing_service.h"
#include "chrome/browser/tab_contents.h"
#include "chrome/browser/tab_util.h"
#include "chrome/browser/views/info_bar_view.h"
#include "chrome/browser/views/info_bar_message_view.h"
#include "chrome/common/notification_source.h"
#include "chrome/common/notification_types.h"
#include "chrome/common/render_messages.h"
#include "chrome/common/stl_util-inl.h"
#include "net/base/auth.h"
#include "net/base/cert_status_flags.h"
#include "net/base/load_flags.h"
#include "net/base/mime_sniffer.h"
#include "net/base/mime_util.h"
#include "net/base/net_errors.h"
#include "net/url_request/url_request.h"

// Uncomment to enable logging of request traffic.
//#define LOG_RESOURCE_DISPATCHER_REQUESTS

#ifdef LOG_RESOURCE_DISPATCHER_REQUESTS
# define RESOURCE_LOG(stuff) LOG(INFO) << stuff
#else
# define RESOURCE_LOG(stuff)
#endif

// ----------------------------------------------------------------------------

// The interval for calls to ResourceDispatcherHost::UpdateLoadStates
static const int kUpdateLoadStatesIntervalMsec = 100;

// Maximum number of pending data messages sent to the renderer at any
// given time for a given request.
static const int kMaxPendingDataMessages = 20;

// Maximum time to wait for a gethash response from the Safe Browsing servers.
static const int kMaxGetHashMs = 1000;

// ----------------------------------------------------------------------------
// ResourceDispatcherHost::Response

struct ResourceDispatcherHost::Response : public base::RefCounted<Response> {
  ViewMsg_Resource_ResponseHead response_head;
};

// ----------------------------------------------------------------------------
// ResourceDispatcherHost::AsyncEventHandler

// Used to complete an asynchronous resource request in response to resource
// load events from the resource dispatcher host.
class ResourceDispatcherHost::AsyncEventHandler
    : public ResourceDispatcherHost::EventHandler {
 public:
  AsyncEventHandler(ResourceDispatcherHost::Receiver* receiver,
                    int render_process_host_id,
                    int routing_id,
                    HANDLE render_process,
                    const GURL& url,
                    ResourceDispatcherHost* resource_dispatcher_host)
      : receiver_(receiver),
        render_process_host_id_(render_process_host_id),
        routing_id_(routing_id),
        render_process_(render_process),
        rdh_(resource_dispatcher_host) { }

  static void GlobalCleanup() {
    delete spare_read_buffer_;
    spare_read_buffer_ = NULL;
  }

  bool OnUploadProgress(int request_id, uint64 position, uint64 size) {
    return receiver_->Send(new ViewMsg_Resource_UploadProgress(
        routing_id_, request_id, position, size));
  }

  bool OnRequestRedirected(int request_id, const GURL& new_url) {
    return receiver_->Send(new ViewMsg_Resource_ReceivedRedirect(
        routing_id_, request_id, new_url));
  }

  bool OnResponseStarted(int request_id, Response* response) {
    receiver_->Send(new ViewMsg_Resource_ReceivedResponse(
        routing_id_, request_id, response->response_head));
    return true;
  }

  bool OnWillRead(int request_id, char** buf, int* buf_size, int min_size) {
    DCHECK(min_size == -1);
    static const int kReadBufSize = 32768;
    if (spare_read_buffer_) {
      read_buffer_.reset(spare_read_buffer_);
      spare_read_buffer_ = NULL;
    } else {
      read_buffer_.reset(new SharedMemory);
      if (!read_buffer_->Create(std::wstring(), false, false, kReadBufSize))
        return false;
      if (!read_buffer_->Map(kReadBufSize))
        return false;
    }
    *buf = static_cast<char*>(read_buffer_->memory());
    *buf_size = kReadBufSize;
    return true;
  }

  bool OnReadCompleted(int request_id, int* bytes_read) {
    if (!*bytes_read)
      return true;
    DCHECK(read_buffer_.get());

    if (!rdh_->WillSendData(render_process_host_id_, request_id)) {
      // We should not send this data now, we have too many pending requests.
      return true;
    }

    SharedMemoryHandle handle;
    if (!read_buffer_->GiveToProcess(render_process_, &handle)) {
      // We wrongfully incremented the pending data count. Fake an ACK message
      // to fix this. We can't move this call above the WillSendData because
      // it's killing our read_buffer_, and we don't want that when we pause
      // the request.
      rdh_->OnDataReceivedACK(render_process_host_id_, request_id);
      return false;
    }

    receiver_->Send(new ViewMsg_Resource_DataReceived(
        routing_id_, request_id, handle, *bytes_read));

    return true;
  }

  bool OnResponseCompleted(int request_id, const URLRequestStatus& status) {
    receiver_->Send(new ViewMsg_Resource_RequestComplete(
        routing_id_, request_id, status));

    // If we still have a read buffer, then see about caching it for later...
    if (spare_read_buffer_) {
      read_buffer_.reset();
    } else if (read_buffer_.get() && read_buffer_->memory()) {
      spare_read_buffer_ = read_buffer_.release();
    }
    return true;
  }

 private:
  // When reading, we don't know if we are going to get EOF (0 bytes read), so
  // we typically have a buffer that we allocated but did not use.  We keep
  // this buffer around for the next read as a small optimization.
  static SharedMemory* spare_read_buffer_;

  scoped_ptr<SharedMemory> read_buffer_;
  ResourceDispatcherHost::Receiver* receiver_;
  int render_process_host_id_;
  int routing_id_;
  HANDLE render_process_;
  ResourceDispatcherHost* rdh_;
};
SharedMemory* ResourceDispatcherHost::AsyncEventHandler::spare_read_buffer_;

// ----------------------------------------------------------------------------
// ResourceDispatcherHost::SyncEventHandler

// Used to complete a synchronous resource request in response to resource load
// events from the resource dispatcher host.
class ResourceDispatcherHost::SyncEventHandler
    : public ResourceDispatcherHost::EventHandler {
 public:
  SyncEventHandler(ResourceDispatcherHost::Receiver* receiver,
                   const GURL& url,
                   IPC::Message* result_message)
      : receiver_(receiver),
        result_message_(result_message) {
    result_.final_url = url;
    result_.filter_policy = FilterPolicy::DONT_FILTER;
  }

  bool OnRequestRedirected(int request_id, const GURL& new_url) {
    result_.final_url = new_url;
    return true;
  }

  bool OnResponseStarted(int request_id, Response* response) {
    // We don't care about copying the status here.
    result_.headers = response->response_head.headers;
    result_.mime_type = response->response_head.mime_type;
    result_.charset = response->response_head.charset;
    return true;
  }

  bool OnWillRead(int request_id, char** buf, int* buf_size, int min_size) {
    DCHECK(min_size == -1);
    *buf = read_buffer_;
    *buf_size = kReadBufSize;
    return true;
  }

  bool OnReadCompleted(int request_id, int* bytes_read) {
    if (!*bytes_read)
      return true;
    result_.data.append(read_buffer_, *bytes_read);
    return true;
  }

  bool OnResponseCompleted(int request_id, const URLRequestStatus& status) {
    result_.status = status;

    ViewHostMsg_SyncLoad::WriteReplyParams(result_message_, result_);
    receiver_->Send(result_message_);
    return true;
  }

 private:
  enum { kReadBufSize = 3840 };
  char read_buffer_[kReadBufSize];

  ViewHostMsg_SyncLoad_Result result_;
  ResourceDispatcherHost::Receiver* receiver_;
  IPC::Message* result_message_;
};

// ----------------------------------------------------------------------------
// ResourceDispatcherHost::DownloadEventHandler
// Forwards data to the download thread.

class ResourceDispatcherHost::DownloadEventHandler
    : public ResourceDispatcherHost::EventHandler {
 public:
  DownloadEventHandler(ResourceDispatcherHost* rdh,
                       int render_process_host_id,
                       int render_view_id,
                       int request_id,
                       const std::string& url,
                       DownloadFileManager* manager,
                       URLRequest* request,
                       bool save_as)
      : download_id_(-1),
        global_id_(
            ResourceDispatcherHost::GlobalRequestID(render_process_host_id,
                                                    request_id)),
        render_view_id_(render_view_id),
        read_buffer_(NULL),
        url_(UTF8ToWide(url)),
        content_length_(0),
        download_manager_(manager),
        request_(request),
        save_as_(save_as),
        buffer_(new DownloadBuffer),
        rdh_(rdh),
        is_paused_(false),
        pause_timer_(TimeDelta::FromMilliseconds(kThrottleTimeMs)) {
    pause_timer_.set_task(
        NewRunnableMethod(this, &DownloadEventHandler::CheckWriteProgress));
  }

  // Not needed, as this event handler ought to be the final resource.
  bool OnRequestRedirected(int request_id, const GURL& url) {
    url_ = UTF8ToWide(url.spec());
    return true;
  }

  // Send the download creation information to the download thread.
  bool OnResponseStarted(int request_id, Response* response) {
    std::string content_disposition;
    request_->GetResponseHeaderByName("content-disposition",
                                      &content_disposition);
    set_content_disposition(content_disposition);
    set_content_length(response->response_head.content_length);

    download_id_ = download_manager_->GetNextId();
    // |download_manager_| consumes (deletes):
    DownloadCreateInfo* info = new DownloadCreateInfo;
    info->url = url_;
    info->start_time = Time::Now();
    info->received_bytes = 0;
    info->total_bytes = content_length_;
    info->state = DownloadItem::IN_PROGRESS;
    info->download_id = download_id_;
    info->render_process_id = global_id_.render_process_host_id;
    info->render_view_id = render_view_id_;
    info->request_id = global_id_.request_id;
    info->content_disposition = content_disposition_;
    info->mime_type = response->response_head.mime_type;
    info->save_as = save_as_;
    download_manager_->file_loop()->PostTask(FROM_HERE,
        NewRunnableMethod(download_manager_,
                          &DownloadFileManager::StartDownload,
                          info));
    return true;
  }

  // Create a new buffer, which will be handed to the download thread for file
  // writing and deletion.
  bool OnWillRead(int request_id, char** buf, int* buf_size, int min_size) {
    DCHECK(buf && buf_size);
    if (!read_buffer_) {
      *buf_size = min_size < 0 ? kReadBufSize : min_size;
      read_buffer_ = new char[*buf_size];
    }
    *buf = read_buffer_;
    return true;
  }

  // Pass the buffer to the download file writer.
  bool OnReadCompleted(int request_id, int* bytes_read) {
    if (!*bytes_read)
      return true;
    DCHECK(read_buffer_);
    AutoLock auto_lock(buffer_->lock);
    bool need_update = buffer_->contents.empty();
    buffer_->contents.push_back(std::make_pair(read_buffer_, *bytes_read));
    if (need_update) {
      download_manager_->file_loop()->PostTask(FROM_HERE,
          NewRunnableMethod(download_manager_,
                            &DownloadFileManager::UpdateDownload,
                            download_id_,
                            buffer_));
    }
    read_buffer_ = NULL;

    // We schedule a pause outside of the read loop if there is too much file
    // writing work to do.
    if (buffer_->contents.size() > kLoadsToWrite)
      pause_timer_.Start();

    return true;
  }

  bool OnResponseCompleted(int request_id, const URLRequestStatus& status) {
    download_manager_->file_loop()->PostTask(FROM_HERE,
        NewRunnableMethod(download_manager_,
                          &DownloadFileManager::DownloadFinished,
                          download_id_,
                          buffer_));
    delete [] read_buffer_;

    // 'buffer_' is deleted by the DownloadFileManager.
    buffer_ = NULL;
    return true;
  }

  // If the content-length header is not present (or contains something other
  // than numbers), the incoming content_length is -1 (unknown size).
  // Set the content length to 0 to indicate unknown size to DownloadManager.
  void set_content_length(const int64& content_length) {
    content_length_ = 0;
    if (content_length > 0)
      content_length_ = content_length;
  }

  void set_content_disposition(const std::string& content_disposition) {
    content_disposition_ = content_disposition;
  }

  void CheckWriteProgress() {
    if (!buffer_)
      return;  // The download completed while we were waiting to run.

    size_t contents_size;
    {
      AutoLock lock(buffer_->lock);
      contents_size = buffer_->contents.size();
    }

    bool should_pause = contents_size > kLoadsToWrite;

    // We'll come back later and see if it's okay to unpause the request.
    if (should_pause)
      pause_timer_.Start();

    if (is_paused_ != should_pause) {
      rdh_->PauseRequest(global_id_.render_process_host_id,
                         global_id_.request_id,
                         should_pause);
      is_paused_ = should_pause;
    }
  }

 private:
<<<<<<< HEAD
=======
  void StartPauseTimer() {
    if (!pause_timer_.IsRunning())
      pause_timer_.Start(TimeDelta::FromMilliseconds(kThrottleTimeMs), this,
                         &DownloadEventHandler::CheckWriteProgress);
  }

>>>>>>> b8afeda4
  int download_id_;
  ResourceDispatcherHost::GlobalRequestID global_id_;
  int render_view_id_;
  char* read_buffer_;
  std::string content_disposition_;
  std::wstring url_;
  int64 content_length_;
  DownloadFileManager* download_manager_;
  URLRequest* request_;
  bool save_as_;  // Request was initiated via "Save As" by the user.
  DownloadBuffer* buffer_;
  ResourceDispatcherHost* rdh_;
  bool is_paused_;
  OneShotTimer pause_timer_;

  static const int kReadBufSize = 32768;  // bytes
  static const int kLoadsToWrite = 100;  // number of data buffers queued
  static const int kThrottleTimeMs = 200;  // milliseconds

  DISALLOW_EVIL_CONSTRUCTORS(DownloadEventHandler);
};


// ----------------------------------------------------------------------------

// Checks that a url is safe.
class SafeBrowsingEventHandler
    : public ResourceDispatcherHost::EventHandler,
      public SafeBrowsingService::Client {
 public:
  SafeBrowsingEventHandler(ResourceDispatcherHost::EventHandler* handler,
                           int render_process_host_id,
                           int render_view_id,
                           const GURL& url,
                           ResourceType::Type resource_type,
                           SafeBrowsingService* safe_browsing,
                           ResourceDispatcherHost* resource_dispatcher_host)
      : next_handler_(handler),
        render_process_host_id_(render_process_host_id),
        render_view_id_(render_view_id),
        paused_request_id_(-1),
        safe_browsing_(safe_browsing),
        in_safe_browsing_check_(false),
        displaying_blocking_page_(false),
        rdh_(resource_dispatcher_host),
        queued_error_request_id_(-1),
        resource_type_(resource_type) {
    if (safe_browsing_->CheckUrl(url, this)) {
      safe_browsing_result_ = SafeBrowsingService::URL_SAFE;
      SafeBrowsingService::LogPauseDelay(TimeDelta());
    } else {
      AddRef();
      in_safe_browsing_check_ = true;
      // Can't pause now because it's too early, so we'll do it in OnWillRead.
    }
  }

  bool OnUploadProgress(int request_id, uint64 position, uint64 size) {
    return next_handler_->OnUploadProgress(request_id, position, size);
  }

  bool OnRequestRedirected(int request_id, const GURL& new_url) {
    if (in_safe_browsing_check_) {
      Release();
      in_safe_browsing_check_ = false;
      safe_browsing_->CancelCheck(this);
    }

    if (safe_browsing_->CheckUrl(new_url, this)) {
      safe_browsing_result_ = SafeBrowsingService::URL_SAFE;
      SafeBrowsingService::LogPauseDelay(TimeDelta());
    } else {
      AddRef();
      in_safe_browsing_check_ = true;
      // Can't pause now because it's too early, so we'll do it in OnWillRead.
    }

    return next_handler_->OnRequestRedirected(request_id, new_url);
  }

  bool OnResponseStarted(int request_id,
                         ResourceDispatcherHost::Response* response) {
    return next_handler_->OnResponseStarted(request_id, response);
  }

  void OnGetHashTimeout() {
    if (!in_safe_browsing_check_)
      return;

    safe_browsing_->CancelCheck(this);
    OnUrlCheckResult(GURL::EmptyGURL(), SafeBrowsingService::URL_SAFE);
  }

  bool OnWillRead(int request_id, char** buf, int* buf_size, int min_size) {
    if (in_safe_browsing_check_ && pause_time_.is_null()) {
      pause_time_ = Time::Now();
      MessageLoop::current()->PostDelayedTask(
          FROM_HERE,
          NewRunnableMethod(this, &SafeBrowsingEventHandler::OnGetHashTimeout),
          kMaxGetHashMs);
    }

    if (in_safe_browsing_check_ || displaying_blocking_page_) {
      rdh_->PauseRequest(render_process_host_id_, request_id, true);
      paused_request_id_ = request_id;
    }

    return next_handler_->OnWillRead(request_id, buf, buf_size, min_size);
  }

  bool OnReadCompleted(int request_id, int* bytes_read) {
    return next_handler_->OnReadCompleted(request_id, bytes_read);
  }

  bool OnResponseCompleted(int request_id, const URLRequestStatus& status) {
    if ((in_safe_browsing_check_ ||
         safe_browsing_result_ != SafeBrowsingService::URL_SAFE) &&
        status.status() == URLRequestStatus::FAILED &&
        status.os_error() == net::ERR_NAME_NOT_RESOLVED) {
      // Got a DNS error while the safebrowsing check is in progress or we
      // already know that the site is unsafe.  Don't show the the dns error
      // page.
      queued_error_.reset(new URLRequestStatus(status));
      queued_error_request_id_ = request_id;
      return true;
    }

    return next_handler_->OnResponseCompleted(request_id, status);
  }

  // SafeBrowsingService::Client implementation, called on the IO thread once
  // the URL has been classified.
  void OnUrlCheckResult(const GURL& url,
                        SafeBrowsingService::UrlCheckResult result) {
    DCHECK(in_safe_browsing_check_);
    DCHECK(!displaying_blocking_page_);

    safe_browsing_result_ = result;
    in_safe_browsing_check_ = false;

    if (result == SafeBrowsingService::URL_SAFE) {
      if (paused_request_id_ != -1) {
        rdh_->PauseRequest(render_process_host_id_, paused_request_id_, false);
        paused_request_id_ = -1;
      }

      TimeDelta pause_delta;
      if (!pause_time_.is_null())
        pause_delta = Time::Now() - pause_time_;
      SafeBrowsingService::LogPauseDelay(pause_delta);

      if (queued_error_.get()) {
        next_handler_->OnResponseCompleted(
            queued_error_request_id_, *queued_error_.get());
        queued_error_.reset();
      }

      Release();
    } else {
      displaying_blocking_page_ = true;
      safe_browsing_->DisplayBlockingPage(
          url, resource_type_, result, this, rdh_->ui_loop(),
          render_process_host_id_, render_view_id_);
    }
  }

  // SafeBrowsingService::Client implementation, called on the IO thread when
  // the user has decided to proceed with the current request, or go back.
  void OnBlockingPageComplete(bool proceed) {
    DCHECK(displaying_blocking_page_);
    displaying_blocking_page_ = false;

    if (proceed) {
      safe_browsing_result_ = SafeBrowsingService::URL_SAFE;
      if (paused_request_id_ != -1) {
        rdh_->PauseRequest(render_process_host_id_, paused_request_id_, false);
        paused_request_id_ = -1;
      }

      if (queued_error_.get()) {
        next_handler_->OnResponseCompleted(
            queued_error_request_id_, *queued_error_.get());
        queued_error_.reset();
      }
    } else {
      rdh_->CancelRequest(render_process_host_id_, paused_request_id_, false);
    }

    Release();
  }

 private:
  scoped_refptr<ResourceDispatcherHost::EventHandler> next_handler_;
  int render_process_host_id_;
  int render_view_id_;
  int paused_request_id_;  // -1 if not paused
  bool in_safe_browsing_check_;
  bool displaying_blocking_page_;
  SafeBrowsingService::UrlCheckResult safe_browsing_result_;
  scoped_refptr<SafeBrowsingService> safe_browsing_;
  scoped_ptr<URLRequestStatus> queued_error_;
  int queued_error_request_id_;
  ResourceDispatcherHost* rdh_;
  Time pause_time_;
  ResourceType::Type resource_type_;
};

// ----------------------------------------------------------------------------
// ResourceDispatcherHost::CrossSiteEventHandler

// Task to notify the WebContents that a cross-site response has begun, so that
// WebContents can tell the old page to run its onunload handler.
class ResourceDispatcherHost::CrossSiteNotifyTabTask : public Task {
 public:
  CrossSiteNotifyTabTask(int render_process_host_id,
                         int render_view_id,
                         int request_id)
    : render_process_host_id_(render_process_host_id),
      render_view_id_(render_view_id),
      request_id_(request_id) {}

  void Run() {
    RenderViewHost* view =
        RenderViewHost::FromID(render_process_host_id_, render_view_id_);
    if (view) {
      view->OnCrossSiteResponse(render_process_host_id_, request_id_);
    } else {
      // The view couldn't be found.
      // TODO(creis): Should notify the IO thread to proceed anyway, using
      // ResourceDispatcherHost::OnClosePageACK.
    }
  }

 private:
  int render_process_host_id_;
  int render_view_id_;
  int request_id_;
};

// Ensures that cross-site responses are delayed until the onunload handler of
// the previous page is allowed to run.  This handler wraps an
// AsyncEventHandler, and it sits inside SafeBrowsing and Buffered event
// handlers.  This is important, so that it can intercept OnResponseStarted
// after we determine that a response is safe and not a download.
class ResourceDispatcherHost::CrossSiteEventHandler
    : public ResourceDispatcherHost::EventHandler {
 public:
  CrossSiteEventHandler(ResourceDispatcherHost::EventHandler* handler,
                        int render_process_host_id,
                        int render_view_id,
                        ResourceDispatcherHost* resource_dispatcher_host)
      : next_handler_(handler),
        render_process_host_id_(render_process_host_id),
        render_view_id_(render_view_id),
        has_started_response_(false),
        in_cross_site_transition_(false),
        request_id_(-1),
        completed_during_transition_(false),
        completed_status_(),
        response_(NULL),
        rdh_(resource_dispatcher_host) {}

  bool OnRequestRedirected(int request_id, const GURL& new_url) {
    // We should not have started the transition before being redirected.
    DCHECK(!in_cross_site_transition_);
    return next_handler_->OnRequestRedirected(request_id, new_url);
  }

  bool OnResponseStarted(int request_id,
                         ResourceDispatcherHost::Response* response) {
    // At this point, we know that the response is safe to send back to the
    // renderer: it is not a download, and it has passed the SSL and safe
    // browsing checks.
    // We should not have already started the transition before now.
    DCHECK(!in_cross_site_transition_);
    has_started_response_ = true;

    // Look up the request and associated info.
    GlobalRequestID global_id(render_process_host_id_, request_id);
    URLRequest* request = rdh_->GetURLRequest(global_id);
    if (!request) {
      DLOG(WARNING) << "Request wasn't found";
      return false;
    }
    ExtraRequestInfo* info = ExtraInfoForRequest(request);

    // If this is a download, just pass the response through without doing a
    // cross-site check.  The renderer will see it is a download and abort the
    // request.
    if (info->is_download) {
      return next_handler_->OnResponseStarted(request_id, response);
    }

    // Tell the renderer to run the onunload event handler, and wait for the
    // reply.
    StartCrossSiteTransition(request_id, response, global_id);
    return true;
  }

  bool OnWillRead(int request_id, char** buf, int* buf_size, int min_size) {
    return next_handler_->OnWillRead(request_id, buf, buf_size, min_size);
  }

  bool OnReadCompleted(int request_id, int* bytes_read) {
    if (!in_cross_site_transition_) {
      return next_handler_->OnReadCompleted(request_id, bytes_read);
    }
    return true;
  }

  bool OnResponseCompleted(int request_id, const URLRequestStatus& status) {
    if (!in_cross_site_transition_) {
      if (has_started_response_) {
        // We've already completed the transition, so just pass it through.
        return next_handler_->OnResponseCompleted(request_id, status);
      } else {
        // Some types of failures will call OnResponseCompleted without calling
        // CrossSiteEventHandler::OnResponseStarted.  We should wait now for
        // the cross-site transition.  Also continue with the logic below to
        // remember that we completed during the cross-site transition.
        GlobalRequestID global_id(render_process_host_id_, request_id);
        StartCrossSiteTransition(request_id, NULL, global_id);
      }
    }

    // We have to buffer the call until after the transition completes.
    completed_during_transition_ = true;
    completed_status_ = status;

    // Return false to tell RDH not to notify the world or clean up the
    // pending request.  We will do so in ResumeResponse.
    return false;
  }

  // We can now send the response to the new renderer, which will cause
  // WebContents to swap in the new renderer and destroy the old one.
  void ResumeResponse() {
    DCHECK(request_id_ != -1);
    DCHECK(in_cross_site_transition_);
    in_cross_site_transition_ = false;

    // Find the request for this response.
    GlobalRequestID global_id(render_process_host_id_, request_id_);
    URLRequest* request = rdh_->GetURLRequest(global_id);
    if (!request) {
      DLOG(WARNING) << "Resuming a request that wasn't found";
      return;
    }
    ExtraRequestInfo* info = ExtraInfoForRequest(request);

    if (has_started_response_) {
      // Send OnResponseStarted to the new renderer.
      DCHECK(response_);
      next_handler_->OnResponseStarted(request_id_, response_);

      // Unpause the request to resume reading.  Any further reads will be
      // directed toward the new renderer.
      rdh_->PauseRequest(render_process_host_id_, request_id_, false);
    }

    // Remove ourselves from the ExtraRequestInfo.
    info->cross_site_handler = NULL;

    // If the response completed during the transition, notify the next
    // event handler.
    if (completed_during_transition_) {
      next_handler_->OnResponseCompleted(request_id_, completed_status_);

      // Since we didn't notify the world or clean up the pending request in
      // RDH::OnResponseCompleted during the transition, we should do it now.
      rdh_->NotifyResponseCompleted(request, render_process_host_id_);
      rdh_->RemovePendingRequest(render_process_host_id_, request_id_);
    }
  }

 private:
  // Prepare to render the cross-site response in a new RenderViewHost, by
  // telling the old RenderViewHost to run its onunload handler.
  void StartCrossSiteTransition(int request_id,
                                ResourceDispatcherHost::Response* response,
                                GlobalRequestID global_id) {
    in_cross_site_transition_ = true;
    request_id_ = request_id;
    response_ = response;

    // Store this handler on the ExtraRequestInfo, so that RDH can call our
    // ResumeResponse method when the close ACK is received.
    URLRequest* request = rdh_->GetURLRequest(global_id);
    if (!request) {
      DLOG(WARNING) << "Cross site response for a request that wasn't found";
      return;
    }
    ExtraRequestInfo* info = ExtraInfoForRequest(request);
    info->cross_site_handler = this;

    if (has_started_response_) {
      // Pause the request until the old renderer is finished and the new
      // renderer is ready.
      rdh_->PauseRequest(render_process_host_id_, request_id, true);
    }
    // If our OnResponseStarted wasn't called, then we're being called by
    // OnResponseCompleted after a failure.  We don't need to pause, because
    // there will be no reads.

    // Tell the tab responsible for this request that a cross-site response is
    // starting, so that it can tell its old renderer to run its onunload
    // handler now.  We will wait to hear the corresponding ClosePage_ACK.
    ResourceDispatcherHost::CrossSiteNotifyTabTask* task =
        new CrossSiteNotifyTabTask(render_process_host_id_,
                                   render_view_id_,
                                   request_id);
    rdh_->ui_loop()->PostTask(FROM_HERE, task);
  }

  scoped_refptr<ResourceDispatcherHost::EventHandler> next_handler_;
  int render_process_host_id_;
  int render_view_id_;
  bool has_started_response_;
  bool in_cross_site_transition_;
  int request_id_;
  bool completed_during_transition_;
  URLRequestStatus completed_status_;
  ResourceDispatcherHost::Response* response_;
  ResourceDispatcherHost* rdh_;
};

// ----------------------------------------------------------------------------
// ResourceDispatcherHost::BufferedEventHandler

// Used to buffer a request until enough data has been received.
class ResourceDispatcherHost::BufferedEventHandler
    : public ResourceDispatcherHost::EventHandler {
 public:
  BufferedEventHandler(ResourceDispatcherHost::EventHandler* handler,
                       ResourceDispatcherHost* host, URLRequest* request)
    : real_handler_(handler),
      host_(host),
      request_(request),
      bytes_read_(0),
      sniff_content_(false),
      should_buffer_(false),
      buffering_(false),
      finished_(false) {}

  bool OnUploadProgress(int request_id, uint64 position, uint64 size) {
    return real_handler_->OnUploadProgress(request_id, position, size);
  }

  bool OnRequestRedirected(int request_id, const GURL& new_url) {
    return real_handler_->OnRequestRedirected(request_id, new_url);
  }

  bool OnResponseStarted(int request_id, Response* response) {
    response_ = response;
    if (!DelayResponse())
      return CompleteResponseStarted(request_id);
    return true;
  }

  bool OnWillRead(int request_id, char** buf, int* buf_size, int min_size);
  bool OnReadCompleted(int request_id, int* bytes_read);

  bool OnResponseCompleted(int request_id, const URLRequestStatus& status) {
    return real_handler_->OnResponseCompleted(request_id, status);
  }

 private:
  // Returns true if we should delay OnResponseStarted forwarding.
  bool DelayResponse();

  // Returns true if there will be a need to parse the DocType of the document
  // to determine the right way to handle it.
  bool ShouldBuffer(const GURL& url, const std::string& mime_type);

  // Returns true if there is enough information to process the DocType.
  bool DidBufferEnough(int bytes_read) {
    const int kRequiredLength = 256;

    return bytes_read >= kRequiredLength;
  }

  // Returns true if we have to keep buffering data.
  bool KeepBuffering(int bytes_read);

  // Sends a pending OnResponseStarted notification.
  bool CompleteResponseStarted(int request_id);

  scoped_refptr<ResourceDispatcherHost::EventHandler> real_handler_;
  scoped_refptr<Response> response_;
  ResourceDispatcherHost* host_;
  URLRequest* request_;
  char* read_buffer_;
  int read_buffer_size_;
  int bytes_read_;
  bool sniff_content_;
  bool should_buffer_;
  bool buffering_;
  bool finished_;

  DISALLOW_EVIL_CONSTRUCTORS(BufferedEventHandler);
};

// We'll let the original event handler provide a buffer, and reuse it for
// subsequent reads until we're done buffering.
bool ResourceDispatcherHost::BufferedEventHandler::OnWillRead(
    int request_id, char** buf, int* buf_size, int min_size) {
  if (buffering_) {
    *buf = read_buffer_ + bytes_read_;
    *buf_size = read_buffer_size_ - bytes_read_;
    DCHECK(*buf_size > 0);
    return true;
  }

  if (finished_)
    return false;

  bool ret = real_handler_->OnWillRead(request_id, buf, buf_size, min_size);
  read_buffer_ = *buf;
  read_buffer_size_ = *buf_size;
  bytes_read_ = 0;
  return ret;
}

bool ResourceDispatcherHost::BufferedEventHandler::OnReadCompleted(
    int request_id, int* bytes_read) {
  ResourceDispatcherHost::ExtraRequestInfo* info =
      ResourceDispatcherHost::ExtraInfoForRequest(request_);

  if (sniff_content_ || should_buffer_) {
    if (KeepBuffering(*bytes_read))
      return true;

    LOG(INFO) << "Finished buffering " << request_->url().spec();
    sniff_content_ = should_buffer_ = false;
    *bytes_read = bytes_read_;

    // Done buffering, send the pending ResponseStarted event.
    if (!CompleteResponseStarted(request_id))
      return false;
  }

  return real_handler_->OnReadCompleted(request_id, bytes_read);
}

bool ResourceDispatcherHost::BufferedEventHandler::DelayResponse() {
  std::string mime_type;
  request_->GetMimeType(&mime_type);

  if (mime_util::ShouldSniffMimeType(request_->url(), mime_type)) {
    // We're going to look at the data before deciding what the content type
    // is.  That means we need to delay sending the ResponseStarted message
    // over the IPC channel.
    sniff_content_ = true;
    LOG(INFO) << "To buffer: " << request_->url().spec();
    return true;
  }

  if (ShouldBuffer(request_->url(), mime_type)) {
    // This is a temporary fix for the fact that webkit expects to have
    // enough data to decode the doctype in order to select the rendering
    // mode.
    should_buffer_ = true;
    LOG(INFO) << "To buffer: " << request_->url().spec();
    return true;
  }
  return false;
}

bool ResourceDispatcherHost::BufferedEventHandler::ShouldBuffer(
    const GURL& url, const std::string& mime_type) {
  // We are willing to buffer for HTTP and HTTPS.
  bool sniffable_scheme = url.is_empty() ||
                          url.SchemeIs("http") ||
                          url.SchemeIs("https");
  if (!sniffable_scheme)
    return false;

  // Today, the only reason to buffer the request is to fix the doctype decoding
  // performed by webkit: if there is not enough data it will go to quirks mode.
  // We only expect the doctype check to apply to html documents.
  return mime_type == "text/html";
}

bool ResourceDispatcherHost::BufferedEventHandler::KeepBuffering(
    int bytes_read) {
  DCHECK(read_buffer_);
  bytes_read_ += bytes_read;
  finished_ = (bytes_read == 0);

  if (sniff_content_) {
    std::string type_hint, new_type;
    request_->GetMimeType(&type_hint);

    if (!mime_util::SniffMimeType(read_buffer_, bytes_read_, request_->url(),
                                  type_hint, &new_type)) {
      // SniffMimeType() returns false if there is not enough data to determine
      // the mime type. However, even if it returns false, it returns a new type
      // that is probably better than the current one.
      if (!finished_) {
        buffering_ = true;
        return true;
      }
    }
    sniff_content_ = false;
    response_->response_head.mime_type.assign(new_type);

    // We just sniffed the mime type, maybe there is a doctype to process.
    if (ShouldBuffer(request_->url(), new_type))
      should_buffer_ = true;
  }

  if (!finished_ && should_buffer_) {
    if (!DidBufferEnough(bytes_read_)) {
      buffering_ = true;
      return true;
    }
  }
  buffering_ = false;
  return false;
}

bool ResourceDispatcherHost::BufferedEventHandler::CompleteResponseStarted(
    int request_id) {
  // Check to see if we should forward the data from this request to the
  // download thread.
  // TODO(paulg): Only download if the context from the renderer allows it.
  std::string content_disposition;
  request_->GetResponseHeaderByName("content-disposition",
                                    &content_disposition);

  ResourceDispatcherHost::ExtraRequestInfo* info =
      ResourceDispatcherHost::ExtraInfoForRequest(request_);

  if (info->allow_download &&
      host_->ShouldDownload(response_->response_head.mime_type,
                            content_disposition)) {
    if (response_->response_head.headers &&  // Can be NULL if FTP.
        response_->response_head.headers->response_code() / 100 != 2) {
      // The response code indicates that this is an error page, but we don't
      // know how to display the content.  We follow Firefox here and show our
      // own error page instead of triggering a download.
      // TODO(abarth): We should abstract the response_code test, but this kind
      //               of check is scattered throughout our codebase.
      request_->CancelWithError(net::ERR_FILE_NOT_FOUND);
      return false;
    }

    info->is_download = true;

    scoped_refptr<DownloadEventHandler> download_handler =
        new DownloadEventHandler(host_,
                                 info->render_process_host_id,
                                 info->render_view_id,
                                 request_id,
                                 request_->url().spec(),
                                 host_->download_file_manager(),
                                 request_, false);
    if (bytes_read_) {
      // a Read has already occurred and we need to copy the data into the
      // DownloadEventHandler.
      char *buf;
      int buf_len;
      download_handler->OnWillRead(request_id, &buf, &buf_len, bytes_read_);
      DCHECK(buf_len >= bytes_read_);
      memcpy(buf, read_buffer_, bytes_read_);
    }
    // Update the renderer with the response headers which will cause it to
    // cancel the request.
    // TODO(paulg): Send the renderer a response that indicates that the request
    //              will be handled by an external source (the browser).
    real_handler_->OnResponseStarted(info->request_id, response_);
    real_handler_ = download_handler;
  }
  return real_handler_->OnResponseStarted(request_id, response_);
}

namespace {

// Consults the RendererSecurity policy to determine whether the
// ResourceDispatcherHost should service this request.  A request might be
// disallowed if the renderer is not authorized to restrive the request URL or
// if the renderer is attempting to upload an unauthorized file.
bool ShouldServiceRequest(int render_process_host_id,
                          const ViewHostMsg_Resource_Request& request_data)  {
  // TODO(mpcomplete): remove this when http://b/viewIssue?id=1080959 is fixed.
  if (render_process_host_id == -1)
    return true;

  RendererSecurityPolicy* policy = RendererSecurityPolicy::GetInstance();

  // Check if the renderer is permitted to request the requested URL.
  if (!policy->CanRequestURL(render_process_host_id, request_data.url)) {
    LOG(INFO) << "Denied unauthorized request for " <<
        request_data.url.possibly_invalid_spec();
    return false;
  }

  // Check if the renderer is permitted to upload the requested files.
  const std::vector<net::UploadData::Element>& uploads =
      request_data.upload_content;
  for (std::vector<net::UploadData::Element>::const_iterator iter(uploads.begin());
      iter != uploads.end(); ++iter) {
    if (iter->type() == net::UploadData::TYPE_FILE &&
        !policy->CanUploadFile(render_process_host_id, iter->file_path())) {
      NOTREACHED() << "Denied unauthorized upload of " << iter->file_path();
      return false;
    }
  }

  return true;
}

}  // namespace

// ----------------------------------------------------------------------------
// ResourceDispatcherHost::SaveFileEventHandler
// Forwards data to the save thread.
class ResourceDispatcherHost::SaveFileEventHandler
    : public ResourceDispatcherHost::EventHandler {
 public:
  SaveFileEventHandler(int render_process_host_id,
                       int render_view_id,
                       const std::string& url,
                       SaveFileManager* manager)
      : save_id_(-1),
        render_process_id_(render_process_host_id),
        render_view_id_(render_view_id),
        read_buffer_(NULL),
        url_(UTF8ToWide(url)),
        content_length_(0),
        save_manager_(manager) {
  }

  // Save the redirected URL to final_url_, we need to use the original
  // URL to match original request.
  bool OnRequestRedirected(int request_id, const GURL& url) {
    final_url_ = UTF8ToWide(url.spec());
    return true;
  }

  // Send the download creation information to the download thread.
  bool OnResponseStarted(int request_id, Response* response) {
    save_id_ = save_manager_->GetNextId();
    // |save_manager_| consumes (deletes):
    SaveFileCreateInfo* info = new SaveFileCreateInfo;
    info->url = url_;
    info->final_url = final_url_;
    info->total_bytes = content_length_;
    info->save_id = save_id_;
    info->render_process_id = render_process_id_;
    info->render_view_id = render_view_id_;
    info->request_id = request_id;
    info->content_disposition = content_disposition_;
    info->save_source = SaveFileCreateInfo::SAVE_FILE_FROM_NET;
    save_manager_->GetSaveLoop()->PostTask(FROM_HERE,
        NewRunnableMethod(save_manager_,
                          &SaveFileManager::StartSave,
                          info));
    return true;
  }

  // Create a new buffer, which will be handed to the download thread for file
  // writing and deletion.
  bool OnWillRead(int request_id, char** buf, int* buf_size, int min_size) {
    DCHECK(buf && buf_size);
    if (!read_buffer_) {
      *buf_size = min_size < 0 ? kReadBufSize : min_size;
      read_buffer_ = new char[*buf_size];
    }
    *buf = read_buffer_;
    return true;
  }

  // Pass the buffer to the download file writer.
  bool OnReadCompleted(int request_id, int* bytes_read) {
    DCHECK(read_buffer_);
    save_manager_->GetSaveLoop()->PostTask(FROM_HERE,
        NewRunnableMethod(save_manager_,
                          &SaveFileManager::UpdateSaveProgress,
                          save_id_,
                          read_buffer_,
                          *bytes_read));
    read_buffer_ = NULL;
    return true;
  }

  bool OnResponseCompleted(int request_id, const URLRequestStatus& status) {
    save_manager_->GetSaveLoop()->PostTask(FROM_HERE,
        NewRunnableMethod(save_manager_,
                          &SaveFileManager::SaveFinished,
                          save_id_,
                          url_,
                          render_process_id_,
                          status.is_success() && !status.is_io_pending()));
    delete [] read_buffer_;
    return true;
  }

  // If the content-length header is not present (or contains something other
  // than numbers), StringToInt64 returns 0, which indicates 'unknown size' and
  // is handled correctly by the SaveManager.
  void set_content_length(const std::string& content_length) {
    content_length_ = StringToInt64(content_length);
  }

  void set_content_disposition(const std::string& content_disposition) {
    content_disposition_ = content_disposition;
  }

 private:
  int save_id_;
  int render_process_id_;
  int render_view_id_;
  char* read_buffer_;
  std::string content_disposition_;
  std::wstring url_;
  std::wstring final_url_;
  int64 content_length_;
  SaveFileManager* save_manager_;

  static const int kReadBufSize = 32768;  // bytes

  DISALLOW_EVIL_CONSTRUCTORS(SaveFileEventHandler);
};

// ----------------------------------------------------------------------------
// ResourceDispatcherHost

ResourceDispatcherHost::ResourceDispatcherHost(MessageLoop* io_loop)
    : ui_loop_(MessageLoop::current()),
      io_loop_(io_loop),
      update_load_states_timer_(
          TimeDelta::FromMilliseconds(kUpdateLoadStatesIntervalMsec)),
      download_file_manager_(new DownloadFileManager(ui_loop_, this)),
      save_file_manager_(new SaveFileManager(ui_loop_, io_loop, this)),
      safe_browsing_(new SafeBrowsingService),
      request_id_(-1),
      plugin_service_(PluginService::GetInstance()),
      method_runner_(this),
      is_shutdown_(false) {
  update_load_states_timer_.set_task(method_runner_.NewRunnableMethod(
      &ResourceDispatcherHost::UpdateLoadStates));
}

ResourceDispatcherHost::~ResourceDispatcherHost() {
  AsyncEventHandler::GlobalCleanup();
  STLDeleteValues(&pending_requests_);
}

void ResourceDispatcherHost::Initialize() {
  DCHECK(MessageLoop::current() == ui_loop_);
  download_file_manager_->Initialize();
  safe_browsing_->Initialize(io_loop_);
}

// A ShutdownTask proxies a shutdown task from the UI thread to the IO thread.
// It should be constructed on the UI thread and run in the IO thread.
class ResourceDispatcherHost::ShutdownTask : public Task {
 public:
  explicit ShutdownTask(ResourceDispatcherHost* resource_dispatcher_host)
      : rdh_(resource_dispatcher_host) { }

  void Run() {
    rdh_->OnShutdown();
  }

 private:
  ResourceDispatcherHost* rdh_;
};

void ResourceDispatcherHost::Shutdown() {
  DCHECK(MessageLoop::current() == ui_loop_);
  io_loop_->PostTask(FROM_HERE, new ShutdownTask(this));
}

void ResourceDispatcherHost::OnShutdown() {
  DCHECK(MessageLoop::current() == io_loop_);
  is_shutdown_ = true;
  STLDeleteValues(&pending_requests_);
}

bool ResourceDispatcherHost::HandleExternalProtocol(int request_id,
                                                    int render_process_host_id,
                                                    int tab_contents_id,
                                                    const GURL& url,
                                                    ResourceType::Type type,
                                                    EventHandler* handler) {
  if (!ResourceType::IsFrame(type) || URLRequest::IsHandledURL(url))
    return false;

  ui_loop_->PostTask(FROM_HERE, NewRunnableFunction(
      &ExternalProtocolHandler::LaunchUrl, url, render_process_host_id,
      tab_contents_id));

  handler->OnResponseCompleted(request_id, URLRequestStatus(
                                               URLRequestStatus::FAILED,
                                               net::ERR_ABORTED));
  return true;
}

void ResourceDispatcherHost::BeginRequest(
    Receiver* receiver,
    HANDLE render_process_handle,
    int render_process_host_id,
    int render_view_id,
    int request_id,
    const ViewHostMsg_Resource_Request& request_data,
    URLRequestContext* request_context,
    IPC::Message* sync_result) {
  if (is_shutdown_ ||
      !ShouldServiceRequest(render_process_host_id, request_data)) {
    // Tell the renderer that this request was disallowed.
    receiver->Send(new ViewMsg_Resource_RequestComplete(
        render_view_id,
        request_id,
        URLRequestStatus(URLRequestStatus::FAILED, net::ERR_ABORTED)));
    return;
  }

  // Ensure the Chrome plugins are loaded, as they may intercept network
  // requests.  Does nothing if they are already loaded.
  // TODO(mpcomplete): This takes 200 ms!  Investigate parallelizing this by
  // starting the load earlier in a BG thread.
  plugin_service_->LoadChromePlugins(this);

  // Construct the event handler.
  scoped_refptr<EventHandler> handler;
  if (sync_result) {
    handler = new SyncEventHandler(receiver, request_data.url, sync_result);
  } else {
    handler = new AsyncEventHandler(receiver,
                                    render_process_host_id,
                                    render_view_id,
                                    render_process_handle,
                                    request_data.url,
                                    this);
  }

  if (HandleExternalProtocol(request_id, render_process_host_id, render_view_id,
                             request_data.url, request_data.resource_type,
                             handler)) {
    return;
  }

  // Construct the request.
  URLRequest* request = new URLRequest(request_data.url, this);
  request->set_method(request_data.method);
  request->set_policy_url(request_data.policy_url);
  request->set_referrer(request_data.referrer.spec());
  request->SetExtraRequestHeaders(request_data.headers);
  request->set_load_flags(request_data.load_flags);
  request->set_enable_profiling(g_navigation_profiler.is_profiling());
  request->set_context(request_context);
  request->set_origin_pid(request_data.origin_pid);

  // Set upload data.
  uint64 upload_size = 0;
  if (!request_data.upload_content.empty()) {
    scoped_refptr<net::UploadData> upload = new net::UploadData();
    upload->set_elements(request_data.upload_content);  // Deep copy.
    request->set_upload(upload);
    upload_size = upload->GetContentLength();
  }

  // Install a CrossSiteEventHandler if this request is coming from a
  // RenderViewHost with a pending cross-site request.  We only check this for
  // MAIN_FRAME requests.
  // TODO(mpcomplete): remove "render_process_host_id != -1"
  //                   when http://b/viewIssue?id=1080959 is fixed.
  if (request_data.resource_type == ResourceType::MAIN_FRAME &&
      render_process_host_id != -1 &&
      Singleton<CrossSiteRequestManager>::get()->
          HasPendingCrossSiteRequest(render_process_host_id, render_view_id)) {
    // Wrap the event handler to be sure the current page's onunload handler
    // has a chance to run before we render the new page.
    handler = new CrossSiteEventHandler(handler,
                                        render_process_host_id,
                                        render_view_id,
                                        this);
  }

  if (safe_browsing_->enabled() &&
      safe_browsing_->CanCheckUrl(request_data.url)) {
    handler = new SafeBrowsingEventHandler(handler,
                                           render_process_host_id,
                                           render_view_id,
                                           request_data.url,
                                           request_data.resource_type,
                                           safe_browsing_,
                                           this);
  }

  // Insert a buffered event handler before the actual one.
  handler = new BufferedEventHandler(handler, this, request);

  // Make extra info and read footer (contains request ID).
  ExtraRequestInfo* extra_info =
      new ExtraRequestInfo(handler,
                           request_id,
                           render_process_host_id,
                           render_view_id,
                           request_data.mixed_content,
                           request_data.resource_type,
                           upload_size);
  extra_info->allow_download =
      ResourceType::IsFrame(request_data.resource_type);
  request->set_user_data(extra_info);  // takes pointer ownership

  BeginRequestInternal(request, request_data.mixed_content);
}

// We are explicitly forcing the download of 'url'.
void ResourceDispatcherHost::BeginDownload(const GURL& url,
                                           const GURL& referrer,
                                           int render_process_host_id,
                                           int render_view_id,
                                           URLRequestContext* request_context) {
  if (is_shutdown_)
    return;

  // Check if the renderer is permitted to request the requested URL.
  //
  // TODO(mpcomplete): remove "render_process_host_id != -1"
  //                   when http://b/viewIssue?id=1080959 is fixed.
  if (render_process_host_id != -1 &&
      !RendererSecurityPolicy::GetInstance()->
          CanRequestURL(render_process_host_id, url)) {
    LOG(INFO) << "Denied unauthorized download request for " <<
        url.possibly_invalid_spec();
    return;
  }

  // Ensure the Chrome plugins are loaded, as they may intercept network
  // requests.  Does nothing if they are already loaded.
  plugin_service_->LoadChromePlugins(this);
  URLRequest* request = new URLRequest(url, this);

  request_id_--;

  scoped_refptr<EventHandler> handler =
      new DownloadEventHandler(this,
                               render_process_host_id,
                               render_view_id,
                               request_id_,
                               url.spec(),
                               download_file_manager_.get(),
                               request,
                               true);


  if (safe_browsing_->enabled() && safe_browsing_->CanCheckUrl(url)) {
    handler = new SafeBrowsingEventHandler(handler,
                                           render_process_host_id,
                                           render_view_id,
                                           url,
                                           ResourceType::MAIN_FRAME,
                                           safe_browsing_,
                                           this);
  }

  bool known_proto = URLRequest::IsHandledURL(url);
  if (!known_proto) {
    CHECK(false);
  }

  request->set_method("GET");
  request->set_referrer(referrer.spec());
  request->set_enable_profiling(g_navigation_profiler.is_profiling());
  request->set_context(request_context);

  ExtraRequestInfo* extra_info =
      new ExtraRequestInfo(handler,
                           request_id_,
                           render_process_host_id,
                           render_view_id,
                           false,  // Downloads are not considered mixed-content
                           ResourceType::SUB_RESOURCE,
                           0 /* upload_size */ );
  extra_info->allow_download = true;
  extra_info->is_download = true;
  request->set_user_data(extra_info);  // Takes pointer ownership.

  BeginRequestInternal(request, false);
}

// This function is only used for saving feature.
void ResourceDispatcherHost::BeginSaveFile(const GURL& url,
                                           const GURL& referrer,
                                           int render_process_host_id,
                                           int render_view_id,
                                           URLRequestContext* request_context) {
  if (is_shutdown_)
    return;

  // Ensure the Chrome plugins are loaded, as they may intercept network
  // requests.  Does nothing if they are already loaded.
  plugin_service_->LoadChromePlugins(this);

  scoped_refptr<EventHandler> handler =
      new SaveFileEventHandler(render_process_host_id,
                               render_view_id,
                               url.spec(),
                               save_file_manager_.get());
  request_id_--;

  bool known_proto = URLRequest::IsHandledURL(url);
  if (!known_proto) {
    // Since any URLs which have non-standard scheme have been filtered
    // by save manager(see GURL::SchemeIsStandard). This situation
    // should not happen.
    NOTREACHED();
    return;
  }

  URLRequest* request = new URLRequest(url, this);
  request->set_method("GET");
  request->set_referrer(referrer.spec());
  request->set_enable_profiling(g_navigation_profiler.is_profiling());
  // So far, for saving page, we need fetch content from cache, in the
  // future, maybe we can use a configuration to configure this behavior.
  request->set_load_flags(net::LOAD_ONLY_FROM_CACHE);
  request->set_context(request_context);

  ExtraRequestInfo* extra_info =
      new ExtraRequestInfo(handler,
                           request_id_,
                           render_process_host_id,
                           render_view_id,
                           false,
                           ResourceType::SUB_RESOURCE,
                           0 /* upload_size */);
  // Just saving some resources we need, disallow downloading.
  extra_info->allow_download = false;
  extra_info->is_download = false;
  request->set_user_data(extra_info);  // Takes pointer ownership.

  BeginRequestInternal(request, false);
}

void ResourceDispatcherHost::CancelRequest(int render_process_host_id,
                                           int request_id,
                                           bool from_renderer) {
  PendingRequestList::iterator i = pending_requests_.find(
      GlobalRequestID(render_process_host_id, request_id));
  if (i == pending_requests_.end()) {
    // We probably want to remove this warning eventually, but I wanted to be
    // able to notice when this happens during initial development since it
    // should be rare and may indicate a bug.
    DLOG(WARNING) << "Canceling a request that wasn't found";
    return;
  }

  // WebKit will send us a cancel for downloads since it no longer handles them.
  // In this case, ignore the cancel since we handle downloads in the browser.
  ExtraRequestInfo* info = ExtraInfoForRequest(i->second);
  if (!from_renderer || !info->is_download) {
    if (info->login_handler) {
      info->login_handler->OnRequestCancelled();
      info->login_handler = NULL;
    }
    i->second->Cancel();
  }

  // Do not remove from the pending requests, as the request will still
  // call AllDataReceived, and may even have more data before it does
  // that.
}

void ResourceDispatcherHost::OnDataReceivedACK(int render_process_host_id,
                                               int request_id) {
  PendingRequestList::iterator i = pending_requests_.find(
      GlobalRequestID(render_process_host_id, request_id));
  if (i == pending_requests_.end())
    return;

  ExtraRequestInfo* info = ExtraInfoForRequest(i->second);

  // Decrement the number of pending data messages.
  info->pending_data_count--;

  // If the pending data count was higher than the max, resume the request.
  if (info->pending_data_count == kMaxPendingDataMessages) {
    // Decrement the pending data count one more time because we also
    // incremented it before pausing the request.
    info->pending_data_count--;

    // Resume the request.
    PauseRequest(render_process_host_id, request_id, false);
  }
}

void ResourceDispatcherHost::OnUploadProgressACK(int render_process_host_id,
                                                 int request_id) {
  PendingRequestList::iterator i = pending_requests_.find(
      GlobalRequestID(render_process_host_id, request_id));
  if (i == pending_requests_.end())
    return;

  ExtraRequestInfo* info = ExtraInfoForRequest(i->second);
  info->waiting_for_upload_progress_ack = false;
}

bool ResourceDispatcherHost::WillSendData(int render_process_host_id,
                                          int request_id) {
  PendingRequestList::iterator i = pending_requests_.find(
      GlobalRequestID(render_process_host_id, request_id));
  if (i == pending_requests_.end()) {
    NOTREACHED() << L"WillSendData for invalid request";
    return false;
  }

  ExtraRequestInfo* info = ExtraInfoForRequest(i->second);

  info->pending_data_count++;
  if (info->pending_data_count > kMaxPendingDataMessages) {
    // We reached the max number of data messages that can be sent to
    // the renderer for a given request. Pause the request and wait for
    // the renderer to start processing them before resuming it.
    PauseRequest(render_process_host_id, request_id, true);
    return false;
  }

  return true;
}

void ResourceDispatcherHost::PauseRequest(int render_process_host_id,
                                          int request_id,
                                          bool pause) {
  GlobalRequestID global_id(render_process_host_id, request_id);
  PendingRequestList::iterator i = pending_requests_.find(global_id);
  if (i == pending_requests_.end()) {
    DLOG(WARNING) << "Pausing a request that wasn't found";
    return;
  }

  ExtraRequestInfo* info = ExtraInfoForRequest(i->second);

  int pause_count = info->pause_count + (pause ? 1 : -1);
  if (pause_count < 0) {
    NOTREACHED();  // Unbalanced call to pause.
    return;
  }
  info->pause_count = pause_count;

  RESOURCE_LOG("To pause (" << pause << "): " << i->second->url().spec());

  // If we're resuming, kick the request to start reading again. Run the read
  // asynchronously to avoid recursion problems.
  if (info->pause_count == 0) {
    MessageLoop::current()->PostTask(FROM_HERE,
        method_runner_.NewRunnableMethod(
            &ResourceDispatcherHost::ResumeRequest, global_id));
  }
}

void ResourceDispatcherHost::OnClosePageACK(int render_process_host_id,
                                            int request_id) {
  GlobalRequestID global_id(render_process_host_id, request_id);
  PendingRequestList::iterator i = pending_requests_.find(global_id);
  if (i == pending_requests_.end()) {
    // If there are no matching pending requests, then this is not a
    // cross-site navigation and we are just closing the tab/browser.
    ui_loop_->PostTask(FROM_HERE, NewRunnableFunction(
        &RenderViewHost::ClosePageIgnoringUnloadEvents,
        render_process_host_id,
        request_id));
    return;
  }

  ExtraRequestInfo* info = ExtraInfoForRequest(i->second);
  if (info->cross_site_handler) {
    info->cross_site_handler->ResumeResponse();
  }
}

// The object died, so cancel and detach all requests associated with it except
// for downloads, which belong to the browser process even if initiated via a
// renderer.
void ResourceDispatcherHost::CancelRequestsForProcess(
    int render_process_host_id) {
  CancelRequestsForRenderView(render_process_host_id, -1 /* cancel all */);
}

void ResourceDispatcherHost::CancelRequestsForRenderView(
    int render_process_host_id,
    int render_view_id) {
  // Since pending_requests_ is a map, we first build up a list of all of the
  // matching requests to be cancelled, and then we cancel them.  Since there
  // may be more than one request to cancel, we cannot simply hold onto the map
  // iterators found in the first loop.

  // Find the global ID of all matching elements.
  std::vector<GlobalRequestID> matching_requests;
  for (PendingRequestList::const_iterator i = pending_requests_.begin();
       i != pending_requests_.end(); ++i) {
    if (i->first.render_process_host_id == render_process_host_id) {
      ExtraRequestInfo* info = ExtraInfoForRequest(i->second);
      if (!info->is_download && (render_view_id == -1 ||
                                 render_view_id == info->render_view_id)) {
        matching_requests.push_back(
            GlobalRequestID(render_process_host_id, i->first.request_id));
      }
    }
  }

  // Remove matches.
  for (size_t i = 0; i < matching_requests.size(); ++i) {
    PendingRequestList::iterator iter =
        pending_requests_.find(matching_requests[i]);
    DCHECK(iter != pending_requests_.end());
    RemovePendingRequest(iter);
  }
}

// Cancels the request and removes it from the list.
void ResourceDispatcherHost::RemovePendingRequest(int render_process_host_id,
                                                  int request_id) {
  PendingRequestList::iterator i = pending_requests_.find(
      GlobalRequestID(render_process_host_id, request_id));
  if (i == pending_requests_.end()) {
    NOTREACHED() << "Trying to remove a request that's not here";
    return;
  }
  RemovePendingRequest(i);
}

void ResourceDispatcherHost::RemovePendingRequest(
    PendingRequestList::iterator& iter) {
  // Notify the login handler that this request object is going away.
  ExtraRequestInfo* info = ExtraInfoForRequest(iter->second);
  if (info && info->login_handler)
    info->login_handler->OnRequestCancelled();

  delete iter->second;
  pending_requests_.erase(iter);

  // If we have no more pending requests, then stop the load state monitor
  if (pending_requests_.empty())
    update_load_states_timer_.Stop();
}

// URLRequest::Delegate -------------------------------------------------------

void ResourceDispatcherHost::OnReceivedRedirect(URLRequest* request,
                                                const GURL& new_url) {
  RESOURCE_LOG("OnReceivedRedirect: " << request->url().spec());
  ExtraRequestInfo* info = ExtraInfoForRequest(request);

  DCHECK(request->status().is_success());

  // TODO(mpcomplete): remove this when http://b/viewIssue?id=1080959 is fixed.
  if (info->render_process_host_id != -1 &&
      !RendererSecurityPolicy::GetInstance()->
          CanRequestURL(info->render_process_host_id, new_url)) {
    LOG(INFO) << "Denied unauthorized request for " <<
        new_url.possibly_invalid_spec();

    // Tell the renderer that this request was disallowed.
    CancelRequest(info->render_process_host_id, info->request_id, false);
    return;
  }

  NofityReceivedRedirect(request, info->render_process_host_id, new_url);

  if (HandleExternalProtocol(info->request_id, info->render_process_host_id,
                             info->render_view_id, new_url,
                             info->resource_type, info->event_handler)) {
    // The request is complete so we can remove it.
    RemovePendingRequest(info->render_process_host_id, info->request_id);
    return;
  }

  if (!info->event_handler->OnRequestRedirected(info->request_id, new_url))
    CancelRequest(info->render_process_host_id, info->request_id, false);
}

void ResourceDispatcherHost::OnAuthRequired(URLRequest* request,
                                            AuthChallengeInfo* auth_info) {
  // Create a login dialog on the UI thread to get authentication data,
  // or pull from cache and continue on the IO thread.
  // TODO(mpcomplete): We should block the parent tab while waiting for
  // authentication.
  // That would also solve the problem of the URLRequest being cancelled
  // before we receive authentication.
  ExtraRequestInfo* info = ExtraInfoForRequest(request);
  DCHECK(!info->login_handler) <<
      "OnAuthRequired called with login_handler pending";
  info->login_handler = CreateLoginPrompt(auth_info, request, ui_loop_);
}

void ResourceDispatcherHost::OnSSLCertificateError(
    URLRequest* request,
    int cert_error,
    X509Certificate* cert) {
  DCHECK(request);
  SSLManager::OnSSLCertificateError(this, request, cert_error, cert, ui_loop_);
}

void ResourceDispatcherHost::OnResponseStarted(URLRequest* request) {
  RESOURCE_LOG("OnResponseStarted: " << request->url().spec());
  ExtraRequestInfo* info = ExtraInfoForRequest(request);
  if (PauseRequestIfNeeded(info)) {
    RESOURCE_LOG("OnResponseStarted pausing: " << request->url().spec());
    return;
  }

  if (request->status().is_success()) {
    // We want to send a final upload progress message prior to sending
    // the response complete message even if we're waiting for an ack to
    // to a previous upload progress message.
    info->waiting_for_upload_progress_ack = false;
    MaybeUpdateUploadProgress(info, request);

    if (!CompleteResponseStarted(request)) {
      CancelRequest(info->render_process_host_id, info->request_id, false);
    } else {
      // Start reading.
      int bytes_read = 0;
      if (Read(request, &bytes_read)) {
        OnReadCompleted(request, bytes_read);
      } else if (!request->status().is_io_pending()) {
        DCHECK(!info->is_paused);
        // If the error is not an IO pending, then we're done reading.
        OnResponseCompleted(request);
      }
    }
  } else {
    OnResponseCompleted(request);
  }
}

bool ResourceDispatcherHost::CompleteResponseStarted(URLRequest* request) {
  ExtraRequestInfo* info = ExtraInfoForRequest(request);

  scoped_refptr<Response> response(new Response);

  response->response_head.status = request->status();
  response->response_head.request_time = request->request_time();
  response->response_head.response_time = request->response_time();
  response->response_head.headers = request->response_headers();
  request->GetCharset(&response->response_head.charset);
  response->response_head.filter_policy = info->filter_policy;
  response->response_head.content_length = request->GetExpectedContentSize();
  request->GetMimeType(&response->response_head.mime_type);

  if (request->ssl_info().cert) {
    int cert_id =
        CertStore::GetSharedInstance()->StoreCert(
            request->ssl_info().cert,
            info->render_process_host_id);
    int cert_status = request->ssl_info().cert_status;
    // EV certificate verification could be expensive.  We don't want to spend
    // time performing EV certificate verification on all resources because
    // EV status is irrelevant to sub-frames and sub-resources.  So we call
    // IsEV here rather than in the network layer because the network layer
    // doesn't know the resource type.
    if (info->resource_type == ResourceType::MAIN_FRAME &&
        request->ssl_info().cert->IsEV(cert_status))
      cert_status |= net::CERT_STATUS_IS_EV;

    response->response_head.security_info =
        SSLManager::SerializeSecurityInfo(cert_id,
                                          cert_status,
                                          request->ssl_info().security_bits);
  } else {
    // We should not have any SSL state.
    DCHECK(!request->ssl_info().cert_status &&
           (request->ssl_info().security_bits == -1 ||
           request->ssl_info().security_bits == 0));
  }

  NotifyResponseStarted(request, info->render_process_host_id);
  return info->event_handler->OnResponseStarted(info->request_id,
                                                response.get());
}

void ResourceDispatcherHost::BeginRequestInternal(URLRequest* request,
                                                  bool mixed_content) {
  ExtraRequestInfo* info = ExtraInfoForRequest(request);
  GlobalRequestID global_id(info->render_process_host_id, info->request_id);
  pending_requests_[global_id] = request;
  if (mixed_content) {
    // We don't start the request in that case.  The SSLManager will potentially
    // change the request (potentially to indicate its content should be
    // filtered) and start it itself.
    SSLManager::OnMixedContentRequest(this, request, ui_loop_);
    return;
  }
  request->Start();

  // Make sure we have the load state monitor running
  update_load_states_timer_.Start();
}

// This test mirrors the decision that WebKit makes in
// WebFrameLoaderClient::dispatchDecidePolicyForMIMEType.
// static.
bool ResourceDispatcherHost::ShouldDownload(
    const std::string& mime_type, const std::string& content_disposition) {
  std::string type = StringToLowerASCII(mime_type);
  std::string disposition = StringToLowerASCII(content_disposition);

  // First, examine content-disposition.
  if (!disposition.empty()) {
    bool should_download = true;

    // Some broken sites just send ...
    //    Content-Disposition: ; filename="file"
    // ... screen those out here.
    if (disposition[0] == ';')
      should_download = false;

    if (disposition.compare(0, 6, "inline") == 0)
      should_download = false;

    // Some broken sites just send ...
    //    Content-Disposition: filename="file"
    // ... without a disposition token... Screen those out.
    if (disposition.compare(0, 8, "filename") == 0)
      should_download = false;

    // Also in use is Content-Disposition: name="file"
    if (disposition.compare(0, 4, "name") == 0)
      should_download = false;

    // We have a content-disposition of "attachment" or unknown.
    // RFC 2183, section 2.8 says that an unknown disposition
    // value should be treated as "attachment".
    if (should_download)
      return true;
  }

  // MIME type checking.
  if (mime_util::IsSupportedMimeType(type))
    return false;

  // Finally, check the plugin service.
  bool allow_wildcard = false;
  return !plugin_service_->HavePluginFor(type, allow_wildcard);
}

bool ResourceDispatcherHost::PauseRequestIfNeeded(ExtraRequestInfo* info) {
  if (info->pause_count > 0)
    info->is_paused = true;

  return info->is_paused;
}

void ResourceDispatcherHost::ResumeRequest(const GlobalRequestID& request_id) {
  PendingRequestList::iterator i = pending_requests_.find(request_id);
  if (i == pending_requests_.end())  // The request may have been destroyed
    return;

  URLRequest* request = i->second;
  ExtraRequestInfo* info = ExtraInfoForRequest(request);
  if (!info->is_paused)
    return;

  RESOURCE_LOG("Resuming: " << i->second->url().spec());

  info->is_paused = false;

  if (info->has_started_reading)
    OnReadCompleted(i->second, info->paused_read_bytes);
  else
    OnResponseStarted(i->second);
}

bool ResourceDispatcherHost::Read(URLRequest *request, int *bytes_read) {
  ExtraRequestInfo* info = ExtraInfoForRequest(request);
  DCHECK(!info->is_paused);

  char* buf;
  int buf_size;
  if (!info->event_handler->OnWillRead(info->request_id, &buf, &buf_size, -1))
    return false;

  DCHECK(buf);
  DCHECK(buf_size > 0);

  info->has_started_reading = true;
  return request->Read(buf, buf_size, bytes_read);
}

void ResourceDispatcherHost::OnReadCompleted(URLRequest* request,
                                             int bytes_read) {
  DCHECK(request);
  RESOURCE_LOG("OnReadCompleted: " << request->url().spec());
  ExtraRequestInfo* info = ExtraInfoForRequest(request);
  if (PauseRequestIfNeeded(info)) {
    info->paused_read_bytes = bytes_read;
    RESOURCE_LOG("OnReadCompleted pausing: " << request->url().spec());
    return;
  }

  if (request->status().is_success() && CompleteRead(request, &bytes_read)) {
    // The request can be paused if we realize that the renderer is not
    // servicing messages fast enough.
    if (info->pause_count == 0 &&
        Read(request, &bytes_read) &&
        request->status().is_success()) {
      if (bytes_read == 0) {
        CompleteRead(request, &bytes_read);
      } else {
        // Force the next CompleteRead / Read pair to run as a separate task.
        // This avoids a fast, large network request from monopolizing the IO
        // thread and starving other IO operations from running.
        info->paused_read_bytes = bytes_read;
        info->is_paused = true;
        GlobalRequestID id(info->render_process_host_id, info->request_id);
        MessageLoop::current()->PostTask(
            FROM_HERE,
            method_runner_.NewRunnableMethod(
                &ResourceDispatcherHost::ResumeRequest, id));
        return;
      }
    }
  }

  if (PauseRequestIfNeeded(info)) {
    info->paused_read_bytes = bytes_read;
    RESOURCE_LOG("OnReadCompleted (CompleteRead) pausing: " <<
                 request->url().spec());
    return;
  }

  // If the status is not IO pending then we've either finished (success) or we
  // had an error.  Either way, we're done!
  if (!request->status().is_io_pending())
    OnResponseCompleted(request);
}

bool ResourceDispatcherHost::CompleteRead(URLRequest* request,
                                          int* bytes_read) {
  if (!request->status().is_success()) {
    NOTREACHED();
    return false;
  }

  ExtraRequestInfo* info = ExtraInfoForRequest(request);

  if (!info->event_handler->OnReadCompleted(info->request_id, bytes_read)) {
    CancelRequest(info->render_process_host_id, info->request_id, false);
    return false;
  }

  return *bytes_read != 0;
}

void ResourceDispatcherHost::OnResponseCompleted(URLRequest* request) {
  RESOURCE_LOG("OnResponseCompleted: " << request->url().spec());
  ExtraRequestInfo* info = ExtraInfoForRequest(request);

  if (info->event_handler->OnResponseCompleted(info->request_id,
                                               request->status())) {
    NotifyResponseCompleted(request, info->render_process_host_id);

    // The request is complete so we can remove it.
    RemovePendingRequest(info->render_process_host_id, info->request_id);
  }
  // If the handler's OnResponseCompleted returns false, we are deferring the
  // call until later.  We will notify the world and clean up when we resume.
}

void ResourceDispatcherHost::AddObserver(Observer* obs) {
  observer_list_.AddObserver(obs);
}

void ResourceDispatcherHost::RemoveObserver(Observer* obs) {
  observer_list_.RemoveObserver(obs);
}

URLRequest* ResourceDispatcherHost::GetURLRequest(
    GlobalRequestID request_id) const {
  // This should be running in the IO loop. io_loop_ can be NULL during the
  // unit_tests.
  DCHECK(MessageLoop::current() == io_loop_ && io_loop_);

  PendingRequestList::const_iterator i = pending_requests_.find(request_id);
  if (i == pending_requests_.end())
    return NULL;

  return i->second;
}

// A NotificationTask proxies a resource dispatcher notification from the IO
// thread to the UI thread.  It should be constructed on the IO thread and run
// in the UI thread.  Takes ownership of |details|.
class NotificationTask : public Task {
 public:
  NotificationTask(NotificationType type,
                   URLRequest* request,
                   ResourceRequestDetails* details)
  : type_(type),
    details_(details) {
    if (!tab_util::GetTabContentsID(request,
                                    &render_process_host_id_,
                                    &tab_contents_id_))
      NOTREACHED();
  }

  void Run() {
    // Find the tab associated with this request.
    TabContents* tab_contents =
        tab_util::GetTabContentsByID(render_process_host_id_, tab_contents_id_);

    if (tab_contents) {
      // Issue the notification.
      NotificationService::current()->
          Notify(type_,
                 Source<NavigationController>(tab_contents->controller()),
                 Details<ResourceRequestDetails>(details_.get()));
    }
  }

 private:
  // These IDs let us find the correct tab on the UI thread.
  int render_process_host_id_;
  int tab_contents_id_;

  // The type and details of the notification.
  NotificationType type_;
  scoped_ptr<ResourceRequestDetails> details_;
};

static int GetCertID(URLRequest* request, int render_process_host_id) {
  if (request->ssl_info().cert) {
    return CertStore::GetSharedInstance()->StoreCert(request->ssl_info().cert,
                                                     render_process_host_id);
  }
  // If there is no SSL info attached to this request, we must either be a non
  // secure request, or the request has been canceled or failed (before the SSL
  // info was populated), or the response is an error (we have seen 403, 404,
  // and 501) made up by the proxy.
  DCHECK(!request->url().SchemeIsSecure() ||
         (request->status().status() == URLRequestStatus::CANCELED) ||
         (request->status().status() == URLRequestStatus::FAILED) ||
         ((request->response_headers()->response_code() >= 400) &&
         (request->response_headers()->response_code() <= 599)));
  return 0;
}

void ResourceDispatcherHost::NotifyResponseStarted(URLRequest* request,
                                                   int render_process_host_id) {
  // Notify the observers on the IO thread.
  FOR_EACH_OBSERVER(Observer, observer_list_, OnRequestStarted(this, request));

  // Notify the observers on the UI thread.
  ui_loop_->PostTask(FROM_HERE,
      new NotificationTask(NOTIFY_RESOURCE_RESPONSE_STARTED, request,
                           new ResourceRequestDetails(request,
                               GetCertID(request, render_process_host_id))));
}

void ResourceDispatcherHost::NotifyResponseCompleted(
    URLRequest* request,
    int render_process_host_id) {
  // Notify the observers on the IO thread.
  FOR_EACH_OBSERVER(Observer, observer_list_,
                    OnResponseCompleted(this, request));

  // Notify the observers on the UI thread.
  ui_loop_->PostTask(FROM_HERE,
      new NotificationTask(NOTIFY_RESOURCE_RESPONSE_COMPLETED, request,
                           new ResourceRequestDetails(request,
                               GetCertID(request, render_process_host_id))));
}

void ResourceDispatcherHost::NofityReceivedRedirect(URLRequest* request,
                                                    int render_process_host_id,
                                                    const GURL& new_url) {
  // Notify the observers on the IO thread.
  FOR_EACH_OBSERVER(Observer, observer_list_,
                    OnReceivedRedirect(this, request, new_url));

  int cert_id = GetCertID(request, render_process_host_id);

  // Notify the observers on the UI thread.
  ui_loop_->PostTask(FROM_HERE,
      new NotificationTask(NOTIFY_RESOURCE_RECEIVED_REDIRECT, request,
                           new ResourceRedirectDetails(request,
                                                       cert_id,
                                                       new_url)));
}

namespace {

// This function attempts to return the "more interesting" load state of |a|
// and |b|.  We don't have temporal information about these load states
// (meaning we don't know when we transitioned into these states), so we just
// rank them according to how "interesting" the states are.
//
// We take advantage of the fact that the load states are an enumeration listed
// in the order in which they occur during the lifetime of a request, so we can
// regard states with larger numeric values as being further along toward
// completion.  We regard those states as more interesting to report since they
// represent progress.
//
// For example, by this measure "tranferring data" is a more interesting state
// than "resolving host" because when we are transferring data we are actually
// doing something that corresponds to changes that the user might observe,
// whereas waiting for a host name to resolve implies being stuck.
//
net::LoadState MoreInterestingLoadState(net::LoadState a, net::LoadState b) {
  return (a < b) ? b : a;
}

// Carries information about a load state change.
struct LoadInfo {
  GURL url;
  net::LoadState load_state;
};

// Map from ProcessID+ViewID pair to LoadState
typedef std::map<std::pair<int, int>, LoadInfo> LoadInfoMap;

// Used to marshall calls to LoadStateChanged from the IO to UI threads.  We do
// them all as a single task to avoid spamming the UI thread.
class LoadInfoUpdateTask : public Task {
 public:
  virtual void Run() {
    LoadInfoMap::const_iterator i;
    for (i = info_map.begin(); i != info_map.end(); ++i) {
      RenderViewHost* view =
          RenderViewHost::FromID(i->first.first, i->first.second);
      if (view)  // The view could be gone at this point.
        view->LoadStateChanged(i->second.url, i->second.load_state);
    }
  }
  LoadInfoMap info_map;
};

}  // namespace

void ResourceDispatcherHost::UpdateLoadStates() {
  // Populate this map with load state changes, and then send them on to the UI
  // thread where they can be passed along to the respective RVHs.
  LoadInfoMap info_map;

  PendingRequestList::const_iterator i;
  for (i = pending_requests_.begin(); i != pending_requests_.end(); ++i) {
    URLRequest* request = i->second;
    net::LoadState load_state = request->GetLoadState();
    ExtraRequestInfo* info = ExtraInfoForRequest(request);

    // We also poll for upload progress on this timer and send upload
    // progress ipc messages to the plugin process.
    MaybeUpdateUploadProgress(info, request);

    if (info->last_load_state != load_state) {
      info->last_load_state = load_state;

      std::pair<int, int> key(info->render_process_host_id,
                              info->render_view_id);
      net::LoadState to_insert;
      LoadInfoMap::iterator existing = info_map.find(key);
      if (existing == info_map.end()) {
        to_insert = load_state;
      } else {
        to_insert =
            MoreInterestingLoadState(existing->second.load_state, load_state);
        if (to_insert == existing->second.load_state)
          continue;
      }
      LoadInfo& load_info = info_map[key];
      load_info.url = request->url();
      load_info.load_state = to_insert;
    }
  }

  if (info_map.empty())
    return;

  LoadInfoUpdateTask* task = new LoadInfoUpdateTask;
  task->info_map.swap(info_map);
  ui_loop_->PostTask(FROM_HERE, task);
}

void ResourceDispatcherHost::MaybeUpdateUploadProgress(ExtraRequestInfo *info,
                                                       URLRequest *request) {
  if (!info->upload_size || info->waiting_for_upload_progress_ack ||
      !(request->load_flags() & net::LOAD_ENABLE_UPLOAD_PROGRESS))
    return;

  uint64 size = info->upload_size;
  uint64 position = request->GetUploadProgress();
  if (position == info->last_upload_position)
    return;  // no progress made since last time

  const uint64 kHalfPercentIncrements = 200;
  const TimeDelta kOneSecond = TimeDelta::FromMilliseconds(1000);

  uint64 amt_since_last = position - info->last_upload_position;
  TimeDelta time_since_last = TimeTicks::Now() - info->last_upload_ticks;

  bool is_finished = (size == position);
  bool enough_new_progress = (amt_since_last > (size / kHalfPercentIncrements));
  bool too_much_time_passed = time_since_last > kOneSecond;

  if (is_finished || enough_new_progress || too_much_time_passed) {
    info->event_handler->OnUploadProgress(info->request_id, position, size);
    info->waiting_for_upload_progress_ack = true;
    info->last_upload_ticks = TimeTicks::Now();
    info->last_upload_position = position;
  }
}<|MERGE_RESOLUTION|>--- conflicted
+++ resolved
@@ -1,31 +1,6 @@
-// Copyright 2008, Google Inc.
-// All rights reserved.
-//
-// Redistribution and use in source and binary forms, with or without
-// modification, are permitted provided that the following conditions are
-// met:
-//
-//    * Redistributions of source code must retain the above copyright
-// notice, this list of conditions and the following disclaimer.
-//    * Redistributions in binary form must reproduce the above
-// copyright notice, this list of conditions and the following disclaimer
-// in the documentation and/or other materials provided with the
-// distribution.
-//    * Neither the name of Google Inc. nor the names of its
-// contributors may be used to endorse or promote products derived from
-// this software without specific prior written permission.
-//
-// THIS SOFTWARE IS PROVIDED BY THE COPYRIGHT HOLDERS AND CONTRIBUTORS
-// "AS IS" AND ANY EXPRESS OR IMPLIED WARRANTIES, INCLUDING, BUT NOT
-// LIMITED TO, THE IMPLIED WARRANTIES OF MERCHANTABILITY AND FITNESS FOR
-// A PARTICULAR PURPOSE ARE DISCLAIMED. IN NO EVENT SHALL THE COPYRIGHT
-// OWNER OR CONTRIBUTORS BE LIABLE FOR ANY DIRECT, INDIRECT, INCIDENTAL,
-// SPECIAL, EXEMPLARY, OR CONSEQUENTIAL DAMAGES (INCLUDING, BUT NOT
-// LIMITED TO, PROCUREMENT OF SUBSTITUTE GOODS OR SERVICES; LOSS OF USE,
-// DATA, OR PROFITS; OR BUSINESS INTERRUPTION) HOWEVER CAUSED AND ON ANY
-// THEORY OF LIABILITY, WHETHER IN CONTRACT, STRICT LIABILITY, OR TORT
-// (INCLUDING NEGLIGENCE OR OTHERWISE) ARISING IN ANY WAY OUT OF THE USE
-// OF THIS SOFTWARE, EVEN IF ADVISED OF THE POSSIBILITY OF SUCH DAMAGE.
+// Copyright (c) 2006-2008 The Chromium Authors. All rights reserved.
+// Use of this source code is governed by a BSD-style license that can be
+// found in the LICENSE file.
 
 // See http://wiki.corp.google.com/twiki/bin/view/Main/ChromeMultiProcessResourceLoading
 
@@ -43,7 +18,6 @@
 #include "chrome/browser/download/save_file_manager.h"
 #include "chrome/browser/external_protocol_handler.h"
 #include "chrome/browser/login_prompt.h"
-#include "chrome/browser/navigation_profiler.h"
 #include "chrome/browser/plugin_service.h"
 #include "chrome/browser/renderer_security_policy.h"
 #include "chrome/browser/render_view_host.h"
@@ -296,10 +270,7 @@
         save_as_(save_as),
         buffer_(new DownloadBuffer),
         rdh_(rdh),
-        is_paused_(false),
-        pause_timer_(TimeDelta::FromMilliseconds(kThrottleTimeMs)) {
-    pause_timer_.set_task(
-        NewRunnableMethod(this, &DownloadEventHandler::CheckWriteProgress));
+        is_paused_(false) {
   }
 
   // Not needed, as this event handler ought to be the final resource.
@@ -370,7 +341,7 @@
     // We schedule a pause outside of the read loop if there is too much file
     // writing work to do.
     if (buffer_->contents.size() > kLoadsToWrite)
-      pause_timer_.Start();
+      StartPauseTimer();
 
     return true;
   }
@@ -415,7 +386,7 @@
 
     // We'll come back later and see if it's okay to unpause the request.
     if (should_pause)
-      pause_timer_.Start();
+      StartPauseTimer();
 
     if (is_paused_ != should_pause) {
       rdh_->PauseRequest(global_id_.render_process_host_id,
@@ -426,15 +397,12 @@
   }
 
  private:
-<<<<<<< HEAD
-=======
   void StartPauseTimer() {
     if (!pause_timer_.IsRunning())
       pause_timer_.Start(TimeDelta::FromMilliseconds(kThrottleTimeMs), this,
                          &DownloadEventHandler::CheckWriteProgress);
   }
 
->>>>>>> b8afeda4
   int download_id_;
   ResourceDispatcherHost::GlobalRequestID global_id_;
   int render_view_id_;
@@ -448,7 +416,7 @@
   DownloadBuffer* buffer_;
   ResourceDispatcherHost* rdh_;
   bool is_paused_;
-  OneShotTimer pause_timer_;
+  base::OneShotTimer<DownloadEventHandler> pause_timer_;
 
   static const int kReadBufSize = 32768;  // bytes
   static const int kLoadsToWrite = 100;  // number of data buffers queued
@@ -983,7 +951,7 @@
   std::string mime_type;
   request_->GetMimeType(&mime_type);
 
-  if (mime_util::ShouldSniffMimeType(request_->url(), mime_type)) {
+  if (net::ShouldSniffMimeType(request_->url(), mime_type)) {
     // We're going to look at the data before deciding what the content type
     // is.  That means we need to delay sending the ResponseStarted message
     // over the IPC channel.
@@ -1028,8 +996,8 @@
     std::string type_hint, new_type;
     request_->GetMimeType(&type_hint);
 
-    if (!mime_util::SniffMimeType(read_buffer_, bytes_read_, request_->url(),
-                                  type_hint, &new_type)) {
+    if (!net::SniffMimeType(read_buffer_, bytes_read_, request_->url(),
+                            type_hint, &new_type)) {
       // SniffMimeType() returns false if there is not enough data to determine
       // the mime type. However, even if it returns false, it returns a new type
       // that is probably better than the current one.
@@ -1095,10 +1063,10 @@
     if (bytes_read_) {
       // a Read has already occurred and we need to copy the data into the
       // DownloadEventHandler.
-      char *buf;
-      int buf_len;
+      char *buf = NULL;
+      int buf_len = 0;
       download_handler->OnWillRead(request_id, &buf, &buf_len, bytes_read_);
-      DCHECK(buf_len >= bytes_read_);
+      CHECK((buf_len >= bytes_read_) && (bytes_read_ >= 0));
       memcpy(buf, read_buffer_, bytes_read_);
     }
     // Update the renderer with the response headers which will cause it to
@@ -1266,8 +1234,6 @@
 ResourceDispatcherHost::ResourceDispatcherHost(MessageLoop* io_loop)
     : ui_loop_(MessageLoop::current()),
       io_loop_(io_loop),
-      update_load_states_timer_(
-          TimeDelta::FromMilliseconds(kUpdateLoadStatesIntervalMsec)),
       download_file_manager_(new DownloadFileManager(ui_loop_, this)),
       save_file_manager_(new SaveFileManager(ui_loop_, io_loop, this)),
       safe_browsing_(new SafeBrowsingService),
@@ -1275,8 +1241,6 @@
       plugin_service_(PluginService::GetInstance()),
       method_runner_(this),
       is_shutdown_(false) {
-  update_load_states_timer_.set_task(method_runner_.NewRunnableMethod(
-      &ResourceDispatcherHost::UpdateLoadStates));
 }
 
 ResourceDispatcherHost::~ResourceDispatcherHost() {
@@ -1386,7 +1350,6 @@
   request->set_referrer(request_data.referrer.spec());
   request->SetExtraRequestHeaders(request_data.headers);
   request->set_load_flags(request_data.load_flags);
-  request->set_enable_profiling(g_navigation_profiler.is_profiling());
   request->set_context(request_context);
   request->set_origin_pid(request_data.origin_pid);
 
@@ -1502,7 +1465,6 @@
 
   request->set_method("GET");
   request->set_referrer(referrer.spec());
-  request->set_enable_profiling(g_navigation_profiler.is_profiling());
   request->set_context(request_context);
 
   ExtraRequestInfo* extra_info =
@@ -1552,7 +1514,6 @@
   URLRequest* request = new URLRequest(url, this);
   request->set_method("GET");
   request->set_referrer(referrer.spec());
-  request->set_enable_profiling(g_navigation_profiler.is_profiling());
   // So far, for saving page, we need fetch content from cache, in the
   // future, maybe we can use a configuration to configure this behavior.
   request->set_load_flags(net::LOAD_ONLY_FROM_CACHE);
@@ -1811,8 +1772,9 @@
     CancelRequest(info->render_process_host_id, info->request_id, false);
 }
 
-void ResourceDispatcherHost::OnAuthRequired(URLRequest* request,
-                                            AuthChallengeInfo* auth_info) {
+void ResourceDispatcherHost::OnAuthRequired(
+    URLRequest* request,
+    net::AuthChallengeInfo* auth_info) {
   // Create a login dialog on the UI thread to get authentication data,
   // or pull from cache and continue on the IO thread.
   // TODO(mpcomplete): We should block the parent tab while waiting for
@@ -1828,7 +1790,7 @@
 void ResourceDispatcherHost::OnSSLCertificateError(
     URLRequest* request,
     int cert_error,
-    X509Certificate* cert) {
+    net::X509Certificate* cert) {
   DCHECK(request);
   SSLManager::OnSSLCertificateError(this, request, cert_error, cert, ui_loop_);
 }
@@ -1926,7 +1888,11 @@
   request->Start();
 
   // Make sure we have the load state monitor running
-  update_load_states_timer_.Start();
+  if (!update_load_states_timer_.IsRunning()) {
+    update_load_states_timer_.Start(
+        TimeDelta::FromMilliseconds(kUpdateLoadStatesIntervalMsec),
+        this, &ResourceDispatcherHost::UpdateLoadStates);
+  }
 }
 
 // This test mirrors the decision that WebKit makes in
@@ -1968,7 +1934,7 @@
   }
 
   // MIME type checking.
-  if (mime_util::IsSupportedMimeType(type))
+  if (net::IsSupportedMimeType(type))
     return false;
 
   // Finally, check the plugin service.
@@ -2340,4 +2306,4 @@
     info->last_upload_ticks = TimeTicks::Now();
     info->last_upload_position = position;
   }
-}+}
