// Copyright (c) 2006-2008 The Chromium Authors. All rights reserved.
// Use of this source code is governed by a BSD-style license that can be
// found in the LICENSE file.

#include "base/file_util.h"
#include "base/path_service.h"
#include "chrome/browser/dock_info.h"
#include "chrome/browser/dom_ui/new_tab_ui.h"
#include "chrome/browser/navigation_controller.h"
#include "chrome/browser/navigation_entry.h"
#include "chrome/browser/profile.h"
#include "chrome/browser/profile_manager.h"
#include "chrome/browser/tabs/tab_strip_model.h"
#include "chrome/browser/tabs/tab_strip_model_order_controller.h"
#include "chrome/browser/tab_contents.h"
#include "chrome/browser/tab_contents_factory.h"
#include "chrome/common/pref_names.h"
#include "chrome/common/stl_util-inl.h"
#include "testing/gtest/include/gtest/gtest.h"

const TabContentsType kHTTPTabContentsType =
    static_cast<TabContentsType>(TAB_CONTENTS_NUM_TYPES + 1);
const TabContentsType kReplacementContentsType =
    static_cast<TabContentsType>(kHTTPTabContentsType + 1);

// Since you can't just instantiate a TabContents, and some of its methods
// are protected, we subclass TabContents with our own testing dummy which
// knows how to drive the base class' NavigationController as URLs are
// loaded.
class TabStripModelTestTabContents : public TabContents {
 public:
  TabStripModelTestTabContents(const TabContentsType type)
      : TabContents(type) {
  }
};


// This constructs our fake TabContents.
class TabStripModelTestTabContentsFactory : public TabContentsFactory {
 public:
  virtual TabContents* CreateInstance() {
    return new TabStripModelTestTabContents(kHTTPTabContentsType);
  }

  virtual bool CanHandleURL(const GURL& url) {
    return url.scheme() == "http";
  }
};

TabStripModelTestTabContentsFactory factory;

class TabStripModelTest : public testing::Test {
 public:
  // Overridden from testing::Test
  virtual void SetUp() {
    TabContents::RegisterFactory(kHTTPTabContentsType, &factory);

    // Name a subdirectory of the temp directory.
    ASSERT_TRUE(PathService::Get(base::DIR_TEMP, &test_dir_));
    file_util::AppendToPath(&test_dir_, L"TabStripModelTest");

    // Create a fresh, empty copy of this directory.
    file_util::Delete(test_dir_, true);
    CreateDirectory(test_dir_.c_str(), NULL);

    profile_path_ = test_dir_;
    file_util::AppendToPath(&profile_path_, L"New Profile");

    profile_ = ProfileManager::CreateProfile(profile_path_,
        L"New Profile", L"new-profile", L"");
    ASSERT_TRUE(profile_);
    pm_.AddProfile(profile_);
  }

  virtual void TearDown() {
    TabContents::RegisterFactory(kHTTPTabContentsType, NULL);

    // Removes a profile from the set of currently-loaded profiles.
    pm_.RemoveProfileByPath(profile_path_);

    // Clean up test directory
    ASSERT_TRUE(file_util::Delete(test_dir_, true));
    ASSERT_FALSE(file_util::PathExists(test_dir_));

    // Flush the message loop to make Purify happy.
    message_loop_.RunAllPending();
  }

 protected:
  TabContents* CreateTabContents() {
    TabStripModelTestTabContents* contents =
        new TabStripModelTestTabContents(kHTTPTabContentsType);
    contents->SetupController(profile_);
    return contents;
  }
  TabContents* CreateReplacementContents() {
    TabStripModelTestTabContents* contents =
        new TabStripModelTestTabContents(kReplacementContentsType);
    contents->SetupController(profile_);
    return contents;
  }
  TabContents* CreateNewTabTabContents() {
    TabStripModelTestTabContents* contents =
        new TabStripModelTestTabContents(TAB_CONTENTS_NEW_TAB_UI);
    contents->SetupController(profile_);
    return contents;
  }

  // Forwards a URL "load" request through to our dummy TabContents
  // implementation.
  void LoadURL(TabContents* contents, const std::wstring& url) {
    contents->controller()->LoadURL(GURL(url), GURL(), PageTransition::LINK);
  }

  void GoBack(TabContents* contents) {
    contents->controller()->GoBack();
  }

  void GoForward(TabContents* contents) {
    contents->controller()->GoForward();
  }

  void SwitchTabTo(TabContents* contents) {
    contents->DidBecomeSelected();
  }

 Profile* profile_;

 private:
  MessageLoopForUI message_loop_;
  std::wstring test_dir_;
  std::wstring profile_path_;
  ProfileManager pm_;
};

class MockTabStripModelObserver : public TabStripModelObserver {
 public:
  MockTabStripModelObserver() : empty_(true) {}
  ~MockTabStripModelObserver() {
    STLDeleteContainerPointers(states_.begin(), states_.end());
  }

  enum TabStripModelObserverAction {
    INSERT,
    CLOSE,
    DETACH,
    SELECT,
    MOVE,
    CHANGE
  };

  struct State {
    State(TabContents* a_dst_contents,
          int a_dst_index,
          TabStripModelObserverAction a_action)
        : src_contents(NULL),
          dst_contents(a_dst_contents),
          src_index(-1),
          dst_index(a_dst_index),
          action(a_action),
          user_gesture(false),
          foreground(false) {
    }

    TabContents* src_contents;
    TabContents* dst_contents;
    int src_index;
    int dst_index;
    bool user_gesture;
    bool foreground;
    TabStripModelObserverAction action;
  };

  int GetStateCount() const {
    return static_cast<int>(states_.size());
  }

  State* GetStateAt(int index) const {
    DCHECK(index >= 0 && index < GetStateCount());
    return states_.at(index);
  }

  bool StateEquals(int index, const State& state) {
    State* s = GetStateAt(index);
    EXPECT_EQ(s->src_contents, state.src_contents);
    EXPECT_EQ(s->dst_contents, state.dst_contents);
    EXPECT_EQ(s->src_index, state.src_index);
    EXPECT_EQ(s->dst_index, state.dst_index);
    EXPECT_EQ(s->user_gesture, state.user_gesture);
    EXPECT_EQ(s->foreground, state.foreground);
    EXPECT_EQ(s->action, state.action);
    return (s->src_contents == state.src_contents &&
            s->dst_contents == state.dst_contents &&
            s->src_index == state.src_index &&
            s->dst_index == state.dst_index &&
            s->user_gesture == state.user_gesture &&
            s->foreground == state.foreground &&
            s->action == state.action);
  }

  // TabStripModelObserver implementation:
  virtual void TabInsertedAt(TabContents* contents,
                             int index,
                             bool foreground) {
    empty_ = false;
    State* s = new State(contents, index, INSERT);
    s->foreground = foreground;
    states_.push_back(s);
  }
  virtual void TabSelectedAt(TabContents* old_contents,
                             TabContents* new_contents,
                             int index,
                             bool user_gesture) {
    State* s = new State(new_contents, index, SELECT);
    s->src_contents = old_contents;
    s->user_gesture = user_gesture;
    states_.push_back(s);
  }
  virtual void TabMoved(
      TabContents* contents, int from_index, int to_index) {
    State* s = new State(contents, to_index, MOVE);
    s->src_index = from_index;
    states_.push_back(s);
  }

  virtual void TabClosingAt(TabContents* contents, int index) {
    states_.push_back(new State(contents, index, CLOSE));
  }
  virtual void TabDetachedAt(TabContents* contents, int index) {
    states_.push_back(new State(contents, index, DETACH));
  }
  virtual void TabChangedAt(TabContents* contents, int index) {
    states_.push_back(new State(contents, index, CHANGE));
  }
  virtual void TabStripEmpty() {
    empty_ = true;
  }

  void ClearStates() {
    STLDeleteContainerPointers(states_.begin(), states_.end());
    states_.clear();
  }

  bool empty() const { return empty_; }

 private:
  std::vector<State*> states_;

  bool empty_;

  DISALLOW_EVIL_CONSTRUCTORS(MockTabStripModelObserver);
};

TEST_F(TabStripModelTest, TestBasicAPI) {
  TabStripModel tabstrip(NULL, profile_);
  MockTabStripModelObserver observer;
  tabstrip.AddObserver(&observer);

  EXPECT_TRUE(tabstrip.empty());

  typedef MockTabStripModelObserver::State State;

  TabContents* contents1 = CreateTabContents();

  // Note! The ordering of these tests is important, each subsequent test
  // builds on the state established in the previous. This is important if you
  // ever insert tests rather than append.

  // Test AppendTabContents, ContainsIndex
  {
    EXPECT_FALSE(tabstrip.ContainsIndex(0));
    tabstrip.AppendTabContents(contents1, true);
    EXPECT_TRUE(tabstrip.ContainsIndex(0));
    EXPECT_EQ(1, tabstrip.count());
    EXPECT_EQ(2, observer.GetStateCount());
    State s1(contents1, 0, MockTabStripModelObserver::INSERT);
    s1.foreground = true;
    EXPECT_TRUE(observer.StateEquals(0, s1));
    State s2(contents1, 0, MockTabStripModelObserver::SELECT);
    s2.src_contents = NULL;
    EXPECT_TRUE(observer.StateEquals(1, s2));
    observer.ClearStates();
  }

  // Test InsertTabContentsAt, foreground tab.
  TabContents* contents2 = CreateTabContents();
  {
    tabstrip.InsertTabContentsAt(1, contents2, true, false);

    EXPECT_EQ(2, tabstrip.count());
    EXPECT_EQ(2, observer.GetStateCount());
    State s1(contents2, 1, MockTabStripModelObserver::INSERT);
    s1.foreground = true;
    EXPECT_TRUE(observer.StateEquals(0, s1));
    State s2(contents2, 1, MockTabStripModelObserver::SELECT);
    s2.src_contents = contents1;
    EXPECT_TRUE(observer.StateEquals(1, s2));
    observer.ClearStates();
  }

  // Test InsertTabContentsAt, background tab.
  TabContents* contents3 = CreateTabContents();
  {
    tabstrip.InsertTabContentsAt(2, contents3, false, false);

    EXPECT_EQ(3, tabstrip.count());
    EXPECT_EQ(1, observer.GetStateCount());
    State s1(contents3, 2, MockTabStripModelObserver::INSERT);
    s1.foreground = false;
    EXPECT_TRUE(observer.StateEquals(0, s1));
    observer.ClearStates();
  }

  // Test SelectTabContentsAt
  {
    tabstrip.SelectTabContentsAt(2, true);
    EXPECT_EQ(1, observer.GetStateCount());
    State s1(contents3, 2, MockTabStripModelObserver::SELECT);
    s1.src_contents = contents2;
    s1.user_gesture = true;
    EXPECT_TRUE(observer.StateEquals(0, s1));
    observer.ClearStates();
  }

  // Test ReplaceTabContentsAt, replacing the selected index
  TabContents* replacement_contents3 = CreateReplacementContents();
  {
    tabstrip.ReplaceTabContentsAt(2, replacement_contents3);
    // ReplaceTabContentsAt doesn't delete the source.  It depends on
    // NavigationCollector, which is not part of this test.
    contents3->Destroy();

    EXPECT_EQ(2, observer.GetStateCount());
    State s1(replacement_contents3, 2, MockTabStripModelObserver::CHANGE);
    EXPECT_TRUE(observer.StateEquals(0, s1));
    State s2(replacement_contents3, 2, MockTabStripModelObserver::SELECT);
    s2.src_contents = contents3;
    s2.user_gesture = false;
    EXPECT_TRUE(observer.StateEquals(1, s2));
    observer.ClearStates();
  }

  // Test ReplaceTabContentsAt, replacing NOT the selected index
  TabContents* replacement_contents2 = CreateReplacementContents();
  {
    tabstrip.ReplaceTabContentsAt(1, replacement_contents2);
    // ReplaceTabContentsAt doesn't delete the source.  It depends on
    // NavigationCollector, which is not part of this test.
    contents2->Destroy();

    EXPECT_EQ(1, observer.GetStateCount());
    State s1(replacement_contents2, 1, MockTabStripModelObserver::CHANGE);
    EXPECT_TRUE(observer.StateEquals(0, s1));
    observer.ClearStates();
  }

  // Test DetachTabContentsAt
  {
    // Detach
    TabContents* detached = tabstrip.DetachTabContentsAt(2);
    // ... and append again because we want this for later.
    tabstrip.AppendTabContents(detached, true);
    EXPECT_EQ(4, observer.GetStateCount());
    State s1(detached, 2, MockTabStripModelObserver::DETACH);
    EXPECT_TRUE(observer.StateEquals(0, s1));
    State s2(replacement_contents2, 1, MockTabStripModelObserver::SELECT);
    s2.src_contents = replacement_contents3;
    s2.user_gesture = false;
    EXPECT_TRUE(observer.StateEquals(1, s2));
    State s3(detached, 2, MockTabStripModelObserver::INSERT);
    s3.foreground = true;
    EXPECT_TRUE(observer.StateEquals(2, s3));
    State s4(detached, 2, MockTabStripModelObserver::SELECT);
    s4.src_contents = replacement_contents2;
    s4.user_gesture = false;
    EXPECT_TRUE(observer.StateEquals(3, s4));
    observer.ClearStates();
  }

  // Test CloseTabContentsAt
  {
    tabstrip.CloseTabContentsAt(2);
    EXPECT_EQ(2, tabstrip.count());

    EXPECT_EQ(3, observer.GetStateCount());
    State s1(replacement_contents3, 2, MockTabStripModelObserver::CLOSE);
    EXPECT_TRUE(observer.StateEquals(0, s1));
    State s2(replacement_contents3, 2, MockTabStripModelObserver::DETACH);
    EXPECT_TRUE(observer.StateEquals(1, s2));
    State s3(replacement_contents2, 1, MockTabStripModelObserver::SELECT);
    s3.src_contents = replacement_contents3;
    s3.user_gesture = false;
    EXPECT_TRUE(observer.StateEquals(2, s3));
    observer.ClearStates();
  }

  // Test MoveTabContentsAt
  {
    tabstrip.MoveTabContentsAt(1, 0);

    EXPECT_EQ(1, observer.GetStateCount());
    State s1(replacement_contents2, 0, MockTabStripModelObserver::MOVE);
    s1.src_index = 1;
    EXPECT_TRUE(observer.StateEquals(0, s1));
    observer.ClearStates();
  }

  // Test Getters
  {
    EXPECT_EQ(replacement_contents2, tabstrip.GetSelectedTabContents());
    EXPECT_EQ(replacement_contents2, tabstrip.GetTabContentsAt(0));
    EXPECT_EQ(contents1, tabstrip.GetTabContentsAt(1));
    EXPECT_EQ(0, tabstrip.GetIndexOfTabContents(replacement_contents2));
    EXPECT_EQ(1, tabstrip.GetIndexOfTabContents(contents1));
    EXPECT_EQ(0, tabstrip.GetIndexOfController(
        replacement_contents2->controller()));
    EXPECT_EQ(1, tabstrip.GetIndexOfController(contents1->controller()));
  }

  // Test UpdateTabContentsStateAt
  {
    tabstrip.UpdateTabContentsStateAt(0);
    EXPECT_EQ(1, observer.GetStateCount());
    State s1(replacement_contents2, 0, MockTabStripModelObserver::CHANGE);
    EXPECT_TRUE(observer.StateEquals(0, s1));
    observer.ClearStates();
  }

  // Test SelectNextTab, SelectPreviousTab, SelectLastTab
  {
    // Make sure the second of the two tabs is selected first...
    tabstrip.SelectTabContentsAt(1, true);
    tabstrip.SelectPreviousTab();
    EXPECT_EQ(0, tabstrip.selected_index());
    tabstrip.SelectLastTab();
    EXPECT_EQ(1, tabstrip.selected_index());
    tabstrip.SelectNextTab();
    EXPECT_EQ(0, tabstrip.selected_index());
  }

  // Test CloseSelectedTab
  {
    tabstrip.CloseSelectedTab();
    // |CloseSelectedTab| calls CloseTabContentsAt, we already tested that, now
    // just verify that the count and selected index have changed
    // appropriately...
    EXPECT_EQ(1, tabstrip.count());
    EXPECT_EQ(0, tabstrip.selected_index());
  }

  tabstrip.CloseAllTabs();
  // TabStripModel should now be empty.
  EXPECT_TRUE(tabstrip.empty());

  // Opener methods are tested below...

  tabstrip.RemoveObserver(&observer);
}

TEST_F(TabStripModelTest, TestBasicOpenerAPI) {
  TabStripModel tabstrip(NULL, profile_);
  EXPECT_TRUE(tabstrip.empty());

  // This is a basic test of opener functionality. opener_contents is created
  // as the first tab in the strip and then we create 5 other tabs in the
  // background with opener_contents set as their opener.

  TabContents* opener_contents = CreateTabContents();
  NavigationController* opener = opener_contents->controller();
  tabstrip.AppendTabContents(opener_contents, true);
  TabContents* contents1 = CreateTabContents();
  TabContents* contents2 = CreateTabContents();
  TabContents* contents3 = CreateTabContents();
  TabContents* contents4 = CreateTabContents();
  TabContents* contents5 = CreateTabContents();

  // We use |InsertTabContentsAt| here instead of AppendTabContents so that
  // openership relationships are preserved.
  tabstrip.InsertTabContentsAt(tabstrip.count(), contents1, false, true);
  tabstrip.InsertTabContentsAt(tabstrip.count(), contents2, false, true);
  tabstrip.InsertTabContentsAt(tabstrip.count(), contents3, false, true);
  tabstrip.InsertTabContentsAt(tabstrip.count(), contents4, false, true);
  tabstrip.InsertTabContentsAt(tabstrip.count(), contents5, false, true);

  // All the tabs should have the same opener.
  for (int i = 1; i < tabstrip.count(); ++i)
    EXPECT_EQ(opener, tabstrip.GetOpenerOfTabContentsAt(i));

  // If there is a next adjacent item, then the index should be of that item.
  EXPECT_EQ(2, tabstrip.GetIndexOfNextTabContentsOpenedBy(opener, 1, false));
  // If the last tab in the group is closed, the preceding tab in the same
  // group should be selected.
  EXPECT_EQ(4, tabstrip.GetIndexOfNextTabContentsOpenedBy(opener, 5, false));

  // Tests the method that finds the last tab opened by the same opener in the
  // strip (this is the insertion index for the next background tab for the
  // specified opener).
  EXPECT_EQ(5, tabstrip.GetIndexOfLastTabContentsOpenedBy(opener, 1));

  // For a tab that has opened no other tabs, the return value should always be
  // -1...
  NavigationController* o1 = contents1->controller();
  EXPECT_EQ(-1, tabstrip.GetIndexOfNextTabContentsOpenedBy(o1, 3, false));
  EXPECT_EQ(-1, tabstrip.GetIndexOfLastTabContentsOpenedBy(o1, 3));

  // ForgetAllOpeners should destroy all opener relationships.
  tabstrip.ForgetAllOpeners();
  EXPECT_EQ(-1, tabstrip.GetIndexOfNextTabContentsOpenedBy(opener, 1, false));
  EXPECT_EQ(-1, tabstrip.GetIndexOfNextTabContentsOpenedBy(opener, 5, false));
  EXPECT_EQ(-1, tabstrip.GetIndexOfLastTabContentsOpenedBy(opener, 1));

  tabstrip.CloseAllTabs();
  EXPECT_TRUE(tabstrip.empty());
}

static int GetInsertionIndex(TabStripModel* tabstrip, TabContents* contents) {
  return tabstrip->order_controller()->DetermineInsertionIndex(
      contents, PageTransition::LINK, false);
}

static void InsertTabContentses(TabStripModel* tabstrip,
                                TabContents* contents1,
                                TabContents* contents2,
                                TabContents* contents3) {
  tabstrip->InsertTabContentsAt(GetInsertionIndex(tabstrip, contents1),
                                contents1, false, true);
  tabstrip->InsertTabContentsAt(GetInsertionIndex(tabstrip, contents2),
                                contents2, false, true);
  tabstrip->InsertTabContentsAt(GetInsertionIndex(tabstrip, contents3),
                                contents3, false, true);
}

// Tests opening background tabs.
TEST_F(TabStripModelTest, TestLTRInsertionOptions) {
  TabStripModel tabstrip(NULL, profile_);
  EXPECT_TRUE(tabstrip.empty());

  TabContents* opener_contents = CreateTabContents();
  tabstrip.AppendTabContents(opener_contents, true);

  TabContents* contents1 = CreateTabContents();
  TabContents* contents2 = CreateTabContents();
  TabContents* contents3 = CreateTabContents();

  // Test LTR
  InsertTabContentses(&tabstrip, contents1, contents2, contents3);
  EXPECT_EQ(contents1, tabstrip.GetTabContentsAt(1));
  EXPECT_EQ(contents2, tabstrip.GetTabContentsAt(2));
  EXPECT_EQ(contents3, tabstrip.GetTabContentsAt(3));

  tabstrip.CloseAllTabs();
  EXPECT_TRUE(tabstrip.empty());
}

// This test constructs a tabstrip, and then simulates loading several tabs in
// the background from link clicks on the first tab. Then it simulates opening
// a new tab from the first tab in the foreground via a link click, verifies
// that this tab is opened adjacent to the opener, then closes it.
// Finally it tests that a tab opened for some non-link purpose openes at the
// end of the strip, not bundled to any existing context.
TEST_F(TabStripModelTest, TestInsertionIndexDetermination) {
  TabStripModel tabstrip(NULL, profile_);
  EXPECT_TRUE(tabstrip.empty());

  TabContents* opener_contents = CreateTabContents();
  NavigationController* opener = opener_contents->controller();
  tabstrip.AppendTabContents(opener_contents, true);

  // Open some other random unrelated tab in the background to monkey with our
  // insertion index.
  TabContents* other_contents = CreateTabContents();
  tabstrip.AppendTabContents(other_contents, false);

  TabContents* contents1 = CreateTabContents();
  TabContents* contents2 = CreateTabContents();
  TabContents* contents3 = CreateTabContents();

  // Start by testing LTR
  InsertTabContentses(&tabstrip, contents1, contents2, contents3);
  EXPECT_EQ(opener_contents, tabstrip.GetTabContentsAt(0));
  EXPECT_EQ(contents1, tabstrip.GetTabContentsAt(1));
  EXPECT_EQ(contents2, tabstrip.GetTabContentsAt(2));
  EXPECT_EQ(contents3, tabstrip.GetTabContentsAt(3));
  EXPECT_EQ(other_contents, tabstrip.GetTabContentsAt(4));

  // The opener API should work...
  EXPECT_EQ(3, tabstrip.GetIndexOfNextTabContentsOpenedBy(opener, 2, false));
  EXPECT_EQ(2, tabstrip.GetIndexOfNextTabContentsOpenedBy(opener, 3, false));
  EXPECT_EQ(3, tabstrip.GetIndexOfLastTabContentsOpenedBy(opener, 1));

  // Now open a foreground tab from a link. It should be opened adjacent to the
  // opener tab.
  TabContents* fg_link_contents = CreateTabContents();
  int insert_index = tabstrip.order_controller()->DetermineInsertionIndex(
      fg_link_contents, PageTransition::LINK, true);
  EXPECT_EQ(1, insert_index);
  tabstrip.InsertTabContentsAt(insert_index, fg_link_contents, true, true);
  EXPECT_EQ(1, tabstrip.selected_index());
  EXPECT_EQ(fg_link_contents, tabstrip.GetSelectedTabContents());

  // Now close this contents. The selection should move to the opener contents.
  tabstrip.CloseSelectedTab();
  EXPECT_EQ(0, tabstrip.selected_index());

  // Now open a new empty tab. It should open at the end of the strip.
  TabContents* fg_nonlink_contents = CreateTabContents();
  insert_index = tabstrip.order_controller()->DetermineInsertionIndex(
      fg_nonlink_contents, PageTransition::AUTO_BOOKMARK, true);
  EXPECT_EQ(tabstrip.count(), insert_index);
  // We break the opener relationship...
  tabstrip.InsertTabContentsAt(insert_index, fg_nonlink_contents, false, false);
  // Now select it, so that user_gesture == true causes the opener relationship
  // to be forgotten...
  tabstrip.SelectTabContentsAt(tabstrip.count() - 1, true);
  EXPECT_EQ(tabstrip.count() - 1, tabstrip.selected_index());
  EXPECT_EQ(fg_nonlink_contents, tabstrip.GetSelectedTabContents());

  // Verify that all opener relationships are forgotten.
  EXPECT_EQ(-1, tabstrip.GetIndexOfNextTabContentsOpenedBy(opener, 2, false));
  EXPECT_EQ(-1, tabstrip.GetIndexOfNextTabContentsOpenedBy(opener, 3, false));
  EXPECT_EQ(-1, tabstrip.GetIndexOfNextTabContentsOpenedBy(opener, 3, false));
  EXPECT_EQ(-1, tabstrip.GetIndexOfLastTabContentsOpenedBy(opener, 1));

  tabstrip.CloseAllTabs();
  EXPECT_TRUE(tabstrip.empty());
}

// Tests that selection is shifted to the correct tab when a tab is closed.
// If a tab is in the background when it is closed, the selection does not
// change.
// If a tab is in the foreground (selected),
//   If that tab does not have an opener, selection shifts to the right.
//   If the tab has an opener,
//     The next tab (scanning LTR) in the entire strip that has the same opener
//     is selected
//     If there are no other tabs that have the same opener,
//       The opener is selected
//
TEST_F(TabStripModelTest, TestSelectOnClose) {
  TabStripModel tabstrip(NULL, profile_);
  EXPECT_TRUE(tabstrip.empty());

  TabContents* opener_contents = CreateTabContents();
  NavigationController* opener = opener_contents->controller();
  tabstrip.AppendTabContents(opener_contents, true);

  TabContents* contents1 = CreateTabContents();
  TabContents* contents2 = CreateTabContents();
  TabContents* contents3 = CreateTabContents();

  // Note that we use Detach instead of Close throughout this test to avoid
  // having to keep reconstructing these TabContentses.

  // First test that closing tabs that are in the background doesn't adjust the
  // current selection.
  InsertTabContentses(&tabstrip, contents1, contents2, contents3);
  EXPECT_EQ(0, tabstrip.selected_index());

  tabstrip.DetachTabContentsAt(1);
  EXPECT_EQ(0, tabstrip.selected_index());

  for (int i = tabstrip.count() - 1; i >= 1; --i)
    tabstrip.DetachTabContentsAt(i);

  // Now test that when a tab doesn't have an opener, selection shifts to the
  // right when the tab is closed.
  InsertTabContentses(&tabstrip, contents1, contents2, contents3);
  EXPECT_EQ(0, tabstrip.selected_index());

  tabstrip.ForgetAllOpeners();
  tabstrip.SelectTabContentsAt(1, true);
  EXPECT_EQ(1, tabstrip.selected_index());
  tabstrip.DetachTabContentsAt(1);
  EXPECT_EQ(1, tabstrip.selected_index());
  tabstrip.DetachTabContentsAt(1);
  EXPECT_EQ(1, tabstrip.selected_index());
  tabstrip.DetachTabContentsAt(1);
  EXPECT_EQ(0, tabstrip.selected_index());

  for (int i = tabstrip.count() - 1; i >= 1; --i)
    tabstrip.DetachTabContentsAt(i);

  // Now test that when a tab does have an opener, it selects the next tab
  // opened by the same opener scanning LTR when it is closed.
  InsertTabContentses(&tabstrip, contents1, contents2, contents3);
  EXPECT_EQ(0, tabstrip.selected_index());
  tabstrip.SelectTabContentsAt(2, false);
  EXPECT_EQ(2, tabstrip.selected_index());
  tabstrip.CloseTabContentsAt(2);
  EXPECT_EQ(2, tabstrip.selected_index());
  tabstrip.CloseTabContentsAt(2);
  EXPECT_EQ(1, tabstrip.selected_index());
  tabstrip.CloseTabContentsAt(1);
  EXPECT_EQ(0, tabstrip.selected_index());

  // Finally test that when a tab has no "siblings" that the opener is
  // selected.
  TabContents* other_contents = CreateTabContents();
  tabstrip.InsertTabContentsAt(1, other_contents, false, false);
  EXPECT_EQ(2, tabstrip.count());
  TabContents* opened_contents = CreateTabContents();
  tabstrip.InsertTabContentsAt(2, opened_contents, true, true);
  EXPECT_EQ(2, tabstrip.selected_index());
  tabstrip.CloseTabContentsAt(2);
  EXPECT_EQ(0, tabstrip.selected_index());

  tabstrip.CloseAllTabs();
  EXPECT_TRUE(tabstrip.empty());
}

// Tests the following context menu commands:
//  - Close Tab
//  - Close Other Tabs
//  - Close Tabs To Right
//  - Close Tabs Opened By
TEST_F(TabStripModelTest, TestContextMenuCloseCommands) {
  TabStripModel tabstrip(NULL, profile_);
  EXPECT_TRUE(tabstrip.empty());

  TabContents* opener_contents = CreateTabContents();
  NavigationController* opener = opener_contents->controller();
  tabstrip.AppendTabContents(opener_contents, true);

  TabContents* contents1 = CreateTabContents();
  TabContents* contents2 = CreateTabContents();
  TabContents* contents3 = CreateTabContents();

  InsertTabContentses(&tabstrip, contents1, contents2, contents3);
  EXPECT_EQ(0, tabstrip.selected_index());

  tabstrip.ExecuteContextMenuCommand(2, TabStripModel::CommandCloseTab);
  EXPECT_EQ(3, tabstrip.count());

  tabstrip.ExecuteContextMenuCommand(0, TabStripModel::CommandCloseTabsToRight);
  EXPECT_EQ(1, tabstrip.count());
  EXPECT_EQ(opener_contents, tabstrip.GetSelectedTabContents());

  TabContents* dummy_contents = CreateTabContents();
  tabstrip.AppendTabContents(dummy_contents, false);

  contents1 = CreateTabContents();
  contents2 = CreateTabContents();
  contents3 = CreateTabContents();
  InsertTabContentses(&tabstrip, contents1, contents2, contents3);
  EXPECT_EQ(5, tabstrip.count());

  tabstrip.ExecuteContextMenuCommand(0, TabStripModel::CommandCloseTabsOpenedBy);
  EXPECT_EQ(2, tabstrip.count());
  EXPECT_EQ(dummy_contents, tabstrip.GetTabContentsAt(1));

  contents1 = CreateTabContents();
  contents2 = CreateTabContents();
  contents3 = CreateTabContents();
  InsertTabContentses(&tabstrip, contents1, contents2, contents3);
  EXPECT_EQ(5, tabstrip.count());

  int dummy_index = tabstrip.count() - 1;
  tabstrip.SelectTabContentsAt(dummy_index, true);
  EXPECT_EQ(dummy_contents, tabstrip.GetSelectedTabContents());

  tabstrip.ExecuteContextMenuCommand(dummy_index,
                                     TabStripModel::CommandCloseOtherTabs);
  EXPECT_EQ(1, tabstrip.count());
  EXPECT_EQ(dummy_contents, tabstrip.GetSelectedTabContents());

  tabstrip.CloseAllTabs();
  EXPECT_TRUE(tabstrip.empty());
}

// Tests whether or not TabContentses are inserted in the correct position
// using this "smart" function with a simulated middle click action on a series
// of links on the home page.
TEST_F(TabStripModelTest, AddTabContents_MiddleClickLinksAndClose) {
  TabStripModel tabstrip(NULL, profile_);
  EXPECT_TRUE(tabstrip.empty());

  // Open the Home Page
  TabContents* homepage_contents = CreateTabContents();
  tabstrip.AddTabContents(
      homepage_contents, -1, PageTransition::AUTO_BOOKMARK, true);

  // Open some other tab, by user typing.
  TabContents* typed_page_contents = CreateTabContents();
  tabstrip.AddTabContents(
      typed_page_contents, -1, PageTransition::TYPED, true);

  EXPECT_EQ(2, tabstrip.count());

  // Re-select the home page.
  tabstrip.SelectTabContentsAt(0, true);

  // Open a bunch of tabs by simulating middle clicking on links on the home
  // page.
  TabContents* middle_click_contents1 = CreateTabContents();
  tabstrip.AddTabContents(
    middle_click_contents1, -1, PageTransition::LINK, false);
  TabContents* middle_click_contents2 = CreateTabContents();
  tabstrip.AddTabContents(
    middle_click_contents2, -1, PageTransition::LINK, false);
  TabContents* middle_click_contents3 = CreateTabContents();
  tabstrip.AddTabContents(
    middle_click_contents3, -1, PageTransition::LINK, false);

  EXPECT_EQ(5, tabstrip.count());

  EXPECT_EQ(homepage_contents, tabstrip.GetTabContentsAt(0));
  EXPECT_EQ(middle_click_contents1, tabstrip.GetTabContentsAt(1));
  EXPECT_EQ(middle_click_contents2, tabstrip.GetTabContentsAt(2));
  EXPECT_EQ(middle_click_contents3, tabstrip.GetTabContentsAt(3));
  EXPECT_EQ(typed_page_contents, tabstrip.GetTabContentsAt(4));

  // Now simulate seleting a tab in the middle of the group of tabs opened from
  // the home page and start closing them. Each TabContents in the group should
  // be closed, right to left. This test is constructed to start at the middle
  // TabContents in the group to make sure the cursor wraps around to the first
  // TabContents in the group before closing the opener or any other
  // TabContents.
  tabstrip.SelectTabContentsAt(2, true);
  tabstrip.CloseSelectedTab();
  EXPECT_EQ(middle_click_contents3, tabstrip.GetSelectedTabContents());
  tabstrip.CloseSelectedTab();
  EXPECT_EQ(middle_click_contents1, tabstrip.GetSelectedTabContents());
  tabstrip.CloseSelectedTab();
  EXPECT_EQ(homepage_contents, tabstrip.GetSelectedTabContents());
  tabstrip.CloseSelectedTab();
  EXPECT_EQ(typed_page_contents, tabstrip.GetSelectedTabContents());

  EXPECT_EQ(1, tabstrip.count());

  tabstrip.CloseAllTabs();
  EXPECT_TRUE(tabstrip.empty());
}

// Tests whether or not a TabContents created by a left click on a link that
// opens a new tab is inserted correctly adjacent to the tab that spawned it.
TEST_F(TabStripModelTest, AddTabContents_LeftClickPopup) {
  TabStripModel tabstrip(NULL, profile_);
  EXPECT_TRUE(tabstrip.empty());

  // Open the Home Page
  TabContents* homepage_contents = CreateTabContents();
  tabstrip.AddTabContents(
    homepage_contents, -1, PageTransition::AUTO_BOOKMARK, true);

  // Open some other tab, by user typing.
  TabContents* typed_page_contents = CreateTabContents();
  tabstrip.AddTabContents(
    typed_page_contents, -1, PageTransition::TYPED, true);

  EXPECT_EQ(2, tabstrip.count());

  // Re-select the home page.
  tabstrip.SelectTabContentsAt(0, true);

  // Open a tab by simulating a left click on a link that opens in a new tab.
  TabContents* left_click_contents = CreateTabContents();
  tabstrip.AddTabContents(left_click_contents, -1, PageTransition::LINK, true);

  // Verify the state meets our expectations.
  EXPECT_EQ(3, tabstrip.count());
  EXPECT_EQ(homepage_contents, tabstrip.GetTabContentsAt(0));
  EXPECT_EQ(left_click_contents, tabstrip.GetTabContentsAt(1));
  EXPECT_EQ(typed_page_contents, tabstrip.GetTabContentsAt(2));

  // The newly created tab should be selected.
  EXPECT_EQ(left_click_contents, tabstrip.GetSelectedTabContents());

  // After closing the selected tab, the selection should move to the left, to
  // the opener.
  tabstrip.CloseSelectedTab();
  EXPECT_EQ(homepage_contents, tabstrip.GetSelectedTabContents());

  EXPECT_EQ(2, tabstrip.count());

  tabstrip.CloseAllTabs();
  EXPECT_TRUE(tabstrip.empty());
}

// Tests whether or not new tabs that should split context (typed pages,
// generated urls, also blank tabs) open at the end of the tabstrip instead of
// in the middle.
TEST_F(TabStripModelTest, AddTabContents_CreateNewBlankTab) {
  TabStripModel tabstrip(NULL, profile_);
  EXPECT_TRUE(tabstrip.empty());

  // Open the Home Page
  TabContents* homepage_contents = CreateTabContents();
  tabstrip.AddTabContents(
    homepage_contents, -1, PageTransition::AUTO_BOOKMARK, true);

  // Open some other tab, by user typing.
  TabContents* typed_page_contents = CreateTabContents();
  tabstrip.AddTabContents(
    typed_page_contents, -1, PageTransition::TYPED, true);

  EXPECT_EQ(2, tabstrip.count());

  // Re-select the home page.
  tabstrip.SelectTabContentsAt(0, true);

  // Open a new blank tab in the foreground.
  TabContents* new_blank_contents = CreateTabContents();
  tabstrip.AddTabContents(new_blank_contents, -1, PageTransition::TYPED, true);

  // Verify the state of the tabstrip.
  EXPECT_EQ(3, tabstrip.count());
  EXPECT_EQ(homepage_contents, tabstrip.GetTabContentsAt(0));
  EXPECT_EQ(typed_page_contents, tabstrip.GetTabContentsAt(1));
  EXPECT_EQ(new_blank_contents, tabstrip.GetTabContentsAt(2));

  // Now open a couple more blank tabs in the background.
  TabContents* background_blank_contents1 = CreateTabContents();
  tabstrip.AddTabContents(
      background_blank_contents1, -1, PageTransition::TYPED, false);
  TabContents* background_blank_contents2 = CreateTabContents();
  tabstrip.AddTabContents(
      background_blank_contents2, -1, PageTransition::GENERATED, false);
  EXPECT_EQ(5, tabstrip.count());
  EXPECT_EQ(homepage_contents, tabstrip.GetTabContentsAt(0));
  EXPECT_EQ(typed_page_contents, tabstrip.GetTabContentsAt(1));
  EXPECT_EQ(new_blank_contents, tabstrip.GetTabContentsAt(2));
  EXPECT_EQ(background_blank_contents1, tabstrip.GetTabContentsAt(3));
  EXPECT_EQ(background_blank_contents2, tabstrip.GetTabContentsAt(4));

  tabstrip.CloseAllTabs();
  EXPECT_TRUE(tabstrip.empty());
}

// Tests whether opener state is correctly forgotten when the user switches
// context.
TEST_F(TabStripModelTest, AddTabContents_ForgetOpeners) {
  TabStripModel tabstrip(NULL, profile_);
  EXPECT_TRUE(tabstrip.empty());

  // Open the Home Page
  TabContents* homepage_contents = CreateTabContents();
  tabstrip.AddTabContents(
    homepage_contents, -1, PageTransition::AUTO_BOOKMARK, true);

  // Open some other tab, by user typing.
  TabContents* typed_page_contents = CreateTabContents();
  tabstrip.AddTabContents(
    typed_page_contents, -1, PageTransition::TYPED, true);

  EXPECT_EQ(2, tabstrip.count());

  // Re-select the home page.
  tabstrip.SelectTabContentsAt(0, true);

  // Open a bunch of tabs by simulating middle clicking on links on the home
  // page.
  TabContents* middle_click_contents1 = CreateTabContents();
  tabstrip.AddTabContents(
    middle_click_contents1, -1, PageTransition::LINK, false);
  TabContents* middle_click_contents2 = CreateTabContents();
  tabstrip.AddTabContents(
    middle_click_contents2, -1, PageTransition::LINK, false);
  TabContents* middle_click_contents3 = CreateTabContents();
  tabstrip.AddTabContents(
    middle_click_contents3, -1, PageTransition::LINK, false);

  // Break out of the context by selecting a tab in a different context.
  EXPECT_EQ(typed_page_contents, tabstrip.GetTabContentsAt(4));
  tabstrip.SelectLastTab();
  EXPECT_EQ(typed_page_contents, tabstrip.GetSelectedTabContents());

  // Step back into the context by selecting a tab inside it.
  tabstrip.SelectTabContentsAt(2, true);
  EXPECT_EQ(middle_click_contents2, tabstrip.GetSelectedTabContents());

  // Now test that closing tabs selects to the right until there are no more,
  // then to the left, as if there were no context (context has been
  // successfully forgotten).
  tabstrip.CloseSelectedTab();
  EXPECT_EQ(middle_click_contents3, tabstrip.GetSelectedTabContents());
  tabstrip.CloseSelectedTab();
  EXPECT_EQ(typed_page_contents, tabstrip.GetSelectedTabContents());
  tabstrip.CloseSelectedTab();
  EXPECT_EQ(middle_click_contents1, tabstrip.GetSelectedTabContents());
  tabstrip.CloseSelectedTab();
  EXPECT_EQ(homepage_contents, tabstrip.GetSelectedTabContents());

  EXPECT_EQ(1, tabstrip.count());

  tabstrip.CloseAllTabs();
  EXPECT_TRUE(tabstrip.empty());
}

class TabStripDummyDelegate : public TabStripModelDelegate {
 public:
   explicit TabStripDummyDelegate(TabContents* dummy)
      : dummy_contents_(dummy) {}
  virtual ~TabStripDummyDelegate() {}

  // Overridden from TabStripModelDelegate:
  virtual GURL GetBlankTabURL() const { return NewTabUIURL(); }
  virtual void CreateNewStripWithContents(TabContents* contents,
                                          const gfx::Rect& window_bounds,
                                          const DockInfo& dock_info) {}
  virtual int GetDragActions() const { return 0; }
  virtual TabContents* CreateTabContentsForURL(
      const GURL& url,
      const GURL& referrer,
      Profile* profile,
      PageTransition::Type transition,
      bool defer_load,
      SiteInstance* instance) const {
    if (url == NewTabUIURL())
      return dummy_contents_;
    return NULL;
  }
<<<<<<< HEAD
  virtual void ShowApplicationMenu(const gfx::Point& p) {}
=======
>>>>>>> 12c75e7a
  virtual bool CanDuplicateContentsAt(int index) { return false; }
  virtual void DuplicateContentsAt(int index) {}
  virtual void CloseFrameAfterDragSession() {}

 private:
  // A dummy TabContents we give to callers that expect us to actually build a
  // Destinations tab for them.
  TabContents* dummy_contents_;

  DISALLOW_EVIL_CONSTRUCTORS(TabStripDummyDelegate);
};

// Added for http://b/issue?id=958960
TEST_F(TabStripModelTest, AppendContentsReselectionTest) {
  TabContents* fake_destinations_tab = CreateTabContents();
  TabStripDummyDelegate delegate(fake_destinations_tab);
  TabStripModel tabstrip(&delegate, profile_);
  EXPECT_TRUE(tabstrip.empty());

  // Open the Home Page
  TabContents* homepage_contents = CreateTabContents();
  tabstrip.AddTabContents(
    homepage_contents, -1, PageTransition::AUTO_BOOKMARK, true);

  // Open some other tab, by user typing.
  TabContents* typed_page_contents = CreateTabContents();
  tabstrip.AddTabContents(
    typed_page_contents, -1, PageTransition::TYPED, false);

  // The selected tab should still be the first.
  EXPECT_EQ(0, tabstrip.selected_index());

  // Now simulate a link click that opens a new tab (by virtue of target=_blank)
  // and make sure the right tab gets selected when the new tab is closed.
  TabContents* target_blank_contents = CreateTabContents();
  tabstrip.AppendTabContents(target_blank_contents, true);
  EXPECT_EQ(2, tabstrip.selected_index());
  tabstrip.CloseTabContentsAt(2);
  EXPECT_EQ(0, tabstrip.selected_index());

  // Now open a blank tab...
  // (see also AddTabContents_NewTabAtEndOfStripInheritsGroup for an
  // explanation of this behavior)
  tabstrip.AddBlankTab(true);
  EXPECT_EQ(2, tabstrip.selected_index());
  tabstrip.CloseTabContentsAt(2);
  EXPECT_EQ(0, tabstrip.selected_index());

  // clean up after ourselves
  tabstrip.CloseAllTabs();
}

// Added for http://b/issue?id=1027661
TEST_F(TabStripModelTest, ReselectionConsidersChildrenTest) {
  TabStripDummyDelegate delegate(NULL);
  TabStripModel strip(&delegate, profile_);

  // Open page A
  TabContents* page_a_contents = CreateTabContents();
  strip.AddTabContents(
      page_a_contents, -1, PageTransition::AUTO_BOOKMARK, true);

  // Simulate middle click to open page A.A and A.B
  TabContents* page_a_a_contents = CreateTabContents();
  strip.AddTabContents(page_a_a_contents, -1, PageTransition::LINK, false);
  TabContents* page_a_b_contents = CreateTabContents();
  strip.AddTabContents(page_a_b_contents, -1, PageTransition::LINK, false);

  // Select page A.A
  strip.SelectTabContentsAt(1, true);
  EXPECT_EQ(page_a_a_contents, strip.GetSelectedTabContents());

  // Simulate a middle click to open page A.A.A
  TabContents* page_a_a_a_contents = CreateTabContents();
  strip.AddTabContents(page_a_a_a_contents, -1, PageTransition::LINK, false);

  EXPECT_EQ(page_a_a_a_contents, strip.GetTabContentsAt(2));

  // Close page A.A
  strip.CloseTabContentsAt(strip.selected_index());

  // Page A.A.A should be selected, NOT A.B
  EXPECT_EQ(page_a_a_a_contents, strip.GetSelectedTabContents());

  // Close page A.A.A
  strip.CloseTabContentsAt(strip.selected_index());

  // Page A.B should be selected
  EXPECT_EQ(page_a_b_contents, strip.GetSelectedTabContents());

  // Close page A.B
  strip.CloseTabContentsAt(strip.selected_index());

  // Page A should be selected
  EXPECT_EQ(page_a_contents, strip.GetSelectedTabContents());

  // Clean up.
  strip.CloseAllTabs();
}

TEST_F(TabStripModelTest, AddTabContents_NewTabAtEndOfStripInheritsGroup) {
  TabStripDummyDelegate delegate(NULL);
  TabStripModel strip(&delegate, profile_);

  // Open page A
  TabContents* page_a_contents = CreateTabContents();
  strip.AddTabContents(page_a_contents, -1, PageTransition::START_PAGE, true);

  // Open pages B, C and D in the background from links on page A...
  TabContents* page_b_contents = CreateTabContents();
  TabContents* page_c_contents = CreateTabContents();
  TabContents* page_d_contents = CreateTabContents();
  strip.AddTabContents(page_b_contents, -1, PageTransition::LINK, false);
  strip.AddTabContents(page_c_contents, -1, PageTransition::LINK, false);
  strip.AddTabContents(page_d_contents, -1, PageTransition::LINK, false);

  // Switch to page B's tab.
  strip.SelectTabContentsAt(1, true);

  // Open a New Tab at the end of the strip (simulate Ctrl+T)
  TabContents* new_tab_contents = CreateNewTabTabContents();
  strip.AddTabContents(new_tab_contents, -1, PageTransition::TYPED, true);

  EXPECT_EQ(4, strip.GetIndexOfTabContents(new_tab_contents));
  EXPECT_EQ(4, strip.selected_index());

  // Close the New Tab that was just opened. We should be returned to page B's
  // Tab...
  strip.CloseTabContentsAt(4);

  EXPECT_EQ(1, strip.selected_index());

  // Open a non-New Tab tab at the end of the strip, with a TYPED transition.
  // This is like typing a URL in the address bar and pressing Alt+Enter. The
  // behavior should be the same as above.
  TabContents* page_e_contents = CreateTabContents();
  strip.AddTabContents(page_e_contents, -1, PageTransition::TYPED, true);

  EXPECT_EQ(4, strip.GetIndexOfTabContents(page_e_contents));
  EXPECT_EQ(4, strip.selected_index());

  // Close the Tab. Selection should shift back to page B's Tab.
  strip.CloseTabContentsAt(4);

  EXPECT_EQ(1, strip.selected_index());

  // Open a non-New Tab tab at the end of the strip, with some other
  // transition. This is like right clicking on a bookmark and choosing "Open
  // in New Tab". No opener relationship should be preserved between this Tab
  // and the one that was active when the gesture was performed.
  TabContents* page_f_contents = CreateTabContents();
  strip.AddTabContents(page_f_contents, -1, PageTransition::AUTO_BOOKMARK,
                       true);

  EXPECT_EQ(4, strip.GetIndexOfTabContents(page_f_contents));
  EXPECT_EQ(4, strip.selected_index());

  // Close the Tab. The next-adjacent should be selected.
  strip.CloseTabContentsAt(4);

  EXPECT_EQ(3, strip.selected_index());

  // Clean up.
  strip.CloseAllTabs();
}
<|MERGE_RESOLUTION|>--- conflicted
+++ resolved
@@ -1009,10 +1009,6 @@
       return dummy_contents_;
     return NULL;
   }
-<<<<<<< HEAD
-  virtual void ShowApplicationMenu(const gfx::Point& p) {}
-=======
->>>>>>> 12c75e7a
   virtual bool CanDuplicateContentsAt(int index) { return false; }
   virtual void DuplicateContentsAt(int index) {}
   virtual void CloseFrameAfterDragSession() {}
