--- conflicted
+++ resolved
@@ -246,24 +246,15 @@
   //             in testing and then provide better test coverage for features
   //             like "close other tabs".
   WebContents* web_contents = GetContentsAt(index)->AsWebContents();
-<<<<<<< HEAD
-  if (web_contents)
-=======
   if (web_contents) {
->>>>>>> 4db48af7
     // If the WebContents is not connected yet, then there's no unload
     // handler we can fire even if the WebContents has an unload listener.
     // One case where we hit this is in a tab that has an infinite loop 
     // before load.
     return web_contents->notify_disconnection() && 
-<<<<<<< HEAD
-        !web_contents->IsShowingInterstitialPage() &&
-        web_contents->render_view_host()->HasUnloadListener();
-=======
         !web_contents->showing_interstitial_page() &&
         web_contents->render_view_host()->HasUnloadListener();
   }
->>>>>>> 4db48af7
   return false;
 }
 
