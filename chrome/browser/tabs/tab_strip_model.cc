// Copyright (c) 2006-2008 The Chromium Authors. All rights reserved.
// Use of this source code is governed by a BSD-style license that can be
// found in the LICENSE file.

#include <algorithm>

#include "base/gfx/point.h"
#include "base/logging.h"
#include "chrome/browser/browser.h"
#include "chrome/browser/browser_about_handler.h"
#include "chrome/browser/browser_process.h"
#include "chrome/browser/profile.h"
#include "chrome/browser/navigation_controller.h"
#include "chrome/browser/navigation_entry.h"
#include "chrome/browser/render_view_host.h"
#include "chrome/browser/sessions/tab_restore_service.h"
#include "chrome/browser/tab_contents_factory.h"
#include "chrome/browser/tabs/tab_strip_model.h"
#include "chrome/browser/tabs/tab_strip_model_order_controller.h"
#include "chrome/browser/user_metrics.h"
#include "chrome/common/notification_service.h"
#include "chrome/common/pref_names.h"
#include "chrome/common/pref_service.h"
#include "chrome/common/stl_util-inl.h"

///////////////////////////////////////////////////////////////////////////////
// TabStripModel, public:

TabStripModel::TabStripModel(TabStripModelDelegate* delegate, Profile* profile)
    : delegate_(delegate),
      profile_(profile),
      selected_index_(kNoTab),
      closing_all_(false),
      order_controller_(NULL) {
  NotificationService::current()->AddObserver(this,
      NOTIFY_TAB_CONTENTS_DESTROYED, NotificationService::AllSources());
  SetOrderController(new TabStripModelOrderController(this));
}

TabStripModel::~TabStripModel() {
  STLDeleteContainerPointers(contents_data_.begin(), contents_data_.end());
  delete order_controller_;
  NotificationService::current()->RemoveObserver(this,
      NOTIFY_TAB_CONTENTS_DESTROYED, NotificationService::AllSources());
}

void TabStripModel::AddObserver(TabStripModelObserver* observer) {
  observers_.AddObserver(observer);
}

void TabStripModel::RemoveObserver(TabStripModelObserver* observer) {
  observers_.RemoveObserver(observer);
}

void TabStripModel::SetOrderController(
    TabStripModelOrderController* order_controller) {
  if (order_controller_)
    delete order_controller_;
  order_controller_ = order_controller;
}

bool TabStripModel::ContainsIndex(int index) const {
  return index >= 0 && index < count();
}

void TabStripModel::AppendTabContents(TabContents* contents, bool foreground) {
  // Tabs opened in the foreground using this method inherit the group of the
  // previously selected tab.
  InsertTabContentsAt(count(), contents, foreground, foreground);
}

void TabStripModel::InsertTabContentsAt(int index,
                                        TabContents* contents,
                                        bool foreground,
                                        bool inherit_group) {
  // In tab dragging situations, if the last tab in the window was detached
  // then the user aborted the drag, we will have the |closing_all_| member
  // set (see DetachTabContentsAt) which will mess with our mojo here. We need
  // to clear this bit.
  closing_all_ = false;

  // Have to get the selected contents before we monkey with |contents_|
  // otherwise we run into problems when we try to change the selected contents
  // since the old contents and the new contents will be the same...
  TabContents* selected_contents = GetSelectedTabContents();
  TabContentsData* data = new TabContentsData(contents);
  if (inherit_group && selected_contents) {
    if (foreground) {
      // Forget any existing relationships, we don't want to make things too
      // confusing by having multiple groups active at the same time.
      ForgetAllOpeners();
    }
    // Anything opened by a link we deem to have an opener.
    data->SetGroup(selected_contents->controller());
  }
  contents_data_.insert(contents_data_.begin() + index, data);

  FOR_EACH_OBSERVER(TabStripModelObserver, observers_,
      TabInsertedAt(contents, index, foreground));

  if (foreground)
    ChangeSelectedContentsFrom(selected_contents, index, false);
}

void TabStripModel::ReplaceNavigationControllerAt(
    int index, NavigationController* controller) {
  // This appears to be OK with no flicker since no redraw event
  // occurs between the call to add an aditional tab and one to close
  // the previous tab.
  InsertTabContentsAt(index + 1, controller->active_contents(), true, true);
  InternalCloseTabContentsAt(index, false);
}

TabContents* TabStripModel::DetachTabContentsAt(int index) {
  if (contents_data_.empty())
    return NULL;

  DCHECK(ContainsIndex(index));
  TabContents* removed_contents = GetContentsAt(index);
  next_selected_index_ = order_controller_->DetermineNewSelectedIndex(index);
  delete contents_data_.at(index);
  contents_data_.erase(contents_data_.begin() + index);
  if (contents_data_.empty())
    closing_all_ = true;
  TabStripModelObservers::Iterator iter(observers_);
  while (TabStripModelObserver* obs = iter.GetNext()) {
    obs->TabDetachedAt(removed_contents, index);
    if (empty())
      obs->TabStripEmpty();
  }
  if (!contents_data_.empty()) {
    if (index == selected_index_) {
      ChangeSelectedContentsFrom(removed_contents, next_selected_index_,
                                 false);
    } else if (index < selected_index_) {
      // If the removed tab was before the selected index, we need to account
      // for this in the selected index...
      SelectTabContentsAt(selected_index_ - 1, false);
    }
  }
  next_selected_index_ = selected_index_;
  return removed_contents;
}

void TabStripModel::SelectTabContentsAt(int index, bool user_gesture) {
  DCHECK(ContainsIndex(index));
  ChangeSelectedContentsFrom(GetSelectedTabContents(), index, user_gesture);
}

void TabStripModel::ReplaceTabContentsAt(int index,
                                         TabContents* replacement_contents) {
  DCHECK(ContainsIndex(index));
  TabContents* old_contents = GetContentsAt(index);
  contents_data_[index]->contents = replacement_contents;

  FOR_EACH_OBSERVER(TabStripModelObserver, observers_,
      TabChangedAt(replacement_contents, index));

  // Re-use the logic for selecting tabs to ensure the replacement contents is
  // shown and sized appropriately.
  if (index == selected_index_) {
    FOR_EACH_OBSERVER(TabStripModelObserver, observers_,
        TabSelectedAt(old_contents, replacement_contents, index, false));
  }
}

void TabStripModel::MoveTabContentsAt(int index, int to_position) {
  DCHECK(ContainsIndex(index));
  if (index == to_position)
    return;

  TabContentsData* moved_data = contents_data_.at(index);
  contents_data_.erase(contents_data_.begin() + index);
  contents_data_.insert(contents_data_.begin() + to_position, moved_data);

  selected_index_ = to_position;

  FOR_EACH_OBSERVER(TabStripModelObserver, observers_,
      TabMoved(moved_data->contents, index, to_position));
}

TabContents* TabStripModel::GetSelectedTabContents() const {
  return GetTabContentsAt(selected_index_);
}

TabContents* TabStripModel::GetTabContentsAt(int index) const {
  if (ContainsIndex(index))
    return GetContentsAt(index);
  return NULL;
}

int TabStripModel::GetIndexOfTabContents(const TabContents* contents) const {
  int index = 0;
  TabContentsDataVector::const_iterator iter = contents_data_.begin();
  for (; iter != contents_data_.end(); ++iter, ++index) {
    if ((*iter)->contents == contents)
      return index;
  }
  return kNoTab;
}

int TabStripModel::GetIndexOfController(
    const NavigationController* controller) const {
  int index = 0;
  TabContentsDataVector::const_iterator iter = contents_data_.begin();
  for (; iter != contents_data_.end(); ++iter, ++index) {
    if ((*iter)->contents->controller() == controller)
      return index;
  }
  return kNoTab;
}

void TabStripModel::UpdateTabContentsStateAt(int index) {
  DCHECK(ContainsIndex(index));

  FOR_EACH_OBSERVER(TabStripModelObserver, observers_,
      TabChangedAt(GetContentsAt(index), index));
}

void TabStripModel::CloseAllTabs() {
  // Set state so that observers can adjust their behavior to suit this
  // specific condition when CloseTabContentsAt causes a flurry of
  // Close/Detach/Select notifications to be sent.
  closing_all_ = true;
  for (int i = count() - 1; i >= 0; --i)
    CloseTabContentsAt(i);
}

bool TabStripModel::TabsAreLoading() const {
  TabContentsDataVector::const_iterator iter = contents_data_.begin();
  for (; iter != contents_data_.end(); ++iter) {
    if ((*iter)->contents->is_loading())
      return true;
  }
  return false;
}

bool TabStripModel::TabHasUnloadListener(int index) {
  // TODO(beng): this should call through to the delegate, so we can mock it
  //             in testing and then provide better test coverage for features
  //             like "close other tabs".
  WebContents* web_contents = GetContentsAt(index)->AsWebContents();
  if (web_contents) {
    // If the WebContents is not connected yet, then there's no unload
    // handler we can fire even if the WebContents has an unload listener.
    // One case where we hit this is in a tab that has an infinite loop 
    // before load.
    return web_contents->notify_disconnection() && 
        !web_contents->showing_interstitial_page() &&
        web_contents->render_view_host()->HasUnloadListener();
  }
  return false;
}

NavigationController* TabStripModel::GetOpenerOfTabContentsAt(int index) {
  DCHECK(ContainsIndex(index));
  return contents_data_.at(index)->opener;
}

int TabStripModel::GetIndexOfNextTabContentsOpenedBy(
    NavigationController* opener, int start_index, bool use_group) {
  DCHECK(opener);
  DCHECK(ContainsIndex(start_index));

  TabContentsData* start_data = contents_data_.at(start_index);
  TabContentsDataVector::const_iterator iter =
      find(contents_data_.begin(), contents_data_.end(), start_data);
  TabContentsDataVector::const_iterator next;
  for (; iter != contents_data_.end(); ++iter) {
    next = iter + 1;
    if (next == contents_data_.end())
      break;
    if (OpenerMatches(*next, opener, use_group))
      return static_cast<int>(next - contents_data_.begin());
  }
  iter = find(contents_data_.begin(), contents_data_.end(), start_data);
  if (iter != contents_data_.begin()) {
    for (--iter; iter > contents_data_.begin(); --iter) {
      if (OpenerMatches(*iter, opener, use_group))
        return static_cast<int>(iter - contents_data_.begin());
    }
  }
  return kNoTab;
}

int TabStripModel::GetIndexOfLastTabContentsOpenedBy(
    NavigationController* opener, int start_index) {
  DCHECK(opener);
  DCHECK(ContainsIndex(start_index));

  TabContentsData* start_data = contents_data_.at(start_index);
  TabContentsDataVector::const_iterator end =
      find(contents_data_.begin(), contents_data_.end(), start_data);
  TabContentsDataVector::const_iterator iter =
      contents_data_.end();
  TabContentsDataVector::const_iterator next;
  for (; iter != end; --iter) {
    next = iter - 1;
    if (next == end)
      break;
    if ((*next)->opener == opener)
      return static_cast<int>(next - contents_data_.begin());
  }
  return kNoTab;
}

void TabStripModel::ForgetAllOpeners() {
  // Forget all opener memories so we don't do anything weird with tab
  // re-selection ordering.
  TabContentsDataVector::const_iterator iter = contents_data_.begin();
  for (; iter != contents_data_.end(); ++iter)
    (*iter)->ForgetOpener();
}

void TabStripModel::ForgetGroup(TabContents* contents) {
  int index = GetIndexOfTabContents(contents);
  DCHECK(ContainsIndex(index));
  contents_data_.at(index)->SetGroup(NULL);
  contents_data_.at(index)->ForgetOpener();
}

bool TabStripModel::ShouldResetGroupOnSelect(TabContents* contents) const {
  int index = GetIndexOfTabContents(contents);
  DCHECK(ContainsIndex(index));
  return contents_data_.at(index)->reset_group_on_select;
}

TabContents* TabStripModel::AddBlankTab(bool foreground) {
  DCHECK(delegate_);
  TabContents* contents = delegate_->CreateTabContentsForURL(
<<<<<<< HEAD
      NewTabUIURL(), GURL(), profile_, PageTransition::TYPED, false, NULL);
=======
      delegate_->GetBlankTabURL(), GURL(), profile_, PageTransition::TYPED,
      false, NULL);
>>>>>>> 12c75e7a
  AddTabContents(contents, -1, PageTransition::TYPED, foreground);
  return contents;
}

TabContents* TabStripModel::AddBlankTabAt(int index, bool foreground) {
  DCHECK(delegate_);
  TabContents* contents = delegate_->CreateTabContentsForURL(
<<<<<<< HEAD
      NewTabUIURL(), GURL(), profile_, PageTransition::LINK, false, NULL);
=======
      delegate_->GetBlankTabURL(), GURL(), profile_, PageTransition::LINK,
      false, NULL);
>>>>>>> 12c75e7a
  AddTabContents(contents, index, PageTransition::LINK, foreground);
  return contents;
}

void TabStripModel::AddTabContents(TabContents* contents,
                                   int index,
                                   PageTransition::Type transition,
                                   bool foreground) {
  if (transition == PageTransition::LINK) {
    // Only try to be clever if we're opening a LINK.
    index = order_controller_->DetermineInsertionIndex(
        contents, transition, foreground);
  } else {
    // For all other types, respect what was passed to us, normalizing -1s.
    if (index < 0)
      index = count();
  }
  TabContents* last_selected_contents = GetSelectedTabContents();
  // Tabs opened from links inherit the "group" attribute of the Tab from which
  // they were opened. This means when they're closed, that Tab will be
  // selected again.
  bool inherit_group = transition == PageTransition::LINK;
  if (!inherit_group) {
    // Also, any tab opened at the end of the TabStrip with a "TYPED"
    // transition inherit group as well. This covers the cases where the user
    // creates a New Tab (e.g. Ctrl+T, or clicks the New Tab button), or types
    // in the address bar and presses Alt+Enter. This allows for opening a new
    // Tab to quickly look up something. When this Tab is closed, the old one
    // is re-selected, not the next-adjacent.
    inherit_group = transition == PageTransition::TYPED && index == count();
  }
  InsertTabContentsAt(index, contents, foreground, inherit_group);
  if (inherit_group && transition == PageTransition::TYPED)
    contents_data_.at(index)->reset_group_on_select = true;
}

void TabStripModel::CloseSelectedTab() {
  CloseTabContentsAt(selected_index_);
}

void TabStripModel::SelectNextTab() {
  // This may happen during automated testing or if a user somehow buffers
  // many key accelerators.
  if (empty())
    return;

  int next_index = (selected_index_ + 1) % count();
  SelectTabContentsAt(next_index, true);
}

void TabStripModel::SelectPreviousTab() {
  int prev_index = selected_index_ - 1;
  if (prev_index < 0)
    prev_index = count() + prev_index;
  SelectTabContentsAt(prev_index, true);
}

void TabStripModel::SelectLastTab() {
  SelectTabContentsAt(count() - 1, true);
}

void TabStripModel::TearOffTabContents(TabContents* detached_contents,
                                       const gfx::Rect& window_bounds,
                                       const DockInfo& dock_info) {
  DCHECK(detached_contents);
  delegate_->CreateNewStripWithContents(detached_contents, window_bounds,
                                        dock_info);
}

// Context menu functions.
bool TabStripModel::IsContextMenuCommandEnabled(
    int context_index, ContextMenuCommand command_id) {
  DCHECK(command_id > CommandFirst && command_id < CommandLast);
  switch (command_id) {
    case CommandNewTab:
    case CommandReload:
    case CommandCloseTab:
      return true;
    case CommandCloseOtherTabs:
      return count() > 1;
    case CommandCloseTabsToRight:
      return context_index < (count() - 1);
    case CommandCloseTabsOpenedBy: {
      NavigationController* opener =
          GetTabContentsAt(context_index)->controller();
      int next_index =
          GetIndexOfNextTabContentsOpenedBy(opener, context_index, true);
      return next_index != kNoTab;
    }
    case CommandDuplicate:
      if (delegate_)
        return delegate_->CanDuplicateContentsAt(context_index);
      else
        return false;
    default:
      NOTREACHED();
  }
  return false;
}

void TabStripModel::ExecuteContextMenuCommand(
    int context_index, ContextMenuCommand command_id) {
  DCHECK(command_id > CommandFirst && command_id < CommandLast);
  switch (command_id) {
    case CommandNewTab:
      UserMetrics::RecordAction(L"TabContextMenu_NewTab", profile_);
      AddBlankTabAt(context_index + 1, true);
      break;
    case CommandReload:
      UserMetrics::RecordAction(L"TabContextMenu_Reload", profile_);
      GetContentsAt(context_index)->controller()->Reload(true);
      break;
    case CommandDuplicate:
      if (delegate_) {
        UserMetrics::RecordAction(L"TabContextMenu_Duplicate", profile_);
        delegate_->DuplicateContentsAt(context_index);
      }
      break;
    case CommandCloseTab:
      UserMetrics::RecordAction(L"TabContextMenu_CloseTab", profile_);
      CloseTabContentsAt(context_index);
      break;
    case CommandCloseOtherTabs: {
      UserMetrics::RecordAction(L"TabContextMenu_CloseOtherTabs", profile_);
      TabContents* contents = GetTabContentsAt(context_index);
      for (int i = count() - 1; i >= 0; --i) {
        if (GetTabContentsAt(i) != contents)
          CloseTabContentsAt(i);
      }
      break;
    }
    case CommandCloseTabsToRight: {
      UserMetrics::RecordAction(L"TabContextMenu_CloseTabsToRight", profile_);
      for (int i = count() - 1; i > context_index; --i)
        CloseTabContentsAt(i);
      break;
    }
    case CommandCloseTabsOpenedBy: {
      UserMetrics::RecordAction(L"TabContextMenu_CloseTabsOpenedBy", profile_);
      NavigationController* opener =
          GetTabContentsAt(context_index)->controller();

      for (int i = count() - 1; i >= 0; --i) {
        if (OpenerMatches(contents_data_.at(i), opener, true))
          CloseTabContentsAt(i);
      }

      break;
    }
    default:
      NOTREACHED();
  }
}

std::vector<int> TabStripModel::GetIndexesOpenedBy(int index) const {
  std::vector<int> indices;
  NavigationController* opener = GetTabContentsAt(index)->controller();
  for (int i = count() - 1; i >= 0; --i) {
    if (OpenerMatches(contents_data_.at(i), opener, true))
      indices.push_back(i);
  }
  return indices;
}

///////////////////////////////////////////////////////////////////////////////
// TabStripModel, NotificationObserver implementation:

void TabStripModel::Observe(NotificationType type,
                            const NotificationSource& source,
                            const NotificationDetails& details) {
  DCHECK(type == NOTIFY_TAB_CONTENTS_DESTROYED);
  // Sometimes, on qemu, it seems like a TabContents object can be destroyed
  // while we still have a reference to it. We need to break this reference
  // here so we don't crash later.
  int index = GetIndexOfTabContents(Source<TabContents>(source).ptr());
  if (index != TabStripModel::kNoTab) {
    // Note that we only detach the contents here, not close it - it's already
    // been closed. We just want to undo our bookkeeping.
    DetachTabContentsAt(index);
  }
}

///////////////////////////////////////////////////////////////////////////////
// TabStripModel, private:

bool TabStripModel::InternalCloseTabContentsAt(int index,
                                               bool create_historical_tab) {
  TabContents* detached_contents = GetContentsAt(index);

  if (TabHasUnloadListener(index)) {
    // If the page has unload listeners, then we tell the renderer to fire
    // them. Once they have fired, we'll get a message back saying whether
    // to proceed closing the page or not, which sends us back to this method
    // with the HasUnloadListener bit cleared.
    WebContents* web_contents = GetContentsAt(index)->AsWebContents();
    // If we hit this code path, the tab had better be a WebContents tab.
    DCHECK(web_contents);
    web_contents->render_view_host()->FirePageBeforeUnload();
    return false;
  }

  // TODO: Now that we know the tab has no unload/beforeunload listeners,
  // we should be able to do a fast shutdown of the RenderViewProcess.
  // Make sure that we actually do.

  FOR_EACH_OBSERVER(TabStripModelObserver, observers_,
      TabClosingAt(detached_contents, index));

  const bool add_to_restore_service =
      (detached_contents && create_historical_tab &&
       ShouldAddToTabRestoreService(detached_contents));
  if (detached_contents) {
    if (add_to_restore_service) {
      profile()->GetTabRestoreService()->
          CreateHistoricalTab(detached_contents->controller());
    }
    detached_contents->CloseContents();
    // Closing the TabContents will later call back to us via
    // NotificationObserver and detach it.
  }
  return true;
}

TabContents* TabStripModel::GetContentsAt(int index) const {
  CHECK(ContainsIndex(index)) <<
      "Failed to find: " << index << " in: " << count() << " entries.";
  return contents_data_.at(index)->contents;
}

void TabStripModel::ChangeSelectedContentsFrom(
    TabContents* old_contents, int to_index, bool user_gesture) {
  DCHECK(ContainsIndex(to_index));
  TabContents* new_contents = GetContentsAt(to_index);
  if (old_contents == new_contents)
    return;
  TabContents* last_selected_contents = old_contents;
  int from_index = selected_index_;
  selected_index_ = to_index;

  FOR_EACH_OBSERVER(TabStripModelObserver, observers_,
      TabSelectedAt(last_selected_contents, new_contents, selected_index_,
                    user_gesture));
}

void TabStripModel::SetOpenerForContents(TabContents* contents,
                                    TabContents* opener) {
  int index = GetIndexOfTabContents(contents);
  contents_data_.at(index)->opener = opener->controller();
}

bool TabStripModel::ShouldAddToTabRestoreService(TabContents* contents) {
  if (!profile() || profile()->IsOffTheRecord() ||
      !profile()->GetTabRestoreService()) {
    return false;
  }

  Browser* browser =
      Browser::GetBrowserForController(contents->controller(), NULL);
  if (!browser)
    return false; // Browser is null during unit tests.
  return browser->type() == Browser::TYPE_NORMAL;
}

// static
bool TabStripModel::OpenerMatches(TabContentsData* data,
                                  NavigationController* opener,
                                  bool use_group) {
  return data->opener == opener || (use_group && data->group == opener);
}

<|MERGE_RESOLUTION|>--- conflicted
+++ resolved
@@ -328,12 +328,8 @@
 TabContents* TabStripModel::AddBlankTab(bool foreground) {
   DCHECK(delegate_);
   TabContents* contents = delegate_->CreateTabContentsForURL(
-<<<<<<< HEAD
-      NewTabUIURL(), GURL(), profile_, PageTransition::TYPED, false, NULL);
-=======
       delegate_->GetBlankTabURL(), GURL(), profile_, PageTransition::TYPED,
       false, NULL);
->>>>>>> 12c75e7a
   AddTabContents(contents, -1, PageTransition::TYPED, foreground);
   return contents;
 }
@@ -341,12 +337,8 @@
 TabContents* TabStripModel::AddBlankTabAt(int index, bool foreground) {
   DCHECK(delegate_);
   TabContents* contents = delegate_->CreateTabContentsForURL(
-<<<<<<< HEAD
-      NewTabUIURL(), GURL(), profile_, PageTransition::LINK, false, NULL);
-=======
       delegate_->GetBlankTabURL(), GURL(), profile_, PageTransition::LINK,
       false, NULL);
->>>>>>> 12c75e7a
   AddTabContents(contents, index, PageTransition::LINK, foreground);
   return contents;
 }
