// Copyright 2008, Google Inc.
// All rights reserved.
//
// Redistribution and use in source and binary forms, with or without
// modification, are permitted provided that the following conditions are
// met:
//
//    * Redistributions of source code must retain the above copyright
// notice, this list of conditions and the following disclaimer.
//    * Redistributions in binary form must reproduce the above
// copyright notice, this list of conditions and the following disclaimer
// in the documentation and/or other materials provided with the
// distribution.
//    * Neither the name of Google Inc. nor the names of its
// contributors may be used to endorse or promote products derived from
// this software without specific prior written permission.
//
// THIS SOFTWARE IS PROVIDED BY THE COPYRIGHT HOLDERS AND CONTRIBUTORS
// "AS IS" AND ANY EXPRESS OR IMPLIED WARRANTIES, INCLUDING, BUT NOT
// LIMITED TO, THE IMPLIED WARRANTIES OF MERCHANTABILITY AND FITNESS FOR
// A PARTICULAR PURPOSE ARE DISCLAIMED. IN NO EVENT SHALL THE COPYRIGHT
// OWNER OR CONTRIBUTORS BE LIABLE FOR ANY DIRECT, INDIRECT, INCIDENTAL,
// SPECIAL, EXEMPLARY, OR CONSEQUENTIAL DAMAGES (INCLUDING, BUT NOT
// LIMITED TO, PROCUREMENT OF SUBSTITUTE GOODS OR SERVICES; LOSS OF USE,
// DATA, OR PROFITS; OR BUSINESS INTERRUPTION) HOWEVER CAUSED AND ON ANY
// THEORY OF LIABILITY, WHETHER IN CONTRACT, STRICT LIABILITY, OR TORT
// (INCLUDING NEGLIGENCE OR OTHERWISE) ARISING IN ANY WAY OUT OF THE USE
// OF THIS SOFTWARE, EVEN IF ADVISED OF THE POSSIBILITY OF SUCH DAMAGE.

#include "chrome/browser/tabs/tab_strip.h"

#include "base/gfx/size.h"
#include "chrome/app/theme/theme_resources.h"
#include "chrome/browser/profile.h"
#include "chrome/browser/tab_contents.h"
#include "chrome/browser/tabs/dragged_tab_controller.h"
#include "chrome/browser/tabs/tab.h"
#include "chrome/browser/tabs/tab_strip_model.h"
#include "chrome/browser/user_metrics.h"
#include "chrome/browser/view_ids.h"
#include "chrome/browser/vista_frame.h"
#include "chrome/browser/web_contents.h"
#include "chrome/common/gfx/chrome_canvas.h"
#include "chrome/common/l10n_util.h"
#include "chrome/common/os_exchange_data.h"
#include "chrome/common/pref_names.h"
#include "chrome/common/resource_bundle.h"
#include "chrome/common/slide_animation.h"
#include "chrome/common/stl_util-inl.h"
#include "chrome/common/win_util.h"
#include "chrome/views/image_view.h"
#include "chrome/views/painter.h"

#include "generated_resources.h"

#undef min
#undef max

using ChromeViews::DropTargetEvent;

static const int kDefaultAnimationDurationMs = 100;
static const int kResizeLayoutAnimationDurationMs = 166;
static const int kReorderAnimationDurationMs = 166;

static const int kLoadingAnimationFrameTimeMs = 30;
static const int kNewTabButtonHOffset = -5;
static const int kNewTabButtonVOffset = 5;
static const int kResizeTabsTimeMs = 300;
static const int kSuspendAnimationsTimeMs = 200;
static const int kTabHOffset = -16;
static const int kTabStripAnimationVSlop = 40;

// Size of the drop indicator.
static int drop_indicator_width;
static int drop_indicator_height;

static inline int Round(double x) {
  // Why oh why is this not in a standard header?
  return static_cast<int>(floor(x + 0.5));
}

///////////////////////////////////////////////////////////////////////////////
//
// TabAnimation
//
//  A base class for all TabStrip animations.
//
class TabStrip::TabAnimation : public AnimationDelegate {
 public:
  friend class TabStrip;

  TabAnimation(TabStrip* tabstrip)
      : tabstrip_(tabstrip),
        animation_(this),
        start_selected_width_(0),
        start_unselected_width_(0),
        end_selected_width_(0),
        end_unselected_width_(0),
        layout_on_completion_(false) {
  }
  virtual ~TabAnimation() {}

  void Start() {
    animation_.SetSlideDuration(GetDuration());
    animation_.SetTweenType(SlideAnimation::EASE_OUT);
    if (!animation_.IsShowing()) {
      animation_.Reset();
      animation_.Show();
    }
  }

  void Stop() {
    animation_.Stop();
  }

  void set_layout_on_completion(bool layout_on_completion) {
    layout_on_completion_ = layout_on_completion;
  }

  // Retrieves the width for the Tab at the specified index if an animation is
  // active.
  static double GetCurrentTabWidth(TabStrip* tabstrip,
                                   TabStrip::TabAnimation* animation,
                                   int index) {
    double unselected, selected;
    tabstrip->GetCurrentTabWidths(&unselected, &selected);
    Tab* tab = tabstrip->GetTabAt(index);
    double tab_width = tab->IsSelected() ? selected : unselected;
    if (animation) {
      double specified_tab_width = animation->GetWidthForTab(index);
      if (specified_tab_width != -1)
        tab_width = specified_tab_width;
    }
    return tab_width;
  }

  // Overridden from AnimationDelegate:
  virtual void AnimationProgressed(const Animation* animation) {
    tabstrip_->AnimationLayout(end_unselected_width_);
  }

  virtual void AnimationEnded(const Animation* animation) {
    tabstrip_->FinishAnimation(this, layout_on_completion_);
    // This object is destroyed now, so we can't do anything else after this.
  }

  virtual void AnimationCanceled(const Animation* animation) {
    AnimationEnded(animation);
  }

 protected:
  // Returns the duration of the animation.
  virtual int GetDuration() const {
    return kDefaultAnimationDurationMs;
  }

  // Subclasses override to return the width of the Tab at the specified index
  // at the current animation frame. -1 indicates the default width should be
  // used for the Tab.
  virtual double GetWidthForTab(int index) const {
    return -1;  // Use default.
  }

  // Figure out the desired start and end widths for the specified pre- and
  // post- animation tab counts.
  void GenerateStartAndEndWidths(int start_tab_count, int end_tab_count) {
    tabstrip_->GetDesiredTabWidths(start_tab_count, &start_unselected_width_,
                                   &start_selected_width_);
    tabstrip_->GenerateIdealBounds();
    tabstrip_->GetDesiredTabWidths(end_tab_count,
                                   &end_unselected_width_,
                                   &end_selected_width_);
  }

  TabStrip* tabstrip_;
  SlideAnimation animation_;

  double start_selected_width_;
  double start_unselected_width_;
  double end_selected_width_;
  double end_unselected_width_;

 private:
  // True if a complete re-layout is required upon completion of the animation.
  // Subclasses set this if they don't perform a complete layout
  // themselves and canceling the animation may leave the strip in an
  // inconsistent state.
  bool layout_on_completion_;

  DISALLOW_EVIL_CONSTRUCTORS(TabAnimation);
};

///////////////////////////////////////////////////////////////////////////////

// Handles insertion of a Tab at |index|.
class InsertTabAnimation : public TabStrip::TabAnimation {
 public:
  explicit InsertTabAnimation(TabStrip* tabstrip, int index)
      : TabAnimation(tabstrip),
        index_(index) {
    int tab_count = tabstrip->GetTabCount();
    GenerateStartAndEndWidths(tab_count - 1, tab_count);
  }
  virtual ~InsertTabAnimation() {}

 protected:
  // Overridden from TabStrip::TabAnimation:
  virtual double GetWidthForTab(int index) const {
    if (index == index_) {
      bool is_selected = tabstrip_->model()->selected_index() == index;
      double target_width =
          is_selected ? end_unselected_width_ : end_selected_width_;
      double start_width = is_selected ? Tab::GetMinimumSelectedSize().width() :
          Tab::GetMinimumSize().width();
      double delta = target_width - start_width;
      if (delta > 0)
        return start_width + (delta * animation_.GetCurrentValue());
      return start_width;
    }
    if (tabstrip_->GetTabAt(index)->IsSelected()) {
      double delta = end_selected_width_ - start_selected_width_;
      return start_selected_width_ + (delta * animation_.GetCurrentValue());
    }
    double delta = end_unselected_width_ - start_unselected_width_;
    return start_unselected_width_ + (delta * animation_.GetCurrentValue());
  }

 private:
  int index_;

  DISALLOW_EVIL_CONSTRUCTORS(InsertTabAnimation);
};

///////////////////////////////////////////////////////////////////////////////

// Handles removal of a Tab from |index|
class RemoveTabAnimation : public TabStrip::TabAnimation {
 public:
  RemoveTabAnimation(TabStrip* tabstrip, int index, TabContents* contents)
      : TabAnimation(tabstrip),
        index_(index) {
    int tab_count = tabstrip->GetTabCount();
    GenerateStartAndEndWidths(tab_count, tab_count - 1);
  }

  virtual ~RemoveTabAnimation() {
  }

 protected:
  // Overridden from TabStrip::TabAnimation:
  virtual double GetWidthForTab(int index) const {
    Tab* tab = tabstrip_->GetTabAt(index);
    if (index == index_) {
      // The tab(s) being removed are gradually shrunken depending on the state
      // of the animation.
      // Removed animated Tabs are never selected.
      double start_width = start_unselected_width_;
      double target_width = Tab::GetMinimumSize().width() + kTabHOffset;
      double delta = start_width - target_width;
      return start_width - (delta * animation_.GetCurrentValue());
    }
    if (tabstrip_->available_width_for_tabs_ != -1 &&
        index_ != tabstrip_->GetTabCount() - 1) {
      return TabStrip::TabAnimation::GetWidthForTab(index);
    }
    // All other tabs are sized according to the start/end widths specified at
    // the start of the animation.
    if (tab->IsSelected()) {
      double delta = end_selected_width_ - start_selected_width_;
      return start_selected_width_ + (delta * animation_.GetCurrentValue());
    }
    double delta = end_unselected_width_ - start_unselected_width_;
    return start_unselected_width_ + (delta * animation_.GetCurrentValue());
  }

  virtual void AnimationEnded(const Animation* animation) {
    RemoveTabAt(index_);
    HighlightCloseButton();
    TabStrip::TabAnimation::AnimationEnded(animation);
  }

 private:
  // Cleans up the Tab from the TabStrip at the specified |index| once its
  // animated removal is complete.
  void RemoveTabAt(int index) const {
    // Save a pointer to the Tab before we remove the TabData, we'll need this
    // later.
    Tab* removed = tabstrip_->tab_data_.at(index).tab;

    // Remove the Tab from the TabStrip's list...
    tabstrip_->tab_data_.erase(tabstrip_->tab_data_.begin() + index);

    // If the TabContents being detached was removed as a result of a drag
    // gesture from its corresponding Tab, we don't want to remove the Tab from
    // the child list, because if we do so it'll stop receiving events and the
    // drag will stall. So we only remove if a drag isn't active, or the Tab
    // was for some other TabContents.
    if (!tabstrip_->IsDragSessionActive() ||
        !tabstrip_->drag_controller_->IsDragSourceTab(removed)) {
      tabstrip_->RemoveChildView(removed);
      delete removed;
    }
  }

  // When the animation completes, we send the ViewContainer a message to
  // simulate a mouse moved event at the current mouse position. This tickles
  // the Tab the mouse is currently over to show the "hot" state of the close
  // button.
  void HighlightCloseButton() {
    if (tabstrip_->available_width_for_tabs_ == -1 ||
        tabstrip_->IsDragSessionActive()) {
      // This function is not required (and indeed may crash!) for removes
      // spawned by non-mouse closes and drag-detaches.
      return;
    }

    POINT pt;
    GetCursorPos(&pt);
    ChromeViews::ViewContainer* vc = tabstrip_->GetViewContainer();
    RECT wr;
    GetWindowRect(vc->GetHWND(), &wr);
    pt.x -= wr.left;
    pt.y -= wr.top;

    // Return to message loop - otherwise we may disrupt some operation that's
    // in progress.
    PostMessage(vc->GetHWND(), WM_MOUSEMOVE, 0, MAKELPARAM(pt.x, pt.y));
  }

  int index_;

  DISALLOW_EVIL_CONSTRUCTORS(RemoveTabAnimation);
};

///////////////////////////////////////////////////////////////////////////////

// Handles the movement of a Tab from one position to another.
class MoveTabAnimation : public TabStrip::TabAnimation {
 public:
  MoveTabAnimation(TabStrip* tabstrip, int tab_a_index, int tab_b_index)
      : TabAnimation(tabstrip),
        start_tab_a_bounds_(tabstrip_->GetIdealBounds(tab_b_index)),
        start_tab_b_bounds_(tabstrip_->GetIdealBounds(tab_a_index)) {
    tab_a_ = tabstrip_->GetTabAt(tab_a_index);
    tab_b_ = tabstrip_->GetTabAt(tab_b_index);

    // Since we don't do a full TabStrip re-layout, we need to force a full
    // layout upon completion since we're not guaranteed to be in a good state
    // if for example the animation is canceled.
    set_layout_on_completion(true);
  }
  virtual ~MoveTabAnimation() {}

  // Overridden from AnimationDelegate:
  virtual void AnimationProgressed(const Animation* animation) {
    // Position Tab A
    double distance = start_tab_b_bounds_.x() - start_tab_a_bounds_.x();
    double delta = distance * animation_.GetCurrentValue();
    double new_x = start_tab_a_bounds_.x() + delta;
    tab_a_->SetBounds(Round(new_x), tab_a_->GetY(), tab_a_->GetWidth(),
                      tab_a_->GetHeight());

    // Position Tab B
    distance = start_tab_a_bounds_.x() - start_tab_b_bounds_.x();
    delta = distance * animation_.GetCurrentValue();
    new_x = start_tab_b_bounds_.x() + delta;
    tab_b_->SetBounds(Round(new_x), tab_b_->GetY(), tab_b_->GetWidth(),
                      tab_b_->GetHeight());

    tabstrip_->SchedulePaint();
  }

 protected:
  // Overridden from TabStrip::TabAnimation:
  virtual int GetDuration() const { return kReorderAnimationDurationMs; }

 private:
  // The two tabs being exchanged.
  Tab* tab_a_;
  Tab* tab_b_;

  // ...and their bounds.
  gfx::Rect start_tab_a_bounds_;
  gfx::Rect start_tab_b_bounds_;

  DISALLOW_EVIL_CONSTRUCTORS(MoveTabAnimation);
};

///////////////////////////////////////////////////////////////////////////////

// Handles the animated resize layout of the entire TabStrip from one width
// to another.
class ResizeLayoutAnimation : public TabStrip::TabAnimation {
 public:
  ResizeLayoutAnimation(TabStrip* tabstrip)
      : TabAnimation(tabstrip) {
    int tab_count = tabstrip->GetTabCount();
    GenerateStartAndEndWidths(tab_count, tab_count);
    InitStartState();
  }
  virtual ~ResizeLayoutAnimation() {
  }

  // Overridden from AnimationDelegate:
  virtual void AnimationEnded(const Animation* animation) {
    tabstrip_->resize_layout_scheduled_ = false;
    TabStrip::TabAnimation::AnimationEnded(animation);
  }

 protected:
  // Overridden from TabStrip::TabAnimation:
  virtual int GetDuration() const {
    return kResizeLayoutAnimationDurationMs;
  }

  virtual double GetWidthForTab(int index) const {
    if (tabstrip_->GetTabAt(index)->IsSelected()) {
      double delta = end_selected_width_ - start_selected_width_;
      return start_selected_width_ + (delta * animation_.GetCurrentValue());
    }
    double delta = end_unselected_width_ - start_unselected_width_;
    return start_unselected_width_ + (delta * animation_.GetCurrentValue());
  }

 private:
  // We need to start from the current widths of the Tabs as they were last
  // laid out, _not_ the last known good state, which is what'll be done if we
  // don't measure the Tab sizes here and just go with the default TabAnimation
  // behavior...
  void InitStartState() {
    for (int i = 0; i < tabstrip_->GetTabCount(); ++i) {
      Tab* current_tab = tabstrip_->GetTabAt(i);
      if (current_tab->IsSelected()) {
        start_selected_width_ = current_tab->GetWidth();
      } else {
        start_unselected_width_ = current_tab->GetWidth();
      }
    }
  }

  DISALLOW_EVIL_CONSTRUCTORS(ResizeLayoutAnimation);
};

///////////////////////////////////////////////////////////////////////////////
// TabStrip, public:

TabStrip::TabStrip(TabStripModel* model)
    : model_(model),
      resize_layout_factory_(this),
      added_as_message_loop_observer_(false),
      resize_layout_scheduled_(false),
      current_unselected_width_(Tab::GetStandardSize().width()),
      current_selected_width_(Tab::GetStandardSize().width()),
      available_width_for_tabs_(-1) {
  Init();
}

TabStrip::~TabStrip() {
  // Stop any existing Loading Animation timer.
  MessageLoop::current()->timer_manager()->StopTimer(
      loading_animation_timer_.get());

  // Make sure we unhook ourselves as a message loop observer so that we don't
  // crash in the case where the user closes the window after closing a tab
  // but before moving the mouse.
  RemoveMessageLoopObserver();
}

int TabStrip::GetPreferredHeight() {
  CSize preferred_size;
  GetPreferredSize(&preferred_size);
  return preferred_size.cy;
}

bool TabStrip::HasAvailableDragActions() const {
  return model_->delegate()->GetDragActions() != 0;
}

void TabStrip::ShowApplicationMenu(const gfx::Point& p) {
  TabStripModelDelegate* delegate = model_->delegate();
  if (delegate)
    delegate->ShowApplicationMenu(p);
}

bool TabStrip::CanProcessInputEvents() const {
  return IsAnimating() == NULL;
}

bool TabStrip::IsCompatibleWith(TabStrip* other) {
  return model_->profile() == other->model()->profile();
}

bool TabStrip::IsAnimating() const {
  return active_animation_.get() != NULL;
}

void TabStrip::DestroyDragController() {
  if (IsDragSessionActive())
    drag_controller_.reset(NULL);
}

void TabStrip::DestroyDraggedSourceTab(Tab* tab) {
  // We could be running an animation that references this Tab.
  if (active_animation_.get())
    active_animation_->Stop();
  // Make sure we leave the tab_data_ vector in a consistent state, otherwise
  // we'll be pointing to tabs that have been deleted and removed from the
  // child view list.
  std::vector<TabData>::iterator it = tab_data_.begin();
  for (; it != tab_data_.end(); ++it) {
    if (it->tab == tab) {
      NOTREACHED() << "Leaving in an inconsistent state!";
      tab_data_.erase(it);
      break;
    }
  }
  tab->GetParent()->RemoveChildView(tab);
  delete tab;
  // Force a layout here, because if we've just quickly drag detached a Tab,
  // the stopping of the active animation above may have left the TabStrip in a
  // bad (visual) state.
  Layout();
}

gfx::Rect TabStrip::GetIdealBounds(int index) {
  DCHECK(index >= 0 && index < GetTabCount());
  return tab_data_.at(index).ideal_bounds;
}

///////////////////////////////////////////////////////////////////////////////
// TabStrip, ChromeViews::View overrides:

void TabStrip::PaintChildren(ChromeCanvas* canvas) {
  // Paint the tabs in reverse order, so they stack to the left.
  Tab* selected_tab = NULL;
  for (int i = GetTabCount() - 1; i >= 0; --i) {
    Tab* tab = GetTabAt(i);
    // We must ask the _Tab's_ model, not ourselves, because in some situations
    // the model will be different to this object, e.g. when a Tab is being
    // removed after its TabContents has been destroyed.
    if (!tab->IsSelected()) {
      tab->ProcessPaint(canvas);
    } else {
      selected_tab = tab;
    }
  }

  if (win_util::ShouldUseVistaFrame()) {
    // Make sure unselected tabs are somewhat transparent.
    SkPaint paint;
    paint.setColor(SkColorSetARGB(200, 255, 255, 255));
    paint.setPorterDuffXfermode(SkPorterDuff::kDstIn_Mode);
    paint.setStyle(SkPaint::kFill_Style);
    canvas->FillRectInt(
        0, 0, GetWidth(),
        GetHeight() - 2,  // Visible region that overlaps the toolbar.
        paint);
  }

  // Paint the selected tab last, so it overlaps all the others.
  if (selected_tab)
    selected_tab->ProcessPaint(canvas);

  // Paint the New Tab button.
  newtab_button_->ProcessPaint(canvas);
}

void TabStrip::DidChangeBounds(const CRect& prev, const CRect& curr) {
  Layout();
}

// Overridden to support automation. See automation_proxy_uitest.cc.
ChromeViews::View* TabStrip::GetViewByID(int view_id) const {
  if (GetTabCount() > 0) {
    if (view_id == VIEW_ID_TAB_LAST) {
      return GetTabAt(GetTabCount() - 1);
    } else if ((view_id >= VIEW_ID_TAB_0) && (view_id < VIEW_ID_TAB_LAST)) {
      int index = view_id - VIEW_ID_TAB_0;
      if (index >= 0 && index < GetTabCount()) {
        return GetTabAt(index);
      } else {
        return NULL;
      }
    }
  }

  return View::GetViewByID(view_id);
}

void TabStrip::Layout() {
  // Called from:
  // - window resize
  // - animation completion
  if (active_animation_.get())
    active_animation_->Stop();
  GenerateIdealBounds();
  int tab_count = GetTabCount();
  int tab_right = 0;
  for (int i = 0; i < tab_count; ++i) {
    const gfx::Rect& bounds = tab_data_.at(i).ideal_bounds;
    GetTabAt(i)->SetBounds(bounds.x(), bounds.y(), bounds.width(),
                           bounds.height());
    tab_right = bounds.right() + kTabHOffset;
  }
  LayoutNewTabButton(static_cast<double>(tab_right), current_unselected_width_);
  SchedulePaint();
}

void TabStrip::GetPreferredSize(CSize* preferred_size) {
  DCHECK(preferred_size);
  preferred_size->cx = 0;
  preferred_size->cy = Tab::GetMinimumSize().height();
}

void TabStrip::OnDragEntered(const DropTargetEvent& event) {
  UpdateDropIndex(event);
}

int TabStrip::OnDragUpdated(const DropTargetEvent& event) {
  UpdateDropIndex(event);
  return GetDropEffect(event);
}

void TabStrip::OnDragExited() {
  SetDropIndex(-1, false);
}

int TabStrip::OnPerformDrop(const DropTargetEvent& event) {
  if (!drop_info_.get())
    return DragDropTypes::DRAG_NONE;

  const int drop_index = drop_info_->drop_index;
  const bool drop_before = drop_info_->drop_before;

  // Hide the drop indicator.
  SetDropIndex(-1, false);

  GURL url;
  std::wstring title;
  if (!event.GetData().GetURLAndTitle(&url, &title) || !url.is_valid())
    return DragDropTypes::DRAG_NONE;

  if (drop_before) {
    UserMetrics::RecordAction(L"Tab_DropURLBetweenTabs", model_->profile());

    // Insert a new tab.
    TabContents* contents =
        model_->delegate()->CreateTabContentsForURL(
            url, model_->profile(), PageTransition::TYPED, false, NULL);
    model_->AddTabContents(contents, drop_index, PageTransition::GENERATED,
                           true);
  } else {
    UserMetrics::RecordAction(L"Tab_DropURLOnTab", model_->profile());

    model_->GetTabContentsAt(drop_index)->controller()->
        LoadURL(url, PageTransition::GENERATED);
    model_->SelectTabContentsAt(drop_index, true);
  }

  return GetDropEffect(event);
}

bool TabStrip::GetAccessibleRole(VARIANT* role) {
  DCHECK(role);

  role->vt = VT_I4;
  role->lVal = ROLE_SYSTEM_GROUPING;
  return true;
}

bool TabStrip::GetAccessibleName(std::wstring* name) {
  if (!accessible_name_.empty()) {
    (*name).assign(accessible_name_);
    return true;
  }
  return false;
}

void TabStrip::SetAccessibleName(const std::wstring& name) {
  accessible_name_.assign(name);
}

///////////////////////////////////////////////////////////////////////////////
// TabStrip, TabStripModelObserver implementation:

void TabStrip::TabInsertedAt(TabContents* contents,
                             int index,
                             bool foreground) {
  DCHECK(contents);
  DCHECK(index == TabStripModel::kNoTab || model_->ContainsIndex(index));

  if (active_animation_.get())
    active_animation_->Stop();

  bool contains_tab = false;
  Tab* tab = NULL;
  // First see if this Tab is one that was dragged out of this TabStrip and is
  // now being dragged back in. In this case, the DraggedTabController actually
  // has the Tab already constructed and we can just insert it into our list
  // again.
  if (IsDragSessionActive()) {
    tab = drag_controller_->GetDragSourceTabForContents(contents);
    if (tab) {
      // If the Tab was detached, it would have been animated closed but not
      // removed, so we need to reset this property.
      tab->set_closing(false);
      tab->ValidateLoadingAnimation(TabRenderer::ANIMATION_NONE);
      tab->SetVisible(true);
    }

    // See if we're already in the list. We don't want to add ourselves twice.
    std::vector<TabData>::const_iterator iter = tab_data_.begin();
    for (; iter != tab_data_.end() && !contains_tab; ++iter) {
      if (iter->tab == tab)
        contains_tab = true;
    }
  }

  // Otherwise we need to make a new Tab.
  if (!tab)
    tab = new Tab(this);

  // Only insert if we're not already in the list.
  if (!contains_tab) {
    if (index == TabStripModel::kNoTab) {
      TabData d = { tab, gfx::Rect() };
      tab_data_.push_back(d);
      tab->UpdateData(contents);
    } else {
      TabData d = { tab, gfx::Rect() };
      tab_data_.insert(tab_data_.begin() + index, d);
      tab->UpdateData(contents);
    }
  }

  // We only add the tab to the child list if it's not already - an invisible
  // tab maintained by the DraggedTabController will already be parented.
  if (!tab->GetParent())
    AddChildView(tab);

  // Don't animate the first tab, it looks weird, and don't animate anything
  // if the containing window isn't visible yet.
  if (GetTabCount() > 1 && IsWindowVisible(GetViewContainer()->GetHWND())) {
    StartInsertTabAnimation(index);
  } else {
    Layout();
  }
}

void TabStrip::TabDetachedAt(TabContents* contents, int index) {
  if (CanUpdateDisplay()) {
    GenerateIdealBounds();
    StartRemoveTabAnimation(index, contents);
    // Have to do this _after_ calling StartRemoveTabAnimation, so that any
    // previous remove is completed fully and index is valid in sync with the
    // model index.
    GetTabAt(index)->set_closing(true);
  }
}

void TabStrip::TabSelectedAt(TabContents* old_contents,
                             TabContents* new_contents,
                             int index,
                             bool user_gesture) {
  DCHECK(index >= 0 && index < GetTabCount());
  if (CanUpdateDisplay()) {
    // We have "tiny tabs" if the tabs are so tiny that the unselected ones are
    // a different size to the selected ones.
    bool tiny_tabs = current_unselected_width_ != current_selected_width_;
    if (!IsAnimating() && (!resize_layout_scheduled_ || tiny_tabs)) {
      Layout();
    } else {
      SchedulePaint();
    }
  }
}

void TabStrip::TabMoved(TabContents* contents, int from_index, int to_index) {
  Tab* tab = GetTabAt(from_index);
  Tab* other_tab = GetTabAt(to_index);
  tab_data_.erase(tab_data_.begin() + from_index);
  TabData data = {tab, gfx::Rect()};
  tab_data_.insert(tab_data_.begin() + to_index, data);
  GenerateIdealBounds();
  StartMoveTabAnimation(from_index, to_index);
}

void TabStrip::TabChangedAt(TabContents* contents, int index) {
  Tab* tab = GetTabAt(index);
  tab->UpdateData(contents);
  tab->UpdateFromModel();
}

void TabStrip::TabValidateAnimations() {
  TimerManager* tm = MessageLoop::current()->timer_manager();
  Timer* timer = loading_animation_timer_.get();
  if (model_->TabsAreLoading()) {
    if (!tm->IsTimerRunning(timer)) {
      // Loads are happening, and the timer isn't running, so start it.
      tm->ResetTimer(timer);
    }
  } else {
    if (tm->IsTimerRunning(timer)) {
      // Loads are now complete, update the state if a task was scheduled.
      LoadingAnimationCallback();
      tm->StopTimer(timer);
    }
  }
}

///////////////////////////////////////////////////////////////////////////////
// TabStrip, Tab::Delegate implementation:

bool TabStrip::IsTabSelected(const Tab* tab) const {
  if (tab->closing())
    return false;

  int tab_count = GetTabCount();
  for (int i = 0, index = 0; i < tab_count; ++i, ++index) {
    Tab* current_tab = GetTabAt(i);
    if (current_tab->closing())
      --index;
    if (current_tab == tab)
      return index == model_->selected_index();
  }
  return false;
}

void TabStrip::SelectTab(Tab* tab) {
  int index = GetIndexOfTab(tab);
  if (model_->ContainsIndex(index))
    model_->SelectTabContentsAt(index, true);
}

void TabStrip::CloseTab(Tab* tab) {
  int tab_index = GetIndexOfTab(tab);
  if (model_->ContainsIndex(tab_index)) {
    TabContents* contents = model_->GetTabContentsAt(tab_index);
    if (contents)
      UserMetrics::RecordAction(L"CloseTab_Mouse", contents->profile());
    Tab* last_tab = GetTabAt(GetTabCount() - 1);
    // Limit the width available to the TabStrip for laying out Tabs, so that
    // Tabs are not resized until a later time (when the mouse pointer leaves
    // the TabStrip).
    available_width_for_tabs_ = GetAvailableWidthForTabs(last_tab);
    resize_layout_scheduled_ = true;
    AddMessageLoopObserver();
    model_->CloseTabContentsAt(tab_index);
  }
}

bool TabStrip::IsCommandEnabledForTab(
    TabStripModel::ContextMenuCommand command_id, const Tab* tab) const {
  int index = GetIndexOfTab(tab);
  if (model_->ContainsIndex(index))
    return model_->IsContextMenuCommandEnabled(index, command_id);
  return false;
}

void TabStrip::ExecuteCommandForTab(
    TabStripModel::ContextMenuCommand command_id, Tab* tab) {
  int index = GetIndexOfTab(tab);
  if (model_->ContainsIndex(index))
    model_->ExecuteContextMenuCommand(index, command_id);
}

<<<<<<< HEAD
=======
void TabStrip::StartHighlightTabsForCommand(
    TabStripModel::ContextMenuCommand command_id, Tab* tab) {
  if (command_id == TabStripModel::CommandCloseTabsOpenedBy) {
    int index = GetIndexOfTab(tab);
    if (model_->ContainsIndex(index)) {
      std::vector<int> indices = model_->GetIndexesOpenedBy(index);
      std::vector<int>::const_iterator iter = indices.begin();
      for (; iter != indices.end(); ++iter) {
        int current_index = *iter;
        DCHECK(current_index >= 0 && current_index < GetTabCount());
        Tab* current_tab = GetTabAt(current_index);
        current_tab->StartPulse();
      }
    }
  } else if (command_id == TabStripModel::CommandCloseTabsToRight) {
    int index = GetIndexOfTab(tab);
    if (model_->ContainsIndex(index)) {
      for (int i = index + 1; i < GetTabCount(); ++i) {
        Tab* current_tab = GetTabAt(i);
        current_tab->StartPulse();
      }
    }
  } else if (command_id == TabStripModel::CommandCloseOtherTabs) {
    for (int i = 0; i < GetTabCount(); ++i) {
      Tab* current_tab = GetTabAt(i);
      if (current_tab != tab)
        current_tab->StartPulse();
    }
  }
}

void TabStrip::StopHighlightTabsForCommand(
    TabStripModel::ContextMenuCommand command_id, Tab* tab) {
  if (command_id == TabStripModel::CommandCloseTabsOpenedBy ||
      command_id == TabStripModel::CommandCloseTabsToRight ||
      command_id == TabStripModel::CommandCloseOtherTabs) {
    // Just tell all Tabs to stop pulsing - it's safe.
    StopAllHighlighting();
  }
}

void TabStrip::StopAllHighlighting() {
  for (int i = 0; i < GetTabCount(); ++i)
    GetTabAt(i)->StopPulse();
}

>>>>>>> fcfaa4e7
void TabStrip::MaybeStartDrag(Tab* tab, const ChromeViews::MouseEvent& event) {
  // Don't accidentally start any drag operations during animations if the
  // mouse is down... during an animation tabs are being resized automatically,
  // so the View system can misinterpret this easily if the mouse is down that
  // the user is dragging.
  if (IsAnimating() || tab->closing())
    return;
  drag_controller_.reset(new DraggedTabController(tab, this));
  drag_controller_->CaptureDragInfo(gfx::Point(event.GetX(), event.GetY()));
}

void TabStrip::ContinueDrag(const ChromeViews::MouseEvent& event) {
  // We can get called even if |MaybeStartDrag| wasn't called in the event of
  // a TabStrip animation when the mouse button is down. In this case we should
  // _not_ continue the drag because it can lead to weird bugs.
  if (drag_controller_.get())
    drag_controller_->Drag();
}

void TabStrip::EndDrag(bool canceled) {
  if (drag_controller_.get())
    drag_controller_->EndDrag(canceled);
}

///////////////////////////////////////////////////////////////////////////////
// TabStrip, ChromeViews::BaseButton::ButtonListener implementation:

void TabStrip::ButtonPressed(ChromeViews::BaseButton* sender) {
  if (sender == newtab_button_)
    model_->AddBlankTab(true);
}

///////////////////////////////////////////////////////////////////////////////
// TabStrip, Task implementation:

void TabStrip::Run() {
  // Loading Animation frame advancement timer has fired, update all of the
  // loading animations as applicable...
  LoadingAnimationCallback();
}

///////////////////////////////////////////////////////////////////////////////
// TabStrip, MessageLoop::Observer implementation:

void TabStrip::WillProcessMessage(const MSG& msg) {
}

void TabStrip::DidProcessMessage(const MSG& msg) {
  // We spy on three different Windows messages here to see if the mouse has
  // moved out of the bounds of the tabstrip, which we use as our cue to kick
  // of the resize animation. The messages are:
  //
  // WM_MOUSEMOVE:
  //   For when the mouse moves from the tabstrip over into the rest of the
  //   browser UI, i.e. within the bounds of the same windows HWND.
  // WM_MOUSELEAVE:
  //   For when the mouse moves very rapidly from a tab closed in the middle of
  //   the tabstrip (_not_ the end) out of the bounds of the browser's HWND and
  //   over some other HWND.
  // WM_NCMOUSELEAVE:
  //   For when the mouse moves very rapidly from the end of the tabstrip (when
  //   the last tab is closed and the mouse is left floating over the title
  //   bar). Because the empty area of the tabstrip at the end of the title bar
  //   is registered by the ChromeFrame as part of the "caption" area of the
  //   window (the frame's OnNCHitTest method returns HTCAPTION for this
  //   region), the frame's HWND receives a WM_MOUSEMOVE message immediately,
  //   because as far as it is concerned the mouse has _left_ the client area
  //   of the window (and is now over the non-client area). To be notified
  //   again when the mouse leaves the _non-client_ area, we use the
  //   WM_NCMOUSELEAVE message, which causes us to re-evaluate the cursor
  //   position and correctly resize the tabstrip.
  //
  switch (msg.message) {
    case WM_MOUSEMOVE:
    case WM_MOUSELEAVE:
    case WM_NCMOUSELEAVE:
      if (!IsCursorInTabStripZone()) {
        // Mouse moved outside the tab slop zone, start a timer to do a resize
        // layout after a short while...
        if (resize_layout_factory_.empty()) {
          MessageLoop::current()->PostDelayedTask(FROM_HERE,
              resize_layout_factory_.NewRunnableMethod(
                  &TabStrip::ResizeLayoutTabs),
              kResizeTabsTimeMs);
        }
      } else {
        // Mouse moved quickly out of the tab strip and then into it again, so
        // cancel the timer so that the strip doesn't move when the mouse moves
        // back over it.
        resize_layout_factory_.RevokeAll();
      }
      break;
  }
}

///////////////////////////////////////////////////////////////////////////////
// TabStrip, private:

void TabStrip::Init() {
  model_->AddObserver(this);
  newtab_button_ = new ChromeViews::Button;
  newtab_button_->SetListener(this, TabStripModel::kNoTab);
  ResourceBundle& rb = ResourceBundle::GetSharedInstance();
  SkBitmap* bitmap;

  bitmap = rb.GetBitmapNamed(IDR_NEWTAB_BUTTON);
  newtab_button_->SetImage(ChromeViews::Button::BS_NORMAL, bitmap);
  newtab_button_->SetImage(ChromeViews::Button::BS_PUSHED,
                           rb.GetBitmapNamed(IDR_NEWTAB_BUTTON_P));
  newtab_button_->SetImage(ChromeViews::Button::BS_HOT,
                           rb.GetBitmapNamed(IDR_NEWTAB_BUTTON_H));

  newtab_button_size_.SetSize(bitmap->width(), bitmap->height());
  actual_newtab_button_size_ = newtab_button_size_;

  newtab_button_->SetAccessibleName(l10n_util::GetString(IDS_ACCNAME_NEWTAB));
  AddChildView(newtab_button_);

  // Creating the Timer directly instead of using StartTimer() ensures it won't
  // actually start running until we use ResetTimer();
  loading_animation_timer_.reset(
    new Timer(kLoadingAnimationFrameTimeMs, this, true));

  if (drop_indicator_width == 0) {
    // Direction doesn't matter, both images are the same size.
    SkBitmap* drop_image = GetDropArrowImage(true);
    drop_indicator_width = drop_image->width();
    drop_indicator_height = drop_image->height();
  }
}

Tab* TabStrip::GetTabAt(int index) const {
  DCHECK(index >= 0 && index < GetTabCount());
  return tab_data_.at(index).tab;
}

int TabStrip::GetTabCount() const {
  return static_cast<int>(tab_data_.size());
}

void TabStrip::GetCurrentTabWidths(double* unselected_width,
                                   double* selected_width) const {
  *unselected_width = current_unselected_width_;
  *selected_width = current_selected_width_;
}

void TabStrip::GetDesiredTabWidths(int tab_count,
                                   double* unselected_width,
                                   double* selected_width) const {
  const double min_unselected_width = Tab::GetMinimumSize().width();
  const double min_selected_width = Tab::GetMinimumSelectedSize().width();
  if (tab_count == 0) {
    // Return immediately to avoid divide-by-zero below.
    *unselected_width = min_unselected_width;
    *selected_width = min_selected_width;
    return;
  }

  // Determine how much space we can actually allocate to tabs.
  int available_width;
  if (available_width_for_tabs_ < 0) {
    available_width = GetWidth();
    available_width -= (kNewTabButtonHOffset + newtab_button_size_.width());
  } else {
    // Interesting corner case: if |available_width_for_tabs_| > the result
    // of the calculation in the conditional arm above, the strip is in
    // overflow.  We can either use the specified width or the true available
    // width here; the first preserves the consistent "leave the last tab under
    // the user's mouse so they can close many tabs" behavior at the cost of
    // prolonging the glitchy appearance of the overflow state, while the second
    // gets us out of overflow as soon as possible but forces the user to move
    // their mouse for a few tabs' worth of closing.  We choose visual
    // imperfection over behavioral imperfection and select the first option.
    available_width = available_width_for_tabs_;
  }

  // Calculate the desired tab widths by dividing the available space into equal
  // portions.  Don't let tabs get larger than the "standard width" or smaller
  // than the minimum width for each type, respectively.
  const int total_offset = kTabHOffset * (tab_count - 1);
  const double desired_tab_width = std::min((static_cast<double>(
      available_width - total_offset) / static_cast<double>(tab_count)),
      static_cast<double>(Tab::GetStandardSize().width()));
  *unselected_width = std::max(desired_tab_width, min_unselected_width);
  *selected_width = std::max(desired_tab_width, min_selected_width);

  // When there are multiple tabs, we'll have one selected and some unselected
  // tabs.  If the desired width was between the minimum sizes of these types,
  // try to shrink the tabs with the smaller minimum.  For example, if we have
  // a strip of width 10 with 4 tabs, the desired width per tab will be 2.5.  If
  // selected tabs have a minimum width of 4 and unselected tabs have a minimum
  // width of 1, the above code would set *unselected_width = 2.5,
  // *selected_width = 4, which results in a total width of 11.5.  Instead, we
  // want to set *unselected_width = 2, *selected_width = 4, for a total width
  // of 10.
  if (tab_count > 1) {
    if ((min_unselected_width < min_selected_width) &&
        (desired_tab_width < min_selected_width)) {
      // Unselected width = (total width - selected width) / (num_tabs - 1)
      *unselected_width = std::max(static_cast<double>(
          available_width - total_offset - min_selected_width) /
          static_cast<double>(tab_count - 1), min_unselected_width);
    } else if ((min_unselected_width > min_selected_width) &&
               (desired_tab_width < min_unselected_width)) {
      // Selected width = (total width - (unselected width * (num_tabs - 1)))
      *selected_width = std::max(available_width - total_offset -
          (min_unselected_width * (tab_count - 1)), min_selected_width);
    }
  }
}

void TabStrip::ResizeLayoutTabs() {
  resize_layout_factory_.RevokeAll();

  // It is critically important that this is unhooked here, otherwise we will
  // keep spying on messages forever.
  RemoveMessageLoopObserver();

  available_width_for_tabs_ = -1;
  double unselected, selected;
  GetDesiredTabWidths(GetTabCount(), &unselected, &selected);
  Tab* first_tab = GetTabAt(0);
  int w = Round(first_tab->IsSelected() ? selected : selected);

  // We only want to run the animation if we're not already at the desired
  // size.
  if (abs(first_tab->GetWidth() - w) > 1)
    StartResizeLayoutAnimation();
}

bool TabStrip::IsCursorInTabStripZone() {
  CRect bounds;
  GetLocalBounds(&bounds, true);
  CPoint tabstrip_topleft = bounds.TopLeft();
  View::ConvertPointToScreen(this, &tabstrip_topleft);
  bounds.MoveToXY(tabstrip_topleft);
  bounds.bottom += kTabStripAnimationVSlop;

  CPoint cursor_point;
  GetCursorPos(&cursor_point);

  return !!bounds.PtInRect(cursor_point);
}

void TabStrip::AddMessageLoopObserver() {
  if (!added_as_message_loop_observer_) {
    MessageLoop::current()->AddObserver(this);
    added_as_message_loop_observer_ = true;
  }
}

void TabStrip::RemoveMessageLoopObserver() {
  if (added_as_message_loop_observer_) {
    MessageLoop::current()->RemoveObserver(this);
    added_as_message_loop_observer_ = false;
  }
}

void TabStrip::LoadingAnimationCallback() {
  for (int i = 0, index = 0; i < GetTabCount(); ++i, ++index) {
    Tab* current_tab = GetTabAt(i);
    if (current_tab->closing()) {
      --index;
    } else {
      TabContents* contents = model_->GetTabContentsAt(index);
      if (!contents || !contents->is_loading()) {
        current_tab->ValidateLoadingAnimation(Tab::ANIMATION_NONE);
      } else if (contents->response_started()) {
        current_tab->ValidateLoadingAnimation(Tab::ANIMATION_WAITING);
      } else {
        current_tab->ValidateLoadingAnimation(Tab::ANIMATION_LOADING);
      }
    }
  }

  // Make sure the model delegates updates the animation as well.
  TabStripModelDelegate* delegate;
  if (model_ && (delegate = model_->delegate()))
    delegate->ValidateLoadingAnimations();
}

gfx::Rect TabStrip::GetDropBounds(int drop_index,
                                  bool drop_before,
                                  bool* is_beneath) {
  DCHECK(drop_index != -1);
  int center_x;
  if (drop_index < GetTabCount()) {
    Tab* tab = GetTabAt(drop_index);
    if (drop_before)
      center_x = tab->GetX() - (kTabHOffset / 2);
    else
      center_x = tab->GetX() + (tab->GetWidth() / 2);
  } else {
    Tab* last_tab = GetTabAt(drop_index - 1);
    center_x = last_tab->GetX() + last_tab->GetWidth() + (kTabHOffset / 2);
  }

  // Mirror the center point if necessary.
  center_x = MirroredXCoordinateInsideView(center_x);

  // Determine the screen bounds.
  CPoint drop_loc(center_x - drop_indicator_width / 2, -drop_indicator_height);
  ConvertPointToScreen(this, &drop_loc);
  gfx::Rect drop_bounds(drop_loc.x, drop_loc.y, drop_indicator_width,
                        drop_indicator_height);

  // If the rect doesn't fit on the monitor, push the arrow to the bottom.
  gfx::Rect monitor_bounds = win_util::GetMonitorBoundsForRect(drop_bounds);
  *is_beneath = (monitor_bounds.IsEmpty() ||
                 !monitor_bounds.Contains(drop_bounds));
  if (*is_beneath)
    drop_bounds.Offset(0, drop_bounds.height() + GetHeight());

  return drop_bounds;
}

void TabStrip::UpdateDropIndex(const DropTargetEvent& event) {
  // If the UI layout is right-to-left, we need to mirror the mouse
  // coordinates since we calculate the drop index based on the
  // original (and therefore non-mirrored) positions of the tabs.
  const int x = MirroredXCoordinateInsideView(event.GetX());
  for (int i = 0; i < GetTabCount(); ++i) {
    Tab* tab = GetTabAt(i);
    const int tab_max_x = tab->GetX() + tab->GetWidth();
    const int hot_width = tab->GetWidth() / 3;
    if (x < tab_max_x) {
      if (x < tab->GetX() + hot_width)
        SetDropIndex(i, true);
      else if (x >= tab_max_x - hot_width)
        SetDropIndex(i + 1, true);
      else
        SetDropIndex(i, false);
      return;
    }
  }

  // The drop isn't over a tab, add it to the end.
  SetDropIndex(GetTabCount(), true);
}

void TabStrip::SetDropIndex(int index, bool drop_before) {
  if (index == -1) {
    if (drop_info_.get())
      drop_info_.reset(NULL);
    return;
  }

  if (drop_info_.get() && drop_info_->drop_index == index &&
      drop_info_->drop_before == drop_before) {
    return;
  }

  bool is_beneath;
  gfx::Rect drop_bounds = GetDropBounds(index, drop_before, &is_beneath);

  if (!drop_info_.get()) {
    drop_info_.reset(new DropInfo(index, drop_before, !is_beneath));
  } else {
    drop_info_->drop_index = index;
    drop_info_->drop_before = drop_before;
    if (is_beneath == drop_info_->point_down) {
      drop_info_->point_down = !is_beneath;
      drop_info_->arrow_view->SetImage(
          GetDropArrowImage(drop_info_->point_down));
    }
  }

  // Reposition the window. Need to show it too as the window is initially
  // hidden.

  drop_info_->arrow_window->SetWindowPos(
      HWND_TOPMOST, drop_bounds.x(), drop_bounds.y(), drop_bounds.width(),
      drop_bounds.height(), SWP_NOACTIVATE | SWP_SHOWWINDOW);
}

int TabStrip::GetDropEffect(const ChromeViews::DropTargetEvent& event) {
  const int source_ops = event.GetSourceOperations();
  if (source_ops & DragDropTypes::DRAG_COPY)
    return DragDropTypes::DRAG_COPY;
  if (source_ops & DragDropTypes::DRAG_LINK)
    return DragDropTypes::DRAG_LINK;
  return DragDropTypes::DRAG_MOVE;
}

// static
SkBitmap* TabStrip::GetDropArrowImage(bool is_down) {
  return ResourceBundle::GetSharedInstance().GetBitmapNamed(
      is_down ? IDR_TAB_DROP_DOWN : IDR_TAB_DROP_UP);
}

// TabStrip::DropInfo ----------------------------------------------------------

TabStrip::DropInfo::DropInfo(int drop_index, bool drop_before, bool point_down)
    : drop_index(drop_index),
      drop_before(drop_before),
      point_down(point_down) {
  arrow_window = new ChromeViews::HWNDViewContainer();
  arrow_window->set_window_style(WS_POPUP);
  arrow_window->set_window_ex_style(WS_EX_TOPMOST | WS_EX_NOACTIVATE |
                                    WS_EX_LAYERED | WS_EX_TRANSPARENT);

  arrow_view = new ChromeViews::ImageView;
  arrow_view->SetImage(GetDropArrowImage(point_down));

  arrow_window->Init(
      NULL,
      gfx::Rect(0, 0, drop_indicator_width, drop_indicator_height),
      arrow_view,
      true);
}

TabStrip::DropInfo::~DropInfo() {
  // Close eventually deletes the window, which deletes arrow_view too.
  arrow_window->Close();
}

///////////////////////////////////////////////////////////////////////////////

// Called from:
// - BasicLayout
// - Tab insertion/removal
// - Tab reorder
void TabStrip::GenerateIdealBounds() {
  int tab_count = GetTabCount();
  double unselected, selected;
  GetDesiredTabWidths(tab_count, &unselected, &selected);

  current_unselected_width_ = unselected;
  current_selected_width_ = selected;

  // NOTE: This currently assumes a tab's height doesn't differ based on
  // selected state or the number of tabs in the strip!
  int tab_height = Tab::GetStandardSize().height();
  double tab_x = 0;
  for (int i = 0; i < tab_count; ++i) {
    Tab* tab = GetTabAt(i);
    double tab_width = unselected;
    if (tab->IsSelected())
      tab_width = selected;
    double end_of_tab = tab_x + tab_width;
    int rounded_tab_x = Round(tab_x);
    gfx::Rect state(rounded_tab_x, 0, Round(end_of_tab) - rounded_tab_x,
                    tab_height);
    tab_data_.at(i).ideal_bounds = state;
    tab_x = end_of_tab + kTabHOffset;
  }
}

void TabStrip::LayoutNewTabButton(double last_tab_right,
                                  double unselected_width) {
  int delta = abs(Round(unselected_width) - Tab::GetStandardSize().width());
  if (delta > 1 && !resize_layout_scheduled_) {
    // We're shrinking tabs, so we need to anchor the New Tab button to the
    // right edge of the TabStrip's bounds, rather than the right edge of the
    // right-most Tab, otherwise it'll bounce when animating.
    newtab_button_->SetBounds(GetWidth() - newtab_button_size_.width(),
                              kNewTabButtonVOffset,
                              newtab_button_size_.width(),
                              newtab_button_size_.height());
  } else {
    newtab_button_->SetBounds(
        Round(last_tab_right - kTabHOffset) + kNewTabButtonHOffset,
        kNewTabButtonVOffset, newtab_button_size_.width(),
        newtab_button_size_.height());
  }
}

// Called from:
// - animation tick
void TabStrip::AnimationLayout(double unselected_width) {
  int tab_height = Tab::GetStandardSize().height();
  double tab_x = 0;
  for (int i = 0; i < GetTabCount(); ++i) {
    TabAnimation* animation = active_animation_.get();
    double tab_width = TabAnimation::GetCurrentTabWidth(this, animation, i);
    double end_of_tab = tab_x + tab_width;
    int rounded_tab_x = Round(tab_x);
    Tab* tab = GetTabAt(i);
    tab->SetBounds(rounded_tab_x, 0, Round(end_of_tab) - rounded_tab_x,
                   tab_height);
    tab_x = end_of_tab + kTabHOffset;
  }
  LayoutNewTabButton(tab_x, unselected_width);
  SchedulePaint();
}

void TabStrip::StartResizeLayoutAnimation() {
  if (active_animation_.get())
    active_animation_->Stop();
  active_animation_.reset(new ResizeLayoutAnimation(this));
  active_animation_->Start();
}

void TabStrip::StartInsertTabAnimation(int index) {
  // The TabStrip can now use its entire width to lay out Tabs.
  available_width_for_tabs_ = -1;
  if (active_animation_.get())
    active_animation_->Stop();
  active_animation_.reset(new InsertTabAnimation(this, index));
  active_animation_->Start();
}

void TabStrip::StartRemoveTabAnimation(int index, TabContents* contents) {
  if (active_animation_.get()) {
    // Some animations (e.g. MoveTabAnimation) cause there to be a Layout when
    // they're completed (which includes canceled). Since |tab_data_| is now
    // inconsistent with TabStripModel, doing this Layout will crash now, so
    // we ask the MoveTabAnimation to skip its Layout (the state will be
    // corrected by the RemoveTabAnimation we're about to initiate).
    active_animation_->set_layout_on_completion(false);
    active_animation_->Stop();
  }
  active_animation_.reset(new RemoveTabAnimation(this, index, contents));
  active_animation_->Start();
}

void TabStrip::StartMoveTabAnimation(int from_index, int to_index) {
  if (active_animation_.get())
    active_animation_->Stop();
  active_animation_.reset(new MoveTabAnimation(this, from_index, to_index));
  active_animation_->Start();
}

bool TabStrip::CanUpdateDisplay() {
  // Don't bother laying out/painting when we're closing all tabs.
  if (model_->closing_all()) {
    // Make sure any active animation is ended, too.
    if (active_animation_.get())
      active_animation_->Stop();
    return false;
  }
  return true;
}

void TabStrip::FinishAnimation(TabStrip::TabAnimation* animation,
                               bool layout) {
  active_animation_.reset(NULL);
  if (layout)
    Layout();
}

int TabStrip::GetIndexOfTab(const Tab* tab) const {
  for (int i = 0, index = 0; i < GetTabCount(); ++i, ++index) {
    Tab* current_tab = GetTabAt(i);
    if (current_tab->closing()) {
      --index;
    } else if (current_tab == tab) {
      return index;
    }
  }
  return -1;
}

int TabStrip::GetAvailableWidthForTabs(Tab* last_tab) const {
  return last_tab->GetX() + last_tab->GetWidth();
}<|MERGE_RESOLUTION|>--- conflicted
+++ resolved
@@ -1,31 +1,6 @@
-// Copyright 2008, Google Inc.
-// All rights reserved.
-//
-// Redistribution and use in source and binary forms, with or without
-// modification, are permitted provided that the following conditions are
-// met:
-//
-//    * Redistributions of source code must retain the above copyright
-// notice, this list of conditions and the following disclaimer.
-//    * Redistributions in binary form must reproduce the above
-// copyright notice, this list of conditions and the following disclaimer
-// in the documentation and/or other materials provided with the
-// distribution.
-//    * Neither the name of Google Inc. nor the names of its
-// contributors may be used to endorse or promote products derived from
-// this software without specific prior written permission.
-//
-// THIS SOFTWARE IS PROVIDED BY THE COPYRIGHT HOLDERS AND CONTRIBUTORS
-// "AS IS" AND ANY EXPRESS OR IMPLIED WARRANTIES, INCLUDING, BUT NOT
-// LIMITED TO, THE IMPLIED WARRANTIES OF MERCHANTABILITY AND FITNESS FOR
-// A PARTICULAR PURPOSE ARE DISCLAIMED. IN NO EVENT SHALL THE COPYRIGHT
-// OWNER OR CONTRIBUTORS BE LIABLE FOR ANY DIRECT, INDIRECT, INCIDENTAL,
-// SPECIAL, EXEMPLARY, OR CONSEQUENTIAL DAMAGES (INCLUDING, BUT NOT
-// LIMITED TO, PROCUREMENT OF SUBSTITUTE GOODS OR SERVICES; LOSS OF USE,
-// DATA, OR PROFITS; OR BUSINESS INTERRUPTION) HOWEVER CAUSED AND ON ANY
-// THEORY OF LIABILITY, WHETHER IN CONTRACT, STRICT LIABILITY, OR TORT
-// (INCLUDING NEGLIGENCE OR OTHERWISE) ARISING IN ANY WAY OUT OF THE USE
-// OF THIS SOFTWARE, EVEN IF ADVISED OF THE POSSIBILITY OF SUCH DAMAGE.
+// Copyright (c) 2006-2008 The Chromium Authors. All rights reserved.
+// Use of this source code is governed by a BSD-style license that can be
+// found in the LICENSE file.
 
 #include "chrome/browser/tabs/tab_strip.h"
 
@@ -40,6 +15,7 @@
 #include "chrome/browser/view_ids.h"
 #include "chrome/browser/vista_frame.h"
 #include "chrome/browser/web_contents.h"
+#include "chrome/common/drag_drop_types.h"
 #include "chrome/common/gfx/chrome_canvas.h"
 #include "chrome/common/l10n_util.h"
 #include "chrome/common/os_exchange_data.h"
@@ -89,16 +65,27 @@
  public:
   friend class TabStrip;
 
-  TabAnimation(TabStrip* tabstrip)
+  // Possible types of animation.
+  enum Type {
+    INSERT,
+    REMOVE,
+    MOVE,
+    RESIZE
+  };
+
+  TabAnimation(TabStrip* tabstrip, Type type)
       : tabstrip_(tabstrip),
         animation_(this),
         start_selected_width_(0),
         start_unselected_width_(0),
         end_selected_width_(0),
         end_unselected_width_(0),
-        layout_on_completion_(false) {
+        layout_on_completion_(false),
+        type_(type) {
   }
   virtual ~TabAnimation() {}
+
+  Type type() const { return type_; }
 
   void Start() {
     animation_.SetSlideDuration(GetDuration());
@@ -166,6 +153,14 @@
   void GenerateStartAndEndWidths(int start_tab_count, int end_tab_count) {
     tabstrip_->GetDesiredTabWidths(start_tab_count, &start_unselected_width_,
                                    &start_selected_width_);
+    double standard_tab_width =
+        static_cast<double>(TabRenderer::GetStandardSize().width());
+    if (start_tab_count < end_tab_count &&
+        start_unselected_width_ < standard_tab_width) {
+      double minimum_tab_width =
+          static_cast<double>(TabRenderer::GetMinimumSize().width());
+      start_unselected_width_ -= minimum_tab_width / start_tab_count;
+    }
     tabstrip_->GenerateIdealBounds();
     tabstrip_->GetDesiredTabWidths(end_tab_count,
                                    &end_unselected_width_,
@@ -187,6 +182,8 @@
   // inconsistent state.
   bool layout_on_completion_;
 
+  const Type type_;
+
   DISALLOW_EVIL_CONSTRUCTORS(TabAnimation);
 };
 
@@ -196,7 +193,7 @@
 class InsertTabAnimation : public TabStrip::TabAnimation {
  public:
   explicit InsertTabAnimation(TabStrip* tabstrip, int index)
-      : TabAnimation(tabstrip),
+      : TabAnimation(tabstrip, INSERT),
         index_(index) {
     int tab_count = tabstrip->GetTabCount();
     GenerateStartAndEndWidths(tab_count - 1, tab_count);
@@ -237,11 +234,14 @@
 class RemoveTabAnimation : public TabStrip::TabAnimation {
  public:
   RemoveTabAnimation(TabStrip* tabstrip, int index, TabContents* contents)
-      : TabAnimation(tabstrip),
+      : TabAnimation(tabstrip, REMOVE),
         index_(index) {
     int tab_count = tabstrip->GetTabCount();
     GenerateStartAndEndWidths(tab_count, tab_count - 1);
   }
+
+  // Returns the index of the tab being removed.
+  int index() const { return index_; }
 
   virtual ~RemoveTabAnimation() {
   }
@@ -338,7 +338,7 @@
 class MoveTabAnimation : public TabStrip::TabAnimation {
  public:
   MoveTabAnimation(TabStrip* tabstrip, int tab_a_index, int tab_b_index)
-      : TabAnimation(tabstrip),
+      : TabAnimation(tabstrip, MOVE),
         start_tab_a_bounds_(tabstrip_->GetIdealBounds(tab_b_index)),
         start_tab_b_bounds_(tabstrip_->GetIdealBounds(tab_a_index)) {
     tab_a_ = tabstrip_->GetTabAt(tab_a_index);
@@ -392,8 +392,8 @@
 // to another.
 class ResizeLayoutAnimation : public TabStrip::TabAnimation {
  public:
-  ResizeLayoutAnimation(TabStrip* tabstrip)
-      : TabAnimation(tabstrip) {
+  explicit ResizeLayoutAnimation(TabStrip* tabstrip)
+      : TabAnimation(tabstrip, RESIZE) {
     int tab_count = tabstrip->GetTabCount();
     GenerateStartAndEndWidths(tab_count, tab_count);
     InitStartState();
@@ -456,9 +456,11 @@
 }
 
 TabStrip::~TabStrip() {
-  // Stop any existing Loading Animation timer.
-  MessageLoop::current()->timer_manager()->StopTimer(
-      loading_animation_timer_.get());
+  // TODO(beng): (1031854) Restore this line once XPFrame/VistaFrame are dead.
+  //model_->RemoveObserver(this);
+
+  // TODO(beng): remove this if it doesn't work to fix the TabSelectedAt bug.
+  drag_controller_.reset(NULL);
 
   // Make sure we unhook ourselves as a message loop observer so that we don't
   // crash in the case where the user closes the window after closing a tab
@@ -484,6 +486,25 @@
 
 bool TabStrip::CanProcessInputEvents() const {
   return IsAnimating() == NULL;
+}
+
+bool TabStrip::PointIsWithinWindowCaption(const CPoint& point) {
+  ChromeViews::View* v = GetViewForPoint(point);
+
+  // If there is no control at this location, claim the hit was in the title
+  // bar to get a move action.
+  if (v == this)
+    return true;
+
+  // If the point is within the bounds of a Tab, the point can be considered
+  // part of the caption if there are no available drag operations for the Tab.
+  if (v->GetClassName() == Tab::kTabClassName && !HasAvailableDragActions())
+    return true;
+
+  // All other regions, including the new Tab button, should be considered part
+  // of the containing Window's client area so that regular events can be
+  // processed for them.
+  return false;
 }
 
 bool TabStrip::IsCompatibleWith(TabStrip* other) {
@@ -680,6 +701,36 @@
   accessible_name_.assign(name);
 }
 
+ChromeViews::View* TabStrip::GetViewForPoint(const CPoint& point) {
+  return GetViewForPoint(point, false);
+}
+
+ChromeViews::View* TabStrip::GetViewForPoint(const CPoint& point,
+                                             bool can_create_floating) {
+  // Return any view that isn't a Tab or this TabStrip immediately. We don't
+  // want to interfere.
+  ChromeViews::View* v = View::GetViewForPoint(point, can_create_floating);
+  if (v && v != this && v->GetClassName() != Tab::kTabClassName)
+    return v;
+
+  // The display order doesn't necessarily match the child list order, so we
+  // walk the display list hit-testing Tabs. Since the selected tab always
+  // renders on top of adjacent tabs, it needs to be hit-tested before any
+  // left-adjacent Tab, so we look ahead for it as we walk.
+  int tab_count = GetTabCount();
+  for (int i = 0; i < tab_count; ++i) {
+    Tab* next_tab = i < (tab_count - 1) ? GetTabAt(i + 1) : NULL;
+    if (next_tab && next_tab->IsSelected() && IsPointInTab(next_tab, point))
+      return next_tab;
+    Tab* tab = GetTabAt(i);
+    if (IsPointInTab(tab, point))
+      return tab;
+  }
+
+  // No need to do any floating view stuff, we don't use them in the TabStrip.
+  return this;
+}
+
 ///////////////////////////////////////////////////////////////////////////////
 // TabStrip, TabStripModelObserver implementation:
 
@@ -786,24 +837,26 @@
 }
 
 void TabStrip::TabChangedAt(TabContents* contents, int index) {
-  Tab* tab = GetTabAt(index);
+  // Index is in terms of the model. Need to make sure we adjust that index in
+  // case we have an animation going.
+  Tab* tab = GetTabAtAdjustForAnimation(index);
   tab->UpdateData(contents);
   tab->UpdateFromModel();
 }
 
 void TabStrip::TabValidateAnimations() {
-  TimerManager* tm = MessageLoop::current()->timer_manager();
-  Timer* timer = loading_animation_timer_.get();
   if (model_->TabsAreLoading()) {
-    if (!tm->IsTimerRunning(timer)) {
+    if (!loading_animation_timer_.IsRunning()) {
       // Loads are happening, and the timer isn't running, so start it.
-      tm->ResetTimer(timer);
+      loading_animation_timer_.Start(
+          TimeDelta::FromMilliseconds(kLoadingAnimationFrameTimeMs), this,
+          &TabStrip::LoadingAnimationCallback);
     }
   } else {
-    if (tm->IsTimerRunning(timer)) {
+    if (loading_animation_timer_.IsRunning()) {
+      loading_animation_timer_.Stop();
       // Loads are now complete, update the state if a task was scheduled.
       LoadingAnimationCallback();
-      tm->StopTimer(timer);
     }
   }
 }
@@ -864,8 +917,6 @@
     model_->ExecuteContextMenuCommand(index, command_id);
 }
 
-<<<<<<< HEAD
-=======
 void TabStrip::StartHighlightTabsForCommand(
     TabStripModel::ContextMenuCommand command_id, Tab* tab) {
   if (command_id == TabStripModel::CommandCloseTabsOpenedBy) {
@@ -912,7 +963,6 @@
     GetTabAt(i)->StopPulse();
 }
 
->>>>>>> fcfaa4e7
 void TabStrip::MaybeStartDrag(Tab* tab, const ChromeViews::MouseEvent& event) {
   // Don't accidentally start any drag operations during animations if the
   // mouse is down... during an animation tabs are being resized automatically,
@@ -943,15 +993,6 @@
 void TabStrip::ButtonPressed(ChromeViews::BaseButton* sender) {
   if (sender == newtab_button_)
     model_->AddBlankTab(true);
-}
-
-///////////////////////////////////////////////////////////////////////////////
-// TabStrip, Task implementation:
-
-void TabStrip::Run() {
-  // Loading Animation frame advancement timer has fired, update all of the
-  // loading animations as applicable...
-  LoadingAnimationCallback();
 }
 
 ///////////////////////////////////////////////////////////////////////////////
@@ -1031,11 +1072,6 @@
   newtab_button_->SetAccessibleName(l10n_util::GetString(IDS_ACCNAME_NEWTAB));
   AddChildView(newtab_button_);
 
-  // Creating the Timer directly instead of using StartTimer() ensures it won't
-  // actually start running until we use ResetTimer();
-  loading_animation_timer_.reset(
-    new Timer(kLoadingAnimationFrameTimeMs, this, true));
-
   if (drop_indicator_width == 0) {
     // Direction doesn't matter, both images are the same size.
     SkBitmap* drop_image = GetDropArrowImage(true);
@@ -1047,6 +1083,16 @@
 Tab* TabStrip::GetTabAt(int index) const {
   DCHECK(index >= 0 && index < GetTabCount());
   return tab_data_.at(index).tab;
+}
+
+Tab* TabStrip::GetTabAtAdjustForAnimation(int index) const {
+  if (active_animation_.get() &&
+      active_animation_->type() == TabAnimation::REMOVE &&
+      index >=
+      static_cast<RemoveTabAnimation*>(active_animation_.get())->index()) {
+    index++;
+  }
+  return GetTabAt(index);
 }
 
 int TabStrip::GetTabCount() const {
@@ -1159,14 +1205,14 @@
 
 void TabStrip::AddMessageLoopObserver() {
   if (!added_as_message_loop_observer_) {
-    MessageLoop::current()->AddObserver(this);
+    MessageLoopForUI::current()->AddObserver(this);
     added_as_message_loop_observer_ = true;
   }
 }
 
 void TabStrip::RemoveMessageLoopObserver() {
   if (added_as_message_loop_observer_) {
-    MessageLoop::current()->RemoveObserver(this);
+    MessageLoopForUI::current()->RemoveObserver(this);
     added_as_message_loop_observer_ = false;
   }
 }
@@ -1320,8 +1366,8 @@
   arrow_window->Init(
       NULL,
       gfx::Rect(0, 0, drop_indicator_width, drop_indicator_height),
-      arrow_view,
       true);
+  arrow_window->SetContentsView(arrow_view);
 }
 
 TabStrip::DropInfo::~DropInfo() {
@@ -1468,4 +1514,10 @@
 
 int TabStrip::GetAvailableWidthForTabs(Tab* last_tab) const {
   return last_tab->GetX() + last_tab->GetWidth();
-}+}
+
+bool TabStrip::IsPointInTab(Tab* tab, const CPoint& point_in_tabstrip_coords) {
+  CPoint point_in_tab_coords(point_in_tabstrip_coords);
+  View::ConvertPointToView(this, tab, &point_in_tab_coords);
+  return tab->HitTest(point_in_tab_coords);
+}
