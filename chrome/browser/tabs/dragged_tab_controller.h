--- conflicted
+++ resolved
@@ -279,11 +279,7 @@
   // time of the last re-order event.
   int last_move_screen_x_;
 
-<<<<<<< HEAD
-  DISALLOW_EVIL_CONSTRUCTORS(DraggedTabController);
-=======
   DISALLOW_COPY_AND_ASSIGN(DraggedTabController);
->>>>>>> 4db48af7
 };
 
 #endif  // CHROME_BROWSER_TABS_DRAGGED_TAB_CONTROLLER_H_
