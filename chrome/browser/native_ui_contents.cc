--- conflicted
+++ resolved
@@ -1,53 +1,27 @@
-// Copyright 2008, Google Inc.
-// All rights reserved.
-//
-// Redistribution and use in source and binary forms, with or without
-// modification, are permitted provided that the following conditions are
-// met:
-//
-//    * Redistributions of source code must retain the above copyright
-// notice, this list of conditions and the following disclaimer.
-//    * Redistributions in binary form must reproduce the above
-// copyright notice, this list of conditions and the following disclaimer
-// in the documentation and/or other materials provided with the
-// distribution.
-//    * Neither the name of Google Inc. nor the names of its
-// contributors may be used to endorse or promote products derived from
-// this software without specific prior written permission.
-//
-// THIS SOFTWARE IS PROVIDED BY THE COPYRIGHT HOLDERS AND CONTRIBUTORS
-// "AS IS" AND ANY EXPRESS OR IMPLIED WARRANTIES, INCLUDING, BUT NOT
-// LIMITED TO, THE IMPLIED WARRANTIES OF MERCHANTABILITY AND FITNESS FOR
-// A PARTICULAR PURPOSE ARE DISCLAIMED. IN NO EVENT SHALL THE COPYRIGHT
-// OWNER OR CONTRIBUTORS BE LIABLE FOR ANY DIRECT, INDIRECT, INCIDENTAL,
-// SPECIAL, EXEMPLARY, OR CONSEQUENTIAL DAMAGES (INCLUDING, BUT NOT
-// LIMITED TO, PROCUREMENT OF SUBSTITUTE GOODS OR SERVICES; LOSS OF USE,
-// DATA, OR PROFITS; OR BUSINESS INTERRUPTION) HOWEVER CAUSED AND ON ANY
-// THEORY OF LIABILITY, WHETHER IN CONTRACT, STRICT LIABILITY, OR TORT
-// (INCLUDING NEGLIGENCE OR OTHERWISE) ARISING IN ANY WAY OUT OF THE USE
-// OF THIS SOFTWARE, EVEN IF ADVISED OF THE POSSIBILITY OF SUCH DAMAGE.
+// Copyright (c) 2006-2008 The Chromium Authors. All rights reserved.
+// Use of this source code is governed by a BSD-style license that can be
+// found in the LICENSE file.
+
+#include "chrome/browser/native_ui_contents.h"
 
 #include "chrome/browser/browser.h"
 #include "chrome/browser/history_tab_ui.h"
-#include "chrome/browser/native_ui_contents.h"
 #include "chrome/browser/navigation_entry.h"
-<<<<<<< HEAD
-=======
 #include "chrome/browser/views/download_tab_view.h"
 #include "chrome/common/drag_drop_types.h"
->>>>>>> b8afeda4
 #include "chrome/common/gfx/chrome_canvas.h"
 #include "chrome/common/gfx/chrome_font.h"
 #include "chrome/common/l10n_util.h"
 #include "chrome/common/os_exchange_data.h"
 #include "chrome/common/resource_bundle.h"
-#include "chrome/views/hwnd_view_container.h"
+#include "chrome/views/background.h"
 #include "chrome/views/checkbox.h"
 #include "chrome/views/grid_layout.h"
+#include "chrome/views/hwnd_view_container.h"
+#include "chrome/views/image_view.h"
 #include "chrome/views/root_view.h"
 #include "chrome/views/scroll_view.h"
 #include "chrome/views/throbber.h"
-#include "chrome/views/background.h"
 
 #include "generated_resources.h"
 
@@ -100,7 +74,7 @@
 class NativeRootView : public ChromeViews::RootView {
  public:
   explicit NativeRootView(NativeUIContents* host)
-      : RootView(host, true),
+      : RootView(host),
         host_(host) { }
 
   virtual ~NativeRootView() { }
@@ -177,7 +151,7 @@
 void NativeUIContents::CreateView(HWND parent_hwnd,
                                   const gfx::Rect& initial_bounds) {
   set_delete_on_destroy(false);
-  HWNDViewContainer::Init(parent_hwnd, initial_bounds, NULL, false);
+  HWNDViewContainer::Init(parent_hwnd, initial_bounds, false);
 }
 
 LRESULT NativeUIContents::OnCreate(LPCREATESTRUCT create_struct) {
@@ -243,14 +217,8 @@
       DCHECK(ne);
       std::string rep;
       state_->GetByteRepresentation(&rep);
-<<<<<<< HEAD
-      ne->SetContentState(rep);
-      // This is not a WebContents, so we use a NULL SiteInstance.
-      ctrl->SyncSessionWithEntryByPageID(type(), NULL, ne->GetPageID());
-=======
       ne->set_content_state(rep);
       ctrl->NotifyEntryChanged(ne, ne_index);
->>>>>>> b8afeda4
     }
   }
 }
@@ -266,12 +234,8 @@
     current_view_ = NULL;
   }
 
-<<<<<<< HEAD
-  NativeUI* new_ui = GetNativeUIForURL(entry.GetURL());
-=======
   NavigationEntry* pending_entry = controller()->GetPendingEntry();
   NativeUI* new_ui = GetNativeUIForURL(pending_entry->url());
->>>>>>> b8afeda4
   if (new_ui) {
     current_ui_ = new_ui;
     is_visible_ = true;
@@ -279,15 +243,9 @@
     current_view_ = new_ui->GetView();
     root_view->AddChildView(current_view_);
 
-<<<<<<< HEAD
-    std::string s = entry.GetContentState();
-    if (s.empty())
-      state_->InitWithURL(entry.GetURL());
-=======
     std::string s = pending_entry->content_state();
     if (s.empty())
       state_->InitWithURL(pending_entry->url());
->>>>>>> b8afeda4
     else
       state_->InitWithBytes(s);
 
@@ -295,14 +253,6 @@
     Layout();
   }
 
-<<<<<<< HEAD
-  NavigationEntry* new_entry = new NavigationEntry(entry);
-  if (new_entry->GetPageID() == -1)
-    new_entry->SetPageID(++g_next_page_id);
-  new_entry->SetTitle(GetDefaultTitle());
-  new_entry->SetFavIcon(GetFavIcon());
-  new_entry->SetValidFavIcon(true);
-=======
   // Commit the new load in the navigation controller. If the ID of the
   // NavigationEntry we were given was -1, that means this is a new load, so
   // we have to generate a new ID.
@@ -313,23 +263,10 @@
   committed_entry->set_title(GetDefaultTitle());
   committed_entry->favicon().set_bitmap(GetFavIcon());
   committed_entry->favicon().set_is_valid(true);
->>>>>>> b8afeda4
   if (new_ui) {
     // Strip out the query params, they should have moved to state.
     // TODO(sky): use GURL methods for replacements once bug is fixed.
     size_t scheme_end, host_end;
-<<<<<<< HEAD
-    GetSchemeAndHostEnd(entry.GetURL(), &scheme_end, &host_end);
-    new_entry->SetURL(GURL(entry.GetURL().spec().substr(0, host_end)));
-  }
-  std::string content_state;
-  state_->GetByteRepresentation(&content_state);
-  new_entry->SetContentState(content_state);
-  const int32 page_id = new_entry->GetPageID();
-  DidNavigateToEntry(new_entry);
-  // This is not a WebContents, so we use a NULL SiteInstance.
-  controller()->SyncSessionWithEntryByPageID(type(), NULL, page_id);
-=======
     GetSchemeAndHostEnd(committed_entry->url(), &scheme_end, &host_end);
     committed_entry->set_url(
         GURL(committed_entry->url().spec().substr(0, host_end)));
@@ -342,7 +279,6 @@
   controller()->NotifyEntryChanged(
       committed_entry,
       controller()->GetIndexOfEntry(committed_entry));
->>>>>>> b8afeda4
   return true;
 }
 
@@ -735,4 +671,4 @@
     delegate_->DoSearch(search_field_->GetText());
 
   scroll_view_->ScrollToPosition(scroll_view_->vertical_scroll_bar(), 0);
-}+}
