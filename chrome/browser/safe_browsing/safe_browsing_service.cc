// Copyright (c) 2006-2008 The Chromium Authors. All rights reserved.
// Use of this source code is governed by a BSD-style license that can be
// found in the LICENSE file.
//

#include "chrome/browser/safe_browsing/safe_browsing_service.h"

#include "base/command_line.h"
#include "base/histogram.h"
#include "base/logging.h"
#include "base/message_loop.h"
#include "base/path_service.h"
#include "base/string_util.h"
#include "chrome/browser/browser_process.h"
#include "chrome/browser/chrome_thread.h"
#include "chrome/browser/profile_manager.h"
#include "chrome/browser/safe_browsing/protocol_manager.h"
#include "chrome/browser/safe_browsing/safe_browsing_blocking_page.h"
#include "chrome/browser/safe_browsing/safe_browsing_database.h"
#include "chrome/browser/tab_util.h"
#include "chrome/common/chrome_constants.h"
#include "chrome/common/chrome_paths.h"
#include "chrome/common/chrome_switches.h"
#include "chrome/common/pref_names.h"
#include "chrome/common/pref_service.h"
#include "net/base/registry_controlled_domain.h"

using base::Time;
using base::TimeDelta;

SafeBrowsingService::SafeBrowsingService()
    : io_loop_(NULL),
      database_(NULL),
      protocol_manager_(NULL),
      enabled_(false),
      resetting_(false),
      database_loaded_(false),
      update_in_progress_(false) {
<<<<<<< HEAD
  new_safe_browsing_ = CommandLine().HasSwitch(switches::kUseNewSafeBrowsing);
=======
  new_safe_browsing_ = !CommandLine().HasSwitch(switches::kUseOldSafeBrowsing);
  base::SystemMonitor* monitor = base::SystemMonitor::Get();
  DCHECK(monitor);
  if (monitor)
    monitor->AddObserver(this);
>>>>>>> 12c75e7a
}

SafeBrowsingService::~SafeBrowsingService() {
  base::SystemMonitor* monitor = base::SystemMonitor::Get();
  if (monitor)
    monitor->RemoveObserver(this);
}

// Only called on the UI thread.
void SafeBrowsingService::Initialize(MessageLoop* io_loop) {
  io_loop_ = io_loop;

  // Get the profile's preference for SafeBrowsing.
  std::wstring user_data_dir;
  PathService::Get(chrome::DIR_USER_DATA, &user_data_dir);
  ProfileManager* profile_manager = g_browser_process->profile_manager();
  Profile* profile = profile_manager->GetDefaultProfile(user_data_dir);
  PrefService* pref_service = profile->GetPrefs();
  if (pref_service->GetBoolean(prefs::kSafeBrowsingEnabled))
    Start();
}

// Start up SafeBrowsing objects. This can be called at browser start, or when
// the user checks the "Enable SafeBrowsing" option in the Advanced options UI.
void SafeBrowsingService::Start() {
  DCHECK(!db_thread_.get());
  db_thread_.reset(new base::Thread("Chrome_SafeBrowsingThread"));
  if (!db_thread_->Start())
    return;

  // Retrieve client MAC keys.
  PrefService* local_state = g_browser_process->local_state();
  std::string client_key, wrapped_key;
  if (local_state) {
    client_key =
      WideToASCII(local_state->GetString(prefs::kSafeBrowsingClientKey));
    wrapped_key =
      WideToASCII(local_state->GetString(prefs::kSafeBrowsingWrappedKey));
  }

  io_loop_->PostTask(FROM_HERE, NewRunnableMethod(
      this, &SafeBrowsingService::OnIOInitialize, MessageLoop::current(),
      client_key, wrapped_key));

  db_thread_->message_loop()->PostTask(FROM_HERE, NewRunnableMethod(
      this, &SafeBrowsingService::OnDBInitialize));
}

void SafeBrowsingService::ShutDown() {
  io_loop_->PostTask(FROM_HERE, NewRunnableMethod(
      this, &SafeBrowsingService::OnIOShutdown));
}

void SafeBrowsingService::OnIOInitialize(MessageLoop* notify_loop,
                                         const std::string& client_key,
                                         const std::string& wrapped_key) {
  DCHECK(MessageLoop::current() == io_loop_);
  enabled_ = true;
  protocol_manager_ = new SafeBrowsingProtocolManager(this,
                                                      notify_loop,
                                                      client_key,
                                                      wrapped_key);
  // We want to initialize the protocol manager only after the database has
  // loaded, which we'll receive asynchronously (DatabaseLoadComplete). If
  // database_loaded_ isn't true, we'll wait for that notification to do the
  // init.
  if (database_loaded_)
    protocol_manager_->Initialize();
}

void SafeBrowsingService::OnDBInitialize() {
  DCHECK(MessageLoop::current() == db_thread_->message_loop());
  GetDatabase();
}

void SafeBrowsingService::OnIOShutdown() {
  DCHECK(MessageLoop::current() == io_loop_);
  if (!enabled_)
    return;

  enabled_ = false;
  resetting_ = false;

  // This cancels all in-flight GetHash requests.
  delete protocol_manager_;
  protocol_manager_ = NULL;

  if (db_thread_.get())
    db_thread_->message_loop()->DeleteSoon(FROM_HERE, database_);

  // Flush the database thread. Any in-progress database check results will be
  // ignored and cleaned up below.
  db_thread_.reset(NULL);

  database_ = NULL;
  database_loaded_ = false;

  // Delete queued and pending checks once the database thread is done, calling
  // back any clients with 'URL_SAFE'.
  while (!queued_checks_.empty()) {
    QueuedCheck check = queued_checks_.front();
    if (check.client)
      check.client->OnUrlCheckResult(check.url, URL_SAFE);
    queued_checks_.pop_front();
  }

  for (CurrentChecks::iterator it = checks_.begin();
       it != checks_.end(); ++it) {
    if ((*it)->client)
      (*it)->client->OnUrlCheckResult((*it)->url, URL_SAFE);
    delete *it;
  }
  checks_.clear();

  gethash_requests_.clear();
}

// Runs on the UI thread.
void SafeBrowsingService::OnEnable(bool enabled) {
  if (enabled)
    Start();
  else
    ShutDown();
}

bool SafeBrowsingService::CanCheckUrl(const GURL& url) const {
  return url.SchemeIs("http") || url.SchemeIs("https");
}

bool SafeBrowsingService::CheckUrl(const GURL& url, Client* client) {
  DCHECK(MessageLoop::current() == io_loop_);
  if (!enabled_ || !database_)
    return true;

  if (new_safe_browsing_)
    return CheckUrlNew(url, client);

  if (!resetting_) {
    Time start_time = Time::Now();
    bool need_check = database_->NeedToCheckUrl(url);
    UMA_HISTOGRAM_TIMES(L"SB.BloomFilter", Time::Now() - start_time);
    if (!need_check)
      return true;  // The url is definitely safe.
  }

  // The url may or may not be safe, need to go to the database to be sure.
  SafeBrowsingCheck* check = new SafeBrowsingCheck();
  check->url = url;
  check->client = client;
  check->result = URL_SAFE;
  check->need_get_hash = false;
  check->start = Time::Now();
  checks_.insert(check);

  // Old school SafeBrowsing does an asynchronous database check.
  db_thread_->message_loop()->PostTask(FROM_HERE, NewRunnableMethod(
      this, &SafeBrowsingService::CheckDatabase,
      check, protocol_manager_->last_update()));

  return false;
}

bool SafeBrowsingService::CheckUrlNew(const GURL& url, Client* client) {
  if (resetting_ || !database_loaded_) {
    QueuedCheck check;
    check.client = client;
    check.url = url;
    queued_checks_.push_back(check);
    return false;
  }

  std::string list;
  std::vector<SBPrefix> prefix_hits;
  std::vector<SBFullHashResult> full_hits;
<<<<<<< HEAD
  Time check_start = Time::Now();
=======
  base::Time check_start = base::Time::Now();
>>>>>>> 12c75e7a
  bool prefix_match = database_->ContainsUrl(url, &list, &prefix_hits,
                                             &full_hits,
                                             protocol_manager_->last_update());
  
<<<<<<< HEAD
  UMA_HISTOGRAM_TIMES(L"SB2.FilterCheck", Time::Now() - check_start);
=======
  UMA_HISTOGRAM_TIMES(L"SB2.FilterCheck", base::Time::Now() - check_start);
>>>>>>> 12c75e7a

  if (!prefix_match)
    return true;  // URL is okay.

  // Needs to be asynchronous, since we could be in the constructor of a
  // ResourceDispatcherHost event handler which can't pause there.
  SafeBrowsingCheck* check = new SafeBrowsingCheck();
  check->url = url;
  check->client = client;
  check->result = URL_SAFE;
  check->start = Time::Now();
  check->need_get_hash = full_hits.empty();
  check->prefix_hits.swap(prefix_hits);
  check->full_hits.swap(full_hits);
  checks_.insert(check);

  io_loop_->PostTask(FROM_HERE, NewRunnableMethod(
      this, &SafeBrowsingService::OnCheckDone, check));

  return false;
}

void SafeBrowsingService::DisplayBlockingPage(const GURL& url,
                                              ResourceType::Type resource_type,
                                              UrlCheckResult result,
                                              Client* client,
                                              MessageLoop* ui_loop,
                                              int render_process_host_id,
                                              int render_view_id) {
  // Check if the user has already ignored our warning for this render_view
  // and domain.
  for (size_t i = 0; i < white_listed_entries_.size(); ++i) {
    const WhiteListedEntry& entry = white_listed_entries_[i];
    if (entry.render_process_host_id == render_process_host_id &&
        entry.render_view_id == render_view_id &&
        entry.result == result &&
        entry.domain ==
        net::RegistryControlledDomainService::GetDomainAndRegistry(url)) {
      MessageLoop::current()->PostTask(FROM_HERE, NewRunnableMethod(
          this, &SafeBrowsingService::NotifyClientBlockingComplete,
          client, true));
      return;
    }
  }

  BlockingPageParam param;
  param.url = url;
  param.resource_type = resource_type;
  param.result = result;
  param.client = client;
  param.render_process_host_id = render_process_host_id;
  param.render_view_id = render_view_id;
  // The blocking page must be created from the UI thread.
  ui_loop->PostTask(FROM_HERE, NewRunnableMethod(this,
      &SafeBrowsingService::DoDisplayBlockingPage,
      param));
}

// Invoked on the UI thread.
void SafeBrowsingService::DoDisplayBlockingPage(
    const BlockingPageParam& param) {
  // The tab might have been closed.
  if (!tab_util::GetWebContentsByID(param.render_process_host_id,
                                    param.render_view_id)) {
    // The tab is gone and we did not have a chance at showing the interstitial.
    // Just act as "Don't Proceed" was chosen.
    base::Thread* io_thread = g_browser_process->io_thread();
    if (!io_thread)
      return;
    BlockingPageParam response_param = param;
    response_param.proceed = false;
    io_thread->message_loop()->PostTask(FROM_HERE, NewRunnableMethod(
        this, &SafeBrowsingService::OnBlockingPageDone, response_param));
    return;
  }
  SafeBrowsingBlockingPage* blocking_page = new SafeBrowsingBlockingPage(this,
                                                                         param);
  blocking_page->Show();
}

void SafeBrowsingService::CancelCheck(Client* client) {
  DCHECK(MessageLoop::current() == io_loop_);

  for (CurrentChecks::iterator i = checks_.begin(); i != checks_.end(); ++i) {
    if ((*i)->client == client)
      (*i)->client = NULL;
  }

  // Scan the queued clients store. Clients may be here if they requested a URL
  // check before the database has finished loading or resetting.
  if (!database_loaded_ || resetting_) {
    std::deque<QueuedCheck>::iterator it = queued_checks_.begin();
    for (; it != queued_checks_.end(); ++it) {
      if (it->client == client)
        it->client = NULL;
    }
  }
}

void SafeBrowsingService::CheckDatabase(SafeBrowsingCheck* info,
                                        Time last_update) {
  DCHECK(MessageLoop::current() == db_thread_->message_loop());
  // If client == NULL it means it was cancelled, no need for db lookup.
  if (info->client && GetDatabase()) {
    Time now = Time::Now();
    std::string list;
    if (GetDatabase()->ContainsUrl(info->url,
                                   &list,
                                   &info->prefix_hits,
                                   &info->full_hits,
                                   last_update)) {
      if (info->prefix_hits.empty()) {
        info->result = GetResultFromListname(list);
      } else {
        if (info->full_hits.empty())
          info->need_get_hash = true;
      }
    }
    info->db_time = Time::Now() - now;
  }

  if (io_loop_)
    io_loop_->PostTask(FROM_HERE, NewRunnableMethod(
        this, &SafeBrowsingService::OnCheckDone, info));
}

void SafeBrowsingService::OnCheckDone(SafeBrowsingCheck* check) {
  DCHECK(MessageLoop::current() == io_loop_);

  // If we've been shutdown during the database lookup, this check will already
  // have been deleted (in OnIOShutdown).
  if (!enabled_ || checks_.find(check) == checks_.end())
    return;

  UMA_HISTOGRAM_TIMES(L"SB.Database", Time::Now() - check->start);
  if (check->client && check->need_get_hash) {
    // We have a partial match so we need to query Google for the full hash.
    // Clean up will happen in HandleGetHashResults.

    // See if we have a GetHash request already in progress for this particular
    // prefix. If so, we just append ourselves to the list of interested parties
    // when the results arrive. We only do this for checks involving one prefix,
    // since that is the common case (multiple prefixes will issue the request
    // as normal).
    if (check->prefix_hits.size() == 1) {
      SBPrefix prefix = check->prefix_hits[0];
      GetHashRequests::iterator it = gethash_requests_.find(prefix);
      if (it != gethash_requests_.end()) {
        // There's already a request in progress.
        it->second.push_back(check);
        return;
      }

      // No request in progress, so we're the first for this prefix.
      GetHashRequestors requestors;
      requestors.push_back(check);
      gethash_requests_[prefix] = requestors;
    }

    // Reset the start time so that we can measure the network time without the
    // database time.
    check->start = Time::Now();
    protocol_manager_->GetFullHash(check, check->prefix_hits);
  } else {
    // We may have cached results for previous GetHash queries.
    HandleOneCheck(check, check->full_hits);
  }
}

SafeBrowsingDatabase* SafeBrowsingService::GetDatabase() {
  DCHECK(MessageLoop::current() == db_thread_->message_loop());
  if (database_)
    return database_;

  std::wstring path;
  bool result = PathService::Get(chrome::DIR_USER_DATA, &path);
  DCHECK(result);

  path.append(L"\\");
  path.append(chrome::kSafeBrowsingFilename);

  Time before = Time::Now();
  SafeBrowsingDatabase* database = SafeBrowsingDatabase::Create();
  Callback0::Type* chunk_callback =
      NewCallback(this, &SafeBrowsingService::ChunkInserted);
  bool init_success = database->Init(path, chunk_callback);

  io_loop_->PostTask(FROM_HERE, NewRunnableMethod(
      this, &SafeBrowsingService::DatabaseLoadComplete, !init_success));

  if (!init_success) {
    NOTREACHED();
    return NULL;
  }

  database_ = database;

  TimeDelta open_time = Time::Now() - before;
  SB_DLOG(INFO) << "SafeBrowsing database open took " <<
      open_time.InMilliseconds() << " ms.";

  return database_;
}

// Public API called only on the IO thread.
// The SafeBrowsingProtocolManager has received the full hash results for
// prefix hits detected in the database.
void SafeBrowsingService::HandleGetHashResults(
    SafeBrowsingCheck* check,
    const std::vector<SBFullHashResult>& full_hashes,
    bool can_cache) {
  if (checks_.find(check) == checks_.end())
    return;

  DCHECK(enabled_);

  if (new_safe_browsing_)
    UMA_HISTOGRAM_LONG_TIMES(L"SB2.Network", Time::Now() - check->start);
  else
    UMA_HISTOGRAM_LONG_TIMES(L"SB.Network", Time::Now() - check->start);

  std::vector<SBPrefix> prefixes = check->prefix_hits;
  OnHandleGetHashResults(check, full_hashes);  // 'check' is deleted here.

  if (can_cache) {
    if (!new_safe_browsing_) {
      db_thread_->message_loop()->PostTask(FROM_HERE, NewRunnableMethod(
          this, &SafeBrowsingService::CacheHashResults, prefixes, full_hashes));
    } else if (database_) {
      // Cache the GetHash results in memory:
      database_->CacheHashResults(prefixes, full_hashes);
    }
  }
}

void SafeBrowsingService::OnHandleGetHashResults(
    SafeBrowsingCheck* check,
    const std::vector<SBFullHashResult>& full_hashes) {
  SBPrefix prefix = check->prefix_hits[0];
  GetHashRequests::iterator it = gethash_requests_.find(prefix);
  if (check->prefix_hits.size() > 1 || it == gethash_requests_.end()) {
    HandleOneCheck(check, full_hashes);
    return;
  }

  // Call back all interested parties.
  GetHashRequestors& requestors = it->second;
  for (GetHashRequestors::iterator r = requestors.begin();
       r != requestors.end(); ++r) {
    HandleOneCheck(*r, full_hashes);
  }

  gethash_requests_.erase(it);
}

void SafeBrowsingService::HandleOneCheck(
    SafeBrowsingCheck* check,
    const std::vector<SBFullHashResult>& full_hashes) {
  if (check->client) {
    UrlCheckResult result = URL_SAFE;
    int index = safe_browsing_util::CompareFullHashes(check->url, full_hashes);
    if (index != -1)
      result = GetResultFromListname(full_hashes[index].list_name);

    // Let the client continue handling the original request.
    check->client->OnUrlCheckResult(check->url, result);
  }

  checks_.erase(check);
  delete check;
}

void SafeBrowsingService::UpdateStarted() {
  DCHECK(MessageLoop::current() == io_loop_);
  DCHECK(enabled_);
  DCHECK(!update_in_progress_);
  update_in_progress_ = true;
  db_thread_->message_loop()->PostTask(FROM_HERE, NewRunnableMethod(
      this, &SafeBrowsingService::GetAllChunksFromDatabase));
}

void SafeBrowsingService::UpdateFinished(bool update_succeeded) {
  DCHECK(MessageLoop::current() == io_loop_);
  DCHECK(enabled_);
  if (update_in_progress_) {
    update_in_progress_ = false;
    db_thread_->message_loop()->PostTask(FROM_HERE, NewRunnableMethod(
        this, &SafeBrowsingService::DatabaseUpdateFinished, update_succeeded));
  }
}

void SafeBrowsingService::DatabaseUpdateFinished(bool update_succeeded) {
  DCHECK(MessageLoop::current() == db_thread_->message_loop());
  if (GetDatabase())
    GetDatabase()->UpdateFinished(update_succeeded);
}
<<<<<<< HEAD

void SafeBrowsingService::OnBlockingPageDone(SafeBrowsingBlockingPage* page,
                                             Client* client,
                                             bool proceed) {
  NotifyClientBlockingComplete(client, proceed);
=======
>>>>>>> 12c75e7a

void SafeBrowsingService::OnBlockingPageDone(const BlockingPageParam& param) {
  NotifyClientBlockingComplete(param.client, param.proceed);

  if (param.proceed) {
    // Whitelist this domain and warning type for the given tab.
    WhiteListedEntry entry;
    entry.render_process_host_id = param.render_process_host_id;
    entry.render_view_id = param.render_view_id;
    entry.domain =
        net::RegistryControlledDomainService::GetDomainAndRegistry(param.url);
    entry.result = param.result;
    white_listed_entries_.push_back(entry);
  }
}

void SafeBrowsingService::NotifyClientBlockingComplete(Client* client,
                                                       bool proceed) {
  client->OnBlockingPageComplete(proceed);
}

// This method runs on the UI loop to access the prefs.
void SafeBrowsingService::OnNewMacKeys(const std::string& client_key,
                                       const std::string& wrapped_key) {
  PrefService* prefs = g_browser_process->local_state();
  if (prefs) {
    prefs->SetString(prefs::kSafeBrowsingClientKey, ASCIIToWide(client_key));
    prefs->SetString(prefs::kSafeBrowsingWrappedKey, ASCIIToWide(wrapped_key));
  }
}

void SafeBrowsingService::ChunkInserted() {
  DCHECK(MessageLoop::current() == db_thread_->message_loop());
  io_loop_->PostTask(FROM_HERE, NewRunnableMethod(
      this, &SafeBrowsingService::OnChunkInserted));
}

void SafeBrowsingService::OnChunkInserted() {
  DCHECK(MessageLoop::current() == io_loop_);
  if (enabled_)
    protocol_manager_->OnChunkInserted();
}

void SafeBrowsingService::DatabaseLoadComplete(bool database_error) {
  DCHECK(MessageLoop::current() == io_loop_);
  if (!enabled_)
    return;

  database_loaded_ = true;

  // TODO(paulg): More robust database initialization error handling.
  if (protocol_manager_ && !database_error)
    protocol_manager_->Initialize();

  // If we have any queued requests, we can now check them.
  if (!resetting_)
    RunQueuedClients();
}

// static
void SafeBrowsingService::RegisterUserPrefs(PrefService* prefs) {
  prefs->RegisterStringPref(prefs::kSafeBrowsingClientKey, L"");
  prefs->RegisterStringPref(prefs::kSafeBrowsingWrappedKey, L"");
}

void SafeBrowsingService::ResetDatabase() {
  DCHECK(MessageLoop::current() == io_loop_);
  resetting_ = true;
  db_thread_->message_loop()->PostTask(FROM_HERE, NewRunnableMethod(
      this, &SafeBrowsingService::OnResetDatabase));
}

void SafeBrowsingService::OnResetDatabase() {
  DCHECK(MessageLoop::current() == db_thread_->message_loop());
  GetDatabase()->ResetDatabase();
  io_loop_->PostTask(FROM_HERE, NewRunnableMethod(
      this, &SafeBrowsingService::OnResetComplete));
}

void SafeBrowsingService::OnResetComplete() {
  DCHECK(MessageLoop::current() == io_loop_);
  if (enabled_) {
    resetting_ = false;
    database_loaded_ = true;
    RunQueuedClients();
  }
}

void SafeBrowsingService::HandleChunk(const std::string& list,
                                      std::deque<SBChunk>* chunks) {
  DCHECK(MessageLoop::current() == io_loop_);
  DCHECK(enabled_);
  db_thread_->message_loop()->PostTask(FROM_HERE, NewRunnableMethod(
      this, &SafeBrowsingService::HandleChunkForDatabase, list, chunks));
}

void SafeBrowsingService::HandleChunkForDatabase(
    const std::string& list_name,
    std::deque<SBChunk>* chunks) {
  DCHECK(MessageLoop::current() == db_thread_->message_loop());

  GetDatabase()->InsertChunks(list_name, chunks);
}

void SafeBrowsingService::HandleChunkDelete(
    std::vector<SBChunkDelete>* chunk_deletes) {
  DCHECK(MessageLoop::current() == io_loop_);
  DCHECK(enabled_);
  db_thread_->message_loop()->PostTask(FROM_HERE, NewRunnableMethod(
      this, &SafeBrowsingService::DeleteChunks, chunk_deletes));
}

void SafeBrowsingService::DeleteChunks(
    std::vector<SBChunkDelete>* chunk_deletes) {
  DCHECK(MessageLoop::current() == db_thread_->message_loop());

  GetDatabase()->DeleteChunks(chunk_deletes);
}

// Database worker function.
void SafeBrowsingService::GetAllChunksFromDatabase() {
  DCHECK(MessageLoop::current() == db_thread_->message_loop());
  bool database_error = true;
  std::vector<SBListChunkRanges> lists;
  if (GetDatabase()) {
    if (GetDatabase()->UpdateStarted()) {
      GetDatabase()->GetListsInfo(&lists);
      database_error = false;
    } else {
      GetDatabase()->UpdateFinished(false);
    }
  }

  io_loop_->PostTask(FROM_HERE, NewRunnableMethod(
      this, &SafeBrowsingService::OnGetAllChunksFromDatabase, lists,
      database_error));
}

// Called on the io thread with the results of all chunks.
void SafeBrowsingService::OnGetAllChunksFromDatabase(
    const std::vector<SBListChunkRanges>& lists, bool database_error) {
  DCHECK(MessageLoop::current() == io_loop_);
  if (enabled_)
    protocol_manager_->OnGetChunksComplete(lists, database_error);
}

SafeBrowsingService::UrlCheckResult SafeBrowsingService::GetResultFromListname(
    const std::string& list_name) {
  if (safe_browsing_util::IsPhishingList(list_name)) {
    return URL_PHISHING;
  }

  if (safe_browsing_util::IsMalwareList(list_name)) {
    return URL_MALWARE;
  }

  SB_DLOG(INFO) << "Unknown safe browsing list " << list_name;
  return URL_SAFE;
}

void SafeBrowsingService::LogPauseDelay(TimeDelta time) {
  if (new_safe_browsing_)
    UMA_HISTOGRAM_LONG_TIMES(L"SB2.Delay", time);
  else
    UMA_HISTOGRAM_LONG_TIMES(L"SB.Delay", time);
}

void SafeBrowsingService::CacheHashResults(
  const std::vector<SBPrefix>& prefixes,
  const std::vector<SBFullHashResult>& full_hashes) {
  DCHECK(MessageLoop::current() == db_thread_->message_loop());
  GetDatabase()->CacheHashResults(prefixes, full_hashes);
}

void SafeBrowsingService::OnSuspend(base::SystemMonitor*) {
}

// Tell the SafeBrowsing database not to do expensive disk operations for a few
// minutes after waking up. It's quite likely that the act of resuming from a
// low power state will involve much disk activity, which we don't want to
// exacerbate.
void SafeBrowsingService::OnResume(base::SystemMonitor*) {
  if (enabled_) {
    ChromeThread::GetMessageLoop(ChromeThread::DB)->PostTask(FROM_HERE,
      NewRunnableMethod(this, &SafeBrowsingService::HandleResume));
  }
}

void SafeBrowsingService::HandleResume() {
  DCHECK(MessageLoop::current() == db_thread_->message_loop());
  // We don't call GetDatabase() here, since we want to avoid unnecessary calls
  // to Open, Reset, etc, or reload the bloom filter while we're coming out of
  // a suspended state.
  if (database_)
    database_->HandleResume();
}

void SafeBrowsingService::RunQueuedClients() {
  DCHECK(MessageLoop::current() == io_loop_);
  HISTOGRAM_COUNTS(L"SB.QueueDepth", queued_checks_.size());
  while (!queued_checks_.empty()) {
    QueuedCheck check = queued_checks_.front();
    HISTOGRAM_TIMES(L"SB.QueueDelay", Time::Now() - check.start);
    CheckUrl(check.url, check.client);
    queued_checks_.pop_front();
  }
}
<|MERGE_RESOLUTION|>--- conflicted
+++ resolved
@@ -36,15 +36,11 @@
       resetting_(false),
       database_loaded_(false),
       update_in_progress_(false) {
-<<<<<<< HEAD
-  new_safe_browsing_ = CommandLine().HasSwitch(switches::kUseNewSafeBrowsing);
-=======
   new_safe_browsing_ = !CommandLine().HasSwitch(switches::kUseOldSafeBrowsing);
   base::SystemMonitor* monitor = base::SystemMonitor::Get();
   DCHECK(monitor);
   if (monitor)
     monitor->AddObserver(this);
->>>>>>> 12c75e7a
 }
 
 SafeBrowsingService::~SafeBrowsingService() {
@@ -219,20 +215,12 @@
   std::string list;
   std::vector<SBPrefix> prefix_hits;
   std::vector<SBFullHashResult> full_hits;
-<<<<<<< HEAD
-  Time check_start = Time::Now();
-=======
   base::Time check_start = base::Time::Now();
->>>>>>> 12c75e7a
   bool prefix_match = database_->ContainsUrl(url, &list, &prefix_hits,
                                              &full_hits,
                                              protocol_manager_->last_update());
   
-<<<<<<< HEAD
-  UMA_HISTOGRAM_TIMES(L"SB2.FilterCheck", Time::Now() - check_start);
-=======
   UMA_HISTOGRAM_TIMES(L"SB2.FilterCheck", base::Time::Now() - check_start);
->>>>>>> 12c75e7a
 
   if (!prefix_match)
     return true;  // URL is okay.
@@ -529,14 +517,6 @@
   if (GetDatabase())
     GetDatabase()->UpdateFinished(update_succeeded);
 }
-<<<<<<< HEAD
-
-void SafeBrowsingService::OnBlockingPageDone(SafeBrowsingBlockingPage* page,
-                                             Client* client,
-                                             bool proceed) {
-  NotifyClientBlockingComplete(client, proceed);
-=======
->>>>>>> 12c75e7a
 
 void SafeBrowsingService::OnBlockingPageDone(const BlockingPageParam& param) {
   NotifyClientBlockingComplete(param.client, param.proceed);
