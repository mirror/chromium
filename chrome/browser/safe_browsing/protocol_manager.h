--- conflicted
+++ resolved
@@ -205,11 +205,7 @@
   std::string version_;
 
   // Used for measuring chunk request latency.
-<<<<<<< HEAD
-  Time chunk_request_start_;
-=======
   base::Time chunk_request_start_;
->>>>>>> 12c75e7a
 
   DISALLOW_COPY_AND_ASSIGN(SafeBrowsingProtocolManager);
 };
