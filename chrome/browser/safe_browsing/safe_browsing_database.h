// Copyright 2008, Google Inc.
// All rights reserved.
//
// Redistribution and use in source and binary forms, with or without
// modification, are permitted provided that the following conditions are
// met:
//
//    * Redistributions of source code must retain the above copyright
// notice, this list of conditions and the following disclaimer.
//    * Redistributions in binary form must reproduce the above
// copyright notice, this list of conditions and the following disclaimer
// in the documentation and/or other materials provided with the
// distribution.
//    * Neither the name of Google Inc. nor the names of its
// contributors may be used to endorse or promote products derived from
// this software without specific prior written permission.
//
// THIS SOFTWARE IS PROVIDED BY THE COPYRIGHT HOLDERS AND CONTRIBUTORS
// "AS IS" AND ANY EXPRESS OR IMPLIED WARRANTIES, INCLUDING, BUT NOT
// LIMITED TO, THE IMPLIED WARRANTIES OF MERCHANTABILITY AND FITNESS FOR
// A PARTICULAR PURPOSE ARE DISCLAIMED. IN NO EVENT SHALL THE COPYRIGHT
// OWNER OR CONTRIBUTORS BE LIABLE FOR ANY DIRECT, INDIRECT, INCIDENTAL,
// SPECIAL, EXEMPLARY, OR CONSEQUENTIAL DAMAGES (INCLUDING, BUT NOT
// LIMITED TO, PROCUREMENT OF SUBSTITUTE GOODS OR SERVICES; LOSS OF USE,
// DATA, OR PROFITS; OR BUSINESS INTERRUPTION) HOWEVER CAUSED AND ON ANY
// THEORY OF LIABILITY, WHETHER IN CONTRACT, STRICT LIABILITY, OR TORT
// (INCLUDING NEGLIGENCE OR OTHERWISE) ARISING IN ANY WAY OUT OF THE USE
// OF THIS SOFTWARE, EVEN IF ADVISED OF THE POSSIBILITY OF SUCH DAMAGE.

#ifndef CHROME_BROWSER_SAFE_BROWSING_SAFE_BROWSING_DATABASE_H_
#define CHROME_BROWSER_SAFE_BROWSING_SAFE_BROWSING_DATABASE_H_

<<<<<<< HEAD
#include <hash_map>
#include <list>
#include <queue>
=======
#include <deque>
#include <string>
>>>>>>> b8afeda4
#include <vector>

#include "base/scoped_ptr.h"
#include "base/task.h"
#include "base/time.h"
#include "chrome/browser/safe_browsing/bloom_filter.h"
#include "chrome/browser/safe_browsing/safe_browsing_util.h"
<<<<<<< HEAD
#include "chrome/common/sqlite_compiled_statement.h"
#include "chrome/common/sqlite_utils.h"
#include "googleurl/src/gurl.h"

class BloomFilter;
=======

class GURL;
>>>>>>> b8afeda4

// Encapsulates the database that stores information about phishing and malware
// sites.  There is one on-disk database for all profiles, as it doesn't
// contain user-specific data.  This object is not thread-safe, i.e. all its
// methods should be used on the same thread that it was created on, with the
// exception of NeedToCheckUrl.
class SafeBrowsingDatabase {
 public:
  // Factory method for obtaining a SafeBrowsingDatabase implementation.
  static SafeBrowsingDatabase* Create();

  virtual ~SafeBrowsingDatabase() {}

  // Initializes the database with the given filename.  The callback is
  // executed after finishing a chunk.
  virtual bool Init(const std::wstring& filename,
                    Callback0::Type* chunk_inserted_callback) = 0;

  // Deletes the current database and creates a new one.
  virtual bool ResetDatabase() = 0;

  // This function can be called on any thread to check if the given url may be
  // in the database.  If this function returns false, it is definitely not in
  // the database and ContainsUrl doesn't need to be called.  If it returns
  // true, then the url might be in the database and ContainsUrl needs to be
  // called.  This function can only be called after Init succeeded.
  virtual bool NeedToCheckUrl(const GURL& url);

  // Returns false if the given url is not in the database.  If it returns
  // true, then either "list" is the name of the matching list, or prefix_hits
  // contains the matching hash prefixes.
  virtual bool ContainsUrl(const GURL& url,
                           std::string* matching_list,
                           std::vector<SBPrefix>* prefix_hits,
                           std::vector<SBFullHashResult>* full_hits,
                           Time last_update) = 0;

  // Processes add/sub commands.  Database will free the chunks when it's done.
  virtual void InsertChunks(const std::string& list_name,
                            std::deque<SBChunk>* chunks) = 0;

  // Processs adddel/subdel commands.  Database will free chunk_deletes when
  // it's done.
  virtual void DeleteChunks(std::vector<SBChunkDelete>* chunk_deletes) = 0;

  // Returns the lists and their add/sub chunks.
  virtual void GetListsInfo(std::vector<SBListChunkRanges>* lists) = 0;

  // Call this to make all database operations synchronous.  While useful for
  // testing, this should never be called in chrome.exe because it can lead
  // to blocking user requests.
  virtual void SetSynchronous() = 0;

  // Store the results of a GetHash response. In the case of empty results, we
  // cache the prefixes until the next update so that we don't have to issue
  // further GetHash requests we know will be empty.
  virtual void CacheHashResults(
      const std::vector<SBPrefix>& prefixes,
      const std::vector<SBFullHashResult>& full_hits) = 0;

  // Called when the user's machine has resumed from a lower power state.
  virtual void HandleResume() = 0;

 protected:
  static std::wstring BloomFilterFilename(const std::wstring& db_filename);

  // Load the bloom filter off disk.  Generates one if it can't find it.
  virtual void LoadBloomFilter();

  // Deletes the on-disk bloom filter, i.e. because it's stale.
  virtual void DeleteBloomFilter();

  // Writes the current bloom filter to disk.
  virtual void WriteBloomFilter();

  // Implementation specific bloom filter building.
  virtual void BuildBloomFilter() = 0;
  virtual void AddHostToBloomFilter(int host_key) = 0;

  // Measuring false positive rate. Call this each time we look in the filter.
  virtual void IncrementBloomFilterReadCount() = 0;

  std::wstring bloom_filter_filename_;
  scoped_ptr<BloomFilter> bloom_filter_;
<<<<<<< HEAD
  int bloom_filter_read_count_;
  int bloom_filter_fp_count_;

  // These are temp variables used when rebuilding the bloom filter.
  bool bloom_filter_building_;
  std::vector<int> bloom_filter_temp_hostkeys_;
  int bloom_filter_last_hostkey_;
  Time bloom_filter_rebuild_time_;

  // Used to store throttled work for commands that write to the database.
  std::queue<std::deque<SBChunk>*> pending_chunks_;

  // Used during processing of an add chunk.
  std::string add_chunk_modified_hosts_;

  struct AddDelWork {
    int list_id;
    int add_chunk_id;
    std::vector<std::string> hostkeys;
  };

  std::queue<AddDelWork> pending_add_del_;

  // Controls whether database writes are done synchronously in one go or
  // asynchronously in small chunks.
  bool asynchronous_;

  // Called after an add/sub chunk is processed.
  Callback0::Type* chunk_inserted_callback_;

  // Used to schedule small bits of work when writing to the database.
  ScopedRunnableMethodFactory<SafeBrowsingDatabase> process_factory_;

  // Used to schedule reading the database to rebuild the bloom filter.
  ScopedRunnableMethodFactory<SafeBrowsingDatabase> bloom_read_factory_;

  // Used to schedule writing the bloom filter after an update.
  ScopedRunnableMethodFactory<SafeBrowsingDatabase> bloom_write_factory_;

  // Used to schedule resetting the database because of corruption.
  ScopedRunnableMethodFactory<SafeBrowsingDatabase> reset_factory_;

  // Used to schedule resuming from a lower power state.
  ScopedRunnableMethodFactory<SafeBrowsingDatabase> resume_factory_;

  // Used for caching GetHash results.
  typedef struct HashCacheEntry {
    SBFullHash full_hash;
    int list_id;
    int add_chunk_id;
    Time received;
  } HashCacheEntry;

  typedef std::list<HashCacheEntry> HashList;
  typedef stdext::hash_map<SBPrefix, HashList> HashCache;
  HashCache hash_cache_;

  // Cache of prefixes that returned empty results (no full hash match).
  std::set<SBPrefix> prefix_miss_cache_;

  // The amount of time, in milliseconds, to wait before the next disk write.
  int disk_delay_;

  DISALLOW_EVIL_CONSTRUCTORS(SafeBrowsingDatabase);
=======
>>>>>>> b8afeda4
};

#endif  // CHROME_BROWSER_SAFE_BROWSING_SAFE_BROWSING_DATABASE_H_<|MERGE_RESOLUTION|>--- conflicted
+++ resolved
@@ -1,43 +1,12 @@
-// Copyright 2008, Google Inc.
-// All rights reserved.
-//
-// Redistribution and use in source and binary forms, with or without
-// modification, are permitted provided that the following conditions are
-// met:
-//
-//    * Redistributions of source code must retain the above copyright
-// notice, this list of conditions and the following disclaimer.
-//    * Redistributions in binary form must reproduce the above
-// copyright notice, this list of conditions and the following disclaimer
-// in the documentation and/or other materials provided with the
-// distribution.
-//    * Neither the name of Google Inc. nor the names of its
-// contributors may be used to endorse or promote products derived from
-// this software without specific prior written permission.
-//
-// THIS SOFTWARE IS PROVIDED BY THE COPYRIGHT HOLDERS AND CONTRIBUTORS
-// "AS IS" AND ANY EXPRESS OR IMPLIED WARRANTIES, INCLUDING, BUT NOT
-// LIMITED TO, THE IMPLIED WARRANTIES OF MERCHANTABILITY AND FITNESS FOR
-// A PARTICULAR PURPOSE ARE DISCLAIMED. IN NO EVENT SHALL THE COPYRIGHT
-// OWNER OR CONTRIBUTORS BE LIABLE FOR ANY DIRECT, INDIRECT, INCIDENTAL,
-// SPECIAL, EXEMPLARY, OR CONSEQUENTIAL DAMAGES (INCLUDING, BUT NOT
-// LIMITED TO, PROCUREMENT OF SUBSTITUTE GOODS OR SERVICES; LOSS OF USE,
-// DATA, OR PROFITS; OR BUSINESS INTERRUPTION) HOWEVER CAUSED AND ON ANY
-// THEORY OF LIABILITY, WHETHER IN CONTRACT, STRICT LIABILITY, OR TORT
-// (INCLUDING NEGLIGENCE OR OTHERWISE) ARISING IN ANY WAY OUT OF THE USE
-// OF THIS SOFTWARE, EVEN IF ADVISED OF THE POSSIBILITY OF SUCH DAMAGE.
+// Copyright (c) 2006-2008 The Chromium Authors. All rights reserved.
+// Use of this source code is governed by a BSD-style license that can be
+// found in the LICENSE file.
 
 #ifndef CHROME_BROWSER_SAFE_BROWSING_SAFE_BROWSING_DATABASE_H_
 #define CHROME_BROWSER_SAFE_BROWSING_SAFE_BROWSING_DATABASE_H_
 
-<<<<<<< HEAD
-#include <hash_map>
-#include <list>
-#include <queue>
-=======
 #include <deque>
 #include <string>
->>>>>>> b8afeda4
 #include <vector>
 
 #include "base/scoped_ptr.h"
@@ -45,16 +14,8 @@
 #include "base/time.h"
 #include "chrome/browser/safe_browsing/bloom_filter.h"
 #include "chrome/browser/safe_browsing/safe_browsing_util.h"
-<<<<<<< HEAD
-#include "chrome/common/sqlite_compiled_statement.h"
-#include "chrome/common/sqlite_utils.h"
-#include "googleurl/src/gurl.h"
-
-class BloomFilter;
-=======
 
 class GURL;
->>>>>>> b8afeda4
 
 // Encapsulates the database that stores information about phishing and malware
 // sites.  There is one on-disk database for all profiles, as it doesn't
@@ -139,73 +100,6 @@
 
   std::wstring bloom_filter_filename_;
   scoped_ptr<BloomFilter> bloom_filter_;
-<<<<<<< HEAD
-  int bloom_filter_read_count_;
-  int bloom_filter_fp_count_;
-
-  // These are temp variables used when rebuilding the bloom filter.
-  bool bloom_filter_building_;
-  std::vector<int> bloom_filter_temp_hostkeys_;
-  int bloom_filter_last_hostkey_;
-  Time bloom_filter_rebuild_time_;
-
-  // Used to store throttled work for commands that write to the database.
-  std::queue<std::deque<SBChunk>*> pending_chunks_;
-
-  // Used during processing of an add chunk.
-  std::string add_chunk_modified_hosts_;
-
-  struct AddDelWork {
-    int list_id;
-    int add_chunk_id;
-    std::vector<std::string> hostkeys;
-  };
-
-  std::queue<AddDelWork> pending_add_del_;
-
-  // Controls whether database writes are done synchronously in one go or
-  // asynchronously in small chunks.
-  bool asynchronous_;
-
-  // Called after an add/sub chunk is processed.
-  Callback0::Type* chunk_inserted_callback_;
-
-  // Used to schedule small bits of work when writing to the database.
-  ScopedRunnableMethodFactory<SafeBrowsingDatabase> process_factory_;
-
-  // Used to schedule reading the database to rebuild the bloom filter.
-  ScopedRunnableMethodFactory<SafeBrowsingDatabase> bloom_read_factory_;
-
-  // Used to schedule writing the bloom filter after an update.
-  ScopedRunnableMethodFactory<SafeBrowsingDatabase> bloom_write_factory_;
-
-  // Used to schedule resetting the database because of corruption.
-  ScopedRunnableMethodFactory<SafeBrowsingDatabase> reset_factory_;
-
-  // Used to schedule resuming from a lower power state.
-  ScopedRunnableMethodFactory<SafeBrowsingDatabase> resume_factory_;
-
-  // Used for caching GetHash results.
-  typedef struct HashCacheEntry {
-    SBFullHash full_hash;
-    int list_id;
-    int add_chunk_id;
-    Time received;
-  } HashCacheEntry;
-
-  typedef std::list<HashCacheEntry> HashList;
-  typedef stdext::hash_map<SBPrefix, HashList> HashCache;
-  HashCache hash_cache_;
-
-  // Cache of prefixes that returned empty results (no full hash match).
-  std::set<SBPrefix> prefix_miss_cache_;
-
-  // The amount of time, in milliseconds, to wait before the next disk write.
-  int disk_delay_;
-
-  DISALLOW_EVIL_CONSTRUCTORS(SafeBrowsingDatabase);
-=======
->>>>>>> b8afeda4
 };
 
 #endif  // CHROME_BROWSER_SAFE_BROWSING_SAFE_BROWSING_DATABASE_H_