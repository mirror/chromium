--- conflicted
+++ resolved
@@ -20,15 +20,9 @@
 
 // Factory method.
 SafeBrowsingDatabase* SafeBrowsingDatabase::Create() {
-<<<<<<< HEAD
-  if (CommandLine().HasSwitch(switches::kUseNewSafeBrowsing))
-    return new SafeBrowsingDatabaseBloom;
-  return new SafeBrowsingDatabaseImpl;
-=======
   if (CommandLine().HasSwitch(switches::kUseOldSafeBrowsing))
     return new SafeBrowsingDatabaseImpl;
   return new SafeBrowsingDatabaseBloom;
->>>>>>> 12c75e7a
 }
 
 bool SafeBrowsingDatabase::NeedToCheckUrl(const GURL& url) {
@@ -105,4 +99,4 @@
                        bloom_filter_->size());
   SB_DLOG(INFO) << "SafeBrowsingDatabase wrote bloom filter in " <<
       (Time::Now() - before).InMilliseconds() << " ms";
-}
+}