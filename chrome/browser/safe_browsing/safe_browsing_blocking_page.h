// Copyright (c) 2006-2008 The Chromium Authors. All rights reserved.
// Use of this source code is governed by a BSD-style license that can be
// found in the LICENSE file.
//
// Classes for managing the SafeBrowsing interstitial pages.
//
// When a user is about to visit a page the SafeBrowsing system has deemed to
// be malicious, either as malware or a phishing page, we show an interstitial
// page with some options (go back, continue) to give the user a chance to avoid
// the harmful page.
//
// The SafeBrowsingBlockingPage is created by the SafeBrowsingService on the UI
// thread when we've determined that a page is malicious. The operation of the
// blocking page occurs on the UI thread, where it waits for the user to make a
// decision about what to do: either go back or continue on.
//
// The blocking page forwards the result of the user's choice back to the
// SafeBrowsingService so that we can cancel the request for the new page, or
// or allow it to continue.

#ifndef CHROME_BROWSER_SAFE_BROWSING_SAFE_BROWSING_BLOCKING_PAGE_H_
#define CHROME_BROWSER_SAFE_BROWSING_SAFE_BROWSING_BLOCKING_PAGE_H_

#include "base/logging.h"
#include "chrome/browser/interstitial_page.h"
#include "chrome/browser/safe_browsing/safe_browsing_service.h"
#include "googleurl/src/gurl.h"

class MessageLoop;
class TabContents;
class NavigationController;

class SafeBrowsingBlockingPage : public InterstitialPage {
 public:
  SafeBrowsingBlockingPage(SafeBrowsingService* service,
                           const SafeBrowsingService::BlockingPageParam& param);
  virtual ~SafeBrowsingBlockingPage();

  // InterstitialPage method:
  virtual std::string GetHTMLContents();
  virtual void DontProceed();

 protected:
  // InterstitialPage method:
  virtual void CommandReceived(const std::string& command);

 private:
<<<<<<< HEAD
  // Handle user action for blocking page navigation choices.
  void Continue(const std::string& user_action);

  // Tell the SafeBrowsingService that the handling of the current page is done.
=======
  // Tells the SafeBrowsingService that the handling of the current page is
  // done.
>>>>>>> 12c75e7a
  void NotifyDone();

 private:
  // For reporting back user actions.
  SafeBrowsingService* sb_service_;
  SafeBrowsingService::Client* client_;
  MessageLoop* report_loop_;
  SafeBrowsingService::UrlCheckResult result_;

  // For determining which tab to block (note that we need this even though we
  // have access to the tab as when the interstitial is showing, retrieving the
  // tab RPH and RV id would return the ones of the interstitial, not the ones
  // for the page containing the malware).
  // TODO(jcampan): when we refactor the interstitial to run as a separate view
  //                that does not interact with the WebContents as much, we can
  //                get rid of these.
  int render_process_host_id_;
  int render_view_id_;

  // Inform the SafeBrowsingService whether we are continuing with this page
  // load or going back to the previous page.
  bool proceed_;

  // Whether we have notify the SafeBrowsingService yet that a decision had been
  // made whether to proceed or block the unsafe resource.
  bool did_notify_;

  // Whether the flagged resource is the main page (or a sub-resource is false).
  bool is_main_frame_;

  // The index of a navigation entry that should be removed when DontProceed()
  // is invoked, -1 if not entry should be removed.
  int navigation_entry_index_to_remove_;

  DISALLOW_COPY_AND_ASSIGN(SafeBrowsingBlockingPage);
};

#endif  // CHROME_BROWSER_SAFE_BROWSING_SAFE_BROWSING_BLOCKING_PAGE_H_<|MERGE_RESOLUTION|>--- conflicted
+++ resolved
@@ -45,15 +45,8 @@
   virtual void CommandReceived(const std::string& command);
 
  private:
-<<<<<<< HEAD
-  // Handle user action for blocking page navigation choices.
-  void Continue(const std::string& user_action);
-
-  // Tell the SafeBrowsingService that the handling of the current page is done.
-=======
   // Tells the SafeBrowsingService that the handling of the current page is
   // done.
->>>>>>> 12c75e7a
   void NotifyDone();
 
  private:
