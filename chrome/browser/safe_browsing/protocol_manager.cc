// Copyright (c) 2006-2008 The Chromium Authors. All rights reserved.
// Use of this source code is governed by a BSD-style license that can be
// found in the LICENSE file.

#include "chrome/browser/safe_browsing/protocol_manager.h"

#include "base/histogram.h"
#include "base/logging.h"
#include "base/message_loop.h"
#include "base/string_util.h"
#include "base/task.h"
#include "base/timer.h"
#include "chrome/browser/profile.h"
#include "chrome/browser/safe_browsing/protocol_parser.h"
#include "chrome/browser/safe_browsing/safe_browsing_database.h"
#include "chrome/browser/safe_browsing/safe_browsing_service.h"
#include "chrome/common/env_util.h"
#include "chrome/common/env_vars.h"
#include "chrome/common/rand_util.h"
#include "chrome/common/stl_util-inl.h"
#include "net/base/base64.h"
#include "net/base/load_flags.h"


// Maximum time, in seconds, from start up before we must issue an update query.
static const int kSbTimerStartIntervalSec = 300;

// Update URL for querying about the latest set of chunk updates.
static const char* const kSbUpdateUrl =
    "http://safebrowsing.clients.google.com/safebrowsing/downloads?client=%s&appver=%d.%d&pver=2.1";

// GetHash request URL for retrieving full hashes.
static const char* const kSbGetHashUrl =
    "http://safebrowsing.clients.google.com/safebrowsing/gethash?client=%s&appver=%d.%d&pver=2.1";

// New MAC client key requests URL.
static const char* const kSbNewKeyUrl =
    "https://sb-ssl.google.com/safebrowsing/newkey?client=%s&appver=%d.%d&pver=2.1";

<<<<<<< HEAD
static const char* const kSbClientName = "googlechrome";
=======
#if defined(GOOGLE_CHROME_BUILD)
static const char* const kSbClientName = "googlechrome";
#else
static const char* const kSbClientName = "chromium";
#endif
>>>>>>> 4db48af7
static const int kSbClientMajorVersion = 1;
static const int kSbClientMinorVersion = 0;

// Maximum back off multiplier.
static const int kSbMaxBackOff = 8;


// Periodic update task --------------------------------------------------------
class SafeBrowsingProtocolUpdateTask : public Task {
 public:
  explicit SafeBrowsingProtocolUpdateTask(SafeBrowsingProtocolManager* manager)
      : manager_(manager) {
  }

  void Run() {
    manager_->GetNextUpdate();
  }

 private:
  SafeBrowsingProtocolManager* manager_;
};


// SafeBrowsingProtocolManager implementation ----------------------------------

SafeBrowsingProtocolManager::SafeBrowsingProtocolManager(
    SafeBrowsingService* sb_service,
    MessageLoop* notify_loop,
    const std::string& client_key,
    const std::string& wrapped_key)
    : sb_service_(sb_service),
      request_type_(NO_REQUEST),
      update_error_count_(0),
      gethash_error_count_(0),
      update_back_off_mult_(1),
      gethash_back_off_mult_(1),
      next_update_sec_(-1),
      update_state_(FIRST_REQUEST),
      initial_request_(true),
      chunk_pending_to_write_(false),
      notify_loop_(notify_loop),
      client_key_(client_key),
      wrapped_key_(wrapped_key) {
  // Set the backoff multiplier fuzz to a random value between 0 and 1.
  back_off_fuzz_ = static_cast<float>(rand_util::RandInt(1, INT_MAX)) / INT_MAX;

  // The first update must happen between 0-5 minutes of start up.
  next_update_sec_ = rand_util::RandInt(60, kSbTimerStartIntervalSec);
}

SafeBrowsingProtocolManager::~SafeBrowsingProtocolManager() {
  if (update_timer_.get())
    MessageLoop::current()->timer_manager()->StopTimer(update_timer_.get());

  // Delete in-progress SafeBrowsing requests.
  STLDeleteContainerPairFirstPointers(hash_requests_.begin(),
                                      hash_requests_.end());
  hash_requests_.clear();
}

// Public API used by the SafeBrowsingService ----------------------------------

// We can only have one update or chunk request outstanding, but there may be
// multiple GetHash requests pending since we don't want to serialize them and
// slow down the user.
void SafeBrowsingProtocolManager::GetFullHash(
    SafeBrowsingService::SafeBrowsingCheck* check,
    const std::vector<SBPrefix>& prefixes) {
  // If we are in GetHash backoff, we need to check if we're past the next
  // allowed time. If we are, we can proceed with the request. If not, we are
  // required to return empty results (i.e. treat the page as safe).
  if (gethash_error_count_ && Time::Now() <= next_gethash_time_) {
    std::vector<SBFullHashResult> full_hashes;
    sb_service_->HandleGetHashResults(check, full_hashes);
    return;
  }

  std::string url = StringPrintf(kSbGetHashUrl,
                                 kSbClientName,
                                 kSbClientMajorVersion,
                                 kSbClientMinorVersion);
  if (!client_key_.empty()) {
    url.append("&wrkey=");
    url.append(wrapped_key_);
  }

  GURL gethash_url(url);
  URLFetcher* fetcher = new URLFetcher(gethash_url, URLFetcher::POST, this);
  hash_requests_[fetcher] = check;

  std::string get_hash;
  SafeBrowsingProtocolParser parser;
  parser.FormatGetHash(prefixes, &get_hash);

  fetcher->set_load_flags(net::LOAD_DISABLE_CACHE);
  fetcher->set_request_context(Profile::GetDefaultRequestContext());
  fetcher->set_upload_data("text/plain", get_hash);
  fetcher->Start();
}

void SafeBrowsingProtocolManager::GetNextUpdate() {
  if (initial_request_) {
    if (client_key_.empty() || wrapped_key_.empty()) {
      IssueKeyRequest();
      return;
    } else {
      initial_request_ = false;
    }
  }

  if (!request_.get())
    IssueUpdateRequest();
}

// URLFetcher::Delegate implementation -----------------------------------------

// All SafeBrowsing request responses are handled here.
// TODO(paulg): Clarify with the SafeBrowsing team whether a failed parse of a
//              chunk should retry the download and parse of that chunk (and
//              what back off / how many times to try), and if that effects the
//              update back off. For now, a failed parse of the chunk means we
//              drop it. This isn't so bad because the next UPDATE_REQUEST we
//              do will report all the chunks we have. If that chunk is still
//              required, the SafeBrowsing servers will tell us to get it again.
void SafeBrowsingProtocolManager::OnURLFetchComplete(
    const URLFetcher* source,
    const GURL& url,
    const URLRequestStatus& status,
    int response_code,
    const ResponseCookies& cookies,
    const std::string& data) {
  scoped_ptr<const URLFetcher> fetcher;
  bool parsed_ok = true;
  bool must_back_off = false;  // Reduce SafeBrowsing service query frequency.

  HashRequests::iterator it = hash_requests_.find(source);
  if (it != hash_requests_.end()) {
    // GetHash response.
    fetcher.reset(it->first);
    SafeBrowsingService::SafeBrowsingCheck* check = it->second;
    std::vector<SBFullHashResult> full_hashes;
    if (response_code == 200 || response_code == 204) {
      gethash_error_count_ = 0;
      gethash_back_off_mult_ = 1;
      bool re_key = false;
      SafeBrowsingProtocolParser parser;
      parsed_ok = parser.ParseGetHash(data.data(),
                                      static_cast<int>(data.length()),
                                      client_key_,
                                      &re_key,
                                      &full_hashes);
      if (!parsed_ok) {
        // If we fail to parse it, we must still inform the SafeBrowsingService
        // so that it doesn't hold up the user's request indefinitely. Not sure
        // what to do at that point though!
        full_hashes.clear();
      } else {
        if (re_key)
          HandleReKey();
      }
    } else if (response_code >= 300) {
      HandleGetHashError();
      SB_DLOG(INFO) << "SafeBrowsing GetHash request for: " << source->url()
                    << ", failed with error: " << response_code;
    }

    // Call back the SafeBrowsingService with full_hashes, even if there was a
    // parse error or an error response code (in which case full_hashes will be
    // empty). We can't block the user regardless of the error status.
    sb_service_->HandleGetHashResults(check, full_hashes);

    hash_requests_.erase(it);
  } else {
    // Update, chunk or key response.
    DCHECK(source == request_.get());
    fetcher.reset(request_.release());

    if (response_code == 200) {
      // We have data from the SafeBrowsing service.
      parsed_ok = HandleServiceResponse(source->url(),
                                        data.data(),
                                        static_cast<int>(data.length()));
      if (!parsed_ok) {
        SB_DLOG(INFO) << "SafeBrowsing request for: " << source->url()
                      << "failed parse.";
      }

      if (request_type_ == CHUNK_REQUEST) {
        if (parsed_ok) {
          chunk_request_urls_.pop_front();
        } else {
          chunk_request_urls_.clear();
        }
      } else if (request_type_ == GETKEY_REQUEST && initial_request_) {
        // This is the first request we've made this session. Now that we have
        // the keys, do the regular update request.
        initial_request_ = false;
        GetNextUpdate();
        return;
      }
    } else if (response_code >= 300) {
      // The SafeBrowsing service error: back off.
      must_back_off = true;
      if (request_type_ == CHUNK_REQUEST)
        chunk_request_urls_.clear();
      SB_DLOG(INFO) << "SafeBrowsing request for: " << source->url()
                    << ", failed with error: " << response_code;
    }
  }

  // Schedule a new update request if we've finished retrieving all the chunks
  // from the previous update. We treat the update request and the chunk URLs it
  // contains as an atomic unit as far as back off is concerned.
  if (chunk_request_urls_.empty() &&
      (request_type_ == CHUNK_REQUEST || request_type_ == UPDATE_REQUEST))
    ScheduleNextUpdate(must_back_off);

  // Get the next chunk if available.
  IssueChunkRequest();
}

bool SafeBrowsingProtocolManager::HandleServiceResponse(const GURL& url,
                                                        const char* data,
                                                        int length) {
  SafeBrowsingProtocolParser parser;

  switch (request_type_) {
    case UPDATE_REQUEST: {
      int next_update_sec = -1;
      bool re_key = false;
      bool reset = false;
      std::vector<SBChunkDelete>* chunk_deletes =
          new std::vector<SBChunkDelete>;
      std::vector<ChunkUrl> chunk_urls;
      if (!parser.ParseUpdate(data, length, client_key_,
                              &next_update_sec, &re_key,
                              &reset, chunk_deletes, &chunk_urls)) {
        delete chunk_deletes;
        return false;
      }

      last_update_ = Time::Now();

      if (update_state_ == FIRST_REQUEST)
        update_state_ = SECOND_REQUEST;
      else if (update_state_ == SECOND_REQUEST)
        update_state_ = NORMAL_REQUEST;

      // New time for the next update.
      if (next_update_sec > 0) {
        next_update_sec_ = next_update_sec;
      } else if (update_state_ == SECOND_REQUEST) {
        next_update_sec_ = rand_util::RandInt(15, 45) * 60;
      }

      // We need to request a new set of keys for MAC.
      if (re_key)
        HandleReKey();

      // New chunks to download.
      if (!chunk_urls.empty()) {
        for (size_t i = 0; i < chunk_urls.size(); ++i)
          chunk_request_urls_.push_back(chunk_urls[i]);
      }

      // Handle the case were the SafeBrowsing service tells us to dump our
      // database.
      if (reset) {
        sb_service_->ResetDatabase();
        return true;
      }

      // Chunks to delete from our storage.
      if (!chunk_deletes->empty())
        sb_service_->HandleChunkDelete(chunk_deletes);

      break;
    }
    case CHUNK_REQUEST: {
      // Find list name from url.
      std::string url_path = url.ExtractFileName();
      if (url_path.empty())
        return false;

      std::string::size_type pos = url_path.find_first_of('_');
      if (pos == std::string::npos)
        return false;

      const ChunkUrl chunk_url = chunk_request_urls_.front();
      DCHECK(url.spec().find(chunk_url.url) != std::string::npos);

      bool re_key = false;
      std::deque<SBChunk>* chunks = new std::deque<SBChunk>;
      if (!parser.ParseChunk(data, length,
                             client_key_, chunk_url.mac,
                             &re_key, chunks)) {
#ifndef NDEBUG
        std::string data_str;
        data_str.assign(data, length);
        std::string encoded_chunk;
        net::Base64Encode(data, &encoded_chunk);
        SB_DLOG(INFO) << "ParseChunk error for chunk: " << chunk_url.url
                      << ", client_key: " << client_key_
                      << ", wrapped_key: " << wrapped_key_
                      << ", mac: " << chunk_url.mac
                      << ", Base64Encode(data): " << encoded_chunk
                      << ", length: " << length;
#endif
        safe_browsing_util::FreeChunks(chunks);
        delete chunks;
        return false;
      }

      if (re_key)
        HandleReKey();

      if (chunks->empty()) {
        delete chunks;
      } else {
        chunk_pending_to_write_ = true;
        std::string list_name(url_path, 0, pos);
        sb_service_->HandleChunk(list_name, chunks);
      }

      break;
    }
    case GETKEY_REQUEST: {
      std::string client_key, wrapped_key;
      if (!parser.ParseNewKey(data, length, &client_key, &wrapped_key))
        return false;

      client_key_ = client_key;
      wrapped_key_ = wrapped_key;
      notify_loop_->PostTask(FROM_HERE, NewRunnableMethod(
          sb_service_, &SafeBrowsingService::OnNewMacKeys, client_key_,
          wrapped_key_));
      break;
    }

    default:
      return false;
  }

  return true;
}

void SafeBrowsingProtocolManager::Initialize() {
  // Don't want to hit the safe browsing servers on build/chrome bots.
  if (env_util::HasEnvironmentVariable(env_vars::kHeadless))
    return;

  ScheduleNextUpdate(false /* no back off */);
}

void SafeBrowsingProtocolManager::ScheduleNextUpdate(bool back_off) {
  DCHECK(next_update_sec_ > 0);

  if (!update_task_.get())
    update_task_.reset(new SafeBrowsingProtocolUpdateTask(this));

  // Unschedule any current timer & task.
  TimerManager* tm = MessageLoop::current()->timer_manager();
  if (update_timer_.get())
    tm->StopTimer(update_timer_.get());

  // Reschedule with the new update.
  const int next_update = GetNextUpdateTime(back_off);
  update_timer_.reset(tm->StartTimer(next_update, update_task_.get(), false));
}

// According to section 5 of the SafeBrowsing protocol specification, we must
// back off after a certain number of errors. We only change 'next_update_sec_'
// when we receive a response from the SafeBrowsing service.
int SafeBrowsingProtocolManager::GetNextUpdateTime(bool back_off) {
  int next = next_update_sec_;
  if (back_off) {
    next = GetNextBackOffTime(&update_error_count_, &update_back_off_mult_);
  } else {
    // Successful response means error reset.
    update_error_count_ = 0;
    update_back_off_mult_ = 1;
  }
  return next * 1000;  // milliseconds
}

int SafeBrowsingProtocolManager::GetNextBackOffTime(int* error_count,
                                                    int* multiplier) {
  DCHECK(multiplier && error_count);
  (*error_count)++;
  if (*error_count > 1 && *error_count < 6) {
    int next = static_cast<int>(*multiplier * (1 + back_off_fuzz_) * 30 * 60);
    *multiplier *= 2;
    if (*multiplier > kSbMaxBackOff)
      *multiplier = kSbMaxBackOff;
    return next;
  }

  if (*error_count >= 6)
    return 60 * 60 * 8;  // 8 hours

  return 60;  // 1 minute
}

// This request requires getting a list of all the chunks for each list from the
// database asynchronously. The request will be issued when we're called back in
// OnGetChunksComplete.
// TODO(paulg): We should get this at start up and maintain a ChunkRange cache
//              to avoid hitting the database with each update request. On the
//              otherhand, this request will only occur ~20-30 minutes so there
//              isn't that much overhead. Measure!
void SafeBrowsingProtocolManager::IssueUpdateRequest() {
  request_type_ = UPDATE_REQUEST;
  sb_service_->GetAllChunks();
}

void SafeBrowsingProtocolManager::IssueChunkRequest() {
  // We are only allowed to have one request outstanding at any time.  Also,
  // don't get the next url until the previous one has been written to disk so
  // that we don't use too much memory.
  if (request_.get() || chunk_request_urls_.empty() || chunk_pending_to_write_)
    return;

  ChunkUrl next_chunk = chunk_request_urls_.front();
  DCHECK(!next_chunk.url.empty());
  if (!StartsWithASCII(next_chunk.url, "http://", false) &&
      !StartsWithASCII(next_chunk.url, "https://", false))
    next_chunk.url = "http://" + next_chunk.url;
  GURL chunk_url(next_chunk.url);
  request_type_ = CHUNK_REQUEST;
  request_.reset(new URLFetcher(chunk_url, URLFetcher::GET, this));
  request_->set_load_flags(net::LOAD_DISABLE_CACHE);
  request_->set_request_context(Profile::GetDefaultRequestContext());
  request_->Start();
}

void SafeBrowsingProtocolManager::IssueKeyRequest() {
  GURL key_url(StringPrintf(kSbNewKeyUrl,
                            kSbClientName,
                            kSbClientMajorVersion,
                            kSbClientMinorVersion));
  request_type_ = GETKEY_REQUEST;
  request_.reset(new URLFetcher(key_url, URLFetcher::GET, this));
  request_->set_load_flags(net::LOAD_DISABLE_CACHE);
  request_->set_request_context(Profile::GetDefaultRequestContext());
  request_->Start();
}

void SafeBrowsingProtocolManager::OnGetChunksComplete(
    const std::vector<SBListChunkRanges>& lists, bool database_error) {
  DCHECK(request_type_ == UPDATE_REQUEST);

  if (database_error) {
    ScheduleNextUpdate(false);
    return;
  }

  const bool use_mac = !client_key_.empty();

  // Format our stored chunks:
  std::string list_data;
  bool found_malware = false;
  bool found_phishing = false;
  for (size_t i = 0; i < lists.size(); ++i) {
    list_data.append(FormatList(lists[i], use_mac));
    if (lists[i].name == "goog-phish-shavar")
      found_phishing = true;

    if (lists[i].name == "goog-malware-shavar")
      found_malware = true;
  }

  // If we have an empty database, let the server know we want data for these
  // lists.
  if (!found_phishing)
    list_data.append(FormatList(SBListChunkRanges("goog-phish-shavar"),
                                use_mac));

  if (!found_malware)
    list_data.append(FormatList(SBListChunkRanges("goog-malware-shavar"),
                                use_mac));

  std::string url = StringPrintf(kSbUpdateUrl,
                                 kSbClientName,
                                 kSbClientMajorVersion,
                                 kSbClientMinorVersion);
  if (use_mac) {
    url.append("&wrkey=");
    url.append(wrapped_key_);
  }

  GURL update_url(url);
  request_.reset(new URLFetcher(update_url, URLFetcher::POST, this));
  request_->set_load_flags(net::LOAD_DISABLE_CACHE);
  request_->set_request_context(Profile::GetDefaultRequestContext());
  request_->set_upload_data("text/plain", list_data);
  request_->Start();
}

void SafeBrowsingProtocolManager::OnChunkInserted() {
  chunk_pending_to_write_ = false;

  if (chunk_request_urls_.empty()) {
    UMA_HISTOGRAM_LONG_TIMES(L"SB.Update", Time::Now() - last_update_);
  } else {
    IssueChunkRequest();
  }
}

// static
std::string SafeBrowsingProtocolManager::FormatList(
    const SBListChunkRanges& list, bool use_mac) {
  std::string formatted_results;
  formatted_results.append(list.name);
  formatted_results.append(";");
  if (!list.adds.empty()) {
    formatted_results.append("a:" + list.adds);
    if (!list.subs.empty() || use_mac)
      formatted_results.append(":");
  }
  if (!list.subs.empty()) {
    formatted_results.append("s:" + list.subs);
    if (use_mac)
      formatted_results.append(":");
  }
  if (use_mac)
    formatted_results.append("mac");
  formatted_results.append("\n");

  return formatted_results;
}

void SafeBrowsingProtocolManager::HandleReKey() {
  client_key_.clear();
  wrapped_key_.clear();
  IssueKeyRequest();
}

void SafeBrowsingProtocolManager::HandleGetHashError() {
  int next = GetNextBackOffTime(&gethash_error_count_, &gethash_back_off_mult_);
  next_gethash_time_ = Time::Now() + TimeDelta::FromSeconds(next);
}
<|MERGE_RESOLUTION|>--- conflicted
+++ resolved
@@ -37,15 +37,11 @@
 static const char* const kSbNewKeyUrl =
     "https://sb-ssl.google.com/safebrowsing/newkey?client=%s&appver=%d.%d&pver=2.1";
 
-<<<<<<< HEAD
-static const char* const kSbClientName = "googlechrome";
-=======
 #if defined(GOOGLE_CHROME_BUILD)
 static const char* const kSbClientName = "googlechrome";
 #else
 static const char* const kSbClientName = "chromium";
 #endif
->>>>>>> 4db48af7
 static const int kSbClientMajorVersion = 1;
 static const int kSbClientMinorVersion = 0;
 
