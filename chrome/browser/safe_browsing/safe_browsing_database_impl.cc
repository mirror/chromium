// Copyright (c) 2006-2008 The Chromium Authors. All rights reserved.
// Use of this source code is governed by a BSD-style license that can be
// found in the LICENSE file.

#include "chrome/browser/safe_browsing/safe_browsing_database_impl.h"

#include "base/compiler_specific.h"
#include "base/file_util.h"
#include "base/logging.h"
#include "base/message_loop.h"
#include "base/platform_thread.h"
#include "base/sha2.h"
#include "base/string_util.h"
#include "chrome/browser/safe_browsing/bloom_filter.h"
#include "chrome/browser/safe_browsing/chunk_range.h"
#include "chrome/common/sqlite_compiled_statement.h"
#include "chrome/common/sqlite_utils.h"
#include "googleurl/src/gurl.h"

using base::Time;
using base::TimeDelta;

// Database version.  If this is different than what's stored on disk, the
// database is reset.
static const int kDatabaseVersion = 4;

// Don't want to create too small of a bloom filter initially while we're
// downloading the data and then keep having to rebuild it.
static const int kBloomFilterMinSize = 250000;

// How many bits to use per item.  See the design doc for more information.
static const int kBloomFilterSizeRatio = 13;

// The minimum number of reads/misses before we will consider rebuilding the
// bloom filter.  This is needed because we don't want a few misses after
// starting the browser to skew the percentage.
// TODO(jabdelmalek): report to UMA how often we rebuild.
static const int kBloomFilterMinReadsToCheckFP = 200;

// The percentage of hit rate in the bloom filter when we regenerate it.
static const double kBloomFilterMaxFPRate = 5.0;

// When we awake from a low power state, we try to avoid doing expensive disk
// operations for a few minutes to let the system page itself in and settle
// down.
static const int kOnResumeHoldupMs = 5 * 60 * 1000;  // 5 minutes.

// When doing any database operations that can take a long time, we do it in
// small chunks up to this amount.  Once this much time passes, we sleep for
// the same amount and continue.  This avoids blocking the thread so that if
// we get a bloom filter hit, we don't block the network request.
static const int kMaxThreadHoldupMs = 100;

// How long to wait after updating the database to write the bloom filter.
static const int kBloomFilterWriteDelayMs = (60 * 1000);

// The maximum staleness for a cached entry.
static const int kMaxStalenessMinutes = 45;

// Implementation --------------------------------------------------------------

SafeBrowsingDatabaseImpl::SafeBrowsingDatabaseImpl()
    : db_(NULL),
      transaction_count_(0),
      init_(false),
      asynchronous_(true),
<<<<<<< HEAD
#pragma warning(suppress: 4355)  // can use this
      bloom_read_factory_(this),
#pragma warning(suppress: 4355)  // can use this
      bloom_write_factory_(this),
#pragma warning(suppress: 4355)  // can use this
      process_factory_(this),
#pragma warning(suppress: 4355)  // can use this
      reset_factory_(this),
#pragma warning(suppress: 4355)  // can use this
      resume_factory_(this),
=======
      ALLOW_THIS_IN_INITIALIZER_LIST(process_factory_(this)),
      ALLOW_THIS_IN_INITIALIZER_LIST(bloom_read_factory_(this)),
      ALLOW_THIS_IN_INITIALIZER_LIST(bloom_write_factory_(this)),
      ALLOW_THIS_IN_INITIALIZER_LIST(reset_factory_(this)),
      ALLOW_THIS_IN_INITIALIZER_LIST(resume_factory_(this)),
>>>>>>> 12c75e7a
      disk_delay_(kMaxThreadHoldupMs) {
}

SafeBrowsingDatabaseImpl::~SafeBrowsingDatabaseImpl() {
  Close();
}

bool SafeBrowsingDatabaseImpl::Init(const std::wstring& filename,
                                    Callback0::Type* chunk_inserted_callback) {
  DCHECK(!init_ && filename_.empty());

  filename_ = filename;
  if (!Open())
    return false;

  bool load_filter = false;
  if (!DoesSqliteTableExist(db_, "hosts")) {
    if (!CreateTables()) {
      // Database could be corrupt, try starting from scratch.
      if (!ResetDatabase())
        return false;
    }
  } else if (!CheckCompatibleVersion()) {
    if (!ResetDatabase())
      return false;
  } else {
    load_filter = true;
  }

  bloom_filter_filename_ = BloomFilterFilename(filename_);

  if (load_filter) {
    LoadBloomFilter();
  } else {
    bloom_filter_ =
        new BloomFilter(kBloomFilterMinSize * kBloomFilterSizeRatio);
  }

  init_ = true;
  chunk_inserted_callback_.reset(chunk_inserted_callback);

  return true;
}

bool SafeBrowsingDatabaseImpl::Open() {
  if (sqlite3_open(WideToUTF8(filename_).c_str(), &db_) != SQLITE_OK)
    return false;

  // Run the database in exclusive mode. Nobody else should be accessing the
  // database while we're running, and this will give somewhat improved perf.
  sqlite3_exec(db_, "PRAGMA locking_mode=EXCLUSIVE", NULL, NULL, NULL);

  statement_cache_.reset(new SqliteStatementCache(db_));
  bloom_filter_read_count_= 0;
  bloom_filter_fp_count_ = 0;
  bloom_filter_building_ = false;

  process_factory_.RevokeAll();
  bloom_read_factory_.RevokeAll();
  bloom_write_factory_.RevokeAll();

  hash_cache_.reset(new HashCache);

  return true;
}

bool SafeBrowsingDatabaseImpl::Close() {
  if (!db_)
    return true;

  process_factory_.RevokeAll();
  bloom_read_factory_.RevokeAll();
  bloom_write_factory_.RevokeAll();

  if (!pending_add_del_.empty()) {
    while (!pending_add_del_.empty())
      pending_add_del_.pop();

    EndTransaction();
  }

  while (!pending_chunks_.empty()) {
    std::deque<SBChunk>* chunks = pending_chunks_.front();
    safe_browsing_util::FreeChunks(chunks);
    delete chunks;
    pending_chunks_.pop();
    EndTransaction();
  }

  statement_cache_.reset();  // Must free statements before closing DB.
  transaction_.reset();
  bool result = sqlite3_close(db_) == SQLITE_OK;
  db_ = NULL;
  return result;
}

bool SafeBrowsingDatabaseImpl::CreateTables() {
  SQLTransaction transaction(db_);
  transaction.Begin();

  // We use an autoincrement integer as the primary key to allow full table
  // scans to be quick.  Otherwise if we used host, then we'd have to jump
  // all over the table when doing a full table scan to generate the bloom
  // filter and that's an order of magnitude slower.  By marking host as
  // unique, an index is created automatically.
  if (sqlite3_exec(db_, "CREATE TABLE hosts ("
      "id INTEGER PRIMARY KEY AUTOINCREMENT,"
      "host INTEGER UNIQUE,"
      "entries BLOB)",
      NULL, NULL, NULL) != SQLITE_OK) {
    return false;
  }

  if (sqlite3_exec(db_, "CREATE TABLE chunks ("
      "list_id INTEGER,"
      "chunk_type INTEGER,"
      "chunk_id INTEGER,"
      "hostkeys TEXT)",
      NULL, NULL, NULL) != SQLITE_OK) {
    return false;
  }

  if (sqlite3_exec(db_, "CREATE TABLE list_names ("
      "id INTEGER PRIMARY KEY AUTOINCREMENT,"
      "name TEXT)",
      NULL, NULL, NULL) != SQLITE_OK) {
    return false;
  }

  sqlite3_exec(db_, "CREATE INDEX chunks_chunk_id ON chunks(chunk_id)",
               NULL, NULL, NULL);

  std::string version = "PRAGMA user_version=";
  version += StringPrintf("%d", kDatabaseVersion);

  SQLITE_UNIQUE_STATEMENT(statement, *statement_cache_, version.c_str());
  if (!statement.is_valid()) {
    NOTREACHED();
    return false;
  }

  if (statement->step() != SQLITE_DONE)
    return false;

  transaction.Commit();
  return true;
}

// The SafeBrowsing service assumes this operation is synchronous.
bool SafeBrowsingDatabaseImpl::ResetDatabase() {
  hash_cache_->clear();
  prefix_miss_cache_.clear();

  bool rv = Close();
  DCHECK(rv);

  if (!file_util::Delete(filename_, false)) {
    NOTREACHED();
    return false;
  }

  bloom_filter_ =
      new BloomFilter(kBloomFilterMinSize * kBloomFilterSizeRatio);
  file_util::Delete(bloom_filter_filename_, false);

  if (!Open())
    return false;

  return CreateTables();
}

bool SafeBrowsingDatabaseImpl::CheckCompatibleVersion() {
  SQLITE_UNIQUE_STATEMENT(statement, *statement_cache_,
      "PRAGMA user_version");
  if (!statement.is_valid()) {
    NOTREACHED();
    return false;
  }

  int result = statement->step();
  if (result != SQLITE_ROW)
    return false;

  return statement->column_int(0) == kDatabaseVersion;
}

bool SafeBrowsingDatabaseImpl::ContainsUrl(
    const GURL& url,
    std::string* matching_list,
    std::vector<SBPrefix>* prefix_hits,
    std::vector<SBFullHashResult>* full_hits,
    Time last_update) {
  matching_list->clear();
  prefix_hits->clear();
  if (!init_) {
    DCHECK(false);
    return false;
  }

  if (!url.is_valid())
    return false;

  std::vector<std::string> hosts, paths;
  safe_browsing_util::GenerateHostsToCheck(url, &hosts);
  safe_browsing_util::GeneratePathsToCheck(url, &paths);
  if (hosts.size() == 0)
    return false;

  // Per the spec, if there is at least 3 components, check both the most
  // significant three components and the most significant two components.
  // If only two components, check the most significant two components.
  // If it's an IP address, use the entire IP address as the host.
  SBPrefix host_key_2, host_key_3, host_key_ip;
  if (url.HostIsIPAddress()) {
    base::SHA256HashString(url.host() + "/", &host_key_ip, sizeof(SBPrefix));
    CheckUrl(url.host(), host_key_ip, paths, matching_list, prefix_hits);
  } else {
    base::SHA256HashString(hosts[0] + "/", &host_key_2, sizeof(SBPrefix));
    if (hosts.size() > 1)
      base::SHA256HashString(hosts[1] + "/", &host_key_3, sizeof(SBPrefix));

    for (size_t i = 0; i < hosts.size(); ++i) {
      SBPrefix host_key = i == 0 ? host_key_2 : host_key_3;
      CheckUrl(hosts[i], host_key, paths, matching_list, prefix_hits);
    }
  }

  if (!matching_list->empty() || !prefix_hits->empty()) {
    // If all the prefixes are cached as 'misses', don't issue a GetHash.
    bool all_misses = true;
    for (std::vector<SBPrefix>::const_iterator it = prefix_hits->begin();
         it != prefix_hits->end(); ++it) {
      if (prefix_miss_cache_.find(*it) == prefix_miss_cache_.end()) {
        all_misses = false;
        break;
      }
    }
    if (all_misses)
      return false;
    GetCachedFullHashes(prefix_hits, full_hits, last_update);
    return true;
  }

  // Check if we're getting too many FPs in the bloom filter, in which case
  // it's time to rebuild it.
  bloom_filter_fp_count_++;
  if (!bloom_filter_building_ &&
      bloom_filter_read_count_ > kBloomFilterMinReadsToCheckFP) {
    double fp_rate = bloom_filter_fp_count_ * 100 / bloom_filter_read_count_;
    if (fp_rate > kBloomFilterMaxFPRate) {
      DeleteBloomFilter();
      MessageLoop::current()->PostTask(FROM_HERE,
          bloom_read_factory_.NewRunnableMethod(
              &SafeBrowsingDatabaseImpl::BuildBloomFilter));
    }
  }

  return false;
}

void SafeBrowsingDatabaseImpl::CheckUrl(const std::string& host,
                                        SBPrefix host_key,
                                        const std::vector<std::string>& paths,
                                        std::string* matching_list,
                                        std::vector<SBPrefix>* prefix_hits) {
  // First see if there are any entries in the db for this host.
  SBHostInfo info;
  if (!ReadInfo(host_key, &info, NULL))
    return;  // No hostkey found.  This is definitely safe.

  std::vector<SBFullHash> prefixes;
  prefixes.resize(paths.size());
  for (size_t i = 0; i < paths.size(); ++i)
    base::SHA256HashString(host + paths[i], &prefixes[i], sizeof(SBFullHash));

  std::vector<SBPrefix> hits;
  int list_id = -1;
  if (!info.Contains(prefixes, &list_id, &hits))
    return;

  if (list_id != -1) {
    *matching_list = GetListName(list_id);
  } else if (hits.empty()) {
    prefix_hits->push_back(host_key);
  } else {
    for (size_t i = 0; i < hits.size(); ++i)
      prefix_hits->push_back(hits[i]);
  }
}

bool SafeBrowsingDatabaseImpl::ReadInfo(int host_key,
                                        SBHostInfo* info,
                                        int* id) {
  STATS_COUNTER("SB.HostSelect", 1);
  SQLITE_UNIQUE_STATEMENT(statement, *statement_cache_,
      "SELECT id, entries FROM hosts WHERE host=?");
  if (!statement.is_valid()) {
    NOTREACHED();
    return false;
  }

  statement->bind_int(0, host_key);
  int result = statement->step();
  if (result == SQLITE_CORRUPT) {
    HandleCorruptDatabase();
    return false;
  }

  if (result == SQLITE_DONE)
    return false;

  if (result != SQLITE_ROW) {
    DLOG(ERROR) << "SafeBrowsingDatabaseImpl got "
        "statement->step() != SQLITE_ROW for "
        << host_key;
    return false;
  }

  if (id)
    *id = statement->column_int(0);

  return info->Initialize(statement->column_blob(1),
                          statement->column_bytes(1));
}

void SafeBrowsingDatabaseImpl::WriteInfo(int host_key,
                                         const SBHostInfo& info,
                                         int id) {
  SQLITE_UNIQUE_STATEMENT(statement1, *statement_cache_,
      "INSERT OR REPLACE INTO hosts"
      "(host, entries)"
      "VALUES (?,?)");

  SQLITE_UNIQUE_STATEMENT(statement2, *statement_cache_,
      "INSERT OR REPLACE INTO hosts"
      "(id, host, entries)"
      "VALUES (?,?,?)");

  SqliteCompiledStatement& statement = id == 0 ? statement1 : statement2;
  if (!statement.is_valid()) {
    NOTREACHED();
    return;
  }

  int start_index = 0;
  if (id != 0) {
    statement->bind_int(start_index++, id);
    STATS_COUNTER("SB.HostReplace", 1);
  } else {
    STATS_COUNTER("SB.HostInsert", 1);
  }

  statement->bind_int(start_index++, host_key);
  statement->bind_blob(start_index++, info.data(), info.size());
  int rv = statement->step();
  if (rv == SQLITE_CORRUPT) {
    HandleCorruptDatabase();
  } else {
    DCHECK(rv == SQLITE_DONE);
  }
  AddHostToBloomFilter(host_key);
}

void SafeBrowsingDatabaseImpl::DeleteInfo(int host_key) {
  STATS_COUNTER("SB.HostDelete", 1);
  SQLITE_UNIQUE_STATEMENT(statement, *statement_cache_,
      "DELETE FROM hosts WHERE host=?");
  if (!statement.is_valid()) {
    NOTREACHED();
    return;
  }

  statement->bind_int(0, host_key);
  int rv = statement->step();
  if (rv == SQLITE_CORRUPT) {
    HandleCorruptDatabase();
  } else {
    DCHECK(rv == SQLITE_DONE);
  }
}

void SafeBrowsingDatabaseImpl::StartThrottledWork() {
  if (process_factory_.empty())
    RunThrottledWork();
}

void SafeBrowsingDatabaseImpl::RunThrottledWork() {
  prefix_miss_cache_.clear();
  while (true) {
    bool done = ProcessChunks();

    if (done)
      done = ProcessAddDel();

    if (done)
      break;

    if (asynchronous_) {
      // For production code, we want to throttle by calling InvokeLater to
      // continue the work after a delay.  However for unit tests we depend on
      // updates to happen synchronously.
      MessageLoop::current()->PostDelayedTask(FROM_HERE,
          process_factory_.NewRunnableMethod(
              &SafeBrowsingDatabaseImpl::RunThrottledWork), disk_delay_);
      break;
    } else {
      PlatformThread::Sleep(kMaxThreadHoldupMs);
    }
  }
}

void SafeBrowsingDatabaseImpl::InsertChunks(const std::string& list_name,
                                            std::deque<SBChunk>* chunks) {
  // We've going to be updating the bloom filter, so delete the on-disk
  // serialization so that if the process crashes we'll generate a new one on
  // startup, instead of reading a stale filter.
  DeleteBloomFilter();

  int list_id = GetListID(list_name);
  std::deque<SBChunk>::iterator i = chunks->begin();
  for (; i != chunks->end(); ++i) {
    SBChunk& chunk = (*i);
    chunk.list_id = list_id;
    std::deque<SBChunkHost>::iterator j = chunk.hosts.begin();
    for (; j != chunk.hosts.end(); ++j) {
      j->entry->set_list_id(list_id);
      if (j->entry->IsAdd())
        j->entry->set_chunk_id(chunk.chunk_number);
    }
  }

  pending_chunks_.push(chunks);

  BeginTransaction();
  StartThrottledWork();
}

bool SafeBrowsingDatabaseImpl::ProcessChunks() {
  if (pending_chunks_.empty())
    return true;

  while (!pending_chunks_.empty()) {
    std::deque<SBChunk>* chunks = pending_chunks_.front();
    bool done = false;
    if (chunks->front().is_add) {
      done = ProcessAddChunks(chunks);
    } else {
      done = ProcessSubChunks(chunks);
    }

    if (!done)
      return false;

    delete chunks;
    pending_chunks_.pop();
    EndTransaction();
  }

  if (!bloom_filter_building_) {
    if (asynchronous_) {
      // When we're updating, there will usually be a bunch of pending_chunks_
      // to process, and we don't want to keep writing the bloom filter to disk
      // 10 or 20 times unnecessarily.  So schedule to write it in a minute, and
      // if any new updates happen in the meantime, push that forward.
      if (!bloom_write_factory_.empty())
        bloom_write_factory_.RevokeAll();

      MessageLoop::current()->PostDelayedTask(FROM_HERE,
          bloom_write_factory_.NewRunnableMethod(
              &SafeBrowsingDatabaseImpl::WriteBloomFilter),
          kBloomFilterWriteDelayMs);
    } else {
      WriteBloomFilter();
    }
  }

  if (chunk_inserted_callback_.get())
    chunk_inserted_callback_->Run();

  return true;
}

bool SafeBrowsingDatabaseImpl::ProcessAddChunks(std::deque<SBChunk>* chunks) {
  Time before = Time::Now();
  while (!chunks->empty()) {
    SBChunk& chunk = chunks->front();
    int list_id = chunk.list_id;
    int chunk_id = chunk.chunk_number;

    // The server can give us a chunk that we already have because it's part of
    // a range.  Don't add it again.
    if (!ChunkExists(list_id, ADD_CHUNK, chunk_id)) {
      while (!chunk.hosts.empty()) {
        // Read the existing record for this host, if it exists.
        SBPrefix host = chunk.hosts.front().host;
        SBEntry* entry = chunk.hosts.front().entry;

        UpdateInfo(host, entry, false);

        if (!add_chunk_modified_hosts_.empty())
          add_chunk_modified_hosts_.append(",");

        add_chunk_modified_hosts_.append(StringPrintf("%d", host));

        entry->Destroy();
        chunk.hosts.pop_front();
        if (!chunk.hosts.empty() &&
            (Time::Now() - before).InMilliseconds() > kMaxThreadHoldupMs) {
          return false;
        }
      }

      AddChunkInformation(list_id, ADD_CHUNK, chunk_id,
                          add_chunk_modified_hosts_);
      add_chunk_modified_hosts_.clear();
    } else {
      while (!chunk.hosts.empty()) {
        chunk.hosts.front().entry->Destroy();
        chunk.hosts.pop_front();
      }
    }

    chunks->pop_front();
  }

  return true;
}

bool SafeBrowsingDatabaseImpl::ProcessSubChunks(std::deque<SBChunk>* chunks) {
  Time before = Time::Now();
  while (!chunks->empty()) {
    SBChunk& chunk = chunks->front();
    int list_id = chunk.list_id;
    int chunk_id = chunk.chunk_number;

    if (!ChunkExists(list_id, SUB_CHUNK, chunk_id)) {
      while (!chunk.hosts.empty()) {
        SBPrefix host = chunk.hosts.front().host;
        SBEntry* entry = chunk.hosts.front().entry;
        UpdateInfo(host, entry, true);

        entry->Destroy();
        chunk.hosts.pop_front();
        if (!chunk.hosts.empty() &&
            (Time::Now() - before).InMilliseconds() > kMaxThreadHoldupMs) {
          return false;
        }
      }

      AddChunkInformation(list_id, SUB_CHUNK, chunk_id, "");
    } else {
      while (!chunk.hosts.empty()) {
        chunk.hosts.front().entry->Destroy();
        chunk.hosts.pop_front();
      }
    }

    chunks->pop_front();
  }

  return true;
}

void SafeBrowsingDatabaseImpl::UpdateInfo(SBPrefix host_key,
                                          SBEntry* entry,
                                          bool persist) {
  // If an existing record exists, and the new record is smaller, then reuse
  // its entry to reduce database fragmentation.
  int old_id = 0;
  SBHostInfo info;
  // If the bloom filter isn't there, then assume that the entry exists,
  // otherwise test the bloom filter.
  bool exists = !bloom_filter_.get() || bloom_filter_->Exists(host_key);
  if (exists)
    exists = ReadInfo(host_key, &info, &old_id);
  int old_size = info.size();

  if (entry->IsAdd()) {
    info.AddPrefixes(entry);
  } else {
    ClearCachedHashes(entry);
    info.RemovePrefixes(entry, persist);
  }

  if (old_size == info.size()) {
    // The entry didn't change, so no point writing it.
    return;
  }

  if (!info.size()) {
    // Just delete the existing information instead of writing an empty one.
    if (exists)
      DeleteInfo(host_key);
    return;
  }

  if (info.size() > old_size) {
    // New record is larger, so just add a new entry.
    old_id = 0;
  }

  WriteInfo(host_key, info, old_id);
}

void SafeBrowsingDatabaseImpl::DeleteChunks(
    std::vector<SBChunkDelete>* chunk_deletes) {
  BeginTransaction();
  bool pending_add_del_were_empty = pending_add_del_.empty();

  for (size_t i = 0; i < chunk_deletes->size(); ++i) {
    const SBChunkDelete& chunk = (*chunk_deletes)[i];
    std::vector<int> chunk_numbers;
    RangesToChunks(chunk.chunk_del, &chunk_numbers);
    for (size_t del = 0; del < chunk_numbers.size(); ++del) {
      if (chunk.is_sub_del) {
        SubDel(chunk.list_name, chunk_numbers[del]);
      } else {
        AddDel(chunk.list_name, chunk_numbers[del]);
      }
    }
  }

  if (pending_add_del_were_empty && !pending_add_del_.empty()) {
    // Only start a transaction for pending AddDel work if we haven't started
    // one already.
    BeginTransaction();
    StartThrottledWork();
  }

  delete chunk_deletes;
  EndTransaction();
}

void SafeBrowsingDatabaseImpl::AddDel(const std::string& list_name,
                                      int add_chunk_id) {
  STATS_COUNTER("SB.ChunkSelect", 1);
  int list_id = GetListID(list_name);
  // Find all the prefixes that came from the given add_chunk_id.
  SQLITE_UNIQUE_STATEMENT(statement, *statement_cache_,
      "SELECT hostkeys FROM chunks WHERE "
      "list_id=? AND chunk_type=? AND chunk_id=?");
  if (!statement.is_valid()) {
    NOTREACHED();
    return;
  }

  std::string hostkeys_str;
  statement->bind_int(0, list_id);
  statement->bind_int(1, ADD_CHUNK);
  statement->bind_int(2, add_chunk_id);
  int rv = statement->step();
  if (rv != SQLITE_ROW || !statement->column_string(0, &hostkeys_str)) {
    if (rv == SQLITE_CORRUPT) {
      HandleCorruptDatabase();
    } else {
      NOTREACHED();
    }

    return;
  }

  AddDelWork work;
  work.list_id = list_id;
  work.add_chunk_id = add_chunk_id;
  pending_add_del_.push(work);
  SplitString(hostkeys_str, ',',  &pending_add_del_.back().hostkeys);
}

bool SafeBrowsingDatabaseImpl::ProcessAddDel() {
  if (pending_add_del_.empty())
    return true;

  Time before = Time::Now();
  while (!pending_add_del_.empty()) {
    AddDelWork& add_del_work = pending_add_del_.front();
    ClearCachedHashesForChunk(add_del_work.list_id, add_del_work.add_chunk_id);
    std::vector<std::string>& hostkeys = add_del_work.hostkeys;
    for (size_t i = 0; i < hostkeys.size(); ++i) {
      SBPrefix host = atoi(hostkeys[i].c_str());
      // Doesn't matter if we use SUB_PREFIX or SUB_FULL_HASH since if there
      // are no prefixes it's not used.
      SBEntry* entry = SBEntry::Create(SBEntry::SUB_PREFIX, 0);
      entry->set_list_id(add_del_work.list_id);
      entry->set_chunk_id(add_del_work.add_chunk_id);
      UpdateInfo(host, entry, false);
      entry->Destroy();
      if ((Time::Now() - before).InMilliseconds() > kMaxThreadHoldupMs) {
        hostkeys.erase(hostkeys.begin(), hostkeys.begin() + i);
        return false;
      }
    }

    RemoveChunkId(add_del_work.list_id, ADD_CHUNK, add_del_work.add_chunk_id);
    pending_add_del_.pop();
  }

  EndTransaction();

  return true;
}

void SafeBrowsingDatabaseImpl::SubDel(const std::string& list_name,
                                      int sub_chunk_id) {
  RemoveChunkId(GetListID(list_name), SUB_CHUNK, sub_chunk_id);
}

void SafeBrowsingDatabaseImpl::AddChunkInformation(
    int list_id, ChunkType type, int chunk_id, const std::string& hostkeys) {
  STATS_COUNTER("SB.ChunkInsert", 1);
  SQLITE_UNIQUE_STATEMENT(statement, *statement_cache_,
      "INSERT INTO chunks (list_id, chunk_type, chunk_id, hostkeys) "
      "VALUES (?,?,?,?)");
  if (!statement.is_valid()) {
    NOTREACHED();
    return;
  }

  statement->bind_int(0, list_id);
  statement->bind_int(1, type);
  statement->bind_int(2, chunk_id);
  statement->bind_string(3, hostkeys);
  int rv = statement->step();
  if (rv == SQLITE_CORRUPT) {
    HandleCorruptDatabase();
  } else {
    DCHECK(rv == SQLITE_DONE);
  }
}

void SafeBrowsingDatabaseImpl::GetListsInfo(
    std::vector<SBListChunkRanges>* lists) {
  lists->clear();
  SQLITE_UNIQUE_STATEMENT(statement, *statement_cache_,
      "SELECT name,id FROM list_names");
  if (!statement.is_valid()) {
    NOTREACHED();
    return;
  }

  while (true) {
    int rv = statement->step();
    if (rv != SQLITE_ROW) {
      if (rv == SQLITE_CORRUPT)
        HandleCorruptDatabase();

      break;
    }
    int list_id = statement->column_int(1);
    lists->push_back(SBListChunkRanges(statement->column_string(0)));
    GetChunkIds(list_id, ADD_CHUNK, &lists->back().adds);
    GetChunkIds(list_id, SUB_CHUNK, &lists->back().subs);
  }
}

void SafeBrowsingDatabaseImpl::GetChunkIds(int list_id,
                                           ChunkType type,
                                           std::string* list) {
  list->clear();
  STATS_COUNTER("SB.ChunkSelect", 1);
  SQLITE_UNIQUE_STATEMENT(statement, *statement_cache_,
      "SELECT chunk_id FROM chunks WHERE list_id=? AND chunk_type=? "
      "ORDER BY chunk_id");
  if (!statement.is_valid()) {
    NOTREACHED();
    return;
  }

  statement->bind_int(0, list_id);
  statement->bind_int(1, type);

  std::vector<int> chunk_ids;
  while (true) {
    int rv = statement->step();
    if (rv != SQLITE_ROW) {
      if (rv == SQLITE_CORRUPT)
        HandleCorruptDatabase();

      break;
    }
    chunk_ids.push_back(statement->column_int(0));
  }

  std::vector<ChunkRange> ranges;
  ChunksToRanges(chunk_ids, &ranges);
  RangesToString(ranges, list);
}

bool SafeBrowsingDatabaseImpl::ChunkExists(int list_id,
                                           ChunkType type,
                                           int chunk_id) {
  STATS_COUNTER("SB.ChunkSelect", 1);
  SQLITE_UNIQUE_STATEMENT(statement, *statement_cache_,
      "SELECT chunk_id FROM chunks WHERE"
      " list_id=? AND chunk_type=? AND chunk_id=?");
  if (!statement.is_valid()) {
    NOTREACHED();
    return false;
  }

  statement->bind_int(0, list_id);
  statement->bind_int(1, type);
  statement->bind_int(2, chunk_id);

  int rv = statement->step();
  if (rv == SQLITE_CORRUPT)
    HandleCorruptDatabase();

  return rv == SQLITE_ROW;
}

void SafeBrowsingDatabaseImpl::RemoveChunkId(int list_id,
                                             ChunkType type,
                                             int chunk_id) {
  // Also remove the add chunk id from add_chunks
  STATS_COUNTER("SB.ChunkDelete", 1);
  SQLITE_UNIQUE_STATEMENT(statement, *statement_cache_,
      "DELETE FROM chunks WHERE list_id=? AND chunk_type=? AND chunk_id=?");
  if (!statement.is_valid()) {
    NOTREACHED();
    return;
  }

  statement->bind_int(0, list_id);
  statement->bind_int(1, type);
  statement->bind_int(2, chunk_id);
  int rv = statement->step();
  if (rv == SQLITE_CORRUPT) {
    HandleCorruptDatabase();
  } else {
    DCHECK(rv == SQLITE_DONE);
  }
}

int SafeBrowsingDatabaseImpl::AddList(const std::string& name) {
  SQLITE_UNIQUE_STATEMENT(statement, *statement_cache_,
      "INSERT INTO list_names (id, name) "
      "VALUES (NULL,?)");
  if (!statement.is_valid()) {
    NOTREACHED();
    return 0;
  }

  statement->bind_string(0, name);
  int rv = statement->step();
  if (rv != SQLITE_DONE) {
    if (rv == SQLITE_CORRUPT) {
      HandleCorruptDatabase();
    } else {
      NOTREACHED();
    }

    return 0;
  }

  return static_cast<int>(sqlite3_last_insert_rowid(db_));
}

int SafeBrowsingDatabaseImpl::GetListID(const std::string& name) {
  SQLITE_UNIQUE_STATEMENT(statement, *statement_cache_,
      "SELECT id FROM list_names WHERE name=?");
  if (!statement.is_valid()) {
    NOTREACHED();
    return 0;
  }

  statement->bind_string(0, name);
  int result = statement->step();
  if (result == SQLITE_ROW)
    return statement->column_int(0);

  if (result == SQLITE_CORRUPT)
    HandleCorruptDatabase();

  // There isn't an existing entry so add one.
  return AddList(name);
}

std::string SafeBrowsingDatabaseImpl::GetListName(int id) {
  SQLITE_UNIQUE_STATEMENT(statement, *statement_cache_,
      "SELECT name FROM list_names WHERE id=?");
  if (!statement.is_valid()) {
    NOTREACHED();
    return 0;
  }

  statement->bind_int(0, id);
  int result = statement->step();
  if (result != SQLITE_ROW) {
    if (result == SQLITE_CORRUPT)
      HandleCorruptDatabase();

    return std::string();
  }

  return statement->column_string(0);
}

void SafeBrowsingDatabaseImpl::AddHostToBloomFilter(int host_key) {
  if (bloom_filter_building_)
    bloom_filter_temp_hostkeys_.push_back(host_key);
  // Even if we're rebuilding the bloom filter, we still need to update the
  // current one since we also use it to decide whether to do certain database
  // operations during update.
  if (bloom_filter_.get())
    bloom_filter_->Insert(host_key);
}

void SafeBrowsingDatabaseImpl::BuildBloomFilter() {
  // A bloom filter needs the size at creation, however doing a select count(*)
  // is too slow since sqlite would have to enumerate each entry to get the
  // count.  So instead we load all the hostkeys into memory, and then when
  // we've read all of them and have the total count, we can create the bloom
  // filter.
  bloom_filter_temp_hostkeys_.reserve(kBloomFilterMinSize);

  bloom_filter_building_ = true;
  bloom_filter_rebuild_time_ = Time::Now();

  BeginTransaction();

  OnReadHostKeys(0);
}

void SafeBrowsingDatabaseImpl::OnReadHostKeys(int start_id) {
  // Since reading all the keys in one go could take > 20 seconds, instead we
  // read them in small chunks.
  STATS_COUNTER("SB.HostSelectForBloomFilter", 1);
  SQLITE_UNIQUE_STATEMENT(statement, *statement_cache_,
      "SELECT host,id FROM hosts WHERE id > ? ORDER BY id");
  if (!statement.is_valid()) {
    NOTREACHED();
    return;
  }

  statement->bind_int(0, start_id);
  Time before = Time::Now();
  int count = 0;

  int next_id = start_id + 1;
  while (true) {
    int rv = statement->step();
    if (rv != SQLITE_ROW) {
      if (rv == SQLITE_CORRUPT)
        HandleCorruptDatabase();

      break;
    }

    count++;
    bloom_filter_temp_hostkeys_.push_back(statement->column_int(0));
    next_id = statement->column_int(1) + 1;
    if ((Time::Now() - before).InMilliseconds() > kMaxThreadHoldupMs) {
      if (asynchronous_) {
        break;
      } else {
        PlatformThread::Sleep(kMaxThreadHoldupMs);
      }
    }
  }

  TimeDelta chunk_time = Time::Now() - before;
  int time_ms = static_cast<int>(chunk_time.InMilliseconds());
  SB_DLOG(INFO) << "SafeBrowsingDatabaseImpl read " << count
                << " hostkeys in " << time_ms << " ms";

  if (!count || !asynchronous_) {
    OnDoneReadingHostKeys();
    return;
  }

  // To avoid hammering the disk and disrupting other parts of Chrome that use
  // the disk, we throttle the rebuilding.
  MessageLoop::current()->PostDelayedTask(FROM_HERE,
      bloom_read_factory_.NewRunnableMethod(
          &SafeBrowsingDatabaseImpl::OnReadHostKeys, next_id),
      disk_delay_);
}

void SafeBrowsingDatabaseImpl::OnDoneReadingHostKeys() {
  EndTransaction();
  Time before = Time::Now();
  int number_of_keys = std::max(kBloomFilterMinSize,
      static_cast<int>(bloom_filter_temp_hostkeys_.size()));
  int filter_size = number_of_keys * kBloomFilterSizeRatio;
  BloomFilter* filter = new BloomFilter(filter_size);
  for (size_t i = 0; i < bloom_filter_temp_hostkeys_.size(); ++i)
    filter->Insert(bloom_filter_temp_hostkeys_[i]);

  bloom_filter_ = filter;

  TimeDelta bloom_gen = Time::Now() - before;
  TimeDelta delta = Time::Now() - bloom_filter_rebuild_time_;
  SB_DLOG(INFO) << "SafeBrowsingDatabaseImpl built bloom filter in " <<
      delta.InMilliseconds() << " ms total (" << bloom_gen.InMilliseconds()
      << " ms to generate bloom filter).  hostkey count: " <<
      bloom_filter_temp_hostkeys_.size();

  WriteBloomFilter();
  bloom_filter_building_ = false;
  bloom_filter_temp_hostkeys_.clear();
  bloom_filter_read_count_ = 0;
  bloom_filter_fp_count_ = 0;
}

void SafeBrowsingDatabaseImpl::BeginTransaction() {
  transaction_count_++;
  if (transaction_.get() == NULL) {
    transaction_.reset(new SQLTransaction(db_));
    if (transaction_->Begin() != SQLITE_OK) {
      DCHECK(false) << "Safe browsing database couldn't start transaction";
      transaction_.reset();
    }
  }
}

void SafeBrowsingDatabaseImpl::EndTransaction() {
  if (--transaction_count_ == 0) {
    if (transaction_.get() != NULL) {
      STATS_COUNTER("SB.TransactionCommit", 1);
      transaction_->Commit();
      transaction_.reset();
    }
  }
}

void SafeBrowsingDatabaseImpl::GetCachedFullHashes(
    const std::vector<SBPrefix>* prefix_hits,
    std::vector<SBFullHashResult>* full_hits,
    Time last_update) {
  DCHECK(prefix_hits && full_hits);

  Time max_age = Time::Now() - TimeDelta::FromMinutes(kMaxStalenessMinutes);

  for (std::vector<SBPrefix>::const_iterator it = prefix_hits->begin();
       it != prefix_hits->end(); ++it) {
    HashCache::iterator hit = hash_cache_->find(*it);
    if (hit != hash_cache_->end()) {
      HashList& entries = hit->second;
      HashList::iterator eit = entries.begin();
      while (eit != entries.end()) {
        // An entry is valid if we've received an update in the past 45 minutes,
        // or if this particular GetHash was received in the past 45 minutes.
        if (max_age < last_update || eit->received > max_age) {
          SBFullHashResult full_hash;
          memcpy(&full_hash.hash.full_hash,
                 &eit->full_hash.full_hash,
                 sizeof(SBFullHash));
          full_hash.list_name = GetListName(eit->list_id);
          full_hash.add_chunk_id = eit->add_chunk_id;
          full_hits->push_back(full_hash);
          ++eit;
        } else {
          // Evict the expired entry.
          eit = entries.erase(eit);
        }
      }

      if (entries.empty())
        hash_cache_->erase(hit);
    }
  }
}

void SafeBrowsingDatabaseImpl::CacheHashResults(
    const std::vector<SBPrefix>& prefixes,
    const std::vector<SBFullHashResult>& full_hits) {
  if (full_hits.empty()) {
    // These prefixes returned no results, so we store them in order to prevent
    // asking for them again. We flush this cache at the next update.
    for (std::vector<SBPrefix>::const_iterator it = prefixes.begin();
         it != prefixes.end(); ++it) {
      prefix_miss_cache_.insert(*it);
    }
    return;
  }

  const Time now = Time::Now();
  for (std::vector<SBFullHashResult>::const_iterator it = full_hits.begin();
       it != full_hits.end(); ++it) {
    SBPrefix prefix;
    memcpy(&prefix, &it->hash.full_hash, sizeof(prefix));
    HashList& entries = (*hash_cache_)[prefix];
    HashCacheEntry entry;
    entry.received = now;
    entry.list_id = GetListID(it->list_name);
    entry.add_chunk_id = it->add_chunk_id;
    memcpy(&entry.full_hash, &it->hash.full_hash, sizeof(SBFullHash));
    entries.push_back(entry);
  }
}

void SafeBrowsingDatabaseImpl::ClearCachedHashes(const SBEntry* entry) {
  for (int i = 0; i < entry->prefix_count(); ++i) {
    SBPrefix prefix;
    if (entry->type() == SBEntry::SUB_FULL_HASH)
      memcpy(&prefix, &entry->FullHashAt(i), sizeof(SBPrefix));
    else
      prefix = entry->PrefixAt(i);

    HashCache::iterator it = hash_cache_->find(prefix);
    if (it != hash_cache_->end())
      hash_cache_->erase(it);
  }
}

// This clearing algorithm is a little inefficient, but we don't expect there to
// be too many entries for this to matter. Also, this runs as a background task
// during an update, so no user action is blocking on it.
void SafeBrowsingDatabaseImpl::ClearCachedHashesForChunk(int list_id,
                                                         int add_chunk_id) {
  HashCache::iterator it = hash_cache_->begin();
  while (it != hash_cache_->end()) {
    HashList& entries = it->second;
    HashList::iterator eit = entries.begin();
    while (eit != entries.end()) {
      if (eit->list_id == list_id && eit->add_chunk_id == add_chunk_id)
        eit = entries.erase(eit);
      else
        ++eit;
    }
    if (entries.empty())
      hash_cache_->erase(it++);
    else
      ++it;
  }
}

void SafeBrowsingDatabaseImpl::HandleCorruptDatabase() {
  MessageLoop::current()->PostTask(FROM_HERE,
      reset_factory_.NewRunnableMethod(
          &SafeBrowsingDatabaseImpl::OnHandleCorruptDatabase));
}

void SafeBrowsingDatabaseImpl::OnHandleCorruptDatabase() {
  ResetDatabase();
  DCHECK(false) << "SafeBrowsing database was corrupt and reset";
}

void SafeBrowsingDatabaseImpl::HandleResume() {
  disk_delay_ = kOnResumeHoldupMs;
  MessageLoop::current()->PostDelayedTask(
      FROM_HERE,
      resume_factory_.NewRunnableMethod(
          &SafeBrowsingDatabaseImpl::OnResumeDone),
      kOnResumeHoldupMs);
}

void SafeBrowsingDatabaseImpl::OnResumeDone() {
  disk_delay_ = kMaxThreadHoldupMs;
}

void SafeBrowsingDatabaseImpl::SetSynchronous() {
  asynchronous_ = false;
}<|MERGE_RESOLUTION|>--- conflicted
+++ resolved
@@ -64,24 +64,11 @@
       transaction_count_(0),
       init_(false),
       asynchronous_(true),
-<<<<<<< HEAD
-#pragma warning(suppress: 4355)  // can use this
-      bloom_read_factory_(this),
-#pragma warning(suppress: 4355)  // can use this
-      bloom_write_factory_(this),
-#pragma warning(suppress: 4355)  // can use this
-      process_factory_(this),
-#pragma warning(suppress: 4355)  // can use this
-      reset_factory_(this),
-#pragma warning(suppress: 4355)  // can use this
-      resume_factory_(this),
-=======
       ALLOW_THIS_IN_INITIALIZER_LIST(process_factory_(this)),
       ALLOW_THIS_IN_INITIALIZER_LIST(bloom_read_factory_(this)),
       ALLOW_THIS_IN_INITIALIZER_LIST(bloom_write_factory_(this)),
       ALLOW_THIS_IN_INITIALIZER_LIST(reset_factory_(this)),
       ALLOW_THIS_IN_INITIALIZER_LIST(resume_factory_(this)),
->>>>>>> 12c75e7a
       disk_delay_(kMaxThreadHoldupMs) {
 }
 
