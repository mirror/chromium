--- conflicted
+++ resolved
@@ -50,11 +50,7 @@
   // A number that should be added to the suggested path to make it unique.
   // 0 means no number should be appended.  Not actually stored in the db.
   int path_uniquifier;
-<<<<<<< HEAD
-  Time start_time;
-=======
   base::Time start_time;
->>>>>>> 12c75e7a
   int64 received_bytes;
   int64 total_bytes;
   int32 state;
