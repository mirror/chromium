// Copyright 2008, Google Inc.
// All rights reserved.
//
// Redistribution and use in source and binary forms, with or without
// modification, are permitted provided that the following conditions are
// met:
//
//    * Redistributions of source code must retain the above copyright
// notice, this list of conditions and the following disclaimer.
//    * Redistributions in binary form must reproduce the above
// copyright notice, this list of conditions and the following disclaimer
// in the documentation and/or other materials provided with the
// distribution.
//    * Neither the name of Google Inc. nor the names of its
// contributors may be used to endorse or promote products derived from
// this software without specific prior written permission.
//
// THIS SOFTWARE IS PROVIDED BY THE COPYRIGHT HOLDERS AND CONTRIBUTORS
// "AS IS" AND ANY EXPRESS OR IMPLIED WARRANTIES, INCLUDING, BUT NOT
// LIMITED TO, THE IMPLIED WARRANTIES OF MERCHANTABILITY AND FITNESS FOR
// A PARTICULAR PURPOSE ARE DISCLAIMED. IN NO EVENT SHALL THE COPYRIGHT
// OWNER OR CONTRIBUTORS BE LIABLE FOR ANY DIRECT, INDIRECT, INCIDENTAL,
// SPECIAL, EXEMPLARY, OR CONSEQUENTIAL DAMAGES (INCLUDING, BUT NOT
// LIMITED TO, PROCUREMENT OF SUBSTITUTE GOODS OR SERVICES; LOSS OF USE,
// DATA, OR PROFITS; OR BUSINESS INTERRUPTION) HOWEVER CAUSED AND ON ANY
// THEORY OF LIABILITY, WHETHER IN CONTRACT, STRICT LIABILITY, OR TORT
// (INCLUDING NEGLIGENCE OR OTHERWISE) ARISING IN ANY WAY OUT OF THE USE
// OF THIS SOFTWARE, EVEN IF ADVISED OF THE POSSIBILITY OF SUCH DAMAGE.

#include "base/basictypes.h"
#include "base/file_util.h"
#include "base/path_service.h"
#include "base/scoped_ptr.h"
<<<<<<< HEAD
=======
#include "chrome/browser/bookmarks/bookmark_model.h"
>>>>>>> b8afeda4
#include "chrome/browser/history/archived_database.h"
#include "chrome/browser/history/expire_history_backend.h"
#include "chrome/browser/history/history_database.h"
#include "chrome/browser/history/text_database_manager.h"
#include "chrome/browser/history/thumbnail_database.h"
#include "chrome/common/jpeg_codec.h"
#include "chrome/common/notification_service.h"
#include "chrome/common/thumbnail_score.h"
#include "chrome/tools/profiles/thumbnail-inl.h"
#include "testing/gtest/include/gtest/gtest.h"
#include "SkBitmap.h"

// The test must be in the history namespace for the gtest forward declarations
// to work. It also eliminates a bunch of ugly "history::".
namespace history {

// ExpireHistoryTest -----------------------------------------------------------

class ExpireHistoryTest : public testing::Test,
                          public BroadcastNotificationDelegate {
 public:
#pragma warning(suppress: 4355)  // OK to pass "this" here.
  ExpireHistoryTest() : expirer_(this), now_(Time::Now()) {
  }

 protected:
  // Called by individual tests when they want data populated.
  void AddExampleData(URLID url_ids[3], Time visit_times[4]);

  // Returns true if the given favicon/thumanil has an entry in the DB.
  bool HasFavIcon(FavIconID favicon_id);
  bool HasThumbnail(URLID url_id);

  // Returns the number of text matches for the given URL in the example data
  // added by AddExampleData.
  int CountTextMatchesForURL(const GURL& url);

  // EXPECTs that each URL-specific history thing (basically, everything but
  // favicons) is gone.
  void EnsureURLInfoGone(const URLRow& row);

  // Clears the list of notifications received.
  void ClearLastNotifications() {
    for (size_t i = 0; i < notifications_.size(); i++)
      delete notifications_[i].second;
    notifications_.clear();
  }

  static bool IsStringInFile(std::wstring& filename, const char* str);

<<<<<<< HEAD
=======
  BookmarkModel bookmark_model_;

  MessageLoop message_loop_;

>>>>>>> b8afeda4
  ExpireHistoryBackend expirer_;

  scoped_ptr<HistoryDatabase> main_db_;
  scoped_ptr<ArchivedDatabase> archived_db_;
  scoped_ptr<ThumbnailDatabase> thumb_db_;
  scoped_ptr<TextDatabaseManager> text_db_;

  // Time at the beginning of the test, so everybody agrees what "now" is.
  const Time now_;

  // Notifications intended to be broadcast, we can check these values to make
  // sure that the deletor is doing the correct broadcasts. We own the details
  // pointers.
  typedef std::vector< std::pair<NotificationType, HistoryDetails*> >
      NotificationList;
  NotificationList notifications_;

  // Directory for the history files.
  std::wstring dir_;

 private:
  void SetUp() {
    PathService::Get(base::DIR_TEMP, &dir_);
    file_util::AppendToPath(&dir_, L"ExpireTest");
    file_util::Delete(dir_, true);
    file_util::CreateDirectory(dir_);

    std::wstring history_name(dir_);
    file_util::AppendToPath(&history_name, L"History");
    main_db_.reset(new HistoryDatabase);
    if (main_db_->Init(history_name) != INIT_OK)
      main_db_.reset();

    std::wstring archived_name(dir_);
    file_util::AppendToPath(&archived_name, L"Archived History");
    archived_db_.reset(new ArchivedDatabase);
    if (!archived_db_->Init(archived_name))
      archived_db_.reset();

    std::wstring thumb_name(dir_);
    file_util::AppendToPath(&thumb_name, L"Thumbnails");
    thumb_db_.reset(new ThumbnailDatabase);
    if (thumb_db_->Init(thumb_name) != INIT_OK)
      thumb_db_.reset();

    text_db_.reset(new TextDatabaseManager(dir_, main_db_.get()));
    if (!text_db_->Init())
      text_db_.reset();

    expirer_.SetDatabases(main_db_.get(), archived_db_.get(), thumb_db_.get(),
                          text_db_.get());
  }

  void TearDown() {
    ClearLastNotifications();

    expirer_.SetDatabases(NULL, NULL, NULL, NULL);

    main_db_.reset();
    archived_db_.reset();
    thumb_db_.reset();
    text_db_.reset();
    file_util::Delete(dir_, true);
  }

  // BroadcastNotificationDelegate implementation.
  void BroadcastNotifications(NotificationType type,
                              HistoryDetails* details_deleted) {
    // This gets called when there are notifications to broadcast. Instead, we
    // store them so we can tell that the correct notifications were sent.
    notifications_.push_back(std::make_pair(type, details_deleted));
  }
};

// The example data consists of 4 visits. The middle two visits are to the
// same URL, while the first and last are for unique ones. This allows a test
// for the oldest or newest to include both a URL that should get totally
// deleted (the one on the end) with one that should only get a visit deleted
// (with the one in the middle) when it picks the proper threshold time.
//
// Each visit has indexed data, each URL has thumbnail. The first two URLs will
// share the same favicon, while the last one will have a unique favicon. The
// second visit for the middle URL is typed.
//
// The IDs of the added URLs, and the times of the four added visits will be
// added to the given arrays.
void ExpireHistoryTest::AddExampleData(URLID url_ids[3], Time visit_times[4]) {
  if (!main_db_.get() || !text_db_.get())
    return;

  // Four times for each visit.
  visit_times[3] = Time::Now();
  visit_times[2] = visit_times[3] - TimeDelta::FromDays(1);
  visit_times[1] = visit_times[3] - TimeDelta::FromDays(2);
  visit_times[0] = visit_times[3] - TimeDelta::FromDays(3);

  // Two favicons. The first two URLs will share the same one, while the last
  // one will have a unique favicon.
  FavIconID favicon1 = thumb_db_->AddFavIcon(GURL("http://favicon/url1"));
  FavIconID favicon2 = thumb_db_->AddFavIcon(GURL("http://favicon/url2"));

  // Three URLs.
  URLRow url_row1(GURL("http://www.google.com/1"));
  url_row1.set_last_visit(visit_times[0]);
  url_row1.set_favicon_id(favicon1);
  url_row1.set_visit_count(1);
  url_ids[0] = main_db_->AddURL(url_row1);

  URLRow url_row2(GURL("http://www.google.com/2"));
  url_row2.set_last_visit(visit_times[2]);
  url_row2.set_favicon_id(favicon1);
  url_row2.set_visit_count(2);
  url_row2.set_typed_count(1);
  url_ids[1] = main_db_->AddURL(url_row2);

  URLRow url_row3(GURL("http://www.google.com/3"));
  url_row3.set_last_visit(visit_times[3]);
  url_row3.set_favicon_id(favicon2);
  url_row3.set_visit_count(1);
  url_ids[2] = main_db_->AddURL(url_row3);

  // Thumbnails for each URL.
  scoped_ptr<SkBitmap> thumbnail(
      JPEGCodec::Decode(kGoogleThumbnail, sizeof(kGoogleThumbnail)));
  ThumbnailScore score(0.25, true, true, Time::Now());
  thumb_db_->SetPageThumbnail(url_ids[0], *thumbnail, score);
  thumb_db_->SetPageThumbnail(url_ids[1], *thumbnail, score);
  thumb_db_->SetPageThumbnail(url_ids[2], *thumbnail, score);

  // Four visits.
  VisitRow visit_row1;
  visit_row1.url_id = url_ids[0];
  visit_row1.visit_time = visit_times[0];
  visit_row1.is_indexed = true;
  main_db_->AddVisit(&visit_row1);

  VisitRow visit_row2;
  visit_row2.url_id = url_ids[1];
  visit_row2.visit_time = visit_times[1];
  visit_row2.is_indexed = true;
  main_db_->AddVisit(&visit_row2);

  VisitRow visit_row3;
  visit_row3.url_id = url_ids[1];
  visit_row3.visit_time = visit_times[2];
  visit_row3.is_indexed = true;
  visit_row3.transition = PageTransition::TYPED;
  main_db_->AddVisit(&visit_row3);

  VisitRow visit_row4;
  visit_row4.url_id = url_ids[2];
  visit_row4.visit_time = visit_times[3];
  visit_row4.is_indexed = true;
  main_db_->AddVisit(&visit_row4);

  // Full text index for each visit.
  text_db_->AddPageData(url_row1.url(), visit_row1.url_id, visit_row1.visit_id,
                        visit_row1.visit_time, L"title", L"body");

  text_db_->AddPageData(url_row2.url(), visit_row2.url_id, visit_row2.visit_id,
                        visit_row2.visit_time, L"title", L"body");
  text_db_->AddPageData(url_row2.url(), visit_row3.url_id, visit_row3.visit_id,
                        visit_row3.visit_time, L"title", L"body");

  // Note the special text in this URL. We'll search the file for this string
  // to make sure it doesn't hang around after the delete.
  text_db_->AddPageData(url_row3.url(), visit_row4.url_id, visit_row4.visit_id,
                        visit_row4.visit_time, L"title", L"goats body");
}

bool ExpireHistoryTest::HasFavIcon(FavIconID favicon_id) {
  if (!thumb_db_.get())
    return false;
  Time last_updated;
  std::vector<unsigned char> icon_data_unused;
  GURL icon_url;
  return thumb_db_->GetFavIcon(favicon_id, &last_updated, &icon_data_unused,
                               &icon_url);
}

bool ExpireHistoryTest::HasThumbnail(URLID url_id) {
  std::vector<unsigned char> temp_data;
  return thumb_db_->GetPageThumbnail(url_id, &temp_data);
}

int ExpireHistoryTest::CountTextMatchesForURL(const GURL& url) {
  if (!text_db_.get())
    return 0;

  // "body" should match all pagesx in the example data.
  std::vector<TextDatabase::Match> results;
  QueryOptions options;
  options.most_recent_visit_only = false;
  Time first_time;
  text_db_->GetTextMatches(L"body", options, &results, &first_time);

  int count = 0;
  for (size_t i = 0; i < results.size(); i++) {
    if (results[i].url == url)
      count++;
  }
  return count;
}

void ExpireHistoryTest::EnsureURLInfoGone(const URLRow& row) {
  // Verify the URL no longer exists.
  URLRow temp_row;
  EXPECT_FALSE(main_db_->GetURLRow(row.id(), &temp_row));

  // The indexed data should be gone.
  EXPECT_EQ(0, CountTextMatchesForURL(row.url()));

  // There should be no visits.
  VisitVector visits;
  main_db_->GetVisitsForURL(row.id(), &visits);
  EXPECT_EQ(0, visits.size());

  // Thumbnail should be gone.
  EXPECT_FALSE(HasThumbnail(row.id()));

  // Check the notifications. There should be a delete notification with this
  // URL in it. There should also be a "typed URL changed" notification if the
  // row is marked typed.
  bool found_delete_notification = false;
  bool found_typed_changed_notification = false;
  for (size_t i = 0; i < notifications_.size(); i++) {
    if (notifications_[i].first == NOTIFY_HISTORY_URLS_DELETED) {
      const URLsDeletedDetails* deleted_details =
          reinterpret_cast<URLsDeletedDetails*>(notifications_[i].second);
      if (deleted_details->urls.find(row.url()) !=
          deleted_details->urls.end()) {
        found_delete_notification = true;
      }
    } else if (notifications_[i].first == NOTIFY_HISTORY_TYPED_URLS_MODIFIED) {
      // See if we got a typed URL changed notification.
      const URLsModifiedDetails* modified_details =
          reinterpret_cast<URLsModifiedDetails*>(notifications_[i].second);
      for (size_t cur_url = 0; cur_url < modified_details->changed_urls.size();
           cur_url++) {
        if (modified_details->changed_urls[cur_url].url() == row.url())
          found_typed_changed_notification = true;
      }
    } else if (notifications_[i].first == NOTIFY_HISTORY_URL_VISITED) {
      // See if we got a visited URL notification.
      const URLVisitedDetails* visited_details =
          reinterpret_cast<URLVisitedDetails*>(notifications_[i].second);
      if (visited_details->row.url() == row.url())
          found_typed_changed_notification = true;
    }
  }
  EXPECT_TRUE(found_delete_notification);
  EXPECT_EQ(row.typed_count() > 0, found_typed_changed_notification);
}

// static
bool ExpireHistoryTest::IsStringInFile(std::wstring& filename,
                                       const char* str) {
  std::string contents;
  EXPECT_TRUE(file_util::ReadFileToString(filename, &contents));
  return contents.find(str) != std::string::npos;
}

TEST_F(ExpireHistoryTest, DeleteFaviconsIfPossible) {
  // Add a favicon record.
  const GURL favicon_url("http://www.google.com/favicon.ico");
  FavIconID icon_id = thumb_db_->AddFavIcon(favicon_url);
  EXPECT_TRUE(icon_id);
  EXPECT_TRUE(HasFavIcon(icon_id));

  // The favicon should be deletable with no users.
  std::set<FavIconID> favicon_set;
  favicon_set.insert(icon_id);
  expirer_.DeleteFaviconsIfPossible(favicon_set);
  EXPECT_FALSE(HasFavIcon(icon_id));

  // Add back the favicon.
  icon_id = thumb_db_->AddFavIcon(favicon_url);
  EXPECT_TRUE(icon_id);
  EXPECT_TRUE(HasFavIcon(icon_id));

  // Add a page that references the favicon.
  URLRow row(GURL("http://www.google.com/2"));
  row.set_visit_count(1);
  row.set_favicon_id(icon_id);
  EXPECT_TRUE(main_db_->AddURL(row));

  // Favicon should not be deletable.
  favicon_set.clear();
  favicon_set.insert(icon_id);
  expirer_.DeleteFaviconsIfPossible(favicon_set);
  EXPECT_TRUE(HasFavIcon(icon_id));
}

// Deletes a URL with a favicon that it is the last referencer of, so that it
// should also get deleted.
TEST_F(ExpireHistoryTest, DeleteURLAndFavicon) {
  URLID url_ids[3];
  Time visit_times[4];
  AddExampleData(url_ids, visit_times);

  // Verify things are the way we expect with a URL row, favicon, thumbnail.
  URLRow last_row;
  ASSERT_TRUE(main_db_->GetURLRow(url_ids[2], &last_row));
  EXPECT_TRUE(HasFavIcon(last_row.favicon_id()));
  EXPECT_TRUE(HasThumbnail(url_ids[2]));

  VisitVector visits;
  main_db_->GetVisitsForURL(url_ids[2], &visits);
  ASSERT_EQ(1, visits.size());
  EXPECT_EQ(1, CountTextMatchesForURL(last_row.url()));

  // In this test we also make sure that any pending entries in the text
  // database manager are removed.
  text_db_->AddPageURL(last_row.url(), last_row.id(), visits[0].visit_id,
                       visits[0].visit_time);

  // Compute the text DB filename.
  std::wstring fts_filename = dir_;
  file_util::AppendToPath(&fts_filename,
      TextDatabase::IDToFileName(text_db_->TimeToID(visit_times[3])));

  // When checking the file, the database must be closed. We then re-initialize
  // it just like the test set-up did.
  text_db_.reset();
  EXPECT_TRUE(IsStringInFile(fts_filename, "goats"));
  text_db_.reset(new TextDatabaseManager(dir_, main_db_.get()));
  ASSERT_TRUE(text_db_->Init());
  expirer_.SetDatabases(main_db_.get(), archived_db_.get(), thumb_db_.get(),
                        text_db_.get());

  // Delete the URL and its dependencies.
  expirer_.DeleteURL(last_row.url());

  // The string should be removed from the file. FTS can mark it as gone but
  // doesn't remove it from the file, we want to be sure we're doing the latter.
  text_db_.reset();
  EXPECT_FALSE(IsStringInFile(fts_filename, "goats"));
  text_db_.reset(new TextDatabaseManager(dir_, main_db_.get()));
  ASSERT_TRUE(text_db_->Init());
  expirer_.SetDatabases(main_db_.get(), archived_db_.get(), thumb_db_.get(),
                        text_db_.get());

  // Run the text database expirer. This will flush any pending entries so we
  // can check that nothing was committed. We use a time far in the future so
  // that anything added recently will get flushed.
  TimeTicks expiration_time = TimeTicks::Now() + TimeDelta::FromDays(1);
  text_db_->FlushOldChangesForTime(expiration_time);

  // All the normal data + the favicon should be gone.
  EnsureURLInfoGone(last_row);
  EXPECT_FALSE(HasFavIcon(last_row.favicon_id()));
}

// Deletes a URL with a favicon that other URLs reference, so that the favicon
// should not get deleted. This also tests deleting more than one visit.
TEST_F(ExpireHistoryTest, DeleteURLWithoutFavicon) {
  URLID url_ids[3];
  Time visit_times[4];
  AddExampleData(url_ids, visit_times);

  // Verify things are the way we expect with a URL row, favicon, thumbnail.
  URLRow last_row;
  ASSERT_TRUE(main_db_->GetURLRow(url_ids[1], &last_row));
  EXPECT_TRUE(HasFavIcon(last_row.favicon_id()));
  EXPECT_TRUE(HasThumbnail(url_ids[1]));

  VisitVector visits;
  main_db_->GetVisitsForURL(url_ids[1], &visits);
  EXPECT_EQ(2, visits.size());
  EXPECT_EQ(1, CountTextMatchesForURL(last_row.url()));

  // Delete the URL and its dependencies.
  expirer_.DeleteURL(last_row.url());

  // All the normal data + the favicon should be gone.
  EnsureURLInfoGone(last_row);
  EXPECT_TRUE(HasFavIcon(last_row.favicon_id()));
}

// DeletdeURL should delete URLs that are starred.
TEST_F(ExpireHistoryTest, DeleteStarredURL) {
  URLID url_ids[3];
  Time visit_times[4];
  AddExampleData(url_ids, visit_times);

  URLRow url_row;
  ASSERT_TRUE(main_db_->GetURLRow(url_ids[2], &url_row));

  // Star the last URL.
  StarredEntry starred;
  starred.type = StarredEntry::URL;
  starred.url = url_row.url();
  starred.url_id = url_row.id();
  starred.parent_group_id = HistoryService::kBookmarkBarID;
  ASSERT_TRUE(main_db_->CreateStarredEntry(&starred));
  ASSERT_TRUE(main_db_->GetURLRow(url_ids[2], &url_row));

  // Now delete it, this should delete it even though it's starred.
  expirer_.DeleteURL(url_row.url());

  // All the normal data + the favicon should be gone.
  EnsureURLInfoGone(url_row);
  EXPECT_FALSE(HasFavIcon(url_row.favicon_id()));
}

// Expires all URLs more recent than a given time, with no starred items.
// Our time threshold is such that one URL should be updated (we delete one of
// the two visits) and one is deleted.
TEST_F(ExpireHistoryTest, FlushRecentURLsUnstarred) {
  URLID url_ids[3];
  Time visit_times[4];
  AddExampleData(url_ids, visit_times);

  URLRow url_row1, url_row2;
  ASSERT_TRUE(main_db_->GetURLRow(url_ids[1], &url_row1));
  ASSERT_TRUE(main_db_->GetURLRow(url_ids[2], &url_row2));

  // In this test we also make sure that any pending entries in the text
  // database manager are removed.
  VisitVector visits;
  main_db_->GetVisitsForURL(url_ids[2], &visits);
  ASSERT_EQ(1, visits.size());
  text_db_->AddPageURL(url_row2.url(), url_row2.id(), visits[0].visit_id,
                       visits[0].visit_time);

  // This should delete the last two visits.
  expirer_.ExpireHistoryBetween(visit_times[2], Time());

  // Run the text database expirer. This will flush any pending entries so we
  // can check that nothing was committed. We use a time far in the future so
  // that anything added recently will get flushed.
  TimeTicks expiration_time = TimeTicks::Now() + TimeDelta::FromDays(1);
  text_db_->FlushOldChangesForTime(expiration_time);

  // Verify that the middle URL had its last visit deleted only.
  visits.clear();
  main_db_->GetVisitsForURL(url_ids[1], &visits);
  EXPECT_EQ(1, visits.size());
  EXPECT_EQ(0, CountTextMatchesForURL(url_row1.url()));

  // Verify that the middle URL visit time and visit counts were updated.
  URLRow temp_row;
  ASSERT_TRUE(main_db_->GetURLRow(url_ids[1], &temp_row));
  EXPECT_TRUE(visit_times[2] == url_row1.last_visit());  // Previous value.
  EXPECT_TRUE(visit_times[1] == temp_row.last_visit());  // New value.
  EXPECT_EQ(2, url_row1.visit_count());
  EXPECT_EQ(1, temp_row.visit_count());
  EXPECT_EQ(1, url_row1.typed_count());
  EXPECT_EQ(0, temp_row.typed_count());

  // Verify that the middle URL's favicon and thumbnail is still there.
  EXPECT_TRUE(HasFavIcon(url_row1.favicon_id()));
  EXPECT_TRUE(HasThumbnail(url_row1.id()));

  // Verify that the last URL was deleted.
  EnsureURLInfoGone(url_row2);
  EXPECT_FALSE(HasFavIcon(url_row2.favicon_id()));
}

// Expire a starred URL, it shouldn't get deleted and its visit counts should
// be updated properly.
TEST_F(ExpireHistoryTest, FlushRecentURLsStarred) {
  URLID url_ids[3];
  Time visit_times[4];
  AddExampleData(url_ids, visit_times);

  URLRow url_row1, url_row2;
  ASSERT_TRUE(main_db_->GetURLRow(url_ids[1], &url_row1));
  ASSERT_TRUE(main_db_->GetURLRow(url_ids[2], &url_row2));

  // Star the last two URLs.
  StarredEntry starred1;
  starred1.type = StarredEntry::URL;
  starred1.url = url_row1.url();
  starred1.url_id = url_row1.id();
  starred1.parent_group_id = HistoryService::kBookmarkBarID;
  ASSERT_TRUE(main_db_->CreateStarredEntry(&starred1));
  ASSERT_TRUE(main_db_->GetURLRow(url_ids[1], &url_row1));

  StarredEntry starred2;
  starred2.type = StarredEntry::URL;
  starred2.url = url_row2.url();
  starred2.url_id = url_row2.id();
  starred2.parent_group_id = HistoryService::kBookmarkBarID;
  ASSERT_TRUE(main_db_->CreateStarredEntry(&starred2));
  ASSERT_TRUE(main_db_->GetURLRow(url_ids[2], &url_row2));

  // This should delete the last two visits.
  expirer_.ExpireHistoryBetween(visit_times[2], Time());

  // The URL rows should still exist.
  URLRow new_url_row1, new_url_row2;
  ASSERT_TRUE(main_db_->GetURLRow(url_ids[1], &new_url_row1));
  ASSERT_TRUE(main_db_->GetURLRow(url_ids[2], &new_url_row2));

  // The visit times should be updated.
  EXPECT_TRUE(new_url_row1.last_visit() == visit_times[1]);
  EXPECT_TRUE(new_url_row2.last_visit().is_null());  // No last visit time.

  // Visit counts should be updated.
  EXPECT_EQ(0, new_url_row1.typed_count());
  EXPECT_EQ(1, new_url_row1.visit_count());
  EXPECT_EQ(0, new_url_row2.typed_count());
  EXPECT_EQ(0, new_url_row2.visit_count());

  // Thumbnails and favicons should still exist. Note that we keep thumbnails
  // that may have been updated since the time threshold. Since the URL still
  // exists in history, this should not be a privacy problem, we only update
  // the visit counts in this case for consistency anyway.
  EXPECT_TRUE(HasFavIcon(new_url_row1.favicon_id()));
  EXPECT_TRUE(HasThumbnail(new_url_row1.id()));
  EXPECT_TRUE(HasFavIcon(new_url_row2.favicon_id()));
  EXPECT_TRUE(HasThumbnail(new_url_row2.id()));
}

TEST_F(ExpireHistoryTest, ArchiveHistoryBeforeUnstarred) {
  URLID url_ids[3];
  Time visit_times[4];
  AddExampleData(url_ids, visit_times);

  URLRow url_row1, url_row2;
  ASSERT_TRUE(main_db_->GetURLRow(url_ids[1], &url_row1));
  ASSERT_TRUE(main_db_->GetURLRow(url_ids[2], &url_row2));

  // Archive the oldest two visits. This will actually result in deleting them
  // since their transition types are empty (not important).
  expirer_.ArchiveHistoryBefore(visit_times[1]);

  // The first URL should be deleted, the second should not be affected.
  URLRow temp_row;
  EXPECT_FALSE(main_db_->GetURLRow(url_ids[0], &temp_row));
  EXPECT_TRUE(main_db_->GetURLRow(url_ids[1], &temp_row));
  EXPECT_TRUE(main_db_->GetURLRow(url_ids[2], &temp_row));

  // Make sure the archived database has nothing in it.
  EXPECT_FALSE(archived_db_->GetRowForURL(url_row1.url(), NULL));
  EXPECT_FALSE(archived_db_->GetRowForURL(url_row2.url(), NULL));

  // Now archive one more visit so that the middle URL should be removed. This
  // one will actually be archived instead of deleted.
  expirer_.ArchiveHistoryBefore(visit_times[2]);
  EXPECT_FALSE(main_db_->GetURLRow(url_ids[1], &temp_row));
  EXPECT_TRUE(main_db_->GetURLRow(url_ids[2], &temp_row));

  // Make sure the archived database has an entry for the second URL.
  URLRow archived_row;
  // Note that the ID is different in the archived DB, so look up by URL.
  EXPECT_TRUE(archived_db_->GetRowForURL(url_row1.url(), &archived_row));
  VisitVector archived_visits;
  archived_db_->GetVisitsForURL(archived_row.id(), &archived_visits);
  EXPECT_EQ(1, archived_visits.size());
}

TEST_F(ExpireHistoryTest, ArchiveHistoryBeforeStarred) {
  URLID url_ids[3];
  Time visit_times[4];
  AddExampleData(url_ids, visit_times);

  URLRow url_row0, url_row1;
  ASSERT_TRUE(main_db_->GetURLRow(url_ids[0], &url_row0));
  ASSERT_TRUE(main_db_->GetURLRow(url_ids[1], &url_row1));

  // Star the URLs. We use fake star IDs here, but that doesn't matter.
  url_row0.set_star_id(1);
  main_db_->UpdateURLRow(url_row0.id(), url_row0);
  url_row1.set_star_id(2);
  main_db_->UpdateURLRow(url_row1.id(), url_row1);

  // Now archive the first three visits (first two URLs). The first two visits
  // should be, the thirddeleted, but the URL records should not.
  expirer_.ArchiveHistoryBefore(visit_times[2]);

  // The first URL should have its visit deleted, but it should still be present
  // in the main DB and not in the archived one since it is starred.
  URLRow temp_row;
  ASSERT_TRUE(main_db_->GetURLRow(url_ids[0], &temp_row));
  // Note that the ID is different in the archived DB, so look up by URL.
  EXPECT_FALSE(archived_db_->GetRowForURL(temp_row.url(), NULL));
  VisitVector visits;
  main_db_->GetVisitsForURL(temp_row.id(), &visits);
  EXPECT_EQ(0, visits.size());

  // The second URL should have its first visit deleted and its second visit
  // archived. It should be present in both the main DB (because it's starred)
  // and the archived DB (for the archived visit).
  ASSERT_TRUE(main_db_->GetURLRow(url_ids[1], &temp_row));
  main_db_->GetVisitsForURL(temp_row.id(), &visits);
  EXPECT_EQ(0, visits.size());

  // Note that the ID is different in the archived DB, so look up by URL.
  ASSERT_TRUE(archived_db_->GetRowForURL(temp_row.url(), &temp_row));
  archived_db_->GetVisitsForURL(temp_row.id(), &visits);
  ASSERT_EQ(1, visits.size());
  EXPECT_TRUE(visit_times[2] == visits[0].visit_time);

  // The third URL should be unchanged.
  EXPECT_TRUE(main_db_->GetURLRow(url_ids[2], &temp_row));
  EXPECT_FALSE(archived_db_->GetRowForURL(temp_row.url(), NULL));
}

// Tests the return values from ArchiveSomeOldHistory. The rest of the
// functionality of this function is tested by the ArchiveHistoryBefore*
// tests which use this function internally.
TEST_F(ExpireHistoryTest, ArchiveSomeOldHistory) {
  URLID url_ids[3];
  Time visit_times[4];
  AddExampleData(url_ids, visit_times);

  // Deleting a time range with no URLs should return false (nothing found).
  EXPECT_FALSE(expirer_.ArchiveSomeOldHistory(
      visit_times[0] - TimeDelta::FromDays(100), 1));

  // Deleting a time range with not up the the max results should also return
  // false (there will only be one visit deleted in this range).
  EXPECT_FALSE(expirer_.ArchiveSomeOldHistory(visit_times[0], 2));

  // Deleting a time range with the max number of results should return true
  // (max deleted).
  EXPECT_TRUE(expirer_.ArchiveSomeOldHistory(visit_times[2], 1));
}

// TODO(brettw) add some visits with no URL to make sure everything is updated
// properly. Have the visits also refer to nonexistant FTS rows.
//
// Maybe also refer to invalid favicons.

}  // namespace history<|MERGE_RESOLUTION|>--- conflicted
+++ resolved
@@ -1,40 +1,13 @@
-// Copyright 2008, Google Inc.
-// All rights reserved.
-//
-// Redistribution and use in source and binary forms, with or without
-// modification, are permitted provided that the following conditions are
-// met:
-//
-//    * Redistributions of source code must retain the above copyright
-// notice, this list of conditions and the following disclaimer.
-//    * Redistributions in binary form must reproduce the above
-// copyright notice, this list of conditions and the following disclaimer
-// in the documentation and/or other materials provided with the
-// distribution.
-//    * Neither the name of Google Inc. nor the names of its
-// contributors may be used to endorse or promote products derived from
-// this software without specific prior written permission.
-//
-// THIS SOFTWARE IS PROVIDED BY THE COPYRIGHT HOLDERS AND CONTRIBUTORS
-// "AS IS" AND ANY EXPRESS OR IMPLIED WARRANTIES, INCLUDING, BUT NOT
-// LIMITED TO, THE IMPLIED WARRANTIES OF MERCHANTABILITY AND FITNESS FOR
-// A PARTICULAR PURPOSE ARE DISCLAIMED. IN NO EVENT SHALL THE COPYRIGHT
-// OWNER OR CONTRIBUTORS BE LIABLE FOR ANY DIRECT, INDIRECT, INCIDENTAL,
-// SPECIAL, EXEMPLARY, OR CONSEQUENTIAL DAMAGES (INCLUDING, BUT NOT
-// LIMITED TO, PROCUREMENT OF SUBSTITUTE GOODS OR SERVICES; LOSS OF USE,
-// DATA, OR PROFITS; OR BUSINESS INTERRUPTION) HOWEVER CAUSED AND ON ANY
-// THEORY OF LIABILITY, WHETHER IN CONTRACT, STRICT LIABILITY, OR TORT
-// (INCLUDING NEGLIGENCE OR OTHERWISE) ARISING IN ANY WAY OUT OF THE USE
-// OF THIS SOFTWARE, EVEN IF ADVISED OF THE POSSIBILITY OF SUCH DAMAGE.
+// Copyright (c) 2006-2008 The Chromium Authors. All rights reserved.
+// Use of this source code is governed by a BSD-style license that can be
+// found in the LICENSE file.
 
 #include "base/basictypes.h"
+#include "base/compiler_specific.h"
 #include "base/file_util.h"
 #include "base/path_service.h"
 #include "base/scoped_ptr.h"
-<<<<<<< HEAD
-=======
 #include "chrome/browser/bookmarks/bookmark_model.h"
->>>>>>> b8afeda4
 #include "chrome/browser/history/archived_database.h"
 #include "chrome/browser/history/expire_history_backend.h"
 #include "chrome/browser/history/history_database.h"
@@ -56,8 +29,10 @@
 class ExpireHistoryTest : public testing::Test,
                           public BroadcastNotificationDelegate {
  public:
-#pragma warning(suppress: 4355)  // OK to pass "this" here.
-  ExpireHistoryTest() : expirer_(this), now_(Time::Now()) {
+  ExpireHistoryTest()
+      : bookmark_model_(NULL),
+        ALLOW_THIS_IN_INITIALIZER_LIST(expirer_(this, &bookmark_model_)),
+        now_(Time::Now()) {
   }
 
  protected:
@@ -83,15 +58,17 @@
     notifications_.clear();
   }
 
+  void StarURL(const GURL& url) {
+    bookmark_model_.AddURL(
+        bookmark_model_.GetBookmarkBarNode(), 0, std::wstring(), url);
+  }
+
   static bool IsStringInFile(std::wstring& filename, const char* str);
 
-<<<<<<< HEAD
-=======
   BookmarkModel bookmark_model_;
 
   MessageLoop message_loop_;
 
->>>>>>> b8afeda4
   ExpireHistoryBackend expirer_;
 
   scoped_ptr<HistoryDatabase> main_db_;
@@ -122,7 +99,7 @@
     std::wstring history_name(dir_);
     file_util::AppendToPath(&history_name, L"History");
     main_db_.reset(new HistoryDatabase);
-    if (main_db_->Init(history_name) != INIT_OK)
+    if (main_db_->Init(history_name, std::wstring()) != INIT_OK)
       main_db_.reset();
 
     std::wstring archived_name(dir_);
@@ -471,8 +448,8 @@
   EXPECT_TRUE(HasFavIcon(last_row.favicon_id()));
 }
 
-// DeletdeURL should delete URLs that are starred.
-TEST_F(ExpireHistoryTest, DeleteStarredURL) {
+// DeleteURL should not delete starred urls.
+TEST_F(ExpireHistoryTest, DontDeleteStarredURL) {
   URLID url_ids[3];
   Time visit_times[4];
   AddExampleData(url_ids, visit_times);
@@ -481,20 +458,35 @@
   ASSERT_TRUE(main_db_->GetURLRow(url_ids[2], &url_row));
 
   // Star the last URL.
-  StarredEntry starred;
-  starred.type = StarredEntry::URL;
-  starred.url = url_row.url();
-  starred.url_id = url_row.id();
-  starred.parent_group_id = HistoryService::kBookmarkBarID;
-  ASSERT_TRUE(main_db_->CreateStarredEntry(&starred));
-  ASSERT_TRUE(main_db_->GetURLRow(url_ids[2], &url_row));
-
-  // Now delete it, this should delete it even though it's starred.
+  StarURL(url_row.url());
+
+  // Attempt to delete the url.
   expirer_.DeleteURL(url_row.url());
 
-  // All the normal data + the favicon should be gone.
+  // Because the url is starred, it shouldn't be deleted.
+  GURL url = url_row.url();
+  ASSERT_TRUE(main_db_->GetRowForURL(url, &url_row));
+
+  // And the favicon should exist.
+  EXPECT_TRUE(HasFavIcon(url_row.favicon_id()));
+
+  // But there should be no fts. 
+  ASSERT_EQ(0, CountTextMatchesForURL(url_row.url()));
+
+  // And no visits.
+  VisitVector visits;
+  main_db_->GetVisitsForURL(url_row.id(), &visits);
+  ASSERT_EQ(0, visits.size());
+
+  // Should still have the thumbnail.
+  ASSERT_TRUE(HasThumbnail(url_row.id()));
+
+  // Unstar the URL and delete again.
+  bookmark_model_.SetURLStarred(url, std::wstring(), false);
+  expirer_.DeleteURL(url);
+  
+  // Now it should be completely deleted.
   EnsureURLInfoGone(url_row);
-  EXPECT_FALSE(HasFavIcon(url_row.favicon_id()));
 }
 
 // Expires all URLs more recent than a given time, with no starred items.
@@ -551,8 +543,7 @@
   EXPECT_FALSE(HasFavIcon(url_row2.favicon_id()));
 }
 
-// Expire a starred URL, it shouldn't get deleted and its visit counts should
-// be updated properly.
+// Expire a starred URL, it shouldn't get deleted
 TEST_F(ExpireHistoryTest, FlushRecentURLsStarred) {
   URLID url_ids[3];
   Time visit_times[4];
@@ -563,21 +554,8 @@
   ASSERT_TRUE(main_db_->GetURLRow(url_ids[2], &url_row2));
 
   // Star the last two URLs.
-  StarredEntry starred1;
-  starred1.type = StarredEntry::URL;
-  starred1.url = url_row1.url();
-  starred1.url_id = url_row1.id();
-  starred1.parent_group_id = HistoryService::kBookmarkBarID;
-  ASSERT_TRUE(main_db_->CreateStarredEntry(&starred1));
-  ASSERT_TRUE(main_db_->GetURLRow(url_ids[1], &url_row1));
-
-  StarredEntry starred2;
-  starred2.type = StarredEntry::URL;
-  starred2.url = url_row2.url();
-  starred2.url_id = url_row2.id();
-  starred2.parent_group_id = HistoryService::kBookmarkBarID;
-  ASSERT_TRUE(main_db_->CreateStarredEntry(&starred2));
-  ASSERT_TRUE(main_db_->GetURLRow(url_ids[2], &url_row2));
+  StarURL(url_row1.url());
+  StarURL(url_row2.url());
 
   // This should delete the last two visits.
   expirer_.ExpireHistoryBetween(visit_times[2], Time());
@@ -591,7 +569,7 @@
   EXPECT_TRUE(new_url_row1.last_visit() == visit_times[1]);
   EXPECT_TRUE(new_url_row2.last_visit().is_null());  // No last visit time.
 
-  // Visit counts should be updated.
+  // Visit/typed count should not be updated for bookmarks.
   EXPECT_EQ(0, new_url_row1.typed_count());
   EXPECT_EQ(1, new_url_row1.visit_count());
   EXPECT_EQ(0, new_url_row2.typed_count());
@@ -605,6 +583,7 @@
   EXPECT_TRUE(HasThumbnail(new_url_row1.id()));
   EXPECT_TRUE(HasFavIcon(new_url_row2.favicon_id()));
   EXPECT_TRUE(HasThumbnail(new_url_row2.id()));
+
 }
 
 TEST_F(ExpireHistoryTest, ArchiveHistoryBeforeUnstarred) {
@@ -654,14 +633,12 @@
   ASSERT_TRUE(main_db_->GetURLRow(url_ids[0], &url_row0));
   ASSERT_TRUE(main_db_->GetURLRow(url_ids[1], &url_row1));
 
-  // Star the URLs. We use fake star IDs here, but that doesn't matter.
-  url_row0.set_star_id(1);
-  main_db_->UpdateURLRow(url_row0.id(), url_row0);
-  url_row1.set_star_id(2);
-  main_db_->UpdateURLRow(url_row1.id(), url_row1);
+  // Star the URLs.
+  StarURL(url_row0.url());
+  StarURL(url_row1.url());
 
   // Now archive the first three visits (first two URLs). The first two visits
-  // should be, the thirddeleted, but the URL records should not.
+  // should be, the third deleted, but the URL records should not.
   expirer_.ArchiveHistoryBefore(visit_times[2]);
 
   // The first URL should have its visit deleted, but it should still be present
