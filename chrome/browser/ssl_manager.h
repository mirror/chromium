--- conflicted
+++ resolved
@@ -260,35 +260,6 @@
     virtual SecurityStyle GetDefaultStyle(const GURL& url) = 0;
   };
 
-<<<<<<< HEAD
-  // An info bar with a message and an optional link that runs a task when
-  // clicked.
-  class SSLInfoBar : public InfoBarItemView,
-                     public views::LinkController {
-   public:
-    SSLInfoBar(SSLManager* manager,
-               const std::wstring& message,
-               const std::wstring& link_text,
-               Task* task);
-
-    virtual ~SSLInfoBar();
-
-    const std::wstring GetMessageText() const;
-
-    // views::LinkController method.
-    virtual void LinkActivated(views::Link* source, int event_flags);
-
-   private:
-    views::Label* label_;
-    views::Link* link_;
-    SSLManager* manager_;
-    scoped_ptr<Task> task_;
-
-    DISALLOW_COPY_AND_ASSIGN(SSLInfoBar);
-  };
-
-=======
->>>>>>> 12c75e7a
   static void RegisterUserPrefs(PrefService* prefs);
 
   // Construct an SSLManager for the specified tab.
