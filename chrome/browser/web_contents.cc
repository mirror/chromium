// Copyright (c) 2006-2008 The Chromium Authors. All rights reserved.
// Use of this source code is governed by a BSD-style license that can be
// found in the LICENSE file.

#include "chrome/browser/web_contents.h"

#include "base/command_line.h"
#include "base/compiler_specific.h"
#include "base/file_version_info.h"
#include "chrome/app/locales/locale_settings.h"
#include "chrome/browser/bookmarks/bookmark_model.h"
#include "chrome/browser/browser.h"
#include "chrome/browser/cache_manager_host.h"
#include "chrome/browser/character_encoding.h"
#include "chrome/browser/dom_operation_notification_details.h"
#include "chrome/browser/download/download_manager.h"
#include "chrome/browser/find_in_page_controller.h"
#include "chrome/browser/find_notification_details.h"
#include "chrome/browser/google_util.h"
#include "chrome/browser/interstitial_page_delegate.h"
#include "chrome/browser/js_before_unload_handler.h"
#include "chrome/browser/jsmessage_box_handler.h"
#include "chrome/browser/load_from_memory_cache_details.h"
#include "chrome/browser/load_notification_details.h"
#include "chrome/browser/modal_html_dialog_delegate.h"
#include "chrome/browser/navigation_entry.h"
#include "chrome/browser/password_manager.h"
#include "chrome/browser/plugin_installer.h"
#include "chrome/browser/plugin_service.h"
#include "chrome/browser/printing/print_job.h"
#include "chrome/browser/render_view_context_menu.h"
#include "chrome/browser/render_view_context_menu_controller.h"
#include "chrome/browser/render_view_host.h"
#include "chrome/browser/render_widget_host_hwnd.h"
#include "chrome/browser/template_url_fetcher.h"
#include "chrome/browser/template_url_model.h"
#include "chrome/browser/views/hung_renderer_view.h"
#include "chrome/browser/views/sad_tab_view.h"
#include "chrome/browser/web_drag_source.h"
#include "chrome/browser/web_drop_target.h"
#include "chrome/common/chrome_switches.h"
#include "chrome/common/gfx/chrome_canvas.h"
#include "chrome/common/os_exchange_data.h"
#include "chrome/common/pref_names.h"
#include "chrome/common/pref_service.h"
#include "chrome/common/resource_bundle.h"
#include "net/base/mime_util.h"
#include "net/base/registry_controlled_domain.h"
#include "webkit/glue/webkit_glue.h"
#include "webkit/glue/plugins/webplugin_delegate_impl.h"

#include "generated_resources.h"

// Cross-Site Navigations
//
// If a WebContents is told to navigate to a different web site (as determined
// by SiteInstance), it will replace its current RenderViewHost with a new
// RenderViewHost dedicated to the new SiteInstance.  This works as follows:
//
// - Navigate determines whether the destination is cross-site, and if so,
//   it creates a pending_render_view_host_ and moves into the PENDING
//   RendererState.
// - The pending RVH is "suspended," so that no navigation messages are sent to
//   its renderer until the onbeforeunload JavaScript handler has a chance to
//   run in the current RVH.
// - The pending RVH tells CrossSiteRequestManager (a thread-safe singleton)
//   that it has a pending cross-site request.  ResourceDispatcherHost will
//   check for this when the response arrives.
// - The current RVH runs its onbeforeunload handler.  If it returns false, we
//   cancel all the pending logic and go back to NORMAL.  Otherwise we allow
//   the pending RVH to send the navigation request to its renderer.
// - ResourceDispatcherHost receives a ResourceRequest on the IO thread.  It
//   checks CrossSiteRequestManager to see that the RVH responsible has a
//   pending cross-site request, and then installs a CrossSiteEventHandler.
// - When RDH receives a response, the BufferedEventHandler determines whether
//   it is a download.  If so, it sends a message to the new renderer causing
//   it to cancel the request, and the download proceeds in the download
//   thread.  For now, we stay in a PENDING state (with a pending RVH) until
//   the next DidNavigate event for this WebContents.  This isn't ideal, but it
//   doesn't affect any functionality.
// - After RDH receives a response and determines that it is safe and not a
//   download, it pauses the response to first run the old page's onunload
//   handler.  It does this by asynchronously calling the OnCrossSiteResponse
//   method of WebContents on the UI thread, which sends a ClosePage message
//   to the current RVH.
// - Once the onunload handler is finished, a ClosePage_ACK message is sent to
//   the ResourceDispatcherHost, who unpauses the response.  Data is then sent
//   to the pending RVH.
// - The pending renderer sends a FrameNavigate message that invokes the
//   DidNavigate method.  This replaces the current RVH with the
//   pending RVH and goes back to the NORMAL RendererState.

namespace {

// Amount of time we wait between when a key event is received and the renderer
// is queried for its state and pushed to the NavigationEntry.
const int kQueryStateDelay = 5000;

const int kSyncWaitDelay = 40;

// If another javascript message box is displayed within
// kJavascriptMessageExpectedDelay of a previous javascript message box being
// dismissed, display an option to suppress future message boxes from this
// contents.
const int kJavascriptMessageExpectedDelay = 1000;

// Minimum amount of time in ms that has to elapse since the download shelf was
// shown for us to hide it when navigating away from the current page.
const int kDownloadShelfHideDelay = 5000;

const wchar_t kLinkDoctorBaseURL[] =
    L"http://linkhelp.clients.google.com/tbproxy/lh/fixurl";

// The printer icon in shell32.dll. That's a standard icon user will quickly
// recognize.
const int kShell32PrinterIcon = 17;

// The list of prefs we want to observe.
const wchar_t* kPrefsToObserve[] = {
  prefs::kAlternateErrorPagesEnabled,
  prefs::kWebKitJavaEnabled,
  prefs::kWebKitJavascriptEnabled,
  prefs::kWebKitLoadsImagesAutomatically,
  prefs::kWebKitPluginsEnabled,
  prefs::kWebKitUsesUniversalDetector,
  prefs::kWebKitSerifFontFamily,
  prefs::kWebKitSansSerifFontFamily,
  prefs::kWebKitFixedFontFamily,
  prefs::kWebKitDefaultFontSize,
  prefs::kWebKitDefaultFixedFontSize,
  prefs::kDefaultCharset
  // kWebKitStandardFontIsSerif needs to be added
  // if we let users pick which font to use, serif or sans-serif when
  // no font is specified or a CSS generic family (serif or sans-serif)
  // is not specified.
};
const int kPrefsToObserveLength = arraysize(kPrefsToObserve);

void InitWebContentsClass() {
  static bool web_contents_class_initialized = false;
  if (!web_contents_class_initialized) {
    ResourceBundle& rb = ResourceBundle::GetSharedInstance();
    web_contents_class_initialized = true;
  }
}

// Returns true if the entry's transition type is FORM_SUBMIT.
bool IsFormSubmit(const NavigationEntry* entry) {
  return (PageTransition::StripQualifier(entry->transition_type()) ==
          PageTransition::FORM_SUBMIT);
}

}  // namespace

class WebContents::GearsCreateShortcutCallbackFunctor {
 public:
  explicit GearsCreateShortcutCallbackFunctor(WebContents* contents)
     : contents_(contents) {}

  void Run(const GearsShortcutData& shortcut_data, bool success) {
    if (contents_)
      contents_->OnGearsCreateShortcutDone(shortcut_data, success);
    delete this;
  }
  void Cancel() {
    contents_ = NULL;
  }

 private:
  WebContents* contents_;
};

WebContents::WebContents(Profile* profile,
                         SiteInstance* site_instance,
                         RenderViewHostFactory* render_view_factory,
                         int routing_id,
                         HANDLE modal_dialog_event)
    : TabContents(TAB_CONTENTS_WEB),
      ALLOW_THIS_IN_INITIALIZER_LIST(
          render_manager_(render_view_factory, this, this)),
      render_view_factory_(render_view_factory),
      has_page_title_(false),
      info_bar_visible_(false),
      is_starred_(false),
      printing_(*this),
      notify_disconnection_(false),
      message_box_active_(CreateEvent(NULL, TRUE, FALSE, NULL)),
      ALLOW_THIS_IN_INITIALIZER_LIST(fav_icon_helper_(this)),
      crashed_plugin_info_bar_(NULL),
      suppress_javascript_messages_(false),
      load_state_(net::LOAD_STATE_IDLE) {
  InitWebContentsClass();

  pending_install_.page_id = 0;
  pending_install_.callback_functor = NULL;

  render_manager_.Init(profile, site_instance, routing_id, modal_dialog_event);

  // Register for notifications about all interested prefs change.
  PrefService* prefs = profile->GetPrefs();
  if (prefs)
    for (int i = 0; i < kPrefsToObserveLength; ++i)
      prefs->AddPrefObserver(kPrefsToObserve[i], this);

  // Register for notifications about URL starredness changing on any profile.
  NotificationService::current()->
      AddObserver(this, NOTIFY_URLS_STARRED, NotificationService::AllSources());
  NotificationService::current()->
      AddObserver(this, NOTIFY_BOOKMARK_MODEL_LOADED,
                  NotificationService::AllSources());
}

WebContents::~WebContents() {
  if (web_app_.get())
    web_app_->RemoveObserver(this);
  if (pending_install_.callback_functor)
    pending_install_.callback_functor->Cancel();
}

// static
void WebContents::RegisterUserPrefs(PrefService* prefs) {
  prefs->RegisterBooleanPref(prefs::kAlternateErrorPagesEnabled, true);

  WebPreferences pref_defaults;
  prefs->RegisterBooleanPref(prefs::kWebKitJavascriptEnabled,
                             pref_defaults.javascript_enabled);
  prefs->RegisterBooleanPref(
      prefs::kWebKitJavascriptCanOpenWindowsAutomatically, true);
  prefs->RegisterBooleanPref(prefs::kWebKitLoadsImagesAutomatically,
                             pref_defaults.loads_images_automatically);
  prefs->RegisterBooleanPref(prefs::kWebKitPluginsEnabled,
                             pref_defaults.plugins_enabled);
  prefs->RegisterBooleanPref(prefs::kWebKitDomPasteEnabled,
                             pref_defaults.dom_paste_enabled);
  prefs->RegisterBooleanPref(prefs::kWebKitShrinksStandaloneImagesToFit,
                             pref_defaults.shrinks_standalone_images_to_fit);
  prefs->RegisterBooleanPref(prefs::kWebKitDeveloperExtrasEnabled,
                             true);
  prefs->RegisterBooleanPref(prefs::kWebKitTextAreasAreResizable,
                             pref_defaults.text_areas_are_resizable);
  prefs->RegisterBooleanPref(prefs::kWebKitJavaEnabled,
                             pref_defaults.java_enabled);

  prefs->RegisterLocalizedStringPref(prefs::kAcceptLanguages,
                                     IDS_ACCEPT_LANGUAGES);
  prefs->RegisterLocalizedStringPref(prefs::kDefaultCharset,
                                     IDS_DEFAULT_ENCODING);
  prefs->RegisterLocalizedBooleanPref(prefs::kWebKitStandardFontIsSerif,
                                      IDS_STANDARD_FONT_IS_SERIF);
  prefs->RegisterLocalizedStringPref(prefs::kWebKitFixedFontFamily,
                                     IDS_FIXED_FONT_FAMILY);
  prefs->RegisterLocalizedStringPref(prefs::kWebKitSerifFontFamily,
                                     IDS_SERIF_FONT_FAMILY);
  prefs->RegisterLocalizedStringPref(prefs::kWebKitSansSerifFontFamily,
                                     IDS_SANS_SERIF_FONT_FAMILY);
  prefs->RegisterLocalizedStringPref(prefs::kWebKitCursiveFontFamily,
                                     IDS_CURSIVE_FONT_FAMILY);
  prefs->RegisterLocalizedStringPref(prefs::kWebKitFantasyFontFamily,
                                     IDS_FANTASY_FONT_FAMILY);
  prefs->RegisterLocalizedIntegerPref(prefs::kWebKitDefaultFontSize,
                                      IDS_DEFAULT_FONT_SIZE);
  prefs->RegisterLocalizedIntegerPref(prefs::kWebKitDefaultFixedFontSize,
                                      IDS_DEFAULT_FIXED_FONT_SIZE);
  prefs->RegisterLocalizedIntegerPref(prefs::kWebKitMinimumFontSize,
                                      IDS_MINIMUM_FONT_SIZE);
  prefs->RegisterLocalizedIntegerPref(prefs::kWebKitMinimumLogicalFontSize,
                                      IDS_MINIMUM_LOGICAL_FONT_SIZE);
  prefs->RegisterLocalizedBooleanPref(prefs::kWebKitUsesUniversalDetector,
                                      IDS_USES_UNIVERSAL_DETECTOR);
  prefs->RegisterLocalizedStringPref(prefs::kStaticEncodings,
                                     IDS_STATIC_ENCODING_LIST);
}

PasswordManager* WebContents::GetPasswordManager() {
  if (password_manager_.get() == NULL)
    password_manager_.reset(new PasswordManager(this));
  return password_manager_.get();
}

PluginInstaller* WebContents::GetPluginInstaller() {
  if (plugin_installer_.get() == NULL)
    plugin_installer_.reset(new PluginInstaller(this));
  return plugin_installer_.get();
}

void WebContents::Destroy() {
  // Tell the notification service we no longer want notifications.
  NotificationService::current()->
      RemoveObserver(this, NOTIFY_URLS_STARRED,
                     NotificationService::AllSources());
  NotificationService::current()->
      RemoveObserver(this, NOTIFY_BOOKMARK_MODEL_LOADED,
                     NotificationService::AllSources());

  // Destroy the print manager right now since a Print command may be pending.
  printing_.Destroy();

  // Unregister the notifications of all observed prefs change.
  PrefService* prefs = profile()->GetPrefs();
  if (prefs) {
    for (int i = 0; i < kPrefsToObserveLength; ++i)
      prefs->RemovePrefObserver(kPrefsToObserve[i], this);
  }

  cancelable_consumer_.CancelAllRequests();

  // Close the Find in page dialog.
  if (find_in_page_controller_.get())
    find_in_page_controller_->Close();

  // Detach plugin windows so that they are not destroyed automatically.
  // They will be cleaned up properly in plugin process.
  DetachPluginWindows();

  NotifyDisconnected();
  HungRendererWarning::HideForWebContents(this);
  render_manager_.Shutdown();
  TabContents::Destroy();
}

SiteInstance* WebContents::GetSiteInstance() const {
  return render_manager_.current_host()->site_instance();
}

SkBitmap WebContents::GetFavIcon() {
  if (web_app_.get() && IsWebApplicationActive()) {
    SkBitmap app_icon = web_app_->GetFavIcon();
    if (!app_icon.isNull())
      return app_icon;
  }
  return TabContents::GetFavIcon();
}

std::wstring WebContents::GetStatusText() const {
  if (!is_loading() || load_state_ == net::LOAD_STATE_IDLE)
    return std::wstring();

  switch (load_state_) {
    case net::LOAD_STATE_WAITING_FOR_CACHE:
      return l10n_util::GetString(IDS_LOAD_STATE_WAITING_FOR_CACHE);
    case net::LOAD_STATE_RESOLVING_PROXY_FOR_URL:
      return l10n_util::GetString(IDS_LOAD_STATE_RESOLVING_PROXY_FOR_URL);
    case net::LOAD_STATE_RESOLVING_HOST:
      return l10n_util::GetString(IDS_LOAD_STATE_RESOLVING_HOST);
    case net::LOAD_STATE_CONNECTING:
      return l10n_util::GetString(IDS_LOAD_STATE_CONNECTING);
    case net::LOAD_STATE_SENDING_REQUEST:
      return l10n_util::GetString(IDS_LOAD_STATE_SENDING_REQUEST);
    case net::LOAD_STATE_WAITING_FOR_RESPONSE:
      return l10n_util::GetStringF(IDS_LOAD_STATE_WAITING_FOR_RESPONSE,
                                   load_state_host_);
    // Ignore net::LOAD_STATE_READING_RESPONSE and net::LOAD_STATE_IDLE
  }

<<<<<<< HEAD
void WebContents::OnPaint(HDC junk_dc) {
  if (render_view_host() && !render_view_host()->IsRenderViewLive()) {
    if (!sad_tab_.get())
      sad_tab_.reset(new SadTabView);
    CRect cr;
    GetClientRect(&cr);
    sad_tab_->SetBounds(cr);
    ChromeCanvasPaint canvas(GetHWND(), true);
    sad_tab_->ProcessPaint(&canvas);
    return;
  }

  // We need to do this to validate the dirty area so we don't end up in a
  // WM_PAINTstorm that causes other mysterious bugs (such as WM_TIMERs not
  // firing etc). It doesn't matter that we don't have any non-clipped area.
  CPaintDC dc(GetHWND());
  SetMsgHandled(FALSE);
}

LRESULT WebContents::OnMouseRange(UINT msg, WPARAM w_param, LPARAM l_param) {
  switch (msg) {
    case WM_LBUTTONDOWN:
    case WM_MBUTTONDOWN:
    case WM_RBUTTONDOWN:
      // Make sure this TabContents is activated when it is clicked on.
      if (delegate())
        delegate()->ActivateContents(this);
      break;
    case WM_MOUSEMOVE:
      // Let our delegate know that the mouse moved (useful for resetting status
      // bubble state).
      if (delegate())
        delegate()->ContentsMouseEvent(this, WM_MOUSEMOVE);
      break;
    default:
      break;
  }

  return 0;
}

void WebContents::OnMouseLeave() {
  // Let our delegate know that the mouse moved (useful for resetting status
  // bubble state).
  if (delegate())
    delegate()->ContentsMouseEvent(this, WM_MOUSELEAVE);
  SetMsgHandled(FALSE);
}

// A message is reflected here from view().
// Return non-zero to indicate that it is handled here.
// Return 0 to allow view() to further process it.
LRESULT WebContents::OnReflectedMessage(UINT msg, WPARAM w_param,
                                        LPARAM l_param) {
  MSG* message = reinterpret_cast<MSG*>(l_param);
  switch (message->message) {
    case WM_MOUSEWHEEL:
      // This message is reflected from the view() to this window.
      if (GET_KEYSTATE_WPARAM(message->wParam) & MK_CONTROL) {
        WheelZoom(GET_WHEEL_DELTA_WPARAM(message->wParam));
        return 1;
      }
      break;
    case WM_HSCROLL:
    case WM_VSCROLL:
      if (ScrollZoom(LOWORD(message->wParam)))
        return 1;
    default:
      break;
  }

  return 0;
}

void WebContents::OnSize(UINT param, const CSize& size) {
  HWNDViewContainer::OnSize(param, size);

  // Hack for thinkpad touchpad driver.
  // Set fake scrollbars so that we can get scroll messages,
  SCROLLINFO si = {0};
  si.cbSize = sizeof(si);
  si.fMask = SIF_ALL;

  si.nMin = 1;
  si.nMax = 100;
  si.nPage = 10;
  si.nTrackPos = 50;

  ::SetScrollInfo(GetHWND(), SB_HORZ, &si, FALSE);
  ::SetScrollInfo(GetHWND(), SB_VERT, &si, FALSE);
}

LRESULT WebContents::OnNCCalcSize(BOOL w_param, LPARAM l_param) {
  // Hack for thinkpad mouse wheel driver. We have set the fake scroll bars
  // to receive scroll messages from thinkpad touchpad driver. Suppress
  // painting of scrollbars by returning 0 size for them.
  return 0;
}

void WebContents::OnNCPaint(HRGN rgn) {
  // Suppress default WM_NCPAINT handling. We don't need to do anything
  // here since the view will draw everything correctly.
}

void WebContents::OnHScroll(int scroll_type, short position, HWND scrollbar) {
  ScrollCommon(WM_HSCROLL, scroll_type, position, scrollbar);
}

void WebContents::OnVScroll(int scroll_type, short position, HWND scrollbar) {
  ScrollCommon(WM_VSCROLL, scroll_type, position, scrollbar);
}

void WebContents::ScrollCommon(UINT message, int scroll_type, short position,
                               HWND scrollbar) {
  // This window can receive scroll events as a result of the ThinkPad's
  // Trackpad scroll wheel emulation.
  if (!ScrollZoom(scroll_type)) {
    // Reflect scroll message to the view() to give it a chance
    // to process scrolling.
    SendMessage(GetContentHWND(), message, MAKELONG(scroll_type, position),
                (LPARAM) scrollbar);
  }
}

bool WebContents::ScrollZoom(int scroll_type) {
  // If ctrl is held, zoom the UI.  There are three issues with this:
  // 1) Should the event be eaten or forwarded to content?  We eat the event,
  //    which is like Firefox and unlike IE.
  // 2) Should wheel up zoom in or out?  We zoom in (increase font size), which
  //    is like IE and Google maps, but unlike Firefox.
  // 3) Should the mouse have to be over the content area?  We zoom as long as
  //    content has focus, although FF and IE require that the mouse is over
  //    content.  This is because all events get forwarded when content has
  //    focus.
  if (GetAsyncKeyState(VK_CONTROL) & 0x8000) {
    int distance = 0;
    switch (scroll_type) {
      case SB_LINEUP:
        distance = WHEEL_DELTA;
        break;
      case SB_LINEDOWN:
        distance = -WHEEL_DELTA;
        break;
        // TODO(joshia): Handle SB_PAGEUP, SB_PAGEDOWN, SB_THUMBPOSITION,
        // and SB_THUMBTRACK for completeness
      default:
        break;
    }

    WheelZoom(distance);
    return true;
  }
  return false;
}

void WebContents::WheelZoom(int distance) {
  if (delegate()) {
    bool zoom_in = distance > 0;
    delegate()->ContentsZoomChange(zoom_in);
  }
}

void WebContents::OnSetFocus(HWND window) {
  // TODO(jcampan): figure out why removing this prevents tabs opened in the
  //                background from properly taking focus.
  // We NULL-check the render_view_host_ here because Windows can send us
  // messages during the destruction process after it has been destroyed.
  if (view()) {
    HWND inner_hwnd = view()->GetPluginHWND();
    if (::IsWindow(inner_hwnd))
      ::SetFocus(inner_hwnd);
  }
}

void WebContents::OnSavePage() {
  // If we can not save the page, try to download it.
  if (!SavePackage::IsSavableContents(contents_mime_type())) {
    DownloadManager* dlm = profile()->GetDownloadManager();
    const GURL& current_page_url = GetURL();
    if (dlm && current_page_url.is_valid())
      dlm->DownloadUrl(current_page_url, GURL(), this);
    return;
  }

  // Get our user preference state.
  PrefService* prefs = profile()->GetPrefs();
  DCHECK(prefs);

  std::wstring suggest_name =
      SavePackage::GetSuggestNameForSaveAs(prefs, GetTitle());

  SavePackage::SavePackageParam param(contents_mime_type());
  param.prefs = prefs;

  // TODO(rocking): Use new asynchronous dialog boxes to prevent the SaveAs
  // dialog blocking the UI thread. See bug: http://b/issue?id=1129694.
  if (SavePackage::GetSaveInfo(suggest_name, GetContainerHWND(), &param))
    SavePage(param.saved_main_file_path, param.dir, param.save_type);
}

void WebContents::SavePage(const std::wstring& main_file,
                           const std::wstring& dir_path,
                           SavePackage::SavePackageType save_type) {
  // Stop the page from navigating.
  Stop();

  save_package_ = new SavePackage(this, save_type, main_file, dir_path);
  save_package_->Init();
}

///////////////////////////////////////////////////////////////////////////////

// Cross-Site Navigations
//
// If a WebContents is told to navigate to a different web site (as determined
// by SiteInstance), it will replace its current RenderViewHost with a new
// RenderViewHost dedicated to the new SiteInstance.  This works as follows:
//
// - Navigate determines whether the destination is cross-site, and if so,
//   it creates a pending_render_view_host_ and moves into the PENDING
//   RendererState.
// - The pending RVH is "suspended," so that no navigation messages are sent to
//   its renderer until the onbeforeunload JavaScript handler has a chance to
//   run in the current RVH.
// - The pending RVH tells CrossSiteRequestManager (a thread-safe singleton)
//   that it has a pending cross-site request.  ResourceDispatcherHost will
//   check for this when the response arrives.
// - The current RVH runs its onbeforeunload handler.  If it returns false, we
//   cancel all the pending logic and go back to NORMAL.  Otherwise we allow
//   the pending RVH to send the navigation request to its renderer.
// - ResourceDispatcherHost receives a ResourceRequest on the IO thread.  It
//   checks CrossSiteRequestManager to see that the RVH responsible has a
//   pending cross-site request, and then installs a CrossSiteEventHandler.
// - When RDH receives a response, the BufferedEventHandler determines whether
//   it is a download.  If so, it sends a message to the new renderer causing
//   it to cancel the request, and the download proceeds in the download
//   thread.  For now, we stay in a PENDING state (with a pending RVH) until
//   the next DidNavigate event for this WebContents.  This isn't ideal, but it
//   doesn't affect any functionality.
// - After RDH receives a response and determines that it is safe and not a
//   download, it pauses the response to first run the old page's onunload
//   handler.  It does this by asynchronously calling the OnCrossSiteResponse
//   method of WebContents on the UI thread, which sends a ClosePage message
//   to the current RVH.
// - Once the onunload handler is finished, a ClosePage_ACK message is sent to
//   the ResourceDispatcherHost, who unpauses the response.  Data is then sent
//   to the pending RVH.
// - The pending renderer sends a FrameNavigate message that invokes the
//   DidNavigate method.  This replaces the current RVH with the
//   pending RVH and goes back to the NORMAL RendererState.
=======
  return std::wstring();
}
>>>>>>> c20b454f

bool WebContents::NavigateToPendingEntry(bool reload) {
  NavigationEntry* entry = controller()->GetPendingEntry();
  RenderViewHost* dest_render_view_host = render_manager_.Navigate(*entry);
  if (!dest_render_view_host)
    return false;  // Unable to create the desired render view host.

  // Used for page load time metrics.
  current_load_start_ = TimeTicks::Now();

  // Navigate in the desired RenderViewHost.
  dest_render_view_host->NavigateToEntry(*entry, reload);

  if (entry->page_id() == -1) {
    // HACK!!  This code suppresses javascript: URLs from being added to
    // session history, which is what we want to do for javascript: URLs that
    // do not generate content.  What we really need is a message from the
    // renderer telling us that a new page was not created.  The same message
    // could be used for mailto: URLs and the like.
    if (entry->url().SchemeIs("javascript"))
      return false;
  }

  if (reload && !profile()->IsOffTheRecord()) {
    HistoryService* history =
        profile()->GetHistoryService(Profile::IMPLICIT_ACCESS);
    if (history)
      history->SetFavIconOutOfDateForPage(entry->url());
  }

  return true;
}

void WebContents::Stop() {
  render_manager_.Stop();
  printing_.Stop();
}

void WebContents::StartFinding(int request_id,
                               const std::wstring& search_string,
                               bool forward,
                               bool match_case,
                               bool find_next) {
  render_view_host()->StartFinding(request_id, search_string, forward,
                                   match_case, find_next);
}

void WebContents::StopFinding(bool clear_selection) {
  render_view_host()->StopFinding(clear_selection);
}

void WebContents::Cut() {
  render_view_host()->Cut();
}

void WebContents::Copy() {
  render_view_host()->Copy();
}

void WebContents::Paste() {
   render_view_host()->Paste();
}

void WebContents::DidBecomeSelected() {
  TabContents::DidBecomeSelected();

  if (view())
    view()->DidBecomeSelected();

  CacheManagerHost::GetInstance()->ObserveActivity(process()->host_id());
}

void WebContents::WasHidden() {
  if (!capturing_contents()) {
    // |render_view_host()| can be NULL if the user middle clicks a link to open
    // a tab in then background, then closes the tab before selecting it.  This
    // is because closing the tab calls WebContents::Destroy(), which removes
    // the |render_view_host()|; then when we actually destroy the window,
    // OnWindowPosChanged() notices and calls HideContents() (which calls us).
    if (view())
      view()->WasHidden();

    // Loop through children and send WasHidden to them, too.
    int count = static_cast<int>(child_windows_.size());
    for (int i = count - 1; i >= 0; --i) {
      ConstrainedWindow* window = child_windows_.at(i);
      window->WasHidden();
    }
  }

  // If we have a FindInPage dialog, notify it that its tab was hidden.
  if (find_in_page_controller_.get())
    find_in_page_controller_->DidBecomeUnselected();

  TabContents::WasHidden();
}

void WebContents::ShowContents() {
  if (view())
    view()->DidBecomeSelected();

  // Loop through children and send DidBecomeSelected to them, too.
  int count = static_cast<int>(child_windows_.size());
  for (int i = count - 1; i >= 0; --i) {
    ConstrainedWindow* window = child_windows_.at(i);
    window->DidBecomeSelected();
  }

  // If we have a FindInPage dialog, notify it that its tab was selected.
  if (find_in_page_controller_.get())
    find_in_page_controller_->DidBecomeSelected();
}

void WebContents::HideContents() {
  // TODO(pkasting): http://b/1239839  Right now we purposefully don't call
  // our superclass HideContents(), because some callers want to be very picky
  // about the order in which these get called.  In addition to making the code
  // here practically impossible to understand, this also means we end up
  // calling TabContents::WasHidden() twice if callers call both versions of
  // HideContents() on a WebContents.
  WasHidden();
}

void WebContents::SizeContents(const gfx::Size& size) {
  if (view())
    view()->SetSize(size);
  if (find_in_page_controller_.get())
    find_in_page_controller_->RespondToResize(size);
  RepositionSupressedPopupsToFit(size);
}

HWND WebContents::GetContentHWND() {
  if (!view())
    return NULL;
  return view()->GetPluginHWND();
}

void WebContents::CreateView(HWND parent_hwnd,
                             const gfx::Rect& initial_bounds) {
  set_delete_on_destroy(false);
  HWNDViewContainer::Init(parent_hwnd, initial_bounds, false);

  // Remove the root view drop target so we can register our own.
  RevokeDragDrop(GetHWND());
  drop_target_ = new WebDropTarget(GetHWND(), this);
}

void WebContents::GetContainerBounds(gfx::Rect *out) const {
  CRect r;
  GetBounds(&r, false);
  *out = r;
}

InfoBarView* WebContents::GetInfoBarView() {
  if (info_bar_view_.get() == NULL) {
    info_bar_view_.reset(new InfoBarView(this));
    // The WebContents owns the info-bar.
    info_bar_view_->SetParentOwned(false);
  }
  return info_bar_view_.get();
}

void WebContents::SetDownloadShelfVisible(bool visible) {
  TabContents::SetDownloadShelfVisible(visible);
  if (visible) {
    // Always set this value as it reflects the last time the download shelf
    // was made visible (even if it was already visible).
    last_download_shelf_show_ = TimeTicks::Now();
  }
}

void WebContents::OpenFindInPageWindow(const Browser& browser) {
  if (!find_in_page_controller_.get()) {
    // Get the Chrome top-level (Frame) window.
    HWND hwnd = browser.GetTopLevelHWND();
    find_in_page_controller_.reset(new FindInPageController(this, hwnd));
  } else {
    find_in_page_controller_->Show();
  }
}

void WebContents::ReparentFindWindow(HWND new_parent) {
  DCHECK(new_parent);
  if (find_in_page_controller_.get()) {
    find_in_page_controller_->SetParent(new_parent);
  }
}

bool WebContents::AdvanceFindSelection(bool forward_direction) {
  // If no controller has been created or it doesn't know what to search for
  // then just return false so that caller knows that it should create and
  // show the window.
  if (!find_in_page_controller_.get() ||
      find_in_page_controller_->find_string().empty())
    return false;

  // The dialog already exists, so show if hidden.
  if (!find_in_page_controller_->IsVisible())
    find_in_page_controller_->Show();

  find_in_page_controller_->StartFinding(forward_direction);
  return true;
}

bool WebContents::IsFindWindowFullyVisible() {
  return find_in_page_controller_->IsVisible() &&
         !find_in_page_controller_->IsAnimating();
}

bool WebContents::GetFindInPageWindowLocation(int* x, int* y) {
  DCHECK(x && y);
  HWND find_wnd = find_in_page_controller_->GetHWND();
  CRect window_rect;
  if (IsFindWindowFullyVisible() &&
      ::IsWindow(find_wnd) &&
      ::GetWindowRect(find_wnd, &window_rect)) {
    *x = window_rect.TopLeft().x;
    *y = window_rect.TopLeft().y;
    return true;     
  }

  return false;
}

void WebContents::SetFindInPageVisible(bool visible) {
  if (find_in_page_controller_.get()) {
    if (visible)
      find_in_page_controller_->Show();
    else
      find_in_page_controller_->EndFindSession();
  }
}

void WebContents::SetWebApp(WebApp* web_app) {
  if (web_app_.get()) {
    web_app_->RemoveObserver(this);
    web_app_->SetWebContents(NULL);
  }

  web_app_ = web_app;
  if (web_app) {
    web_app->AddObserver(this);
    web_app_->SetWebContents(this);
  }
}

bool WebContents::IsWebApplication() const {
  return (web_app_.get() != NULL);
}

void WebContents::CreateShortcut() {
  NavigationEntry* entry = controller()->GetLastCommittedEntry();
  if (!entry)
    return;

  // We only allow one pending install request. By resetting the page id we
  // effectively cancel the pending install request.
  pending_install_.page_id = entry->page_id();
  pending_install_.icon = GetFavIcon();
  pending_install_.title = GetTitle();
  pending_install_.url = GetURL();
  if (pending_install_.callback_functor) {
    pending_install_.callback_functor->Cancel();
    pending_install_.callback_functor = NULL;
  }
  DCHECK(!pending_install_.icon.isNull()) << "Menu item should be disabled.";
  if (pending_install_.title.empty())
    pending_install_.title = UTF8ToWide(GetURL().spec());

  // Request the application info. When done OnDidGetApplicationInfo is invoked
  // and we'll create the shortcut.
  render_view_host()->GetApplicationInfo(pending_install_.page_id);
}

void WebContents::OnJavaScriptMessageBoxClosed(IPC::Message* reply_msg,
                                               bool success,
                                               const std::wstring& prompt) {
  last_javascript_message_dismissal_ = TimeTicks::Now();
  render_manager_.OnJavaScriptMessageBoxClosed(reply_msg, success, prompt);
}

void WebContents::SetInfoBarVisible(bool visible) {
  if (info_bar_visible_ != visible) {
    info_bar_visible_ = visible;
    if (info_bar_visible_) {
      // Invoke GetInfoBarView to force the info bar to be created.
      GetInfoBarView();
    }
    ToolbarSizeChanged(false);
  }
}

void WebContents::OnSavePage() {
  // If we can not save the page, try to download it.
  if (!SavePackage::IsSavableContents(contents_mime_type())) {
    DownloadManager* dlm = profile()->GetDownloadManager();
    const GURL& current_page_url = GetURL();
    if (dlm && current_page_url.is_valid())
      dlm->DownloadUrl(current_page_url, GURL(), this);
    return;
  }

  // Get our user preference state.
  PrefService* prefs = profile()->GetPrefs();
  DCHECK(prefs);

  std::wstring suggest_name =
      SavePackage::GetSuggestNameForSaveAs(prefs, GetTitle());

  SavePackage::SavePackageParam param(contents_mime_type());
  param.prefs = prefs;

  // TODO(rocking): Use new asynchronous dialog boxes to prevent the SaveAs
  // dialog blocking the UI thread. See bug: http://b/issue?id=1129694.
  if (SavePackage::GetSaveInfo(suggest_name, GetContainerHWND(), &param))
    SavePage(param.saved_main_file_path, param.dir, param.save_type);
}

void WebContents::SavePage(const std::wstring& main_file,
                           const std::wstring& dir_path,
                           SavePackage::SavePackageType save_type) {
  // Stop the page from navigating.
  Stop();

  save_package_ = new SavePackage(this, save_type, main_file, dir_path);
  save_package_->Init();
}

void WebContents::PrintPreview() {
  // We can't print interstitial page for now.
  if (render_manager_.showing_interstitial_page())
    return;

  // If we have a FindInPage dialog, notify it that its tab was hidden.
  if (find_in_page_controller_.get())
    find_in_page_controller_->DidBecomeUnselected();

  // We don't show the print preview for the beta, only the print dialog.
  printing_.ShowPrintDialog();
}

bool WebContents::PrintNow() {
  // We can't print interstitial page for now.
  if (render_manager_.showing_interstitial_page())
    return false;

  // If we have a FindInPage dialog, notify it that its tab was hidden.
  if (find_in_page_controller_.get())
    find_in_page_controller_->DidBecomeUnselected();

  return printing_.PrintNow();
}

bool WebContents::IsActiveEntry(int32 page_id) {
  NavigationEntry* active_entry = controller()->GetActiveEntry();
  return (active_entry != NULL &&
          active_entry->site_instance() == GetSiteInstance() &&
          active_entry->page_id() == page_id);
}

void WebContents::SetInitialFocus(bool reverse) {
   render_view_host()->SetInitialFocus(reverse);
}

// Notifies the RenderWidgetHost instance about the fact that the page is
// loading, or done loading and calls the base implementation.
void WebContents::SetIsLoading(bool is_loading,
                               LoadNotificationDetails* details) {
  if (!is_loading) {
    load_state_ = net::LOAD_STATE_IDLE;
    load_state_host_.clear();
  }

  TabContents::SetIsLoading(is_loading, details);
  render_manager_.SetIsLoading(is_loading);
}

RenderViewHostDelegate::FindInPage* WebContents::GetFindInPageDelegate() const {
  // The find in page controller implements this interface for us. Our return
  // value can be NULL, so it's fine if the find in controller doesn't exist.
  return find_in_page_controller_.get();
}

RenderViewHostDelegate::Save* WebContents::GetSaveDelegate() const {
  return save_package_.get();  // May be NULL, but we can return NULL.
}

Profile* WebContents::GetProfile() const {
  return profile();
}

void WebContents::CreateView(int route_id, HANDLE modal_dialog_event) {
  WebContents* new_view = new WebContents(profile(),
                                          GetSiteInstance(),
                                          render_view_factory_,
                                          route_id,
                                          modal_dialog_event);
  new_view->SetupController(profile());
  // TODO(beng)
  // The intention here is to create background tabs, which should ideally
  // be parented to NULL. However doing that causes the corresponding view
  // container windows to show up as overlapped windows, which causes
  // other issues. We should fix this.
  HWND new_view_parent_window = ::GetAncestor(GetHWND(), GA_ROOT);
  new_view->CreateView(new_view_parent_window, gfx::Rect());
  // TODO(brettw) it seems bogus that we have to call this function on the
  // newly created object and give it one of its own member variables.
  new_view->CreatePageView(new_view->render_view_host());

  // Don't show the view until we get enough context in ShowView.
  pending_views_[route_id] = new_view;
}

void WebContents::CreateWidget(int route_id) {
  RenderWidgetHost* widget_host = new RenderWidgetHost(process(), route_id);
  RenderWidgetHostHWND* widget_view = new RenderWidgetHostHWND(widget_host);
  widget_host->set_view(widget_view);
  // We set the parent HWDN explicitly as pop-up HWNDs are parented and owned by
  // the first non-child HWND of the HWND that was specified to the CreateWindow
  // call.
  widget_view->set_parent_hwnd(view()->GetPluginHWND());
  widget_view->set_close_on_deactivate(true);

  // Don't show the widget until we get its position in ShowWidget.
  pending_widgets_[route_id] = widget_host;
}

void WebContents::ShowView(int route_id,
                           WindowOpenDisposition disposition,
                           const gfx::Rect& initial_pos,
                           bool user_gesture) {
  PendingViews::iterator iter = pending_views_.find(route_id);
  if (iter == pending_views_.end()) {
    DCHECK(false);
    return;
  }

  WebContents* new_view = iter->second;
  pending_views_.erase(route_id);

  if (!new_view->view() ||
      !new_view->process()->channel()) {
    // The view has gone away or the renderer crashed. Nothing to do.
    return;
  }

  // TODO(brettw) this seems bogus to reach into here and initialize the host.
  new_view->render_view_host()->Init();
  AddNewContents(new_view, disposition, initial_pos, user_gesture);
}

void WebContents::ShowWidget(int route_id, const gfx::Rect& initial_pos) {
  PendingWidgets::iterator iter = pending_widgets_.find(route_id);
  if (iter == pending_widgets_.end()) {
    DCHECK(false);
    return;
  }

  RenderWidgetHost* widget_host = iter->second;
  pending_widgets_.erase(route_id);

  // TODO(beng): (Cleanup) move all this windows-specific creation and showing
  //             code into RenderWidgetHostHWND behind some API that a
  //             ChromeView can also reasonably implement.
  RenderWidgetHostHWND* widget_view =
      static_cast<RenderWidgetHostHWND*>(widget_host->view());

  if (!widget_view || !widget_host->process()->channel()) {
    // The view has gone away or the renderer crashed. Nothing to do.
    return;
  }
  widget_view->Create(GetHWND(), NULL, NULL, WS_POPUP, WS_EX_TOOLWINDOW);
  widget_view->MoveWindow(initial_pos.x(), initial_pos.y(), initial_pos.width(),
                          initial_pos.height(), TRUE);
  widget_view->ShowWindow(SW_SHOW);
  widget_host->Init();
}

void WebContents::RendererReady(RenderViewHost* rvh) {
  if (render_manager_.showing_interstitial_page() &&
      rvh == render_view_host()) {
    // We are showing an interstitial page, don't notify the world.
    return;
  } else if (rvh != render_view_host()) {
    // Don't notify the world, since this came from a renderer in the
    // background.
    return;
  }

  NotifyConnected();
  SetIsCrashed(false);
}

void WebContents::RendererGone(RenderViewHost* rvh) {
  // Ask the print preview if this renderer was valuable.
  if (!printing_.OnRendererGone(rvh))
    return;
  if (rvh != render_view_host()) {
    // The pending or interstitial page's RenderViewHost is gone.  If we are
    // showing an interstitial, this may mean that the original RenderViewHost
    // is gone.  If so, we will call RendererGone again if we try to swap that
    // RenderViewHost back in, in SwapToRenderView.
    return;
  }

  // Force an invalidation here to render sad tab.  however, it is possible for
  // our window to have already gone away (since we may be in the process of
  // closing this render view).
  if (::IsWindow(GetHWND()))
    InvalidateRect(GetHWND(), NULL, FALSE);

  SetIsLoading(false, NULL);

  // Ensure that this browser window is enabled.  This deals with the case where
  // a renderer crashed while showing a modal dialog.  We're assuming that the
  // browser code will never show a modal dialog, so we could only be disabled
  // by something the renderer (or some plug-in) did.
  HWND root_window = ::GetAncestor(GetHWND(), GA_ROOT);
  if (!::IsWindowEnabled(root_window))
    ::EnableWindow(root_window, TRUE);

  NotifyDisconnected();
  SetIsCrashed(true);
  // Hide any visible hung renderer warning for this web contents' process.
  HungRendererWarning::HideForWebContents(this);
}

void WebContents::DidNavigate(RenderViewHost* rvh,
                              const ViewHostMsg_FrameNavigate_Params& params) {
  if (PageTransition::IsMainFrame(params.transition))
    render_manager_.DidNavigateMainFrame(rvh);

  // In the case of interstitial, we don't mess with the navigation entries.
  // TODO(brettw) this seems like a bug. What happens if the page goes and
  // does something on its own (or something that just got delayed), then
  // we won't have a navigation entry for that stuff when the interstitial
  // is hidden.
  if (render_manager_.showing_interstitial_page())
    return;

  // We can't do anything about navigations when we're inactive.
  if (!controller() || !is_active())
    return;  

  // Update the site of the SiteInstance if it doesn't have one yet, unless we
  // are showing an interstitial page.  If we are, we should wait until the
  // real page commits.
  //
  // TODO(brettw) the old code only checked for INTERSTIAL, this new code also
  // checks for LEAVING_INTERSTITIAL mode in the manager. Is this difference
  // important?
  if (!GetSiteInstance()->has_site() &&
      !render_manager_.showing_interstitial_page())
    GetSiteInstance()->SetSite(params.url);

  NavigationController::LoadCommittedDetails details;
  if (!controller()->RendererDidNavigate(
      params,
      render_manager_.IsRenderViewInterstitial(rvh),
      &details))
    return;  // No navigation happened.

  // DO NOT ADD MORE STUFF TO THIS FUNCTION! Your component should either listen
  // for the appropriate notification (best) or you can add it to
  // DidNavigateMainFramePostCommit / DidNavigateAnyFramePostCommit (only if
  // necessary, please).

  // Run post-commit tasks.
  if (details.is_main_frame)
    DidNavigateMainFramePostCommit(details, params);
  DidNavigateAnyFramePostCommit(rvh, details, params);
}

void WebContents::UpdateState(RenderViewHost* rvh,
                              int32 page_id,
                              const GURL& url,
                              const std::wstring& title,
                              const std::string& state) {
  if (rvh != render_view_host() ||
      render_manager_.showing_interstitial_page()) {
    // This UpdateState is either:
    // - targeted not at the current RenderViewHost.  This could be that we are
    // showing the interstitial page and getting an update for the regular page,
    // or that we are navigating from the interstitial and getting an update
    // for it.
    // - targeted at the interstitial page. Ignore it as we don't want to update
    // the fake navigation entry.
    return;
  }

  if (!controller())
    return;

  // We must be prepared to handle state updates for any page, these occur
  // when the user is scrolling and entering form data, as well as when we're
  // leaving a page, in which case our state may have already been moved to
  // the next page. The navigation controller will look up the appropriate
  // NavigationEntry and update it when it is notified via the delegate.

  int entry_index = controller()->GetEntryIndexWithPageID(
      type(), GetSiteInstance(), page_id);
  if (entry_index < 0)
    return;
  NavigationEntry* entry = controller()->GetEntryAtIndex(entry_index);
  unsigned changed_flags = 0;

  // Update the URL.
  if (url != entry->url()) {
    changed_flags |= INVALIDATE_URL;
    if (entry == controller()->GetActiveEntry())
      fav_icon_helper_.FetchFavIcon(url);
    entry->set_url(url);
  }

  // For file URLs without a title, use the pathname instead.
  std::wstring final_title;
  if (url.SchemeIsFile() && title.empty()) {
    final_title = UTF8ToWide(url.ExtractFileName());
  } else {
    TrimWhitespace(title, TRIM_ALL, &final_title);
  }
  if (final_title != entry->title()) {
    changed_flags |= INVALIDATE_TITLE;
    entry->set_title(final_title);

    // Update the history system for this page.
    if (!profile()->IsOffTheRecord()) {
      HistoryService* hs =
          profile()->GetHistoryService(Profile::IMPLICIT_ACCESS);
      if (hs)
        hs->SetPageTitle(entry->display_url(), final_title);
    }
  }
  if (GetHWND()) {
    // It's possible to get this after the hwnd has been destroyed.
    ::SetWindowText(GetHWND(), title.c_str());
    ::SetWindowText(view()->GetPluginHWND(), title.c_str());
  }

  // Update the state (forms, etc.).
  if (state != entry->content_state())
    entry->set_content_state(state);

  // Notify everybody of the changes (only when the current page changed).
  if (changed_flags && entry == controller()->GetActiveEntry())
    NotifyNavigationStateChanged(changed_flags);
  controller()->NotifyEntryChanged(entry, entry_index);
}

void WebContents::UpdateTitle(RenderViewHost* rvh,
                              int32 page_id, const std::wstring& title) {
  if (!controller())
    return;

  // If we have a title, that's a pretty good indication that we've started
  // getting useful data.
  SetNotWaitingForResponse();

  NavigationEntry* entry;
  if (render_manager_.showing_interstitial_page() &&
      (rvh == render_view_host())) {
    // We are showing an interstitial page in a different RenderViewHost, so
    // the page_id is not sufficient to find the entry from the controller.
    // (both RenderViewHost page_ids overlap).  We know it is the last entry,
    // so just use that.
    entry = controller()->GetLastCommittedEntry();
  } else {
    entry = controller()->GetEntryWithPageID(type(), GetSiteInstance(),
                                             page_id);
  }

  if (!entry)
    return;

  std::wstring trimmed_title;
  TrimWhitespace(title, TRIM_ALL, &trimmed_title);
  if (title == entry->title())
    return;  // Title did not change, do nothing.

  entry->set_title(trimmed_title);

  // Broadcast notifications when the UI should be updated.
  if (entry == controller()->GetEntryAtOffset(0))
    NotifyNavigationStateChanged(INVALIDATE_TITLE);

  // Update the history system for this page.
  if (profile()->IsOffTheRecord())
    return;

  HistoryService* hs = profile()->GetHistoryService(Profile::IMPLICIT_ACCESS);
  if (hs && !has_page_title_ && !trimmed_title.empty()) {
    hs->SetPageTitle(entry->display_url(), trimmed_title);
    has_page_title_ = true;
  }
}


void WebContents::UpdateEncoding(RenderViewHost* render_view_host,
                                 const std::wstring& encoding_name) {
  set_encoding(encoding_name);
}

void WebContents::UpdateTargetURL(int32 page_id, const GURL& url) {
  if (delegate())
    delegate()->UpdateTargetURL(this, url);
}

void WebContents::UpdateThumbnail(const GURL& url,
                                  const SkBitmap& bitmap,
                                  const ThumbnailScore& score) {
  // Tell History about this thumbnail
  HistoryService* hs;
  if (!profile()->IsOffTheRecord() &&
      (hs = profile()->GetHistoryService(Profile::IMPLICIT_ACCESS))) {
    hs->SetPageThumbnail(url, bitmap, score);
  }
}

void WebContents::Close(RenderViewHost* rvh) {
  // Ignore this if it comes from a RenderViewHost that we aren't showing.
  if (delegate() && rvh == render_view_host())
    delegate()->CloseContents(this);
}

void WebContents::RequestMove(const gfx::Rect& new_bounds) {
  if (delegate() && delegate()->IsPopup(this))
    delegate()->MoveContents(this, new_bounds);
}

void WebContents::DidStartLoading(RenderViewHost* rvh, int32 page_id) {
  if (plugin_installer_ != NULL)
    plugin_installer_->OnStartLoading();
  SetIsLoading(true, NULL);
}

void WebContents::DidStopLoading(RenderViewHost* rvh, int32 page_id) {
  scoped_ptr<LoadNotificationDetails> details;
  if (controller()) {
    NavigationEntry* entry = controller()->GetActiveEntry();
    if (entry) {
      scoped_ptr<process_util::ProcessMetrics> metrics(
          process_util::ProcessMetrics::CreateProcessMetrics(
              process()->process()));

      TimeDelta elapsed = TimeTicks::Now() - current_load_start_;

      details.reset(new LoadNotificationDetails(
          entry->display_url(),
          entry->transition_type(),
          elapsed,
          controller(),
          controller()->GetCurrentEntryIndex()));
    } else {
      DCHECK(page_id == -1) <<
          "When a controller exists a NavigationEntry should always be "
          "available in OnMsgDidStopLoading unless we are loading the "
          "initial blank page.";
    }
  }

  // Tell PasswordManager we've finished a page load, which serves as a
  // green light to save pending passwords and reset itself.
  GetPasswordManager()->DidStopLoading();

  SetIsLoading(false, details.get());
}

void WebContents::DidStartProvisionalLoadForFrame(
    RenderViewHost* render_view_host,
    bool is_main_frame,
    const GURL& url) {
  ProvisionalLoadDetails details(
      is_main_frame,
      render_manager_.IsRenderViewInterstitial(render_view_host),
      controller()->IsURLInPageNavigation(url),
      url, std::string(), false);
  NotificationService::current()->
      Notify(NOTIFY_FRAME_PROVISIONAL_LOAD_START,
             Source<NavigationController>(controller()),
             Details<ProvisionalLoadDetails>(&details));
}

void WebContents::DidRedirectProvisionalLoad(int32 page_id,
                                             const GURL& source_url,
                                             const GURL& target_url) {
  NavigationEntry* entry;
  if (page_id == -1) {
    entry = controller()->GetPendingEntry();
  } else {
    entry = controller()->GetEntryWithPageID(type(), GetSiteInstance(),
                                             page_id);
  }
  if (!entry || entry->tab_type() != type() || entry->url() != source_url)
    return;
  entry->set_url(target_url);
}

void WebContents::DidLoadResourceFromMemoryCache(
    const GURL& url,
    const std::string& security_info) {
  if (!controller())
    return;

  // Send out a notification that we loaded a resource from our memory cache.
  int cert_id, cert_status, security_bits;
  SSLManager::DeserializeSecurityInfo(security_info,
                                      &cert_id, &cert_status,
                                      &security_bits);
  LoadFromMemoryCacheDetails details(url, cert_id, cert_status);

  NotificationService::current()->
      Notify(NOTIFY_LOAD_FROM_MEMORY_CACHE,
             Source<NavigationController>(controller()),
             Details<LoadFromMemoryCacheDetails>(&details));
}

void WebContents::DidFailProvisionalLoadWithError(
    RenderViewHost* render_view_host,
    bool is_main_frame,
    int error_code,
    const GURL& url,
    bool showing_repost_interstitial) {
  if (!controller())
    return;

  if (net::ERR_ABORTED == error_code) {
    // This will discard our pending entry if we cancelled the load (e.g., if we
    // decided to download the file instead of load it). Only discard the
    // pending entry if the URLs match, otherwise the user initiated a navigate
    // before the page loaded so that the discard would discard the wrong entry.
    NavigationEntry* pending_entry = controller()->GetPendingEntry();
    if (pending_entry && pending_entry->url() == url)
      controller()->DiscardPendingEntry();

    render_manager_.RendererAbortedProvisionalLoad(render_view_host);
  }

  // Send out a notification that we failed a provisional load with an error.
  ProvisionalLoadDetails details(
      is_main_frame,
      render_manager_.IsRenderViewInterstitial(render_view_host),
      controller()->IsURLInPageNavigation(url),
      url, std::string(), false);
  details.set_error_code(error_code);

  render_manager_.set_showing_repost_interstitial(showing_repost_interstitial);

  NotificationService::current()->
      Notify(NOTIFY_FAIL_PROVISIONAL_LOAD_WITH_ERROR,
             Source<NavigationController>(controller()),
             Details<ProvisionalLoadDetails>(&details));
}

void WebContents::UpdateFavIconURL(RenderViewHost* render_view_host,
                                   int32 page_id,
                                   const GURL& icon_url) {
  fav_icon_helper_.SetFavIconURL(icon_url);
}

void WebContents::DidDownloadImage(
    RenderViewHost* render_view_host,
    int id,
    const GURL& image_url,
    bool errored,
    const SkBitmap& image) {
  // A notification for downloading would be more flexible, but for now I'm
  // forwarding to the two places that could possibly have initiated the
  // request. If we end up with another place invoking DownloadImage, probably
  // best to refactor out into notification service, or something similar.
  if (errored)
    fav_icon_helper_.FavIconDownloadFailed(id);
  else
    fav_icon_helper_.SetFavIcon(id, image_url, image);
  if (web_app_.get() && !errored)
    web_app_->SetImage(image_url, image);
}

void WebContents::ShowContextMenu(
    const ViewHostMsg_ContextMenu_Params& params) {
  RenderViewContextMenuController menu_controller(this, params);
  RenderViewContextMenu menu(&menu_controller,
                             GetHWND(),
                             params.type,
                             params.misspelled_word,
                             params.dictionary_suggestions,
                             profile());

  POINT screen_pt = { params.x, params.y };
  MapWindowPoints(GetHWND(), HWND_DESKTOP, &screen_pt, 1);

  // Enable recursive tasks on the message loop so we can get updates while
  // the context menu is being displayed.
  bool old_state = MessageLoop::current()->NestableTasksAllowed();
  MessageLoop::current()->SetNestableTasksAllowed(true);
  menu.RunMenuAt(screen_pt.x, screen_pt.y);
  MessageLoop::current()->SetNestableTasksAllowed(old_state);
}

void WebContents::StartDragging(const WebDropData& drop_data) {
  scoped_refptr<OSExchangeData> data(new OSExchangeData);

  // TODO(tc): Generate an appropriate drag image.

  // We set the file contents before the URL because the URL also sets file
  // contents (to a .URL shortcut).  We want to prefer file content data over a
  // shortcut.
  if (!drop_data.file_contents.empty()) {
    data->SetFileContents(drop_data.file_description_filename,
                          drop_data.file_contents);
  }
  if (!drop_data.cf_html.empty())
    data->SetCFHtml(drop_data.cf_html);
  if (drop_data.url.is_valid())
    data->SetURL(drop_data.url, drop_data.url_title);
  if (!drop_data.plain_text.empty())
    data->SetString(drop_data.plain_text);

  scoped_refptr<WebDragSource> drag_source(
      new WebDragSource(GetHWND(), render_view_host()));

  DWORD effects;

  // We need to enable recursive tasks on the message loop so we can get
  // updates while in the system DoDragDrop loop.
  bool old_state = MessageLoop::current()->NestableTasksAllowed();
  MessageLoop::current()->SetNestableTasksAllowed(true);
  DoDragDrop(data, drag_source, DROPEFFECT_COPY | DROPEFFECT_LINK, &effects);
  MessageLoop::current()->SetNestableTasksAllowed(old_state);

  if (render_view_host())
    render_view_host()->DragSourceSystemDragEnded();
}

void WebContents::UpdateDragCursor(bool is_drop_target) {
  drop_target_->set_is_drop_target(is_drop_target);
}

void WebContents::RequestOpenURL(const GURL& url,
                                 WindowOpenDisposition disposition) {
  OpenURL(url, disposition, PageTransition::LINK);
}

void WebContents::DomOperationResponse(const std::string& json_string,
                                       int automation_id) {
  DomOperationNotificationDetails details(json_string, automation_id);
  NotificationService::current()->Notify(
      NOTIFY_DOM_OPERATION_RESPONSE, Source<WebContents>(this),
      Details<DomOperationNotificationDetails>(&details));
}

void WebContents::ProcessExternalHostMessage(const std::string& receiver,
                                             const std::string& message) {
  if (delegate())
    delegate()->ForwardMessageToExternalHost(receiver, message);
}

void WebContents::GoToEntryAtOffset(int offset) {
  if (!controller())
    return;
  controller()->GoToOffset(offset);
}

void WebContents::GetHistoryListCount(int* back_list_count,
                                      int* forward_list_count) {
  *back_list_count = 0;
  *forward_list_count = 0;

  if (controller()) {
    int current_index = controller()->GetLastCommittedEntryIndex();
    *back_list_count = current_index;
    *forward_list_count = controller()->GetEntryCount() - current_index - 1;
  }
}

void WebContents::RunFileChooser(const std::wstring& default_file) {
  HWND toplevel_hwnd = GetAncestor(GetContainerHWND(), GA_ROOT);
  if (!select_file_dialog_.get())
    select_file_dialog_ = SelectFileDialog::Create(this);
  select_file_dialog_->SelectFile(SelectFileDialog::SELECT_OPEN_FILE, L"",
                                  default_file, toplevel_hwnd, NULL);
}

void WebContents::RunJavaScriptMessage(
    const std::wstring& message,
    const std::wstring& default_prompt,
    const int flags,
    IPC::Message* reply_msg) {
  // Suppress javascript messages when requested and when inside a constrained
  // popup window (because that activates them and breaks them out of the
  // constrained window jail).
  bool suppress_this_message = suppress_javascript_messages_;
  if (delegate())
    suppress_this_message |= delegate()->IsPopup(this);

  if (!suppress_this_message) {
    TimeDelta time_since_last_message(
        TimeTicks::Now() - last_javascript_message_dismissal_);
    bool show_suppress_checkbox = false;
    // Show a checkbox offering to suppress further messages if this message is
    // being displayed within kJavascriptMessageExpectedDelay of the last one.
    if (time_since_last_message <
        TimeDelta::FromMilliseconds(kJavascriptMessageExpectedDelay))
      show_suppress_checkbox = true;

    JavascriptMessageBoxHandler::RunJavascriptMessageBox(this,
                                                         flags,
                                                         message,
                                                         default_prompt,
                                                         show_suppress_checkbox,
                                                         reply_msg);
  } else {
    // If we are suppressing messages, just reply as is if the user immediately
    // pressed "Cancel".
    OnJavaScriptMessageBoxClosed(reply_msg, false, L"");
  }
}

void WebContents::RunBeforeUnloadConfirm(const std::wstring& message,
                                            IPC::Message* reply_msg) {
  JavascriptBeforeUnloadHandler::RunBeforeUnloadDialog(this, message,
                                                       reply_msg);
}

void WebContents::ShowModalHTMLDialog(const GURL& url, int width, int height,
                                      const std::string& json_arguments,
                                      IPC::Message* reply_msg) {
  if (delegate()) {
    ModalHtmlDialogDelegate* dialog_delegate =
        new ModalHtmlDialogDelegate(url, width, height, json_arguments,
                                    reply_msg, this);
    delegate()->ShowHtmlDialog(dialog_delegate, NULL);
  }
}

void WebContents::PasswordFormsSeen(
    const std::vector<PasswordForm>& forms) {
  GetPasswordManager()->PasswordFormsSeen(forms);
}

void WebContents::TakeFocus(bool reverse) {
  ChromeViews::FocusManager* focus_manager =
      ChromeViews::FocusManager::GetFocusManager(GetHWND());

  // We may not have a focus manager if the tab has been switched before this
  // message arrived.
  if (focus_manager) {
    focus_manager->AdvanceFocus(reverse);
  }
}

// Checks to see if we should generate a keyword based on the OSDD, and if
// necessary uses TemplateURLFetcher to download the OSDD and create a keyword.
void WebContents::PageHasOSDD(RenderViewHost* render_view_host,
                              int32 page_id, const GURL& url,
                              bool autodetected) {
  // Make sure page_id is the current page, and the TemplateURLModel is loaded.
  DCHECK(url.is_valid());
  if (!controller() || !IsActiveEntry(page_id))
    return;
  TemplateURLModel* url_model = profile()->GetTemplateURLModel();
  if (!url_model)
    return;
  if (!url_model->loaded()) {
    url_model->Load();
    return;
  }
  if (!profile()->GetTemplateURLFetcher())
    return;

  if (profile()->IsOffTheRecord())
    return;

  const NavigationEntry* entry = controller()->GetLastCommittedEntry();
  DCHECK(entry);

  const NavigationEntry* base_entry = entry;
  if (IsFormSubmit(base_entry)) {
    // If the current page is a form submit, find the last page that was not
    // a form submit and use its url to generate the keyword from.
    int index = controller()->GetLastCommittedEntryIndex() - 1;
    while (index >= 0 && IsFormSubmit(controller()->GetEntryAtIndex(index)))
      index--;
    if (index >= 0)
      base_entry = controller()->GetEntryAtIndex(index);
    else
      base_entry = NULL;
  }

  // We want to use the user typed URL if available since that represents what
  // the user typed to get here, and fall back on the regular URL if not.
  if (!base_entry)
    return;
  GURL keyword_url = base_entry->user_typed_url().is_valid() ?
          base_entry->user_typed_url() : base_entry->url();
  if (!keyword_url.is_valid())
    return;
  std::wstring keyword = TemplateURLModel::GenerateKeyword(keyword_url,
                                                           autodetected);
  if (keyword.empty())
    return;
  const TemplateURL* template_url =
      url_model->GetTemplateURLForKeyword(keyword);
  if (template_url && (!template_url->safe_for_autoreplace() ||
                       template_url->originating_url() == url)) {
    // Either there is a user created TemplateURL for this keyword, or the
    // keyword has the same OSDD url and we've parsed it.
    return;
  }

  // Download the OpenSearch description document. If this is successful a
  // new keyword will be created when done.
  profile()->GetTemplateURLFetcher()->ScheduleDownload(
      keyword,
      url,
      base_entry->favicon().url(),
      GetAncestor(GetHWND(), GA_ROOT),
      autodetected);
}

void WebContents::InspectElementReply(int num_resources) {
  // We have received reply from inspect element request. Notify the
  // automation provider in case we need to notify automation client.
  NotificationService::current()->
      Notify(NOTIFY_DOM_INSPECT_ELEMENT_RESPONSE, Source<WebContents>(this),
             Details<int>(&num_resources));
}

void WebContents::DidGetPrintedPagesCount(int cookie, int number_pages) {
  printing_.DidGetPrintedPagesCount(cookie, number_pages);
}

void WebContents::DidPrintPage(const ViewHostMsg_DidPrintPage_Params& params) {
  printing_.DidPrintPage(params);
}

// The renderer sends back to the browser the key events it did not process.
void WebContents::HandleKeyboardEvent(const WebKeyboardEvent& event) {
  // The renderer returned a keyboard event it did not process. This may be
  // a keyboard shortcut that we have to process.
  if (event.type == WebInputEvent::KEY_DOWN) {
    ChromeViews::FocusManager* focus_manager =
        ChromeViews::FocusManager::GetFocusManager(GetHWND());
    // We may not have a focus_manager at this point (if the tab has been
    // switched by the time this message returned).
    if (focus_manager) {
      ChromeViews::Accelerator accelerator(event.key_code,
          (event.modifiers & WebInputEvent::SHIFT_KEY) ==
              WebInputEvent::SHIFT_KEY,
          (event.modifiers & WebInputEvent::CTRL_KEY) ==
              WebInputEvent::CTRL_KEY,
          (event.modifiers & WebInputEvent::ALT_KEY) ==
              WebInputEvent::ALT_KEY);
      if (focus_manager->ProcessAccelerator(accelerator, false))
        return;
    }
  }

  // Any unhandled keyboard/character messages should be defproced.
  // This allows stuff like Alt+F4, etc to work correctly.
  DefWindowProc(event.actual_message.hwnd,
                event.actual_message.message,
                event.actual_message.wParam,
                event.actual_message.lParam);
}

GURL WebContents::GetAlternateErrorPageURL() const {
  GURL url;
  PrefService* prefs = profile()->GetPrefs();
  DCHECK(prefs);
  if (prefs->GetBoolean(prefs::kAlternateErrorPagesEnabled)) {
    url = google_util::AppendGoogleLocaleParam(GURL(kLinkDoctorBaseURL));
    url = google_util::AppendGoogleTLDParam(url);
  }
  return url;
}

WebPreferences WebContents::GetWebkitPrefs() {
  // Initialize web_preferences_ to chrome defaults.
  WebPreferences web_prefs;
  PrefService* prefs = profile()->GetPrefs();

  web_prefs.fixed_font_family =
      prefs->GetString(prefs::kWebKitFixedFontFamily);
  web_prefs.serif_font_family =
      prefs->GetString(prefs::kWebKitSerifFontFamily);
  web_prefs.sans_serif_font_family =
      prefs->GetString(prefs::kWebKitSansSerifFontFamily);
  if (prefs->GetBoolean(prefs::kWebKitStandardFontIsSerif))
    web_prefs.standard_font_family = web_prefs.serif_font_family;
  else
    web_prefs.standard_font_family = web_prefs.sans_serif_font_family;
  web_prefs.cursive_font_family =
      prefs->GetString(prefs::kWebKitCursiveFontFamily);
  web_prefs.fantasy_font_family =
      prefs->GetString(prefs::kWebKitFantasyFontFamily);

  web_prefs.default_font_size =
      prefs->GetInteger(prefs::kWebKitDefaultFontSize);
  web_prefs.default_fixed_font_size =
      prefs->GetInteger(prefs::kWebKitDefaultFixedFontSize);
  web_prefs.minimum_font_size =
      prefs->GetInteger(prefs::kWebKitMinimumFontSize);
  web_prefs.minimum_logical_font_size =
      prefs->GetInteger(prefs::kWebKitMinimumLogicalFontSize);

  web_prefs.default_encoding = prefs->GetString(prefs::kDefaultCharset);

  web_prefs.javascript_can_open_windows_automatically =
      prefs->GetBoolean(prefs::kWebKitJavascriptCanOpenWindowsAutomatically);
  web_prefs.dom_paste_enabled =
      prefs->GetBoolean(prefs::kWebKitDomPasteEnabled);
  web_prefs.shrinks_standalone_images_to_fit =
      prefs->GetBoolean(prefs::kWebKitShrinksStandaloneImagesToFit);

  {  // Command line switches are used for preferences with no user interface.
    CommandLine command_line;
    web_prefs.developer_extras_enabled =
        !command_line.HasSwitch(switches::kDisableDevTools) &&
        prefs->GetBoolean(prefs::kWebKitDeveloperExtrasEnabled);
    web_prefs.javascript_enabled =
        !command_line.HasSwitch(switches::kDisableJavaScript) &&
        prefs->GetBoolean(prefs::kWebKitJavascriptEnabled);
    web_prefs.plugins_enabled =
        !command_line.HasSwitch(switches::kDisablePlugins) &&
        prefs->GetBoolean(prefs::kWebKitPluginsEnabled);
    web_prefs.java_enabled =
        !command_line.HasSwitch(switches::kDisableJava) &&
        prefs->GetBoolean(prefs::kWebKitJavaEnabled);
    web_prefs.loads_images_automatically =
        !command_line.HasSwitch(switches::kDisableImages) &&
        prefs->GetBoolean(prefs::kWebKitLoadsImagesAutomatically);
    web_prefs.uses_page_cache =
        command_line.HasSwitch(switches::kEnableFastback);
  }

  web_prefs.uses_universal_detector =
      prefs->GetBoolean(prefs::kWebKitUsesUniversalDetector);
  web_prefs.text_areas_are_resizable =
      prefs->GetBoolean(prefs::kWebKitTextAreasAreResizable);

  // User CSS is currently disabled because it crashes chrome.  See
  // webkit/glue/webpreferences.h for more details.

  // Make sure we will set the default_encoding with canonical encoding name.
  web_prefs.default_encoding =
      CharacterEncoding::GetCanonicalEncodingNameByAliasName(
          web_prefs.default_encoding);
  if (web_prefs.default_encoding.empty()) {
    prefs->ClearPref(prefs::kDefaultCharset);
    web_prefs.default_encoding = prefs->GetString(
        prefs::kDefaultCharset);
  }
  DCHECK(!web_prefs.default_encoding.empty());
  return web_prefs;
}

void WebContents::OnMissingPluginStatus(int status) {
  GetPluginInstaller()->OnMissingPluginStatus(status);
}

void WebContents::OnCrashedPlugin(const std::wstring& plugin_path) {
  DCHECK(!plugin_path.empty());

  std::wstring plugin_name = plugin_path;
  scoped_ptr<FileVersionInfo> version_info(
      FileVersionInfo::CreateFileVersionInfo(plugin_path));
  if (version_info.get()) {
    const std::wstring& product_name = version_info->product_name();
    if (!product_name.empty())
      plugin_name = product_name;
  }

  std::wstring info_bar_message =
      l10n_util::GetStringF(IDS_PLUGIN_CRASHED_PROMPT, plugin_name);

  InfoBarView* view = GetInfoBarView();
  if (-1 == view->GetChildIndex(crashed_plugin_info_bar_)) {
    crashed_plugin_info_bar_ = new InfoBarMessageView(info_bar_message);
    view->AddChildView(crashed_plugin_info_bar_);
  } else {
    crashed_plugin_info_bar_->SetMessageText(info_bar_message);
  }
}

void WebContents::OnJSOutOfMemory() {
  std::wstring info_bar_message =
      l10n_util::GetString(IDS_JS_OUT_OF_MEMORY_PROMPT);

  InfoBarView* view = GetInfoBarView();
  if (-1 == view->GetChildIndex(crashed_plugin_info_bar_)) {
    crashed_plugin_info_bar_ = new InfoBarMessageView(info_bar_message);
    view->AddChildView(crashed_plugin_info_bar_);
  } else {
    crashed_plugin_info_bar_->SetMessageText(info_bar_message);
  }
}

bool WebContents::CanBlur() const {
  return delegate() ? delegate()->CanBlur() : true;
}

void WebContents::RendererUnresponsive(RenderViewHost* rvh) {
  if (render_view_host() && render_view_host()->IsRenderViewLive())
    HungRendererWarning::ShowForWebContents(this);
}

void WebContents::RendererResponsive(RenderViewHost* render_view_host) {
  HungRendererWarning::HideForWebContents(this);
}

void WebContents::LoadStateChanged(const GURL& url,
                                   net::LoadState load_state) {
  load_state_ = load_state;
  load_state_host_ = UTF8ToWide(url.host());
  if (load_state_ == net::LOAD_STATE_READING_RESPONSE)
    SetNotWaitingForResponse();
  if (is_loading())
    NotifyNavigationStateChanged(INVALIDATE_LOAD);
}

void WebContents::OnDidGetApplicationInfo(
    int32 page_id,
    const webkit_glue::WebApplicationInfo& info) {
  if (pending_install_.page_id != page_id)
    return;  // The user clicked create on a separate page. Ignore this.

  pending_install_.callback_functor =
      new GearsCreateShortcutCallbackFunctor(this);
  GearsCreateShortcut(
      info, pending_install_.title, pending_install_.url, pending_install_.icon,
      NewCallback(pending_install_.callback_functor,
                  &GearsCreateShortcutCallbackFunctor::Run));
}

void WebContents::FileSelected(const std::wstring& path, void* params) {
  render_view_host()->FileSelected(path);
}

void WebContents::FileSelectionCanceled(void* params) {
  // If the user cancels choosing a file to upload we need to pass back the
  // empty string.
  render_view_host()->FileSelected(std::wstring());
}

void WebContents::BeforeUnloadFiredFromRenderManager(
    bool proceed,
    bool* proceed_to_fire_unload) {
  delegate()->BeforeUnloadFired(this, proceed, proceed_to_fire_unload);
}

void WebContents::UpdateRenderViewSizeForRenderManager() {
  // Using same technique as OnPaint, which sets size of SadTab.
  CRect cr;
  GetClientRect(&cr);
  gfx::Size new_size(cr.Width(), cr.Height());
  SizeContents(new_size);
}

bool WebContents::CreateRenderViewForRenderManager(
    RenderViewHost* render_view_host) {
  RenderWidgetHostHWND* view = CreatePageView(render_view_host);

  bool ok = render_view_host->CreateRenderView();
  if (ok) {
    CRect client_rect;
    ::GetClientRect(GetHWND(), &client_rect);
    view->SetSize(gfx::Size(client_rect.Width(), client_rect.Height()));
    UpdateMaxPageIDIfNecessary(render_view_host->site_instance(),
                               render_view_host);
  }
  return ok;
}

void WebContents::Observe(NotificationType type,
                          const NotificationSource& source,
                          const NotificationDetails& details) {
  switch (type) {
    case NOTIFY_BOOKMARK_MODEL_LOADED:  // BookmarkModel finished loading, fall
                                        // through to update starred state.
    case NOTIFY_URLS_STARRED: {  // Somewhere, a URL has been starred.
      // Ignore notifications for profiles other than our current one.
      Profile* source_profile = Source<Profile>(source).ptr();
      if (!source_profile->IsSameProfile(profile()))
        return;

      UpdateStarredStateForCurrentURL();
      break;
    }
    case NOTIFY_PREF_CHANGED: {
      std::wstring* pref_name_in = Details<std::wstring>(details).ptr();
      DCHECK(Source<PrefService>(source).ptr() == profile()->GetPrefs());
      if (*pref_name_in == prefs::kAlternateErrorPagesEnabled) {
        UpdateAlternateErrorPageURL();
      } else if (*pref_name_in == prefs::kDefaultCharset ||
          StartsWithASCII(WideToUTF8(*pref_name_in), "webkit.webprefs.", true)
          ) {
        UpdateWebPreferences();
      } else {
        NOTREACHED() << "unexpected pref change notification" << *pref_name_in;
      }
      break;
    }
    default: {
      NOTREACHED();
      break;
    }
  }
}

void WebContents::OnDestroy() {
  if (drop_target_.get()) {
    RevokeDragDrop(GetHWND());
    drop_target_ = NULL;
  }
}

void WebContents::OnHScroll(int scroll_type, short position, HWND scrollbar) {
  ScrollCommon(WM_HSCROLL, scroll_type, position, scrollbar);
}

void WebContents::OnMouseLeave() {
  // Let our delegate know that the mouse moved (useful for resetting status
  // bubble state).
  if (delegate())
    delegate()->ContentsMouseEvent(this, WM_MOUSELEAVE);
  SetMsgHandled(FALSE);
}

LRESULT WebContents::OnMouseRange(UINT msg, WPARAM w_param, LPARAM l_param) {
  switch (msg) {
    case WM_LBUTTONDOWN:
    case WM_MBUTTONDOWN:
    case WM_RBUTTONDOWN:
      // Make sure this TabContents is activated when it is clicked on.
      if (delegate())
        delegate()->ActivateContents(this);
      break;
    case WM_MOUSEMOVE:
      // Let our delegate know that the mouse moved (useful for resetting status
      // bubble state).
      if (delegate())
        delegate()->ContentsMouseEvent(this, WM_MOUSEMOVE);
      break;
    default:
      break;
  }

  return 0;
}

void WebContents::OnPaint(HDC junk_dc) {
  if (render_view_host() && !render_view_host()->IsRenderViewLive()) {
    if (!sad_tab_.get())
      sad_tab_.reset(new SadTabView);
    CRect cr;
    GetClientRect(&cr);
    sad_tab_->SetBounds(cr);
    ChromeCanvasPaint canvas(GetHWND(), true);
    sad_tab_->ProcessPaint(&canvas);
    return;
  }

  // We need to do this to validate the dirty area so we don't end up in a
  // WM_PAINTstorm that causes other mysterious bugs (such as WM_TIMERs not
  // firing etc). It doesn't matter that we don't have any non-clipped area.
  CPaintDC dc(GetHWND());
  SetMsgHandled(FALSE);
}

// A message is reflected here from view().
// Return non-zero to indicate that it is handled here.
// Return 0 to allow view() to further process it.
LRESULT WebContents::OnReflectedMessage(UINT msg, WPARAM w_param,
                                        LPARAM l_param) {
  MSG* message = reinterpret_cast<MSG*>(l_param);
  switch (message->message) {
    case WM_MOUSEWHEEL:
      // This message is reflected from the view() to this window.
      if (GET_KEYSTATE_WPARAM(message->wParam) & MK_CONTROL) {
        WheelZoom(GET_WHEEL_DELTA_WPARAM(message->wParam));
        return 1;
      }
      break;
    case WM_HSCROLL:
    case WM_VSCROLL:
      if (ScrollZoom(LOWORD(message->wParam)))
        return 1;
    default:
      break;
  }

  return 0;
}

void WebContents::OnSetFocus(HWND window) {
  // TODO(jcampan): figure out why removing this prevents tabs opened in the
  //                background from properly taking focus.
  // We NULL-check the render_view_host_ here because Windows can send us
  // messages during the destruction process after it has been destroyed.
  if (view()) {
    HWND inner_hwnd = view()->GetPluginHWND();
    if (::IsWindow(inner_hwnd))
      ::SetFocus(inner_hwnd);
  }
}

void WebContents::OnVScroll(int scroll_type, short position, HWND scrollbar) {
  ScrollCommon(WM_VSCROLL, scroll_type, position, scrollbar);
}

void WebContents::OnWindowPosChanged(WINDOWPOS* window_pos) {
  if (window_pos->flags & SWP_HIDEWINDOW) {
    HideContents();
  } else {
    // The WebContents was shown by a means other than the user selecting a
    // Tab, e.g. the window was minimized then restored.
    if (window_pos->flags & SWP_SHOWWINDOW)
      ShowContents();
    // Unless we were specifically told not to size, cause the renderer to be
    // sized to the new bounds, which forces a repaint. Not required for the
    // simple minimize-restore case described above, for example, since the
    // size hasn't changed.
    if (!(window_pos->flags & SWP_NOSIZE)) {
      gfx::Size size(window_pos->cx, window_pos->cy);
      SizeContents(size);
    }

    // If we have a FindInPage dialog, notify it that the window changed.
    if (find_in_page_controller_.get() && find_in_page_controller_->IsVisible())
      find_in_page_controller_->MoveWindowIfNecessary(gfx::Rect());
  }
}

void WebContents::OnSize(UINT param, const CSize& size) {
  HWNDViewContainer::OnSize(param, size);

  // Hack for thinkpad touchpad driver.
  // Set fake scrollbars so that we can get scroll messages,
  SCROLLINFO si = {0};
  si.cbSize = sizeof(si);
  si.fMask = SIF_ALL;

  si.nMin = 1;
  si.nMax = 100;
  si.nPage = 10;
  si.nTrackPos = 50;

  ::SetScrollInfo(GetHWND(), SB_HORZ, &si, FALSE);
  ::SetScrollInfo(GetHWND(), SB_VERT, &si, FALSE);
}

LRESULT WebContents::OnNCCalcSize(BOOL w_param, LPARAM l_param) {
  // Hack for thinkpad mouse wheel driver. We have set the fake scroll bars
  // to receive scroll messages from thinkpad touchpad driver. Suppress
  // painting of scrollbars by returning 0 size for them.
  return 0;
}

void WebContents::OnNCPaint(HRGN rgn) {
  // Suppress default WM_NCPAINT handling. We don't need to do anything
  // here since the view will draw everything correctly.
}

void WebContents::ScrollCommon(UINT message, int scroll_type, short position,
                               HWND scrollbar) {
  // This window can receive scroll events as a result of the ThinkPad's
  // Trackpad scroll wheel emulation.
  if (!ScrollZoom(scroll_type)) {
    // Reflect scroll message to the view() to give it a chance
    // to process scrolling.
    SendMessage(GetContentHWND(), message, MAKELONG(scroll_type, position),
                (LPARAM) scrollbar);
  }
}

bool WebContents::ScrollZoom(int scroll_type) {
  // If ctrl is held, zoom the UI.  There are three issues with this:
  // 1) Should the event be eaten or forwarded to content?  We eat the event,
  //    which is like Firefox and unlike IE.
  // 2) Should wheel up zoom in or out?  We zoom in (increase font size), which
  //    is like IE and Google maps, but unlike Firefox.
  // 3) Should the mouse have to be over the content area?  We zoom as long as
  //    content has focus, although FF and IE require that the mouse is over
  //    content.  This is because all events get forwarded when content has
  //    focus.
  if (GetAsyncKeyState(VK_CONTROL) & 0x8000) {
    int distance = 0;
    switch (scroll_type) {
      case SB_LINEUP:
        distance = WHEEL_DELTA;
        break;
      case SB_LINEDOWN:
        distance = -WHEEL_DELTA;
        break;
        // TODO(joshia): Handle SB_PAGEUP, SB_PAGEDOWN, SB_THUMBPOSITION,
        // and SB_THUMBTRACK for completeness
      default:
        break;
    }

    WheelZoom(distance);
    return true;
  }
  return false;
}

void WebContents::WheelZoom(int distance) {
  if (delegate()) {
    bool zoom_in = distance > 0;
    delegate()->ContentsZoomChange(zoom_in);
  }
}

void WebContents::DidNavigateMainFramePostCommit(
    const NavigationController::LoadCommittedDetails& details,
    const ViewHostMsg_FrameNavigate_Params& params) {
  // Hide the download shelf if all the following conditions are true:
  // - there are no active downloads.
  // - this is a navigation to a different TLD.
  // - at least 5 seconds have elapsed since the download shelf was shown.
  // TODO(jcampan): bug 1156075 when user gestures are reliable, they should
  //                 be used to ensure we are hiding only on user initiated
  //                 navigations.
  DownloadManager* download_manager = profile()->GetDownloadManager();
  // download_manager can be NULL in unit test context.
  if (download_manager && download_manager->in_progress_count() == 0 &&
      !details.previous_url.is_empty() &&
      !net::RegistryControlledDomainService::SameDomainOrHost(
          details.previous_url, details.entry->url())) {
    TimeDelta time_delta(
        TimeTicks::Now() - last_download_shelf_show_);
    if (time_delta >
        TimeDelta::FromMilliseconds(kDownloadShelfHideDelay)) {
      SetDownloadShelfVisible(false);
    }
  }

  if (details.is_user_initiated_main_frame_load()) {
    // Clear the status bubble. This is a workaround for a bug where WebKit
    // doesn't let us know that the cursor left an element during a
    // transition (this is also why the mouse cursor remains as a hand after
    // clicking on a link); see bugs 1184641 and 980803. We don't want to
    // clear the bubble when a user navigates to a named anchor in the same
    // page.
    UpdateTargetURL(details.entry->page_id(), GURL());

    // UpdateHelpersForDidNavigate will handle the case where the password_form
    // origin is valid.
    // TODO(brettw) bug 1343111: Password manager stuff in here needs to be
    // cleaned up and covered by tests.
    if (!params.password_form.origin.is_valid())
      GetPasswordManager()->DidNavigate();
  }

  // The keyword generator uses the navigation entries, so must be called after
  // the commit.
  GenerateKeywordIfNecessary(params);

  // We no longer know the title after this navigation.
  has_page_title_ = false;

  // Update contents MIME type of the main webframe.
  contents_mime_type_ = params.contents_mime_type;

  // Get the favicon, either from history or request it from the net.
  fav_icon_helper_.FetchFavIcon(details.entry->url());

  // Close constrained popups if necessary.
  MaybeCloseChildWindows(params);

  // We hide the FindInPage window when the user navigates away, except on
  // reload.
  if (PageTransition::StripQualifier(params.transition) !=
      PageTransition::RELOAD)
    SetFindInPageVisible(false);

  // Update the starred state.
  UpdateStarredStateForCurrentURL();
}

void WebContents::DidNavigateAnyFramePostCommit(
    RenderViewHost* render_view_host,
    const NavigationController::LoadCommittedDetails& details,
    const ViewHostMsg_FrameNavigate_Params& params) {
  // If we navigate, start showing messages again. This does nothing to prevent
  // a malicious script from spamming messages, since the script could just
  // reload the page to stop blocking.
  suppress_javascript_messages_ = false;

  // Update history. Note that this needs to happen after the entry is complete,
  // which WillNavigate[Main,Sub]Frame will do before this function is called.
  if (params.should_update_history) {
    // Most of the time, the displayURL matches the loaded URL, but for about:
    // URLs, we use a data: URL as the real value.  We actually want to save
    // the about: URL to the history db and keep the data: URL hidden. This is
    // what the TabContents' URL getter does.
    UpdateHistoryForNavigation(GetURL(), params);
  }

  // Notify the password manager of the navigation or form submit.
  // TODO(brettw) bug 1343111: Password manager stuff in here needs to be
  // cleaned up and covered by tests.
  if (params.password_form.origin.is_valid())
    GetPasswordManager()->ProvisionallySavePassword(params.password_form);
}

void WebContents::MaybeCloseChildWindows(
    const ViewHostMsg_FrameNavigate_Params& params) {
  if (net::RegistryControlledDomainService::SameDomainOrHost(
          last_url_, params.url))
    return;
  last_url_ = params.url;

  // Clear out any child windows since we are leaving this page entirely.
  // We use indices instead of iterators in case CloseWindow does something
  // that may invalidate an iterator.
  int size = static_cast<int>(child_windows_.size());
  for (int i = size - 1; i >= 0; --i) {
    ConstrainedWindow* window = child_windows_[i];
    if (window)
      window->CloseConstrainedWindow();
  }
}

void WebContents::UpdateStarredStateForCurrentURL() {
  BookmarkModel* model = profile()->GetBookmarkModel();
  const bool old_state = is_starred_;
  is_starred_ = (model && model->IsBookmarked(GetURL()));

  if (is_starred_ != old_state && delegate())
    delegate()->URLStarredChanged(this, is_starred_);
}

void WebContents::UpdateAlternateErrorPageURL() {
  GURL url = GetAlternateErrorPageURL();
  render_view_host()->SetAlternateErrorPageURL(url);
}

void WebContents::UpdateWebPreferences() {
  render_view_host()->UpdateWebPreferences(GetWebkitPrefs());
}

bool WebContents::IsWebApplicationActive() const {
  if (!web_app_.get())
    return false;

  // If we are inside an application, the application is always active. For
  // example, this allows us to display the GMail icon even when we are bounced
  // the login page.
  if (delegate() && delegate()->IsApplication())
    return true;

  return (GetURL() == web_app_->url());
}

void WebContents::WebAppImagesChanged(WebApp* web_app) {
  DCHECK(web_app == web_app_.get());
  if (delegate() && IsWebApplicationActive())
    delegate()->NavigationStateChanged(this, TabContents::INVALIDATE_FAVICON);
}

void WebContents::OnGearsCreateShortcutDone(
    const GearsShortcutData& shortcut_data, bool success) {
  NavigationEntry* current_entry = controller()->GetLastCommittedEntry();
  bool same_page =
      current_entry && pending_install_.page_id == current_entry->page_id();

  if (success && same_page) {
    // Only switch to app mode if the user chose to create a shortcut and
    // we're still on the same page that it corresponded to.
    SetWebApp(new WebApp(profile(), shortcut_data));
    if (delegate())
      delegate()->ConvertContentsToApplication(this);
  }

  // Reset the page id to indicate no requests are pending.
  pending_install_.page_id = 0;
  pending_install_.callback_functor = NULL;
}

void WebContents::UpdateMaxPageIDIfNecessary(SiteInstance* site_instance,
                                             RenderViewHost* rvh) {
  // If we are creating a RVH for a restored controller, then we might
  // have more page IDs than the SiteInstance's current max page ID.  We must
  // make sure that the max page ID is larger than any restored page ID.
  // Note that it is ok for conflicting page IDs to exist in another tab
  // (i.e., NavigationController), but if any page ID is larger than the max,
  // the back/forward list will get confused.
  int max_restored_page_id = controller()->max_restored_page_id();
  if (max_restored_page_id > 0) {
    int curr_max_page_id = site_instance->max_page_id();
    if (max_restored_page_id > curr_max_page_id) {
      // Need to update the site instance immediately.
      site_instance->UpdateMaxPageID(max_restored_page_id);

      // Also tell the renderer to update its internal representation.  We
      // need to reserve enough IDs to make all restored page IDs less than
      // the max.
      if (curr_max_page_id < 0)
        curr_max_page_id = 0;
      rvh->ReservePageIDRange(max_restored_page_id - curr_max_page_id);
    }
  }
}

void WebContents::UpdateHistoryForNavigation(const GURL& display_url,
    const ViewHostMsg_FrameNavigate_Params& params) {
  if (profile()->IsOffTheRecord())
    return;

  // Add to history service.
  HistoryService* hs = profile()->GetHistoryService(Profile::IMPLICIT_ACCESS);
  if (hs) {
    if (PageTransition::IsMainFrame(params.transition) &&
        display_url != params.url) {
      // Hack on the "display" URL so that it will appear in history. For some
      // types of URLs, we will display a magic URL that is different from where
      // the page is actually navigated. We want the user to see in history
      // what they saw in the URL bar, so we add the display URL as a redirect.
      // This only applies to the main frame, as the display URL doesn't apply
      // to sub-frames.
      std::vector<GURL> redirects = params.redirects;
      if (!redirects.empty())
        redirects.back() = display_url;
      hs->AddPage(display_url, this, params.page_id, params.referrer,
                  params.transition, redirects);
    } else {
      hs->AddPage(params.url, this, params.page_id, params.referrer,
                  params.transition, params.redirects);
    }
  }
}

RenderWidgetHostHWND* WebContents::CreatePageView(
    RenderViewHost* render_view_host) {
  // Create the View as well. Its lifetime matches the child process'.
  DCHECK(!render_view_host->view());
  RenderWidgetHostHWND* view = new RenderWidgetHostHWND(render_view_host);
  render_view_host->set_view(view);
  view->Create(GetHWND());
  view->ShowWindow(SW_SHOW);
  return view;
}

void WebContents::DetachPluginWindows() {
  EnumChildWindows(GetHWND(), WebContents::EnumPluginWindowsCallback, NULL);
}

BOOL WebContents::EnumPluginWindowsCallback(HWND window, LPARAM) {
  if (WebPluginDelegateImpl::IsPluginDelegateWindow(window)) {
    ::ShowWindow(window, SW_HIDE);
    SetParent(window, NULL);
  }

  return TRUE;
}

void WebContents::NotifySwapped() {
  // After sending out a swap notification, we need to send a disconnect
  // notification so that clients that pick up a pointer to |this| can NULL the
  // pointer.  See Bug 1230284.
  notify_disconnection_ = true;
  NotificationService::current()->
      Notify(NOTIFY_WEB_CONTENTS_SWAPPED,
             Source<WebContents>(this),
             NotificationService::NoDetails());
}

void WebContents::NotifyConnected() {
  notify_disconnection_ = true;
  NotificationService::current()->
      Notify(NOTIFY_WEB_CONTENTS_CONNECTED,
             Source<WebContents>(this),
             NotificationService::NoDetails());
}

void WebContents::NotifyDisconnected() {
  if (!notify_disconnection_)
    return;

  notify_disconnection_ = false;
  NotificationService::current()->
      Notify(NOTIFY_WEB_CONTENTS_DISCONNECTED,
             Source<WebContents>(this),
             NotificationService::NoDetails());
}

void WebContents::GenerateKeywordIfNecessary(
    const ViewHostMsg_FrameNavigate_Params& params) {
  DCHECK(controller());
  if (!params.searchable_form_url.is_valid())
    return;

  if (profile()->IsOffTheRecord())
    return;

  const int last_index = controller()->GetLastCommittedEntryIndex();
  // When there was no previous page, the last index will be 0. This is
  // normally due to a form submit that opened in a new tab.
  // TODO(brettw) bug 916126: we should support keywords when form submits
  //              happen in new tabs.
  if (last_index <= 0)
    return;
  const NavigationEntry* previous_entry =
      controller()->GetEntryAtIndex(last_index - 1);
  if (IsFormSubmit(previous_entry)) {
    // Only generate a keyword if the previous page wasn't itself a form
    // submit.
    return;
  }

  GURL keyword_url = previous_entry->user_typed_url().is_valid() ?
          previous_entry->user_typed_url() : previous_entry->url();
  std::wstring keyword =
      TemplateURLModel::GenerateKeyword(keyword_url, true);  // autodetected
  if (keyword.empty())
    return;

  TemplateURLModel* url_model = profile()->GetTemplateURLModel();
  if (!url_model)
    return;

  if (!url_model->loaded()) {
    url_model->Load();
    return;
  }

  const TemplateURL* current_url;
  std::wstring url = UTF8ToWide(params.searchable_form_url.spec());
  if (!url_model->CanReplaceKeyword(keyword, url, &current_url))
    return;

  if (current_url) {
    if (current_url->originating_url().is_valid()) {
      // The existing keyword was generated from an OpenSearch description
      // document, don't regenerate.
      return;
    }
    url_model->Remove(current_url);
  }
  TemplateURL* new_url = new TemplateURL();
  new_url->set_keyword(keyword);
  new_url->set_short_name(keyword);
  new_url->SetURL(url, 0, 0);
  new_url->add_input_encoding(params.searchable_form_encoding);
  DCHECK(controller()->GetLastCommittedEntry());
  const GURL& favicon_url =
      controller()->GetLastCommittedEntry()->favicon().url();
  if (favicon_url.is_valid()) {
    new_url->SetFavIconURL(favicon_url);
  } else {
    // The favicon url isn't valid. This means there really isn't a favicon,
    // or the favicon url wasn't obtained before the load started. This assumes
    // the later.
    // TODO(sky): Need a way to set the favicon that doesn't involve generating
    // its url.
    new_url->SetFavIconURL(TemplateURL::GenerateFaviconURL(params.referrer));
  }
  new_url->set_safe_for_autoreplace(true);
  url_model->Add(new_url);
}<|MERGE_RESOLUTION|>--- conflicted
+++ resolved
@@ -352,23 +352,1433 @@
     // Ignore net::LOAD_STATE_READING_RESPONSE and net::LOAD_STATE_IDLE
   }
 
-<<<<<<< HEAD
-void WebContents::OnPaint(HDC junk_dc) {
-  if (render_view_host() && !render_view_host()->IsRenderViewLive()) {
-    if (!sad_tab_.get())
-      sad_tab_.reset(new SadTabView);
-    CRect cr;
-    GetClientRect(&cr);
-    sad_tab_->SetBounds(cr);
-    ChromeCanvasPaint canvas(GetHWND(), true);
-    sad_tab_->ProcessPaint(&canvas);
-    return;
-  }
-
-  // We need to do this to validate the dirty area so we don't end up in a
-  // WM_PAINTstorm that causes other mysterious bugs (such as WM_TIMERs not
-  // firing etc). It doesn't matter that we don't have any non-clipped area.
-  CPaintDC dc(GetHWND());
+  return std::wstring();
+}
+
+bool WebContents::NavigateToPendingEntry(bool reload) {
+  NavigationEntry* entry = controller()->GetPendingEntry();
+  RenderViewHost* dest_render_view_host = render_manager_.Navigate(*entry);
+  if (!dest_render_view_host)
+    return false;  // Unable to create the desired render view host.
+
+  // Used for page load time metrics.
+  current_load_start_ = TimeTicks::Now();
+
+  // Navigate in the desired RenderViewHost.
+  dest_render_view_host->NavigateToEntry(*entry, reload);
+
+  if (entry->page_id() == -1) {
+    // HACK!!  This code suppresses javascript: URLs from being added to
+    // session history, which is what we want to do for javascript: URLs that
+    // do not generate content.  What we really need is a message from the
+    // renderer telling us that a new page was not created.  The same message
+    // could be used for mailto: URLs and the like.
+    if (entry->url().SchemeIs("javascript"))
+      return false;
+  }
+
+  if (reload && !profile()->IsOffTheRecord()) {
+    HistoryService* history =
+        profile()->GetHistoryService(Profile::IMPLICIT_ACCESS);
+    if (history)
+      history->SetFavIconOutOfDateForPage(entry->url());
+  }
+
+  return true;
+}
+
+void WebContents::Stop() {
+  render_manager_.Stop();
+  printing_.Stop();
+}
+
+void WebContents::StartFinding(int request_id,
+                               const std::wstring& search_string,
+                               bool forward,
+                               bool match_case,
+                               bool find_next) {
+  render_view_host()->StartFinding(request_id, search_string, forward,
+                                   match_case, find_next);
+}
+
+void WebContents::StopFinding(bool clear_selection) {
+  render_view_host()->StopFinding(clear_selection);
+}
+
+void WebContents::Cut() {
+  render_view_host()->Cut();
+}
+
+void WebContents::Copy() {
+  render_view_host()->Copy();
+}
+
+void WebContents::Paste() {
+   render_view_host()->Paste();
+}
+
+void WebContents::DidBecomeSelected() {
+  TabContents::DidBecomeSelected();
+
+  if (view())
+    view()->DidBecomeSelected();
+
+  CacheManagerHost::GetInstance()->ObserveActivity(process()->host_id());
+}
+
+void WebContents::WasHidden() {
+  if (!capturing_contents()) {
+    // |render_view_host()| can be NULL if the user middle clicks a link to open
+    // a tab in then background, then closes the tab before selecting it.  This
+    // is because closing the tab calls WebContents::Destroy(), which removes
+    // the |render_view_host()|; then when we actually destroy the window,
+    // OnWindowPosChanged() notices and calls HideContents() (which calls us).
+    if (view())
+      view()->WasHidden();
+
+    // Loop through children and send WasHidden to them, too.
+    int count = static_cast<int>(child_windows_.size());
+    for (int i = count - 1; i >= 0; --i) {
+      ConstrainedWindow* window = child_windows_.at(i);
+      window->WasHidden();
+    }
+  }
+
+  // If we have a FindInPage dialog, notify it that its tab was hidden.
+  if (find_in_page_controller_.get())
+    find_in_page_controller_->DidBecomeUnselected();
+
+  TabContents::WasHidden();
+}
+
+void WebContents::ShowContents() {
+  if (view())
+    view()->DidBecomeSelected();
+
+  // Loop through children and send DidBecomeSelected to them, too.
+  int count = static_cast<int>(child_windows_.size());
+  for (int i = count - 1; i >= 0; --i) {
+    ConstrainedWindow* window = child_windows_.at(i);
+    window->DidBecomeSelected();
+  }
+
+  // If we have a FindInPage dialog, notify it that its tab was selected.
+  if (find_in_page_controller_.get())
+    find_in_page_controller_->DidBecomeSelected();
+}
+
+void WebContents::HideContents() {
+  // TODO(pkasting): http://b/1239839  Right now we purposefully don't call
+  // our superclass HideContents(), because some callers want to be very picky
+  // about the order in which these get called.  In addition to making the code
+  // here practically impossible to understand, this also means we end up
+  // calling TabContents::WasHidden() twice if callers call both versions of
+  // HideContents() on a WebContents.
+  WasHidden();
+}
+
+void WebContents::SizeContents(const gfx::Size& size) {
+  if (view())
+    view()->SetSize(size);
+  if (find_in_page_controller_.get())
+    find_in_page_controller_->RespondToResize(size);
+  RepositionSupressedPopupsToFit(size);
+}
+
+HWND WebContents::GetContentHWND() {
+  if (!view())
+    return NULL;
+  return view()->GetPluginHWND();
+}
+
+void WebContents::CreateView(HWND parent_hwnd,
+                             const gfx::Rect& initial_bounds) {
+  set_delete_on_destroy(false);
+  HWNDViewContainer::Init(parent_hwnd, initial_bounds, false);
+
+  // Remove the root view drop target so we can register our own.
+  RevokeDragDrop(GetHWND());
+  drop_target_ = new WebDropTarget(GetHWND(), this);
+}
+
+void WebContents::GetContainerBounds(gfx::Rect *out) const {
+  CRect r;
+  GetBounds(&r, false);
+  *out = r;
+}
+
+InfoBarView* WebContents::GetInfoBarView() {
+  if (info_bar_view_.get() == NULL) {
+    info_bar_view_.reset(new InfoBarView(this));
+    // The WebContents owns the info-bar.
+    info_bar_view_->SetParentOwned(false);
+  }
+  return info_bar_view_.get();
+}
+
+void WebContents::SetDownloadShelfVisible(bool visible) {
+  TabContents::SetDownloadShelfVisible(visible);
+  if (visible) {
+    // Always set this value as it reflects the last time the download shelf
+    // was made visible (even if it was already visible).
+    last_download_shelf_show_ = TimeTicks::Now();
+  }
+}
+
+void WebContents::OpenFindInPageWindow(const Browser& browser) {
+  if (!find_in_page_controller_.get()) {
+    // Get the Chrome top-level (Frame) window.
+    HWND hwnd = browser.GetTopLevelHWND();
+    find_in_page_controller_.reset(new FindInPageController(this, hwnd));
+  } else {
+    find_in_page_controller_->Show();
+  }
+}
+
+void WebContents::ReparentFindWindow(HWND new_parent) {
+  DCHECK(new_parent);
+  if (find_in_page_controller_.get()) {
+    find_in_page_controller_->SetParent(new_parent);
+  }
+}
+
+bool WebContents::AdvanceFindSelection(bool forward_direction) {
+  // If no controller has been created or it doesn't know what to search for
+  // then just return false so that caller knows that it should create and
+  // show the window.
+  if (!find_in_page_controller_.get() ||
+      find_in_page_controller_->find_string().empty())
+    return false;
+
+  // The dialog already exists, so show if hidden.
+  if (!find_in_page_controller_->IsVisible())
+    find_in_page_controller_->Show();
+
+  find_in_page_controller_->StartFinding(forward_direction);
+  return true;
+}
+
+bool WebContents::IsFindWindowFullyVisible() {
+  return find_in_page_controller_->IsVisible() &&
+         !find_in_page_controller_->IsAnimating();
+}
+
+bool WebContents::GetFindInPageWindowLocation(int* x, int* y) {
+  DCHECK(x && y);
+  HWND find_wnd = find_in_page_controller_->GetHWND();
+  CRect window_rect;
+  if (IsFindWindowFullyVisible() &&
+      ::IsWindow(find_wnd) &&
+      ::GetWindowRect(find_wnd, &window_rect)) {
+    *x = window_rect.TopLeft().x;
+    *y = window_rect.TopLeft().y;
+    return true;     
+  }
+
+  return false;
+}
+
+void WebContents::SetFindInPageVisible(bool visible) {
+  if (find_in_page_controller_.get()) {
+    if (visible)
+      find_in_page_controller_->Show();
+    else
+      find_in_page_controller_->EndFindSession();
+  }
+}
+
+void WebContents::SetWebApp(WebApp* web_app) {
+  if (web_app_.get()) {
+    web_app_->RemoveObserver(this);
+    web_app_->SetWebContents(NULL);
+  }
+
+  web_app_ = web_app;
+  if (web_app) {
+    web_app->AddObserver(this);
+    web_app_->SetWebContents(this);
+  }
+}
+
+bool WebContents::IsWebApplication() const {
+  return (web_app_.get() != NULL);
+}
+
+void WebContents::CreateShortcut() {
+  NavigationEntry* entry = controller()->GetLastCommittedEntry();
+  if (!entry)
+    return;
+
+  // We only allow one pending install request. By resetting the page id we
+  // effectively cancel the pending install request.
+  pending_install_.page_id = entry->page_id();
+  pending_install_.icon = GetFavIcon();
+  pending_install_.title = GetTitle();
+  pending_install_.url = GetURL();
+  if (pending_install_.callback_functor) {
+    pending_install_.callback_functor->Cancel();
+    pending_install_.callback_functor = NULL;
+  }
+  DCHECK(!pending_install_.icon.isNull()) << "Menu item should be disabled.";
+  if (pending_install_.title.empty())
+    pending_install_.title = UTF8ToWide(GetURL().spec());
+
+  // Request the application info. When done OnDidGetApplicationInfo is invoked
+  // and we'll create the shortcut.
+  render_view_host()->GetApplicationInfo(pending_install_.page_id);
+}
+
+void WebContents::OnJavaScriptMessageBoxClosed(IPC::Message* reply_msg,
+                                               bool success,
+                                               const std::wstring& prompt) {
+  last_javascript_message_dismissal_ = TimeTicks::Now();
+  render_manager_.OnJavaScriptMessageBoxClosed(reply_msg, success, prompt);
+}
+
+void WebContents::SetInfoBarVisible(bool visible) {
+  if (info_bar_visible_ != visible) {
+    info_bar_visible_ = visible;
+    if (info_bar_visible_) {
+      // Invoke GetInfoBarView to force the info bar to be created.
+      GetInfoBarView();
+    }
+    ToolbarSizeChanged(false);
+  }
+}
+
+void WebContents::OnSavePage() {
+  // If we can not save the page, try to download it.
+  if (!SavePackage::IsSavableContents(contents_mime_type())) {
+    DownloadManager* dlm = profile()->GetDownloadManager();
+    const GURL& current_page_url = GetURL();
+    if (dlm && current_page_url.is_valid())
+      dlm->DownloadUrl(current_page_url, GURL(), this);
+    return;
+  }
+
+  // Get our user preference state.
+  PrefService* prefs = profile()->GetPrefs();
+  DCHECK(prefs);
+
+  std::wstring suggest_name =
+      SavePackage::GetSuggestNameForSaveAs(prefs, GetTitle());
+
+  SavePackage::SavePackageParam param(contents_mime_type());
+  param.prefs = prefs;
+
+  // TODO(rocking): Use new asynchronous dialog boxes to prevent the SaveAs
+  // dialog blocking the UI thread. See bug: http://b/issue?id=1129694.
+  if (SavePackage::GetSaveInfo(suggest_name, GetContainerHWND(), &param))
+    SavePage(param.saved_main_file_path, param.dir, param.save_type);
+}
+
+void WebContents::SavePage(const std::wstring& main_file,
+                           const std::wstring& dir_path,
+                           SavePackage::SavePackageType save_type) {
+  // Stop the page from navigating.
+  Stop();
+
+  save_package_ = new SavePackage(this, save_type, main_file, dir_path);
+  save_package_->Init();
+}
+
+void WebContents::PrintPreview() {
+  // We can't print interstitial page for now.
+  if (render_manager_.showing_interstitial_page())
+    return;
+
+  // If we have a FindInPage dialog, notify it that its tab was hidden.
+  if (find_in_page_controller_.get())
+    find_in_page_controller_->DidBecomeUnselected();
+
+  // We don't show the print preview for the beta, only the print dialog.
+  printing_.ShowPrintDialog();
+}
+
+bool WebContents::PrintNow() {
+  // We can't print interstitial page for now.
+  if (render_manager_.showing_interstitial_page())
+    return false;
+
+  // If we have a FindInPage dialog, notify it that its tab was hidden.
+  if (find_in_page_controller_.get())
+    find_in_page_controller_->DidBecomeUnselected();
+
+  return printing_.PrintNow();
+}
+
+bool WebContents::IsActiveEntry(int32 page_id) {
+  NavigationEntry* active_entry = controller()->GetActiveEntry();
+  return (active_entry != NULL &&
+          active_entry->site_instance() == GetSiteInstance() &&
+          active_entry->page_id() == page_id);
+}
+
+void WebContents::SetInitialFocus(bool reverse) {
+   render_view_host()->SetInitialFocus(reverse);
+}
+
+// Notifies the RenderWidgetHost instance about the fact that the page is
+// loading, or done loading and calls the base implementation.
+void WebContents::SetIsLoading(bool is_loading,
+                               LoadNotificationDetails* details) {
+  if (!is_loading) {
+    load_state_ = net::LOAD_STATE_IDLE;
+    load_state_host_.clear();
+  }
+
+  TabContents::SetIsLoading(is_loading, details);
+  render_manager_.SetIsLoading(is_loading);
+}
+
+RenderViewHostDelegate::FindInPage* WebContents::GetFindInPageDelegate() const {
+  // The find in page controller implements this interface for us. Our return
+  // value can be NULL, so it's fine if the find in controller doesn't exist.
+  return find_in_page_controller_.get();
+}
+
+RenderViewHostDelegate::Save* WebContents::GetSaveDelegate() const {
+  return save_package_.get();  // May be NULL, but we can return NULL.
+}
+
+Profile* WebContents::GetProfile() const {
+  return profile();
+}
+
+void WebContents::CreateView(int route_id, HANDLE modal_dialog_event) {
+  WebContents* new_view = new WebContents(profile(),
+                                          GetSiteInstance(),
+                                          render_view_factory_,
+                                          route_id,
+                                          modal_dialog_event);
+  new_view->SetupController(profile());
+  // TODO(beng)
+  // The intention here is to create background tabs, which should ideally
+  // be parented to NULL. However doing that causes the corresponding view
+  // container windows to show up as overlapped windows, which causes
+  // other issues. We should fix this.
+  HWND new_view_parent_window = ::GetAncestor(GetHWND(), GA_ROOT);
+  new_view->CreateView(new_view_parent_window, gfx::Rect());
+  // TODO(brettw) it seems bogus that we have to call this function on the
+  // newly created object and give it one of its own member variables.
+  new_view->CreatePageView(new_view->render_view_host());
+
+  // Don't show the view until we get enough context in ShowView.
+  pending_views_[route_id] = new_view;
+}
+
+void WebContents::CreateWidget(int route_id) {
+  RenderWidgetHost* widget_host = new RenderWidgetHost(process(), route_id);
+  RenderWidgetHostHWND* widget_view = new RenderWidgetHostHWND(widget_host);
+  widget_host->set_view(widget_view);
+  // We set the parent HWDN explicitly as pop-up HWNDs are parented and owned by
+  // the first non-child HWND of the HWND that was specified to the CreateWindow
+  // call.
+  widget_view->set_parent_hwnd(view()->GetPluginHWND());
+  widget_view->set_close_on_deactivate(true);
+
+  // Don't show the widget until we get its position in ShowWidget.
+  pending_widgets_[route_id] = widget_host;
+}
+
+void WebContents::ShowView(int route_id,
+                           WindowOpenDisposition disposition,
+                           const gfx::Rect& initial_pos,
+                           bool user_gesture) {
+  PendingViews::iterator iter = pending_views_.find(route_id);
+  if (iter == pending_views_.end()) {
+    DCHECK(false);
+    return;
+  }
+
+  WebContents* new_view = iter->second;
+  pending_views_.erase(route_id);
+
+  if (!new_view->view() ||
+      !new_view->process()->channel()) {
+    // The view has gone away or the renderer crashed. Nothing to do.
+    return;
+  }
+
+  // TODO(brettw) this seems bogus to reach into here and initialize the host.
+  new_view->render_view_host()->Init();
+  AddNewContents(new_view, disposition, initial_pos, user_gesture);
+}
+
+void WebContents::ShowWidget(int route_id, const gfx::Rect& initial_pos) {
+  PendingWidgets::iterator iter = pending_widgets_.find(route_id);
+  if (iter == pending_widgets_.end()) {
+    DCHECK(false);
+    return;
+  }
+
+  RenderWidgetHost* widget_host = iter->second;
+  pending_widgets_.erase(route_id);
+
+  // TODO(beng): (Cleanup) move all this windows-specific creation and showing
+  //             code into RenderWidgetHostHWND behind some API that a
+  //             ChromeView can also reasonably implement.
+  RenderWidgetHostHWND* widget_view =
+      static_cast<RenderWidgetHostHWND*>(widget_host->view());
+
+  if (!widget_view || !widget_host->process()->channel()) {
+    // The view has gone away or the renderer crashed. Nothing to do.
+    return;
+  }
+  widget_view->Create(GetHWND(), NULL, NULL, WS_POPUP, WS_EX_TOOLWINDOW);
+  widget_view->MoveWindow(initial_pos.x(), initial_pos.y(), initial_pos.width(),
+                          initial_pos.height(), TRUE);
+  widget_view->ShowWindow(SW_SHOW);
+  widget_host->Init();
+}
+
+void WebContents::RendererReady(RenderViewHost* rvh) {
+  if (render_manager_.showing_interstitial_page() &&
+      rvh == render_view_host()) {
+    // We are showing an interstitial page, don't notify the world.
+    return;
+  } else if (rvh != render_view_host()) {
+    // Don't notify the world, since this came from a renderer in the
+    // background.
+    return;
+  }
+
+  NotifyConnected();
+  SetIsCrashed(false);
+}
+
+void WebContents::RendererGone(RenderViewHost* rvh) {
+  // Ask the print preview if this renderer was valuable.
+  if (!printing_.OnRendererGone(rvh))
+    return;
+  if (rvh != render_view_host()) {
+    // The pending or interstitial page's RenderViewHost is gone.  If we are
+    // showing an interstitial, this may mean that the original RenderViewHost
+    // is gone.  If so, we will call RendererGone again if we try to swap that
+    // RenderViewHost back in, in SwapToRenderView.
+    return;
+  }
+
+  // Force an invalidation here to render sad tab.  however, it is possible for
+  // our window to have already gone away (since we may be in the process of
+  // closing this render view).
+  if (::IsWindow(GetHWND()))
+    InvalidateRect(GetHWND(), NULL, FALSE);
+
+  SetIsLoading(false, NULL);
+
+  // Ensure that this browser window is enabled.  This deals with the case where
+  // a renderer crashed while showing a modal dialog.  We're assuming that the
+  // browser code will never show a modal dialog, so we could only be disabled
+  // by something the renderer (or some plug-in) did.
+  HWND root_window = ::GetAncestor(GetHWND(), GA_ROOT);
+  if (!::IsWindowEnabled(root_window))
+    ::EnableWindow(root_window, TRUE);
+
+  NotifyDisconnected();
+  SetIsCrashed(true);
+  // Hide any visible hung renderer warning for this web contents' process.
+  HungRendererWarning::HideForWebContents(this);
+}
+
+void WebContents::DidNavigate(RenderViewHost* rvh,
+                              const ViewHostMsg_FrameNavigate_Params& params) {
+  if (PageTransition::IsMainFrame(params.transition))
+    render_manager_.DidNavigateMainFrame(rvh);
+
+  // In the case of interstitial, we don't mess with the navigation entries.
+  // TODO(brettw) this seems like a bug. What happens if the page goes and
+  // does something on its own (or something that just got delayed), then
+  // we won't have a navigation entry for that stuff when the interstitial
+  // is hidden.
+  if (render_manager_.showing_interstitial_page())
+    return;
+
+  // We can't do anything about navigations when we're inactive.
+  if (!controller() || !is_active())
+    return;  
+
+  // Update the site of the SiteInstance if it doesn't have one yet, unless we
+  // are showing an interstitial page.  If we are, we should wait until the
+  // real page commits.
+  //
+  // TODO(brettw) the old code only checked for INTERSTIAL, this new code also
+  // checks for LEAVING_INTERSTITIAL mode in the manager. Is this difference
+  // important?
+  if (!GetSiteInstance()->has_site() &&
+      !render_manager_.showing_interstitial_page())
+    GetSiteInstance()->SetSite(params.url);
+
+  NavigationController::LoadCommittedDetails details;
+  if (!controller()->RendererDidNavigate(
+      params,
+      render_manager_.IsRenderViewInterstitial(rvh),
+      &details))
+    return;  // No navigation happened.
+
+  // DO NOT ADD MORE STUFF TO THIS FUNCTION! Your component should either listen
+  // for the appropriate notification (best) or you can add it to
+  // DidNavigateMainFramePostCommit / DidNavigateAnyFramePostCommit (only if
+  // necessary, please).
+
+  // Run post-commit tasks.
+  if (details.is_main_frame)
+    DidNavigateMainFramePostCommit(details, params);
+  DidNavigateAnyFramePostCommit(rvh, details, params);
+}
+
+void WebContents::UpdateState(RenderViewHost* rvh,
+                              int32 page_id,
+                              const GURL& url,
+                              const std::wstring& title,
+                              const std::string& state) {
+  if (rvh != render_view_host() ||
+      render_manager_.showing_interstitial_page()) {
+    // This UpdateState is either:
+    // - targeted not at the current RenderViewHost.  This could be that we are
+    // showing the interstitial page and getting an update for the regular page,
+    // or that we are navigating from the interstitial and getting an update
+    // for it.
+    // - targeted at the interstitial page. Ignore it as we don't want to update
+    // the fake navigation entry.
+    return;
+  }
+
+  if (!controller())
+    return;
+
+  // We must be prepared to handle state updates for any page, these occur
+  // when the user is scrolling and entering form data, as well as when we're
+  // leaving a page, in which case our state may have already been moved to
+  // the next page. The navigation controller will look up the appropriate
+  // NavigationEntry and update it when it is notified via the delegate.
+
+  int entry_index = controller()->GetEntryIndexWithPageID(
+      type(), GetSiteInstance(), page_id);
+  if (entry_index < 0)
+    return;
+  NavigationEntry* entry = controller()->GetEntryAtIndex(entry_index);
+  unsigned changed_flags = 0;
+
+  // Update the URL.
+  if (url != entry->url()) {
+    changed_flags |= INVALIDATE_URL;
+    if (entry == controller()->GetActiveEntry())
+      fav_icon_helper_.FetchFavIcon(url);
+    entry->set_url(url);
+  }
+
+  // For file URLs without a title, use the pathname instead.
+  std::wstring final_title;
+  if (url.SchemeIsFile() && title.empty()) {
+    final_title = UTF8ToWide(url.ExtractFileName());
+  } else {
+    TrimWhitespace(title, TRIM_ALL, &final_title);
+  }
+  if (final_title != entry->title()) {
+    changed_flags |= INVALIDATE_TITLE;
+    entry->set_title(final_title);
+
+    // Update the history system for this page.
+    if (!profile()->IsOffTheRecord()) {
+      HistoryService* hs =
+          profile()->GetHistoryService(Profile::IMPLICIT_ACCESS);
+      if (hs)
+        hs->SetPageTitle(entry->display_url(), final_title);
+    }
+  }
+  if (GetHWND()) {
+    // It's possible to get this after the hwnd has been destroyed.
+    ::SetWindowText(GetHWND(), title.c_str());
+    ::SetWindowText(view()->GetPluginHWND(), title.c_str());
+  }
+
+  // Update the state (forms, etc.).
+  if (state != entry->content_state())
+    entry->set_content_state(state);
+
+  // Notify everybody of the changes (only when the current page changed).
+  if (changed_flags && entry == controller()->GetActiveEntry())
+    NotifyNavigationStateChanged(changed_flags);
+  controller()->NotifyEntryChanged(entry, entry_index);
+}
+
+void WebContents::UpdateTitle(RenderViewHost* rvh,
+                              int32 page_id, const std::wstring& title) {
+  if (!controller())
+    return;
+
+  // If we have a title, that's a pretty good indication that we've started
+  // getting useful data.
+  SetNotWaitingForResponse();
+
+  NavigationEntry* entry;
+  if (render_manager_.showing_interstitial_page() &&
+      (rvh == render_view_host())) {
+    // We are showing an interstitial page in a different RenderViewHost, so
+    // the page_id is not sufficient to find the entry from the controller.
+    // (both RenderViewHost page_ids overlap).  We know it is the last entry,
+    // so just use that.
+    entry = controller()->GetLastCommittedEntry();
+  } else {
+    entry = controller()->GetEntryWithPageID(type(), GetSiteInstance(),
+                                             page_id);
+  }
+
+  if (!entry)
+    return;
+
+  std::wstring trimmed_title;
+  TrimWhitespace(title, TRIM_ALL, &trimmed_title);
+  if (title == entry->title())
+    return;  // Title did not change, do nothing.
+
+  entry->set_title(trimmed_title);
+
+  // Broadcast notifications when the UI should be updated.
+  if (entry == controller()->GetEntryAtOffset(0))
+    NotifyNavigationStateChanged(INVALIDATE_TITLE);
+
+  // Update the history system for this page.
+  if (profile()->IsOffTheRecord())
+    return;
+
+  HistoryService* hs = profile()->GetHistoryService(Profile::IMPLICIT_ACCESS);
+  if (hs && !has_page_title_ && !trimmed_title.empty()) {
+    hs->SetPageTitle(entry->display_url(), trimmed_title);
+    has_page_title_ = true;
+  }
+}
+
+
+void WebContents::UpdateEncoding(RenderViewHost* render_view_host,
+                                 const std::wstring& encoding_name) {
+  set_encoding(encoding_name);
+}
+
+void WebContents::UpdateTargetURL(int32 page_id, const GURL& url) {
+  if (delegate())
+    delegate()->UpdateTargetURL(this, url);
+}
+
+void WebContents::UpdateThumbnail(const GURL& url,
+                                  const SkBitmap& bitmap,
+                                  const ThumbnailScore& score) {
+  // Tell History about this thumbnail
+  HistoryService* hs;
+  if (!profile()->IsOffTheRecord() &&
+      (hs = profile()->GetHistoryService(Profile::IMPLICIT_ACCESS))) {
+    hs->SetPageThumbnail(url, bitmap, score);
+  }
+}
+
+void WebContents::Close(RenderViewHost* rvh) {
+  // Ignore this if it comes from a RenderViewHost that we aren't showing.
+  if (delegate() && rvh == render_view_host())
+    delegate()->CloseContents(this);
+}
+
+void WebContents::RequestMove(const gfx::Rect& new_bounds) {
+  if (delegate() && delegate()->IsPopup(this))
+    delegate()->MoveContents(this, new_bounds);
+}
+
+void WebContents::DidStartLoading(RenderViewHost* rvh, int32 page_id) {
+  if (plugin_installer_ != NULL)
+    plugin_installer_->OnStartLoading();
+  SetIsLoading(true, NULL);
+}
+
+void WebContents::DidStopLoading(RenderViewHost* rvh, int32 page_id) {
+  scoped_ptr<LoadNotificationDetails> details;
+  if (controller()) {
+    NavigationEntry* entry = controller()->GetActiveEntry();
+    if (entry) {
+      scoped_ptr<process_util::ProcessMetrics> metrics(
+          process_util::ProcessMetrics::CreateProcessMetrics(
+              process()->process()));
+
+      TimeDelta elapsed = TimeTicks::Now() - current_load_start_;
+
+      details.reset(new LoadNotificationDetails(
+          entry->display_url(),
+          entry->transition_type(),
+          elapsed,
+          controller(),
+          controller()->GetCurrentEntryIndex()));
+    } else {
+      DCHECK(page_id == -1) <<
+          "When a controller exists a NavigationEntry should always be "
+          "available in OnMsgDidStopLoading unless we are loading the "
+          "initial blank page.";
+    }
+  }
+
+  // Tell PasswordManager we've finished a page load, which serves as a
+  // green light to save pending passwords and reset itself.
+  GetPasswordManager()->DidStopLoading();
+
+  SetIsLoading(false, details.get());
+}
+
+void WebContents::DidStartProvisionalLoadForFrame(
+    RenderViewHost* render_view_host,
+    bool is_main_frame,
+    const GURL& url) {
+  ProvisionalLoadDetails details(
+      is_main_frame,
+      render_manager_.IsRenderViewInterstitial(render_view_host),
+      controller()->IsURLInPageNavigation(url),
+      url, std::string(), false);
+  NotificationService::current()->
+      Notify(NOTIFY_FRAME_PROVISIONAL_LOAD_START,
+             Source<NavigationController>(controller()),
+             Details<ProvisionalLoadDetails>(&details));
+}
+
+void WebContents::DidRedirectProvisionalLoad(int32 page_id,
+                                             const GURL& source_url,
+                                             const GURL& target_url) {
+  NavigationEntry* entry;
+  if (page_id == -1) {
+    entry = controller()->GetPendingEntry();
+  } else {
+    entry = controller()->GetEntryWithPageID(type(), GetSiteInstance(),
+                                             page_id);
+  }
+  if (!entry || entry->tab_type() != type() || entry->url() != source_url)
+    return;
+  entry->set_url(target_url);
+}
+
+void WebContents::DidLoadResourceFromMemoryCache(
+    const GURL& url,
+    const std::string& security_info) {
+  if (!controller())
+    return;
+
+  // Send out a notification that we loaded a resource from our memory cache.
+  int cert_id, cert_status, security_bits;
+  SSLManager::DeserializeSecurityInfo(security_info,
+                                      &cert_id, &cert_status,
+                                      &security_bits);
+  LoadFromMemoryCacheDetails details(url, cert_id, cert_status);
+
+  NotificationService::current()->
+      Notify(NOTIFY_LOAD_FROM_MEMORY_CACHE,
+             Source<NavigationController>(controller()),
+             Details<LoadFromMemoryCacheDetails>(&details));
+}
+
+void WebContents::DidFailProvisionalLoadWithError(
+    RenderViewHost* render_view_host,
+    bool is_main_frame,
+    int error_code,
+    const GURL& url,
+    bool showing_repost_interstitial) {
+  if (!controller())
+    return;
+
+  if (net::ERR_ABORTED == error_code) {
+    // This will discard our pending entry if we cancelled the load (e.g., if we
+    // decided to download the file instead of load it). Only discard the
+    // pending entry if the URLs match, otherwise the user initiated a navigate
+    // before the page loaded so that the discard would discard the wrong entry.
+    NavigationEntry* pending_entry = controller()->GetPendingEntry();
+    if (pending_entry && pending_entry->url() == url)
+      controller()->DiscardPendingEntry();
+
+    render_manager_.RendererAbortedProvisionalLoad(render_view_host);
+  }
+
+  // Send out a notification that we failed a provisional load with an error.
+  ProvisionalLoadDetails details(
+      is_main_frame,
+      render_manager_.IsRenderViewInterstitial(render_view_host),
+      controller()->IsURLInPageNavigation(url),
+      url, std::string(), false);
+  details.set_error_code(error_code);
+
+  render_manager_.set_showing_repost_interstitial(showing_repost_interstitial);
+
+  NotificationService::current()->
+      Notify(NOTIFY_FAIL_PROVISIONAL_LOAD_WITH_ERROR,
+             Source<NavigationController>(controller()),
+             Details<ProvisionalLoadDetails>(&details));
+}
+
+void WebContents::UpdateFavIconURL(RenderViewHost* render_view_host,
+                                   int32 page_id,
+                                   const GURL& icon_url) {
+  fav_icon_helper_.SetFavIconURL(icon_url);
+}
+
+void WebContents::DidDownloadImage(
+    RenderViewHost* render_view_host,
+    int id,
+    const GURL& image_url,
+    bool errored,
+    const SkBitmap& image) {
+  // A notification for downloading would be more flexible, but for now I'm
+  // forwarding to the two places that could possibly have initiated the
+  // request. If we end up with another place invoking DownloadImage, probably
+  // best to refactor out into notification service, or something similar.
+  if (errored)
+    fav_icon_helper_.FavIconDownloadFailed(id);
+  else
+    fav_icon_helper_.SetFavIcon(id, image_url, image);
+  if (web_app_.get() && !errored)
+    web_app_->SetImage(image_url, image);
+}
+
+void WebContents::ShowContextMenu(
+    const ViewHostMsg_ContextMenu_Params& params) {
+  RenderViewContextMenuController menu_controller(this, params);
+  RenderViewContextMenu menu(&menu_controller,
+                             GetHWND(),
+                             params.type,
+                             params.misspelled_word,
+                             params.dictionary_suggestions,
+                             profile());
+
+  POINT screen_pt = { params.x, params.y };
+  MapWindowPoints(GetHWND(), HWND_DESKTOP, &screen_pt, 1);
+
+  // Enable recursive tasks on the message loop so we can get updates while
+  // the context menu is being displayed.
+  bool old_state = MessageLoop::current()->NestableTasksAllowed();
+  MessageLoop::current()->SetNestableTasksAllowed(true);
+  menu.RunMenuAt(screen_pt.x, screen_pt.y);
+  MessageLoop::current()->SetNestableTasksAllowed(old_state);
+}
+
+void WebContents::StartDragging(const WebDropData& drop_data) {
+  scoped_refptr<OSExchangeData> data(new OSExchangeData);
+
+  // TODO(tc): Generate an appropriate drag image.
+
+  // We set the file contents before the URL because the URL also sets file
+  // contents (to a .URL shortcut).  We want to prefer file content data over a
+  // shortcut.
+  if (!drop_data.file_contents.empty()) {
+    data->SetFileContents(drop_data.file_description_filename,
+                          drop_data.file_contents);
+  }
+  if (!drop_data.cf_html.empty())
+    data->SetCFHtml(drop_data.cf_html);
+  if (drop_data.url.is_valid())
+    data->SetURL(drop_data.url, drop_data.url_title);
+  if (!drop_data.plain_text.empty())
+    data->SetString(drop_data.plain_text);
+
+  scoped_refptr<WebDragSource> drag_source(
+      new WebDragSource(GetHWND(), render_view_host()));
+
+  DWORD effects;
+
+  // We need to enable recursive tasks on the message loop so we can get
+  // updates while in the system DoDragDrop loop.
+  bool old_state = MessageLoop::current()->NestableTasksAllowed();
+  MessageLoop::current()->SetNestableTasksAllowed(true);
+  DoDragDrop(data, drag_source, DROPEFFECT_COPY | DROPEFFECT_LINK, &effects);
+  MessageLoop::current()->SetNestableTasksAllowed(old_state);
+
+  if (render_view_host())
+    render_view_host()->DragSourceSystemDragEnded();
+}
+
+void WebContents::UpdateDragCursor(bool is_drop_target) {
+  drop_target_->set_is_drop_target(is_drop_target);
+}
+
+void WebContents::RequestOpenURL(const GURL& url,
+                                 WindowOpenDisposition disposition) {
+  OpenURL(url, disposition, PageTransition::LINK);
+}
+
+void WebContents::DomOperationResponse(const std::string& json_string,
+                                       int automation_id) {
+  DomOperationNotificationDetails details(json_string, automation_id);
+  NotificationService::current()->Notify(
+      NOTIFY_DOM_OPERATION_RESPONSE, Source<WebContents>(this),
+      Details<DomOperationNotificationDetails>(&details));
+}
+
+void WebContents::ProcessExternalHostMessage(const std::string& receiver,
+                                             const std::string& message) {
+  if (delegate())
+    delegate()->ForwardMessageToExternalHost(receiver, message);
+}
+
+void WebContents::GoToEntryAtOffset(int offset) {
+  if (!controller())
+    return;
+  controller()->GoToOffset(offset);
+}
+
+void WebContents::GetHistoryListCount(int* back_list_count,
+                                      int* forward_list_count) {
+  *back_list_count = 0;
+  *forward_list_count = 0;
+
+  if (controller()) {
+    int current_index = controller()->GetLastCommittedEntryIndex();
+    *back_list_count = current_index;
+    *forward_list_count = controller()->GetEntryCount() - current_index - 1;
+  }
+}
+
+void WebContents::RunFileChooser(const std::wstring& default_file) {
+  HWND toplevel_hwnd = GetAncestor(GetContainerHWND(), GA_ROOT);
+  if (!select_file_dialog_.get())
+    select_file_dialog_ = SelectFileDialog::Create(this);
+  select_file_dialog_->SelectFile(SelectFileDialog::SELECT_OPEN_FILE, L"",
+                                  default_file, toplevel_hwnd, NULL);
+}
+
+void WebContents::RunJavaScriptMessage(
+    const std::wstring& message,
+    const std::wstring& default_prompt,
+    const int flags,
+    IPC::Message* reply_msg) {
+  // Suppress javascript messages when requested and when inside a constrained
+  // popup window (because that activates them and breaks them out of the
+  // constrained window jail).
+  bool suppress_this_message = suppress_javascript_messages_;
+  if (delegate())
+    suppress_this_message |= delegate()->IsPopup(this);
+
+  if (!suppress_this_message) {
+    TimeDelta time_since_last_message(
+        TimeTicks::Now() - last_javascript_message_dismissal_);
+    bool show_suppress_checkbox = false;
+    // Show a checkbox offering to suppress further messages if this message is
+    // being displayed within kJavascriptMessageExpectedDelay of the last one.
+    if (time_since_last_message <
+        TimeDelta::FromMilliseconds(kJavascriptMessageExpectedDelay))
+      show_suppress_checkbox = true;
+
+    JavascriptMessageBoxHandler::RunJavascriptMessageBox(this,
+                                                         flags,
+                                                         message,
+                                                         default_prompt,
+                                                         show_suppress_checkbox,
+                                                         reply_msg);
+  } else {
+    // If we are suppressing messages, just reply as is if the user immediately
+    // pressed "Cancel".
+    OnJavaScriptMessageBoxClosed(reply_msg, false, L"");
+  }
+}
+
+void WebContents::RunBeforeUnloadConfirm(const std::wstring& message,
+                                            IPC::Message* reply_msg) {
+  JavascriptBeforeUnloadHandler::RunBeforeUnloadDialog(this, message,
+                                                       reply_msg);
+}
+
+void WebContents::ShowModalHTMLDialog(const GURL& url, int width, int height,
+                                      const std::string& json_arguments,
+                                      IPC::Message* reply_msg) {
+  if (delegate()) {
+    ModalHtmlDialogDelegate* dialog_delegate =
+        new ModalHtmlDialogDelegate(url, width, height, json_arguments,
+                                    reply_msg, this);
+    delegate()->ShowHtmlDialog(dialog_delegate, NULL);
+  }
+}
+
+void WebContents::PasswordFormsSeen(
+    const std::vector<PasswordForm>& forms) {
+  GetPasswordManager()->PasswordFormsSeen(forms);
+}
+
+void WebContents::TakeFocus(bool reverse) {
+  ChromeViews::FocusManager* focus_manager =
+      ChromeViews::FocusManager::GetFocusManager(GetHWND());
+
+  // We may not have a focus manager if the tab has been switched before this
+  // message arrived.
+  if (focus_manager) {
+    focus_manager->AdvanceFocus(reverse);
+  }
+}
+
+// Checks to see if we should generate a keyword based on the OSDD, and if
+// necessary uses TemplateURLFetcher to download the OSDD and create a keyword.
+void WebContents::PageHasOSDD(RenderViewHost* render_view_host,
+                              int32 page_id, const GURL& url,
+                              bool autodetected) {
+  // Make sure page_id is the current page, and the TemplateURLModel is loaded.
+  DCHECK(url.is_valid());
+  if (!controller() || !IsActiveEntry(page_id))
+    return;
+  TemplateURLModel* url_model = profile()->GetTemplateURLModel();
+  if (!url_model)
+    return;
+  if (!url_model->loaded()) {
+    url_model->Load();
+    return;
+  }
+  if (!profile()->GetTemplateURLFetcher())
+    return;
+
+  if (profile()->IsOffTheRecord())
+    return;
+
+  const NavigationEntry* entry = controller()->GetLastCommittedEntry();
+  DCHECK(entry);
+
+  const NavigationEntry* base_entry = entry;
+  if (IsFormSubmit(base_entry)) {
+    // If the current page is a form submit, find the last page that was not
+    // a form submit and use its url to generate the keyword from.
+    int index = controller()->GetLastCommittedEntryIndex() - 1;
+    while (index >= 0 && IsFormSubmit(controller()->GetEntryAtIndex(index)))
+      index--;
+    if (index >= 0)
+      base_entry = controller()->GetEntryAtIndex(index);
+    else
+      base_entry = NULL;
+  }
+
+  // We want to use the user typed URL if available since that represents what
+  // the user typed to get here, and fall back on the regular URL if not.
+  if (!base_entry)
+    return;
+  GURL keyword_url = base_entry->user_typed_url().is_valid() ?
+          base_entry->user_typed_url() : base_entry->url();
+  if (!keyword_url.is_valid())
+    return;
+  std::wstring keyword = TemplateURLModel::GenerateKeyword(keyword_url,
+                                                           autodetected);
+  if (keyword.empty())
+    return;
+  const TemplateURL* template_url =
+      url_model->GetTemplateURLForKeyword(keyword);
+  if (template_url && (!template_url->safe_for_autoreplace() ||
+                       template_url->originating_url() == url)) {
+    // Either there is a user created TemplateURL for this keyword, or the
+    // keyword has the same OSDD url and we've parsed it.
+    return;
+  }
+
+  // Download the OpenSearch description document. If this is successful a
+  // new keyword will be created when done.
+  profile()->GetTemplateURLFetcher()->ScheduleDownload(
+      keyword,
+      url,
+      base_entry->favicon().url(),
+      GetAncestor(GetHWND(), GA_ROOT),
+      autodetected);
+}
+
+void WebContents::InspectElementReply(int num_resources) {
+  // We have received reply from inspect element request. Notify the
+  // automation provider in case we need to notify automation client.
+  NotificationService::current()->
+      Notify(NOTIFY_DOM_INSPECT_ELEMENT_RESPONSE, Source<WebContents>(this),
+             Details<int>(&num_resources));
+}
+
+void WebContents::DidGetPrintedPagesCount(int cookie, int number_pages) {
+  printing_.DidGetPrintedPagesCount(cookie, number_pages);
+}
+
+void WebContents::DidPrintPage(const ViewHostMsg_DidPrintPage_Params& params) {
+  printing_.DidPrintPage(params);
+}
+
+// The renderer sends back to the browser the key events it did not process.
+void WebContents::HandleKeyboardEvent(const WebKeyboardEvent& event) {
+  // The renderer returned a keyboard event it did not process. This may be
+  // a keyboard shortcut that we have to process.
+  if (event.type == WebInputEvent::KEY_DOWN) {
+    ChromeViews::FocusManager* focus_manager =
+        ChromeViews::FocusManager::GetFocusManager(GetHWND());
+    // We may not have a focus_manager at this point (if the tab has been
+    // switched by the time this message returned).
+    if (focus_manager) {
+      ChromeViews::Accelerator accelerator(event.key_code,
+          (event.modifiers & WebInputEvent::SHIFT_KEY) ==
+              WebInputEvent::SHIFT_KEY,
+          (event.modifiers & WebInputEvent::CTRL_KEY) ==
+              WebInputEvent::CTRL_KEY,
+          (event.modifiers & WebInputEvent::ALT_KEY) ==
+              WebInputEvent::ALT_KEY);
+      if (focus_manager->ProcessAccelerator(accelerator, false))
+        return;
+    }
+  }
+
+  // Any unhandled keyboard/character messages should be defproced.
+  // This allows stuff like Alt+F4, etc to work correctly.
+  DefWindowProc(event.actual_message.hwnd,
+                event.actual_message.message,
+                event.actual_message.wParam,
+                event.actual_message.lParam);
+}
+
+GURL WebContents::GetAlternateErrorPageURL() const {
+  GURL url;
+  PrefService* prefs = profile()->GetPrefs();
+  DCHECK(prefs);
+  if (prefs->GetBoolean(prefs::kAlternateErrorPagesEnabled)) {
+    url = google_util::AppendGoogleLocaleParam(GURL(kLinkDoctorBaseURL));
+    url = google_util::AppendGoogleTLDParam(url);
+  }
+  return url;
+}
+
+WebPreferences WebContents::GetWebkitPrefs() {
+  // Initialize web_preferences_ to chrome defaults.
+  WebPreferences web_prefs;
+  PrefService* prefs = profile()->GetPrefs();
+
+  web_prefs.fixed_font_family =
+      prefs->GetString(prefs::kWebKitFixedFontFamily);
+  web_prefs.serif_font_family =
+      prefs->GetString(prefs::kWebKitSerifFontFamily);
+  web_prefs.sans_serif_font_family =
+      prefs->GetString(prefs::kWebKitSansSerifFontFamily);
+  if (prefs->GetBoolean(prefs::kWebKitStandardFontIsSerif))
+    web_prefs.standard_font_family = web_prefs.serif_font_family;
+  else
+    web_prefs.standard_font_family = web_prefs.sans_serif_font_family;
+  web_prefs.cursive_font_family =
+      prefs->GetString(prefs::kWebKitCursiveFontFamily);
+  web_prefs.fantasy_font_family =
+      prefs->GetString(prefs::kWebKitFantasyFontFamily);
+
+  web_prefs.default_font_size =
+      prefs->GetInteger(prefs::kWebKitDefaultFontSize);
+  web_prefs.default_fixed_font_size =
+      prefs->GetInteger(prefs::kWebKitDefaultFixedFontSize);
+  web_prefs.minimum_font_size =
+      prefs->GetInteger(prefs::kWebKitMinimumFontSize);
+  web_prefs.minimum_logical_font_size =
+      prefs->GetInteger(prefs::kWebKitMinimumLogicalFontSize);
+
+  web_prefs.default_encoding = prefs->GetString(prefs::kDefaultCharset);
+
+  web_prefs.javascript_can_open_windows_automatically =
+      prefs->GetBoolean(prefs::kWebKitJavascriptCanOpenWindowsAutomatically);
+  web_prefs.dom_paste_enabled =
+      prefs->GetBoolean(prefs::kWebKitDomPasteEnabled);
+  web_prefs.shrinks_standalone_images_to_fit =
+      prefs->GetBoolean(prefs::kWebKitShrinksStandaloneImagesToFit);
+
+  {  // Command line switches are used for preferences with no user interface.
+    CommandLine command_line;
+    web_prefs.developer_extras_enabled =
+        !command_line.HasSwitch(switches::kDisableDevTools) &&
+        prefs->GetBoolean(prefs::kWebKitDeveloperExtrasEnabled);
+    web_prefs.javascript_enabled =
+        !command_line.HasSwitch(switches::kDisableJavaScript) &&
+        prefs->GetBoolean(prefs::kWebKitJavascriptEnabled);
+    web_prefs.plugins_enabled =
+        !command_line.HasSwitch(switches::kDisablePlugins) &&
+        prefs->GetBoolean(prefs::kWebKitPluginsEnabled);
+    web_prefs.java_enabled =
+        !command_line.HasSwitch(switches::kDisableJava) &&
+        prefs->GetBoolean(prefs::kWebKitJavaEnabled);
+    web_prefs.loads_images_automatically =
+        !command_line.HasSwitch(switches::kDisableImages) &&
+        prefs->GetBoolean(prefs::kWebKitLoadsImagesAutomatically);
+    web_prefs.uses_page_cache =
+        command_line.HasSwitch(switches::kEnableFastback);
+  }
+
+  web_prefs.uses_universal_detector =
+      prefs->GetBoolean(prefs::kWebKitUsesUniversalDetector);
+  web_prefs.text_areas_are_resizable =
+      prefs->GetBoolean(prefs::kWebKitTextAreasAreResizable);
+
+  // User CSS is currently disabled because it crashes chrome.  See
+  // webkit/glue/webpreferences.h for more details.
+
+  // Make sure we will set the default_encoding with canonical encoding name.
+  web_prefs.default_encoding =
+      CharacterEncoding::GetCanonicalEncodingNameByAliasName(
+          web_prefs.default_encoding);
+  if (web_prefs.default_encoding.empty()) {
+    prefs->ClearPref(prefs::kDefaultCharset);
+    web_prefs.default_encoding = prefs->GetString(
+        prefs::kDefaultCharset);
+  }
+  DCHECK(!web_prefs.default_encoding.empty());
+  return web_prefs;
+}
+
+void WebContents::OnMissingPluginStatus(int status) {
+  GetPluginInstaller()->OnMissingPluginStatus(status);
+}
+
+void WebContents::OnCrashedPlugin(const std::wstring& plugin_path) {
+  DCHECK(!plugin_path.empty());
+
+  std::wstring plugin_name = plugin_path;
+  scoped_ptr<FileVersionInfo> version_info(
+      FileVersionInfo::CreateFileVersionInfo(plugin_path));
+  if (version_info.get()) {
+    const std::wstring& product_name = version_info->product_name();
+    if (!product_name.empty())
+      plugin_name = product_name;
+  }
+
+  std::wstring info_bar_message =
+      l10n_util::GetStringF(IDS_PLUGIN_CRASHED_PROMPT, plugin_name);
+
+  InfoBarView* view = GetInfoBarView();
+  if (-1 == view->GetChildIndex(crashed_plugin_info_bar_)) {
+    crashed_plugin_info_bar_ = new InfoBarMessageView(info_bar_message);
+    view->AddChildView(crashed_plugin_info_bar_);
+  } else {
+    crashed_plugin_info_bar_->SetMessageText(info_bar_message);
+  }
+}
+
+void WebContents::OnJSOutOfMemory() {
+  std::wstring info_bar_message =
+      l10n_util::GetString(IDS_JS_OUT_OF_MEMORY_PROMPT);
+
+  InfoBarView* view = GetInfoBarView();
+  if (-1 == view->GetChildIndex(crashed_plugin_info_bar_)) {
+    crashed_plugin_info_bar_ = new InfoBarMessageView(info_bar_message);
+    view->AddChildView(crashed_plugin_info_bar_);
+  } else {
+    crashed_plugin_info_bar_->SetMessageText(info_bar_message);
+  }
+}
+
+bool WebContents::CanBlur() const {
+  return delegate() ? delegate()->CanBlur() : true;
+}
+
+void WebContents::RendererUnresponsive(RenderViewHost* rvh) {
+  if (render_view_host() && render_view_host()->IsRenderViewLive())
+    HungRendererWarning::ShowForWebContents(this);
+}
+
+void WebContents::RendererResponsive(RenderViewHost* render_view_host) {
+  HungRendererWarning::HideForWebContents(this);
+}
+
+void WebContents::LoadStateChanged(const GURL& url,
+                                   net::LoadState load_state) {
+  load_state_ = load_state;
+  load_state_host_ = UTF8ToWide(url.host());
+  if (load_state_ == net::LOAD_STATE_READING_RESPONSE)
+    SetNotWaitingForResponse();
+  if (is_loading())
+    NotifyNavigationStateChanged(INVALIDATE_LOAD);
+}
+
+void WebContents::OnDidGetApplicationInfo(
+    int32 page_id,
+    const webkit_glue::WebApplicationInfo& info) {
+  if (pending_install_.page_id != page_id)
+    return;  // The user clicked create on a separate page. Ignore this.
+
+  pending_install_.callback_functor =
+      new GearsCreateShortcutCallbackFunctor(this);
+  GearsCreateShortcut(
+      info, pending_install_.title, pending_install_.url, pending_install_.icon,
+      NewCallback(pending_install_.callback_functor,
+                  &GearsCreateShortcutCallbackFunctor::Run));
+}
+
+void WebContents::FileSelected(const std::wstring& path, void* params) {
+  render_view_host()->FileSelected(path);
+}
+
+void WebContents::FileSelectionCanceled(void* params) {
+  // If the user cancels choosing a file to upload we need to pass back the
+  // empty string.
+  render_view_host()->FileSelected(std::wstring());
+}
+
+void WebContents::BeforeUnloadFiredFromRenderManager(
+    bool proceed,
+    bool* proceed_to_fire_unload) {
+  delegate()->BeforeUnloadFired(this, proceed, proceed_to_fire_unload);
+}
+
+void WebContents::UpdateRenderViewSizeForRenderManager() {
+  // Using same technique as OnPaint, which sets size of SadTab.
+  CRect cr;
+  GetClientRect(&cr);
+  gfx::Size new_size(cr.Width(), cr.Height());
+  SizeContents(new_size);
+}
+
+bool WebContents::CreateRenderViewForRenderManager(
+    RenderViewHost* render_view_host) {
+  RenderWidgetHostHWND* view = CreatePageView(render_view_host);
+
+  bool ok = render_view_host->CreateRenderView();
+  if (ok) {
+    CRect client_rect;
+    ::GetClientRect(GetHWND(), &client_rect);
+    view->SetSize(gfx::Size(client_rect.Width(), client_rect.Height()));
+    UpdateMaxPageIDIfNecessary(render_view_host->site_instance(),
+                               render_view_host);
+  }
+  return ok;
+}
+
+void WebContents::Observe(NotificationType type,
+                          const NotificationSource& source,
+                          const NotificationDetails& details) {
+  switch (type) {
+    case NOTIFY_BOOKMARK_MODEL_LOADED:  // BookmarkModel finished loading, fall
+                                        // through to update starred state.
+    case NOTIFY_URLS_STARRED: {  // Somewhere, a URL has been starred.
+      // Ignore notifications for profiles other than our current one.
+      Profile* source_profile = Source<Profile>(source).ptr();
+      if (!source_profile->IsSameProfile(profile()))
+        return;
+
+      UpdateStarredStateForCurrentURL();
+      break;
+    }
+    case NOTIFY_PREF_CHANGED: {
+      std::wstring* pref_name_in = Details<std::wstring>(details).ptr();
+      DCHECK(Source<PrefService>(source).ptr() == profile()->GetPrefs());
+      if (*pref_name_in == prefs::kAlternateErrorPagesEnabled) {
+        UpdateAlternateErrorPageURL();
+      } else if (*pref_name_in == prefs::kDefaultCharset ||
+          StartsWithASCII(WideToUTF8(*pref_name_in), "webkit.webprefs.", true)
+          ) {
+        UpdateWebPreferences();
+      } else {
+        NOTREACHED() << "unexpected pref change notification" << *pref_name_in;
+      }
+      break;
+    }
+    default: {
+      NOTREACHED();
+      break;
+    }
+  }
+}
+
+void WebContents::OnDestroy() {
+  if (drop_target_.get()) {
+    RevokeDragDrop(GetHWND());
+    drop_target_ = NULL;
+  }
+}
+
+void WebContents::OnHScroll(int scroll_type, short position, HWND scrollbar) {
+  ScrollCommon(WM_HSCROLL, scroll_type, position, scrollbar);
+}
+
+void WebContents::OnMouseLeave() {
+  // Let our delegate know that the mouse moved (useful for resetting status
+  // bubble state).
+  if (delegate())
+    delegate()->ContentsMouseEvent(this, WM_MOUSELEAVE);
   SetMsgHandled(FALSE);
 }
 
@@ -394,11 +1804,22 @@
   return 0;
 }
 
-void WebContents::OnMouseLeave() {
-  // Let our delegate know that the mouse moved (useful for resetting status
-  // bubble state).
-  if (delegate())
-    delegate()->ContentsMouseEvent(this, WM_MOUSELEAVE);
+void WebContents::OnPaint(HDC junk_dc) {
+  if (render_view_host() && !render_view_host()->IsRenderViewLive()) {
+    if (!sad_tab_.get())
+      sad_tab_.reset(new SadTabView);
+    CRect cr;
+    GetClientRect(&cr);
+    sad_tab_->SetBounds(cr);
+    ChromeCanvasPaint canvas(GetHWND(), true);
+    sad_tab_->ProcessPaint(&canvas);
+    return;
+  }
+
+  // We need to do this to validate the dirty area so we don't end up in a
+  // WM_PAINTstorm that causes other mysterious bugs (such as WM_TIMERs not
+  // firing etc). It doesn't matter that we don't have any non-clipped area.
+  CPaintDC dc(GetHWND());
   SetMsgHandled(FALSE);
 }
 
@@ -427,6 +1848,45 @@
   return 0;
 }
 
+void WebContents::OnSetFocus(HWND window) {
+  // TODO(jcampan): figure out why removing this prevents tabs opened in the
+  //                background from properly taking focus.
+  // We NULL-check the render_view_host_ here because Windows can send us
+  // messages during the destruction process after it has been destroyed.
+  if (view()) {
+    HWND inner_hwnd = view()->GetPluginHWND();
+    if (::IsWindow(inner_hwnd))
+      ::SetFocus(inner_hwnd);
+  }
+}
+
+void WebContents::OnVScroll(int scroll_type, short position, HWND scrollbar) {
+  ScrollCommon(WM_VSCROLL, scroll_type, position, scrollbar);
+}
+
+void WebContents::OnWindowPosChanged(WINDOWPOS* window_pos) {
+  if (window_pos->flags & SWP_HIDEWINDOW) {
+    HideContents();
+  } else {
+    // The WebContents was shown by a means other than the user selecting a
+    // Tab, e.g. the window was minimized then restored.
+    if (window_pos->flags & SWP_SHOWWINDOW)
+      ShowContents();
+    // Unless we were specifically told not to size, cause the renderer to be
+    // sized to the new bounds, which forces a repaint. Not required for the
+    // simple minimize-restore case described above, for example, since the
+    // size hasn't changed.
+    if (!(window_pos->flags & SWP_NOSIZE)) {
+      gfx::Size size(window_pos->cx, window_pos->cy);
+      SizeContents(size);
+    }
+
+    // If we have a FindInPage dialog, notify it that the window changed.
+    if (find_in_page_controller_.get() && find_in_page_controller_->IsVisible())
+      find_in_page_controller_->MoveWindowIfNecessary(gfx::Rect());
+  }
+}
+
 void WebContents::OnSize(UINT param, const CSize& size) {
   HWNDViewContainer::OnSize(param, size);
 
@@ -455,14 +1915,6 @@
 void WebContents::OnNCPaint(HRGN rgn) {
   // Suppress default WM_NCPAINT handling. We don't need to do anything
   // here since the view will draw everything correctly.
-}
-
-void WebContents::OnHScroll(int scroll_type, short position, HWND scrollbar) {
-  ScrollCommon(WM_HSCROLL, scroll_type, position, scrollbar);
-}
-
-void WebContents::OnVScroll(int scroll_type, short position, HWND scrollbar) {
-  ScrollCommon(WM_VSCROLL, scroll_type, position, scrollbar);
 }
 
 void WebContents::ScrollCommon(UINT message, int scroll_type, short position,
@@ -515,1711 +1967,6 @@
   }
 }
 
-void WebContents::OnSetFocus(HWND window) {
-  // TODO(jcampan): figure out why removing this prevents tabs opened in the
-  //                background from properly taking focus.
-  // We NULL-check the render_view_host_ here because Windows can send us
-  // messages during the destruction process after it has been destroyed.
-  if (view()) {
-    HWND inner_hwnd = view()->GetPluginHWND();
-    if (::IsWindow(inner_hwnd))
-      ::SetFocus(inner_hwnd);
-  }
-}
-
-void WebContents::OnSavePage() {
-  // If we can not save the page, try to download it.
-  if (!SavePackage::IsSavableContents(contents_mime_type())) {
-    DownloadManager* dlm = profile()->GetDownloadManager();
-    const GURL& current_page_url = GetURL();
-    if (dlm && current_page_url.is_valid())
-      dlm->DownloadUrl(current_page_url, GURL(), this);
-    return;
-  }
-
-  // Get our user preference state.
-  PrefService* prefs = profile()->GetPrefs();
-  DCHECK(prefs);
-
-  std::wstring suggest_name =
-      SavePackage::GetSuggestNameForSaveAs(prefs, GetTitle());
-
-  SavePackage::SavePackageParam param(contents_mime_type());
-  param.prefs = prefs;
-
-  // TODO(rocking): Use new asynchronous dialog boxes to prevent the SaveAs
-  // dialog blocking the UI thread. See bug: http://b/issue?id=1129694.
-  if (SavePackage::GetSaveInfo(suggest_name, GetContainerHWND(), &param))
-    SavePage(param.saved_main_file_path, param.dir, param.save_type);
-}
-
-void WebContents::SavePage(const std::wstring& main_file,
-                           const std::wstring& dir_path,
-                           SavePackage::SavePackageType save_type) {
-  // Stop the page from navigating.
-  Stop();
-
-  save_package_ = new SavePackage(this, save_type, main_file, dir_path);
-  save_package_->Init();
-}
-
-///////////////////////////////////////////////////////////////////////////////
-
-// Cross-Site Navigations
-//
-// If a WebContents is told to navigate to a different web site (as determined
-// by SiteInstance), it will replace its current RenderViewHost with a new
-// RenderViewHost dedicated to the new SiteInstance.  This works as follows:
-//
-// - Navigate determines whether the destination is cross-site, and if so,
-//   it creates a pending_render_view_host_ and moves into the PENDING
-//   RendererState.
-// - The pending RVH is "suspended," so that no navigation messages are sent to
-//   its renderer until the onbeforeunload JavaScript handler has a chance to
-//   run in the current RVH.
-// - The pending RVH tells CrossSiteRequestManager (a thread-safe singleton)
-//   that it has a pending cross-site request.  ResourceDispatcherHost will
-//   check for this when the response arrives.
-// - The current RVH runs its onbeforeunload handler.  If it returns false, we
-//   cancel all the pending logic and go back to NORMAL.  Otherwise we allow
-//   the pending RVH to send the navigation request to its renderer.
-// - ResourceDispatcherHost receives a ResourceRequest on the IO thread.  It
-//   checks CrossSiteRequestManager to see that the RVH responsible has a
-//   pending cross-site request, and then installs a CrossSiteEventHandler.
-// - When RDH receives a response, the BufferedEventHandler determines whether
-//   it is a download.  If so, it sends a message to the new renderer causing
-//   it to cancel the request, and the download proceeds in the download
-//   thread.  For now, we stay in a PENDING state (with a pending RVH) until
-//   the next DidNavigate event for this WebContents.  This isn't ideal, but it
-//   doesn't affect any functionality.
-// - After RDH receives a response and determines that it is safe and not a
-//   download, it pauses the response to first run the old page's onunload
-//   handler.  It does this by asynchronously calling the OnCrossSiteResponse
-//   method of WebContents on the UI thread, which sends a ClosePage message
-//   to the current RVH.
-// - Once the onunload handler is finished, a ClosePage_ACK message is sent to
-//   the ResourceDispatcherHost, who unpauses the response.  Data is then sent
-//   to the pending RVH.
-// - The pending renderer sends a FrameNavigate message that invokes the
-//   DidNavigate method.  This replaces the current RVH with the
-//   pending RVH and goes back to the NORMAL RendererState.
-=======
-  return std::wstring();
-}
->>>>>>> c20b454f
-
-bool WebContents::NavigateToPendingEntry(bool reload) {
-  NavigationEntry* entry = controller()->GetPendingEntry();
-  RenderViewHost* dest_render_view_host = render_manager_.Navigate(*entry);
-  if (!dest_render_view_host)
-    return false;  // Unable to create the desired render view host.
-
-  // Used for page load time metrics.
-  current_load_start_ = TimeTicks::Now();
-
-  // Navigate in the desired RenderViewHost.
-  dest_render_view_host->NavigateToEntry(*entry, reload);
-
-  if (entry->page_id() == -1) {
-    // HACK!!  This code suppresses javascript: URLs from being added to
-    // session history, which is what we want to do for javascript: URLs that
-    // do not generate content.  What we really need is a message from the
-    // renderer telling us that a new page was not created.  The same message
-    // could be used for mailto: URLs and the like.
-    if (entry->url().SchemeIs("javascript"))
-      return false;
-  }
-
-  if (reload && !profile()->IsOffTheRecord()) {
-    HistoryService* history =
-        profile()->GetHistoryService(Profile::IMPLICIT_ACCESS);
-    if (history)
-      history->SetFavIconOutOfDateForPage(entry->url());
-  }
-
-  return true;
-}
-
-void WebContents::Stop() {
-  render_manager_.Stop();
-  printing_.Stop();
-}
-
-void WebContents::StartFinding(int request_id,
-                               const std::wstring& search_string,
-                               bool forward,
-                               bool match_case,
-                               bool find_next) {
-  render_view_host()->StartFinding(request_id, search_string, forward,
-                                   match_case, find_next);
-}
-
-void WebContents::StopFinding(bool clear_selection) {
-  render_view_host()->StopFinding(clear_selection);
-}
-
-void WebContents::Cut() {
-  render_view_host()->Cut();
-}
-
-void WebContents::Copy() {
-  render_view_host()->Copy();
-}
-
-void WebContents::Paste() {
-   render_view_host()->Paste();
-}
-
-void WebContents::DidBecomeSelected() {
-  TabContents::DidBecomeSelected();
-
-  if (view())
-    view()->DidBecomeSelected();
-
-  CacheManagerHost::GetInstance()->ObserveActivity(process()->host_id());
-}
-
-void WebContents::WasHidden() {
-  if (!capturing_contents()) {
-    // |render_view_host()| can be NULL if the user middle clicks a link to open
-    // a tab in then background, then closes the tab before selecting it.  This
-    // is because closing the tab calls WebContents::Destroy(), which removes
-    // the |render_view_host()|; then when we actually destroy the window,
-    // OnWindowPosChanged() notices and calls HideContents() (which calls us).
-    if (view())
-      view()->WasHidden();
-
-    // Loop through children and send WasHidden to them, too.
-    int count = static_cast<int>(child_windows_.size());
-    for (int i = count - 1; i >= 0; --i) {
-      ConstrainedWindow* window = child_windows_.at(i);
-      window->WasHidden();
-    }
-  }
-
-  // If we have a FindInPage dialog, notify it that its tab was hidden.
-  if (find_in_page_controller_.get())
-    find_in_page_controller_->DidBecomeUnselected();
-
-  TabContents::WasHidden();
-}
-
-void WebContents::ShowContents() {
-  if (view())
-    view()->DidBecomeSelected();
-
-  // Loop through children and send DidBecomeSelected to them, too.
-  int count = static_cast<int>(child_windows_.size());
-  for (int i = count - 1; i >= 0; --i) {
-    ConstrainedWindow* window = child_windows_.at(i);
-    window->DidBecomeSelected();
-  }
-
-  // If we have a FindInPage dialog, notify it that its tab was selected.
-  if (find_in_page_controller_.get())
-    find_in_page_controller_->DidBecomeSelected();
-}
-
-void WebContents::HideContents() {
-  // TODO(pkasting): http://b/1239839  Right now we purposefully don't call
-  // our superclass HideContents(), because some callers want to be very picky
-  // about the order in which these get called.  In addition to making the code
-  // here practically impossible to understand, this also means we end up
-  // calling TabContents::WasHidden() twice if callers call both versions of
-  // HideContents() on a WebContents.
-  WasHidden();
-}
-
-void WebContents::SizeContents(const gfx::Size& size) {
-  if (view())
-    view()->SetSize(size);
-  if (find_in_page_controller_.get())
-    find_in_page_controller_->RespondToResize(size);
-  RepositionSupressedPopupsToFit(size);
-}
-
-HWND WebContents::GetContentHWND() {
-  if (!view())
-    return NULL;
-  return view()->GetPluginHWND();
-}
-
-void WebContents::CreateView(HWND parent_hwnd,
-                             const gfx::Rect& initial_bounds) {
-  set_delete_on_destroy(false);
-  HWNDViewContainer::Init(parent_hwnd, initial_bounds, false);
-
-  // Remove the root view drop target so we can register our own.
-  RevokeDragDrop(GetHWND());
-  drop_target_ = new WebDropTarget(GetHWND(), this);
-}
-
-void WebContents::GetContainerBounds(gfx::Rect *out) const {
-  CRect r;
-  GetBounds(&r, false);
-  *out = r;
-}
-
-InfoBarView* WebContents::GetInfoBarView() {
-  if (info_bar_view_.get() == NULL) {
-    info_bar_view_.reset(new InfoBarView(this));
-    // The WebContents owns the info-bar.
-    info_bar_view_->SetParentOwned(false);
-  }
-  return info_bar_view_.get();
-}
-
-void WebContents::SetDownloadShelfVisible(bool visible) {
-  TabContents::SetDownloadShelfVisible(visible);
-  if (visible) {
-    // Always set this value as it reflects the last time the download shelf
-    // was made visible (even if it was already visible).
-    last_download_shelf_show_ = TimeTicks::Now();
-  }
-}
-
-void WebContents::OpenFindInPageWindow(const Browser& browser) {
-  if (!find_in_page_controller_.get()) {
-    // Get the Chrome top-level (Frame) window.
-    HWND hwnd = browser.GetTopLevelHWND();
-    find_in_page_controller_.reset(new FindInPageController(this, hwnd));
-  } else {
-    find_in_page_controller_->Show();
-  }
-}
-
-void WebContents::ReparentFindWindow(HWND new_parent) {
-  DCHECK(new_parent);
-  if (find_in_page_controller_.get()) {
-    find_in_page_controller_->SetParent(new_parent);
-  }
-}
-
-bool WebContents::AdvanceFindSelection(bool forward_direction) {
-  // If no controller has been created or it doesn't know what to search for
-  // then just return false so that caller knows that it should create and
-  // show the window.
-  if (!find_in_page_controller_.get() ||
-      find_in_page_controller_->find_string().empty())
-    return false;
-
-  // The dialog already exists, so show if hidden.
-  if (!find_in_page_controller_->IsVisible())
-    find_in_page_controller_->Show();
-
-  find_in_page_controller_->StartFinding(forward_direction);
-  return true;
-}
-
-bool WebContents::IsFindWindowFullyVisible() {
-  return find_in_page_controller_->IsVisible() &&
-         !find_in_page_controller_->IsAnimating();
-}
-
-bool WebContents::GetFindInPageWindowLocation(int* x, int* y) {
-  DCHECK(x && y);
-  HWND find_wnd = find_in_page_controller_->GetHWND();
-  CRect window_rect;
-  if (IsFindWindowFullyVisible() &&
-      ::IsWindow(find_wnd) &&
-      ::GetWindowRect(find_wnd, &window_rect)) {
-    *x = window_rect.TopLeft().x;
-    *y = window_rect.TopLeft().y;
-    return true;     
-  }
-
-  return false;
-}
-
-void WebContents::SetFindInPageVisible(bool visible) {
-  if (find_in_page_controller_.get()) {
-    if (visible)
-      find_in_page_controller_->Show();
-    else
-      find_in_page_controller_->EndFindSession();
-  }
-}
-
-void WebContents::SetWebApp(WebApp* web_app) {
-  if (web_app_.get()) {
-    web_app_->RemoveObserver(this);
-    web_app_->SetWebContents(NULL);
-  }
-
-  web_app_ = web_app;
-  if (web_app) {
-    web_app->AddObserver(this);
-    web_app_->SetWebContents(this);
-  }
-}
-
-bool WebContents::IsWebApplication() const {
-  return (web_app_.get() != NULL);
-}
-
-void WebContents::CreateShortcut() {
-  NavigationEntry* entry = controller()->GetLastCommittedEntry();
-  if (!entry)
-    return;
-
-  // We only allow one pending install request. By resetting the page id we
-  // effectively cancel the pending install request.
-  pending_install_.page_id = entry->page_id();
-  pending_install_.icon = GetFavIcon();
-  pending_install_.title = GetTitle();
-  pending_install_.url = GetURL();
-  if (pending_install_.callback_functor) {
-    pending_install_.callback_functor->Cancel();
-    pending_install_.callback_functor = NULL;
-  }
-  DCHECK(!pending_install_.icon.isNull()) << "Menu item should be disabled.";
-  if (pending_install_.title.empty())
-    pending_install_.title = UTF8ToWide(GetURL().spec());
-
-  // Request the application info. When done OnDidGetApplicationInfo is invoked
-  // and we'll create the shortcut.
-  render_view_host()->GetApplicationInfo(pending_install_.page_id);
-}
-
-void WebContents::OnJavaScriptMessageBoxClosed(IPC::Message* reply_msg,
-                                               bool success,
-                                               const std::wstring& prompt) {
-  last_javascript_message_dismissal_ = TimeTicks::Now();
-  render_manager_.OnJavaScriptMessageBoxClosed(reply_msg, success, prompt);
-}
-
-void WebContents::SetInfoBarVisible(bool visible) {
-  if (info_bar_visible_ != visible) {
-    info_bar_visible_ = visible;
-    if (info_bar_visible_) {
-      // Invoke GetInfoBarView to force the info bar to be created.
-      GetInfoBarView();
-    }
-    ToolbarSizeChanged(false);
-  }
-}
-
-void WebContents::OnSavePage() {
-  // If we can not save the page, try to download it.
-  if (!SavePackage::IsSavableContents(contents_mime_type())) {
-    DownloadManager* dlm = profile()->GetDownloadManager();
-    const GURL& current_page_url = GetURL();
-    if (dlm && current_page_url.is_valid())
-      dlm->DownloadUrl(current_page_url, GURL(), this);
-    return;
-  }
-
-  // Get our user preference state.
-  PrefService* prefs = profile()->GetPrefs();
-  DCHECK(prefs);
-
-  std::wstring suggest_name =
-      SavePackage::GetSuggestNameForSaveAs(prefs, GetTitle());
-
-  SavePackage::SavePackageParam param(contents_mime_type());
-  param.prefs = prefs;
-
-  // TODO(rocking): Use new asynchronous dialog boxes to prevent the SaveAs
-  // dialog blocking the UI thread. See bug: http://b/issue?id=1129694.
-  if (SavePackage::GetSaveInfo(suggest_name, GetContainerHWND(), &param))
-    SavePage(param.saved_main_file_path, param.dir, param.save_type);
-}
-
-void WebContents::SavePage(const std::wstring& main_file,
-                           const std::wstring& dir_path,
-                           SavePackage::SavePackageType save_type) {
-  // Stop the page from navigating.
-  Stop();
-
-  save_package_ = new SavePackage(this, save_type, main_file, dir_path);
-  save_package_->Init();
-}
-
-void WebContents::PrintPreview() {
-  // We can't print interstitial page for now.
-  if (render_manager_.showing_interstitial_page())
-    return;
-
-  // If we have a FindInPage dialog, notify it that its tab was hidden.
-  if (find_in_page_controller_.get())
-    find_in_page_controller_->DidBecomeUnselected();
-
-  // We don't show the print preview for the beta, only the print dialog.
-  printing_.ShowPrintDialog();
-}
-
-bool WebContents::PrintNow() {
-  // We can't print interstitial page for now.
-  if (render_manager_.showing_interstitial_page())
-    return false;
-
-  // If we have a FindInPage dialog, notify it that its tab was hidden.
-  if (find_in_page_controller_.get())
-    find_in_page_controller_->DidBecomeUnselected();
-
-  return printing_.PrintNow();
-}
-
-bool WebContents::IsActiveEntry(int32 page_id) {
-  NavigationEntry* active_entry = controller()->GetActiveEntry();
-  return (active_entry != NULL &&
-          active_entry->site_instance() == GetSiteInstance() &&
-          active_entry->page_id() == page_id);
-}
-
-void WebContents::SetInitialFocus(bool reverse) {
-   render_view_host()->SetInitialFocus(reverse);
-}
-
-// Notifies the RenderWidgetHost instance about the fact that the page is
-// loading, or done loading and calls the base implementation.
-void WebContents::SetIsLoading(bool is_loading,
-                               LoadNotificationDetails* details) {
-  if (!is_loading) {
-    load_state_ = net::LOAD_STATE_IDLE;
-    load_state_host_.clear();
-  }
-
-  TabContents::SetIsLoading(is_loading, details);
-  render_manager_.SetIsLoading(is_loading);
-}
-
-RenderViewHostDelegate::FindInPage* WebContents::GetFindInPageDelegate() const {
-  // The find in page controller implements this interface for us. Our return
-  // value can be NULL, so it's fine if the find in controller doesn't exist.
-  return find_in_page_controller_.get();
-}
-
-RenderViewHostDelegate::Save* WebContents::GetSaveDelegate() const {
-  return save_package_.get();  // May be NULL, but we can return NULL.
-}
-
-Profile* WebContents::GetProfile() const {
-  return profile();
-}
-
-void WebContents::CreateView(int route_id, HANDLE modal_dialog_event) {
-  WebContents* new_view = new WebContents(profile(),
-                                          GetSiteInstance(),
-                                          render_view_factory_,
-                                          route_id,
-                                          modal_dialog_event);
-  new_view->SetupController(profile());
-  // TODO(beng)
-  // The intention here is to create background tabs, which should ideally
-  // be parented to NULL. However doing that causes the corresponding view
-  // container windows to show up as overlapped windows, which causes
-  // other issues. We should fix this.
-  HWND new_view_parent_window = ::GetAncestor(GetHWND(), GA_ROOT);
-  new_view->CreateView(new_view_parent_window, gfx::Rect());
-  // TODO(brettw) it seems bogus that we have to call this function on the
-  // newly created object and give it one of its own member variables.
-  new_view->CreatePageView(new_view->render_view_host());
-
-  // Don't show the view until we get enough context in ShowView.
-  pending_views_[route_id] = new_view;
-}
-
-void WebContents::CreateWidget(int route_id) {
-  RenderWidgetHost* widget_host = new RenderWidgetHost(process(), route_id);
-  RenderWidgetHostHWND* widget_view = new RenderWidgetHostHWND(widget_host);
-  widget_host->set_view(widget_view);
-  // We set the parent HWDN explicitly as pop-up HWNDs are parented and owned by
-  // the first non-child HWND of the HWND that was specified to the CreateWindow
-  // call.
-  widget_view->set_parent_hwnd(view()->GetPluginHWND());
-  widget_view->set_close_on_deactivate(true);
-
-  // Don't show the widget until we get its position in ShowWidget.
-  pending_widgets_[route_id] = widget_host;
-}
-
-void WebContents::ShowView(int route_id,
-                           WindowOpenDisposition disposition,
-                           const gfx::Rect& initial_pos,
-                           bool user_gesture) {
-  PendingViews::iterator iter = pending_views_.find(route_id);
-  if (iter == pending_views_.end()) {
-    DCHECK(false);
-    return;
-  }
-
-  WebContents* new_view = iter->second;
-  pending_views_.erase(route_id);
-
-  if (!new_view->view() ||
-      !new_view->process()->channel()) {
-    // The view has gone away or the renderer crashed. Nothing to do.
-    return;
-  }
-
-  // TODO(brettw) this seems bogus to reach into here and initialize the host.
-  new_view->render_view_host()->Init();
-  AddNewContents(new_view, disposition, initial_pos, user_gesture);
-}
-
-void WebContents::ShowWidget(int route_id, const gfx::Rect& initial_pos) {
-  PendingWidgets::iterator iter = pending_widgets_.find(route_id);
-  if (iter == pending_widgets_.end()) {
-    DCHECK(false);
-    return;
-  }
-
-  RenderWidgetHost* widget_host = iter->second;
-  pending_widgets_.erase(route_id);
-
-  // TODO(beng): (Cleanup) move all this windows-specific creation and showing
-  //             code into RenderWidgetHostHWND behind some API that a
-  //             ChromeView can also reasonably implement.
-  RenderWidgetHostHWND* widget_view =
-      static_cast<RenderWidgetHostHWND*>(widget_host->view());
-
-  if (!widget_view || !widget_host->process()->channel()) {
-    // The view has gone away or the renderer crashed. Nothing to do.
-    return;
-  }
-  widget_view->Create(GetHWND(), NULL, NULL, WS_POPUP, WS_EX_TOOLWINDOW);
-  widget_view->MoveWindow(initial_pos.x(), initial_pos.y(), initial_pos.width(),
-                          initial_pos.height(), TRUE);
-  widget_view->ShowWindow(SW_SHOW);
-  widget_host->Init();
-}
-
-void WebContents::RendererReady(RenderViewHost* rvh) {
-  if (render_manager_.showing_interstitial_page() &&
-      rvh == render_view_host()) {
-    // We are showing an interstitial page, don't notify the world.
-    return;
-  } else if (rvh != render_view_host()) {
-    // Don't notify the world, since this came from a renderer in the
-    // background.
-    return;
-  }
-
-  NotifyConnected();
-  SetIsCrashed(false);
-}
-
-void WebContents::RendererGone(RenderViewHost* rvh) {
-  // Ask the print preview if this renderer was valuable.
-  if (!printing_.OnRendererGone(rvh))
-    return;
-  if (rvh != render_view_host()) {
-    // The pending or interstitial page's RenderViewHost is gone.  If we are
-    // showing an interstitial, this may mean that the original RenderViewHost
-    // is gone.  If so, we will call RendererGone again if we try to swap that
-    // RenderViewHost back in, in SwapToRenderView.
-    return;
-  }
-
-  // Force an invalidation here to render sad tab.  however, it is possible for
-  // our window to have already gone away (since we may be in the process of
-  // closing this render view).
-  if (::IsWindow(GetHWND()))
-    InvalidateRect(GetHWND(), NULL, FALSE);
-
-  SetIsLoading(false, NULL);
-
-  // Ensure that this browser window is enabled.  This deals with the case where
-  // a renderer crashed while showing a modal dialog.  We're assuming that the
-  // browser code will never show a modal dialog, so we could only be disabled
-  // by something the renderer (or some plug-in) did.
-  HWND root_window = ::GetAncestor(GetHWND(), GA_ROOT);
-  if (!::IsWindowEnabled(root_window))
-    ::EnableWindow(root_window, TRUE);
-
-  NotifyDisconnected();
-  SetIsCrashed(true);
-  // Hide any visible hung renderer warning for this web contents' process.
-  HungRendererWarning::HideForWebContents(this);
-}
-
-void WebContents::DidNavigate(RenderViewHost* rvh,
-                              const ViewHostMsg_FrameNavigate_Params& params) {
-  if (PageTransition::IsMainFrame(params.transition))
-    render_manager_.DidNavigateMainFrame(rvh);
-
-  // In the case of interstitial, we don't mess with the navigation entries.
-  // TODO(brettw) this seems like a bug. What happens if the page goes and
-  // does something on its own (or something that just got delayed), then
-  // we won't have a navigation entry for that stuff when the interstitial
-  // is hidden.
-  if (render_manager_.showing_interstitial_page())
-    return;
-
-  // We can't do anything about navigations when we're inactive.
-  if (!controller() || !is_active())
-    return;  
-
-  // Update the site of the SiteInstance if it doesn't have one yet, unless we
-  // are showing an interstitial page.  If we are, we should wait until the
-  // real page commits.
-  //
-  // TODO(brettw) the old code only checked for INTERSTIAL, this new code also
-  // checks for LEAVING_INTERSTITIAL mode in the manager. Is this difference
-  // important?
-  if (!GetSiteInstance()->has_site() &&
-      !render_manager_.showing_interstitial_page())
-    GetSiteInstance()->SetSite(params.url);
-
-  NavigationController::LoadCommittedDetails details;
-  if (!controller()->RendererDidNavigate(
-      params,
-      render_manager_.IsRenderViewInterstitial(rvh),
-      &details))
-    return;  // No navigation happened.
-
-  // DO NOT ADD MORE STUFF TO THIS FUNCTION! Your component should either listen
-  // for the appropriate notification (best) or you can add it to
-  // DidNavigateMainFramePostCommit / DidNavigateAnyFramePostCommit (only if
-  // necessary, please).
-
-  // Run post-commit tasks.
-  if (details.is_main_frame)
-    DidNavigateMainFramePostCommit(details, params);
-  DidNavigateAnyFramePostCommit(rvh, details, params);
-}
-
-void WebContents::UpdateState(RenderViewHost* rvh,
-                              int32 page_id,
-                              const GURL& url,
-                              const std::wstring& title,
-                              const std::string& state) {
-  if (rvh != render_view_host() ||
-      render_manager_.showing_interstitial_page()) {
-    // This UpdateState is either:
-    // - targeted not at the current RenderViewHost.  This could be that we are
-    // showing the interstitial page and getting an update for the regular page,
-    // or that we are navigating from the interstitial and getting an update
-    // for it.
-    // - targeted at the interstitial page. Ignore it as we don't want to update
-    // the fake navigation entry.
-    return;
-  }
-
-  if (!controller())
-    return;
-
-  // We must be prepared to handle state updates for any page, these occur
-  // when the user is scrolling and entering form data, as well as when we're
-  // leaving a page, in which case our state may have already been moved to
-  // the next page. The navigation controller will look up the appropriate
-  // NavigationEntry and update it when it is notified via the delegate.
-
-  int entry_index = controller()->GetEntryIndexWithPageID(
-      type(), GetSiteInstance(), page_id);
-  if (entry_index < 0)
-    return;
-  NavigationEntry* entry = controller()->GetEntryAtIndex(entry_index);
-  unsigned changed_flags = 0;
-
-  // Update the URL.
-  if (url != entry->url()) {
-    changed_flags |= INVALIDATE_URL;
-    if (entry == controller()->GetActiveEntry())
-      fav_icon_helper_.FetchFavIcon(url);
-    entry->set_url(url);
-  }
-
-  // For file URLs without a title, use the pathname instead.
-  std::wstring final_title;
-  if (url.SchemeIsFile() && title.empty()) {
-    final_title = UTF8ToWide(url.ExtractFileName());
-  } else {
-    TrimWhitespace(title, TRIM_ALL, &final_title);
-  }
-  if (final_title != entry->title()) {
-    changed_flags |= INVALIDATE_TITLE;
-    entry->set_title(final_title);
-
-    // Update the history system for this page.
-    if (!profile()->IsOffTheRecord()) {
-      HistoryService* hs =
-          profile()->GetHistoryService(Profile::IMPLICIT_ACCESS);
-      if (hs)
-        hs->SetPageTitle(entry->display_url(), final_title);
-    }
-  }
-  if (GetHWND()) {
-    // It's possible to get this after the hwnd has been destroyed.
-    ::SetWindowText(GetHWND(), title.c_str());
-    ::SetWindowText(view()->GetPluginHWND(), title.c_str());
-  }
-
-  // Update the state (forms, etc.).
-  if (state != entry->content_state())
-    entry->set_content_state(state);
-
-  // Notify everybody of the changes (only when the current page changed).
-  if (changed_flags && entry == controller()->GetActiveEntry())
-    NotifyNavigationStateChanged(changed_flags);
-  controller()->NotifyEntryChanged(entry, entry_index);
-}
-
-void WebContents::UpdateTitle(RenderViewHost* rvh,
-                              int32 page_id, const std::wstring& title) {
-  if (!controller())
-    return;
-
-  // If we have a title, that's a pretty good indication that we've started
-  // getting useful data.
-  SetNotWaitingForResponse();
-
-  NavigationEntry* entry;
-  if (render_manager_.showing_interstitial_page() &&
-      (rvh == render_view_host())) {
-    // We are showing an interstitial page in a different RenderViewHost, so
-    // the page_id is not sufficient to find the entry from the controller.
-    // (both RenderViewHost page_ids overlap).  We know it is the last entry,
-    // so just use that.
-    entry = controller()->GetLastCommittedEntry();
-  } else {
-    entry = controller()->GetEntryWithPageID(type(), GetSiteInstance(),
-                                             page_id);
-  }
-
-  if (!entry)
-    return;
-
-  std::wstring trimmed_title;
-  TrimWhitespace(title, TRIM_ALL, &trimmed_title);
-  if (title == entry->title())
-    return;  // Title did not change, do nothing.
-
-  entry->set_title(trimmed_title);
-
-  // Broadcast notifications when the UI should be updated.
-  if (entry == controller()->GetEntryAtOffset(0))
-    NotifyNavigationStateChanged(INVALIDATE_TITLE);
-
-  // Update the history system for this page.
-  if (profile()->IsOffTheRecord())
-    return;
-
-  HistoryService* hs = profile()->GetHistoryService(Profile::IMPLICIT_ACCESS);
-  if (hs && !has_page_title_ && !trimmed_title.empty()) {
-    hs->SetPageTitle(entry->display_url(), trimmed_title);
-    has_page_title_ = true;
-  }
-}
-
-
-void WebContents::UpdateEncoding(RenderViewHost* render_view_host,
-                                 const std::wstring& encoding_name) {
-  set_encoding(encoding_name);
-}
-
-void WebContents::UpdateTargetURL(int32 page_id, const GURL& url) {
-  if (delegate())
-    delegate()->UpdateTargetURL(this, url);
-}
-
-void WebContents::UpdateThumbnail(const GURL& url,
-                                  const SkBitmap& bitmap,
-                                  const ThumbnailScore& score) {
-  // Tell History about this thumbnail
-  HistoryService* hs;
-  if (!profile()->IsOffTheRecord() &&
-      (hs = profile()->GetHistoryService(Profile::IMPLICIT_ACCESS))) {
-    hs->SetPageThumbnail(url, bitmap, score);
-  }
-}
-
-void WebContents::Close(RenderViewHost* rvh) {
-  // Ignore this if it comes from a RenderViewHost that we aren't showing.
-  if (delegate() && rvh == render_view_host())
-    delegate()->CloseContents(this);
-}
-
-void WebContents::RequestMove(const gfx::Rect& new_bounds) {
-  if (delegate() && delegate()->IsPopup(this))
-    delegate()->MoveContents(this, new_bounds);
-}
-
-void WebContents::DidStartLoading(RenderViewHost* rvh, int32 page_id) {
-  if (plugin_installer_ != NULL)
-    plugin_installer_->OnStartLoading();
-  SetIsLoading(true, NULL);
-}
-
-void WebContents::DidStopLoading(RenderViewHost* rvh, int32 page_id) {
-  scoped_ptr<LoadNotificationDetails> details;
-  if (controller()) {
-    NavigationEntry* entry = controller()->GetActiveEntry();
-    if (entry) {
-      scoped_ptr<process_util::ProcessMetrics> metrics(
-          process_util::ProcessMetrics::CreateProcessMetrics(
-              process()->process()));
-
-      TimeDelta elapsed = TimeTicks::Now() - current_load_start_;
-
-      details.reset(new LoadNotificationDetails(
-          entry->display_url(),
-          entry->transition_type(),
-          elapsed,
-          controller(),
-          controller()->GetCurrentEntryIndex()));
-    } else {
-      DCHECK(page_id == -1) <<
-          "When a controller exists a NavigationEntry should always be "
-          "available in OnMsgDidStopLoading unless we are loading the "
-          "initial blank page.";
-    }
-  }
-
-  // Tell PasswordManager we've finished a page load, which serves as a
-  // green light to save pending passwords and reset itself.
-  GetPasswordManager()->DidStopLoading();
-
-  SetIsLoading(false, details.get());
-}
-
-void WebContents::DidStartProvisionalLoadForFrame(
-    RenderViewHost* render_view_host,
-    bool is_main_frame,
-    const GURL& url) {
-  ProvisionalLoadDetails details(
-      is_main_frame,
-      render_manager_.IsRenderViewInterstitial(render_view_host),
-      controller()->IsURLInPageNavigation(url),
-      url, std::string(), false);
-  NotificationService::current()->
-      Notify(NOTIFY_FRAME_PROVISIONAL_LOAD_START,
-             Source<NavigationController>(controller()),
-             Details<ProvisionalLoadDetails>(&details));
-}
-
-void WebContents::DidRedirectProvisionalLoad(int32 page_id,
-                                             const GURL& source_url,
-                                             const GURL& target_url) {
-  NavigationEntry* entry;
-  if (page_id == -1) {
-    entry = controller()->GetPendingEntry();
-  } else {
-    entry = controller()->GetEntryWithPageID(type(), GetSiteInstance(),
-                                             page_id);
-  }
-  if (!entry || entry->tab_type() != type() || entry->url() != source_url)
-    return;
-  entry->set_url(target_url);
-}
-
-void WebContents::DidLoadResourceFromMemoryCache(
-    const GURL& url,
-    const std::string& security_info) {
-  if (!controller())
-    return;
-
-  // Send out a notification that we loaded a resource from our memory cache.
-  int cert_id, cert_status, security_bits;
-  SSLManager::DeserializeSecurityInfo(security_info,
-                                      &cert_id, &cert_status,
-                                      &security_bits);
-  LoadFromMemoryCacheDetails details(url, cert_id, cert_status);
-
-  NotificationService::current()->
-      Notify(NOTIFY_LOAD_FROM_MEMORY_CACHE,
-             Source<NavigationController>(controller()),
-             Details<LoadFromMemoryCacheDetails>(&details));
-}
-
-void WebContents::DidFailProvisionalLoadWithError(
-    RenderViewHost* render_view_host,
-    bool is_main_frame,
-    int error_code,
-    const GURL& url,
-    bool showing_repost_interstitial) {
-  if (!controller())
-    return;
-
-  if (net::ERR_ABORTED == error_code) {
-    // This will discard our pending entry if we cancelled the load (e.g., if we
-    // decided to download the file instead of load it). Only discard the
-    // pending entry if the URLs match, otherwise the user initiated a navigate
-    // before the page loaded so that the discard would discard the wrong entry.
-    NavigationEntry* pending_entry = controller()->GetPendingEntry();
-    if (pending_entry && pending_entry->url() == url)
-      controller()->DiscardPendingEntry();
-
-    render_manager_.RendererAbortedProvisionalLoad(render_view_host);
-  }
-
-  // Send out a notification that we failed a provisional load with an error.
-  ProvisionalLoadDetails details(
-      is_main_frame,
-      render_manager_.IsRenderViewInterstitial(render_view_host),
-      controller()->IsURLInPageNavigation(url),
-      url, std::string(), false);
-  details.set_error_code(error_code);
-
-  render_manager_.set_showing_repost_interstitial(showing_repost_interstitial);
-
-  NotificationService::current()->
-      Notify(NOTIFY_FAIL_PROVISIONAL_LOAD_WITH_ERROR,
-             Source<NavigationController>(controller()),
-             Details<ProvisionalLoadDetails>(&details));
-}
-
-void WebContents::UpdateFavIconURL(RenderViewHost* render_view_host,
-                                   int32 page_id,
-                                   const GURL& icon_url) {
-  fav_icon_helper_.SetFavIconURL(icon_url);
-}
-
-void WebContents::DidDownloadImage(
-    RenderViewHost* render_view_host,
-    int id,
-    const GURL& image_url,
-    bool errored,
-    const SkBitmap& image) {
-  // A notification for downloading would be more flexible, but for now I'm
-  // forwarding to the two places that could possibly have initiated the
-  // request. If we end up with another place invoking DownloadImage, probably
-  // best to refactor out into notification service, or something similar.
-  if (errored)
-    fav_icon_helper_.FavIconDownloadFailed(id);
-  else
-    fav_icon_helper_.SetFavIcon(id, image_url, image);
-  if (web_app_.get() && !errored)
-    web_app_->SetImage(image_url, image);
-}
-
-void WebContents::ShowContextMenu(
-    const ViewHostMsg_ContextMenu_Params& params) {
-  RenderViewContextMenuController menu_controller(this, params);
-  RenderViewContextMenu menu(&menu_controller,
-                             GetHWND(),
-                             params.type,
-                             params.misspelled_word,
-                             params.dictionary_suggestions,
-                             profile());
-
-  POINT screen_pt = { params.x, params.y };
-  MapWindowPoints(GetHWND(), HWND_DESKTOP, &screen_pt, 1);
-
-  // Enable recursive tasks on the message loop so we can get updates while
-  // the context menu is being displayed.
-  bool old_state = MessageLoop::current()->NestableTasksAllowed();
-  MessageLoop::current()->SetNestableTasksAllowed(true);
-  menu.RunMenuAt(screen_pt.x, screen_pt.y);
-  MessageLoop::current()->SetNestableTasksAllowed(old_state);
-}
-
-void WebContents::StartDragging(const WebDropData& drop_data) {
-  scoped_refptr<OSExchangeData> data(new OSExchangeData);
-
-  // TODO(tc): Generate an appropriate drag image.
-
-  // We set the file contents before the URL because the URL also sets file
-  // contents (to a .URL shortcut).  We want to prefer file content data over a
-  // shortcut.
-  if (!drop_data.file_contents.empty()) {
-    data->SetFileContents(drop_data.file_description_filename,
-                          drop_data.file_contents);
-  }
-  if (!drop_data.cf_html.empty())
-    data->SetCFHtml(drop_data.cf_html);
-  if (drop_data.url.is_valid())
-    data->SetURL(drop_data.url, drop_data.url_title);
-  if (!drop_data.plain_text.empty())
-    data->SetString(drop_data.plain_text);
-
-  scoped_refptr<WebDragSource> drag_source(
-      new WebDragSource(GetHWND(), render_view_host()));
-
-  DWORD effects;
-
-  // We need to enable recursive tasks on the message loop so we can get
-  // updates while in the system DoDragDrop loop.
-  bool old_state = MessageLoop::current()->NestableTasksAllowed();
-  MessageLoop::current()->SetNestableTasksAllowed(true);
-  DoDragDrop(data, drag_source, DROPEFFECT_COPY | DROPEFFECT_LINK, &effects);
-  MessageLoop::current()->SetNestableTasksAllowed(old_state);
-
-  if (render_view_host())
-    render_view_host()->DragSourceSystemDragEnded();
-}
-
-void WebContents::UpdateDragCursor(bool is_drop_target) {
-  drop_target_->set_is_drop_target(is_drop_target);
-}
-
-void WebContents::RequestOpenURL(const GURL& url,
-                                 WindowOpenDisposition disposition) {
-  OpenURL(url, disposition, PageTransition::LINK);
-}
-
-void WebContents::DomOperationResponse(const std::string& json_string,
-                                       int automation_id) {
-  DomOperationNotificationDetails details(json_string, automation_id);
-  NotificationService::current()->Notify(
-      NOTIFY_DOM_OPERATION_RESPONSE, Source<WebContents>(this),
-      Details<DomOperationNotificationDetails>(&details));
-}
-
-void WebContents::ProcessExternalHostMessage(const std::string& receiver,
-                                             const std::string& message) {
-  if (delegate())
-    delegate()->ForwardMessageToExternalHost(receiver, message);
-}
-
-void WebContents::GoToEntryAtOffset(int offset) {
-  if (!controller())
-    return;
-  controller()->GoToOffset(offset);
-}
-
-void WebContents::GetHistoryListCount(int* back_list_count,
-                                      int* forward_list_count) {
-  *back_list_count = 0;
-  *forward_list_count = 0;
-
-  if (controller()) {
-    int current_index = controller()->GetLastCommittedEntryIndex();
-    *back_list_count = current_index;
-    *forward_list_count = controller()->GetEntryCount() - current_index - 1;
-  }
-}
-
-void WebContents::RunFileChooser(const std::wstring& default_file) {
-  HWND toplevel_hwnd = GetAncestor(GetContainerHWND(), GA_ROOT);
-  if (!select_file_dialog_.get())
-    select_file_dialog_ = SelectFileDialog::Create(this);
-  select_file_dialog_->SelectFile(SelectFileDialog::SELECT_OPEN_FILE, L"",
-                                  default_file, toplevel_hwnd, NULL);
-}
-
-void WebContents::RunJavaScriptMessage(
-    const std::wstring& message,
-    const std::wstring& default_prompt,
-    const int flags,
-    IPC::Message* reply_msg) {
-  // Suppress javascript messages when requested and when inside a constrained
-  // popup window (because that activates them and breaks them out of the
-  // constrained window jail).
-  bool suppress_this_message = suppress_javascript_messages_;
-  if (delegate())
-    suppress_this_message |= delegate()->IsPopup(this);
-
-  if (!suppress_this_message) {
-    TimeDelta time_since_last_message(
-        TimeTicks::Now() - last_javascript_message_dismissal_);
-    bool show_suppress_checkbox = false;
-    // Show a checkbox offering to suppress further messages if this message is
-    // being displayed within kJavascriptMessageExpectedDelay of the last one.
-    if (time_since_last_message <
-        TimeDelta::FromMilliseconds(kJavascriptMessageExpectedDelay))
-      show_suppress_checkbox = true;
-
-    JavascriptMessageBoxHandler::RunJavascriptMessageBox(this,
-                                                         flags,
-                                                         message,
-                                                         default_prompt,
-                                                         show_suppress_checkbox,
-                                                         reply_msg);
-  } else {
-    // If we are suppressing messages, just reply as is if the user immediately
-    // pressed "Cancel".
-    OnJavaScriptMessageBoxClosed(reply_msg, false, L"");
-  }
-}
-
-void WebContents::RunBeforeUnloadConfirm(const std::wstring& message,
-                                            IPC::Message* reply_msg) {
-  JavascriptBeforeUnloadHandler::RunBeforeUnloadDialog(this, message,
-                                                       reply_msg);
-}
-
-void WebContents::ShowModalHTMLDialog(const GURL& url, int width, int height,
-                                      const std::string& json_arguments,
-                                      IPC::Message* reply_msg) {
-  if (delegate()) {
-    ModalHtmlDialogDelegate* dialog_delegate =
-        new ModalHtmlDialogDelegate(url, width, height, json_arguments,
-                                    reply_msg, this);
-    delegate()->ShowHtmlDialog(dialog_delegate, NULL);
-  }
-}
-
-void WebContents::PasswordFormsSeen(
-    const std::vector<PasswordForm>& forms) {
-  GetPasswordManager()->PasswordFormsSeen(forms);
-}
-
-void WebContents::TakeFocus(bool reverse) {
-  ChromeViews::FocusManager* focus_manager =
-      ChromeViews::FocusManager::GetFocusManager(GetHWND());
-
-  // We may not have a focus manager if the tab has been switched before this
-  // message arrived.
-  if (focus_manager) {
-    focus_manager->AdvanceFocus(reverse);
-  }
-}
-
-// Checks to see if we should generate a keyword based on the OSDD, and if
-// necessary uses TemplateURLFetcher to download the OSDD and create a keyword.
-void WebContents::PageHasOSDD(RenderViewHost* render_view_host,
-                              int32 page_id, const GURL& url,
-                              bool autodetected) {
-  // Make sure page_id is the current page, and the TemplateURLModel is loaded.
-  DCHECK(url.is_valid());
-  if (!controller() || !IsActiveEntry(page_id))
-    return;
-  TemplateURLModel* url_model = profile()->GetTemplateURLModel();
-  if (!url_model)
-    return;
-  if (!url_model->loaded()) {
-    url_model->Load();
-    return;
-  }
-  if (!profile()->GetTemplateURLFetcher())
-    return;
-
-  if (profile()->IsOffTheRecord())
-    return;
-
-  const NavigationEntry* entry = controller()->GetLastCommittedEntry();
-  DCHECK(entry);
-
-  const NavigationEntry* base_entry = entry;
-  if (IsFormSubmit(base_entry)) {
-    // If the current page is a form submit, find the last page that was not
-    // a form submit and use its url to generate the keyword from.
-    int index = controller()->GetLastCommittedEntryIndex() - 1;
-    while (index >= 0 && IsFormSubmit(controller()->GetEntryAtIndex(index)))
-      index--;
-    if (index >= 0)
-      base_entry = controller()->GetEntryAtIndex(index);
-    else
-      base_entry = NULL;
-  }
-
-  // We want to use the user typed URL if available since that represents what
-  // the user typed to get here, and fall back on the regular URL if not.
-  if (!base_entry)
-    return;
-  GURL keyword_url = base_entry->user_typed_url().is_valid() ?
-          base_entry->user_typed_url() : base_entry->url();
-  if (!keyword_url.is_valid())
-    return;
-  std::wstring keyword = TemplateURLModel::GenerateKeyword(keyword_url,
-                                                           autodetected);
-  if (keyword.empty())
-    return;
-  const TemplateURL* template_url =
-      url_model->GetTemplateURLForKeyword(keyword);
-  if (template_url && (!template_url->safe_for_autoreplace() ||
-                       template_url->originating_url() == url)) {
-    // Either there is a user created TemplateURL for this keyword, or the
-    // keyword has the same OSDD url and we've parsed it.
-    return;
-  }
-
-  // Download the OpenSearch description document. If this is successful a
-  // new keyword will be created when done.
-  profile()->GetTemplateURLFetcher()->ScheduleDownload(
-      keyword,
-      url,
-      base_entry->favicon().url(),
-      GetAncestor(GetHWND(), GA_ROOT),
-      autodetected);
-}
-
-void WebContents::InspectElementReply(int num_resources) {
-  // We have received reply from inspect element request. Notify the
-  // automation provider in case we need to notify automation client.
-  NotificationService::current()->
-      Notify(NOTIFY_DOM_INSPECT_ELEMENT_RESPONSE, Source<WebContents>(this),
-             Details<int>(&num_resources));
-}
-
-void WebContents::DidGetPrintedPagesCount(int cookie, int number_pages) {
-  printing_.DidGetPrintedPagesCount(cookie, number_pages);
-}
-
-void WebContents::DidPrintPage(const ViewHostMsg_DidPrintPage_Params& params) {
-  printing_.DidPrintPage(params);
-}
-
-// The renderer sends back to the browser the key events it did not process.
-void WebContents::HandleKeyboardEvent(const WebKeyboardEvent& event) {
-  // The renderer returned a keyboard event it did not process. This may be
-  // a keyboard shortcut that we have to process.
-  if (event.type == WebInputEvent::KEY_DOWN) {
-    ChromeViews::FocusManager* focus_manager =
-        ChromeViews::FocusManager::GetFocusManager(GetHWND());
-    // We may not have a focus_manager at this point (if the tab has been
-    // switched by the time this message returned).
-    if (focus_manager) {
-      ChromeViews::Accelerator accelerator(event.key_code,
-          (event.modifiers & WebInputEvent::SHIFT_KEY) ==
-              WebInputEvent::SHIFT_KEY,
-          (event.modifiers & WebInputEvent::CTRL_KEY) ==
-              WebInputEvent::CTRL_KEY,
-          (event.modifiers & WebInputEvent::ALT_KEY) ==
-              WebInputEvent::ALT_KEY);
-      if (focus_manager->ProcessAccelerator(accelerator, false))
-        return;
-    }
-  }
-
-  // Any unhandled keyboard/character messages should be defproced.
-  // This allows stuff like Alt+F4, etc to work correctly.
-  DefWindowProc(event.actual_message.hwnd,
-                event.actual_message.message,
-                event.actual_message.wParam,
-                event.actual_message.lParam);
-}
-
-GURL WebContents::GetAlternateErrorPageURL() const {
-  GURL url;
-  PrefService* prefs = profile()->GetPrefs();
-  DCHECK(prefs);
-  if (prefs->GetBoolean(prefs::kAlternateErrorPagesEnabled)) {
-    url = google_util::AppendGoogleLocaleParam(GURL(kLinkDoctorBaseURL));
-    url = google_util::AppendGoogleTLDParam(url);
-  }
-  return url;
-}
-
-WebPreferences WebContents::GetWebkitPrefs() {
-  // Initialize web_preferences_ to chrome defaults.
-  WebPreferences web_prefs;
-  PrefService* prefs = profile()->GetPrefs();
-
-  web_prefs.fixed_font_family =
-      prefs->GetString(prefs::kWebKitFixedFontFamily);
-  web_prefs.serif_font_family =
-      prefs->GetString(prefs::kWebKitSerifFontFamily);
-  web_prefs.sans_serif_font_family =
-      prefs->GetString(prefs::kWebKitSansSerifFontFamily);
-  if (prefs->GetBoolean(prefs::kWebKitStandardFontIsSerif))
-    web_prefs.standard_font_family = web_prefs.serif_font_family;
-  else
-    web_prefs.standard_font_family = web_prefs.sans_serif_font_family;
-  web_prefs.cursive_font_family =
-      prefs->GetString(prefs::kWebKitCursiveFontFamily);
-  web_prefs.fantasy_font_family =
-      prefs->GetString(prefs::kWebKitFantasyFontFamily);
-
-  web_prefs.default_font_size =
-      prefs->GetInteger(prefs::kWebKitDefaultFontSize);
-  web_prefs.default_fixed_font_size =
-      prefs->GetInteger(prefs::kWebKitDefaultFixedFontSize);
-  web_prefs.minimum_font_size =
-      prefs->GetInteger(prefs::kWebKitMinimumFontSize);
-  web_prefs.minimum_logical_font_size =
-      prefs->GetInteger(prefs::kWebKitMinimumLogicalFontSize);
-
-  web_prefs.default_encoding = prefs->GetString(prefs::kDefaultCharset);
-
-  web_prefs.javascript_can_open_windows_automatically =
-      prefs->GetBoolean(prefs::kWebKitJavascriptCanOpenWindowsAutomatically);
-  web_prefs.dom_paste_enabled =
-      prefs->GetBoolean(prefs::kWebKitDomPasteEnabled);
-  web_prefs.shrinks_standalone_images_to_fit =
-      prefs->GetBoolean(prefs::kWebKitShrinksStandaloneImagesToFit);
-
-  {  // Command line switches are used for preferences with no user interface.
-    CommandLine command_line;
-    web_prefs.developer_extras_enabled =
-        !command_line.HasSwitch(switches::kDisableDevTools) &&
-        prefs->GetBoolean(prefs::kWebKitDeveloperExtrasEnabled);
-    web_prefs.javascript_enabled =
-        !command_line.HasSwitch(switches::kDisableJavaScript) &&
-        prefs->GetBoolean(prefs::kWebKitJavascriptEnabled);
-    web_prefs.plugins_enabled =
-        !command_line.HasSwitch(switches::kDisablePlugins) &&
-        prefs->GetBoolean(prefs::kWebKitPluginsEnabled);
-    web_prefs.java_enabled =
-        !command_line.HasSwitch(switches::kDisableJava) &&
-        prefs->GetBoolean(prefs::kWebKitJavaEnabled);
-    web_prefs.loads_images_automatically =
-        !command_line.HasSwitch(switches::kDisableImages) &&
-        prefs->GetBoolean(prefs::kWebKitLoadsImagesAutomatically);
-    web_prefs.uses_page_cache =
-        command_line.HasSwitch(switches::kEnableFastback);
-  }
-
-  web_prefs.uses_universal_detector =
-      prefs->GetBoolean(prefs::kWebKitUsesUniversalDetector);
-  web_prefs.text_areas_are_resizable =
-      prefs->GetBoolean(prefs::kWebKitTextAreasAreResizable);
-
-  // User CSS is currently disabled because it crashes chrome.  See
-  // webkit/glue/webpreferences.h for more details.
-
-  // Make sure we will set the default_encoding with canonical encoding name.
-  web_prefs.default_encoding =
-      CharacterEncoding::GetCanonicalEncodingNameByAliasName(
-          web_prefs.default_encoding);
-  if (web_prefs.default_encoding.empty()) {
-    prefs->ClearPref(prefs::kDefaultCharset);
-    web_prefs.default_encoding = prefs->GetString(
-        prefs::kDefaultCharset);
-  }
-  DCHECK(!web_prefs.default_encoding.empty());
-  return web_prefs;
-}
-
-void WebContents::OnMissingPluginStatus(int status) {
-  GetPluginInstaller()->OnMissingPluginStatus(status);
-}
-
-void WebContents::OnCrashedPlugin(const std::wstring& plugin_path) {
-  DCHECK(!plugin_path.empty());
-
-  std::wstring plugin_name = plugin_path;
-  scoped_ptr<FileVersionInfo> version_info(
-      FileVersionInfo::CreateFileVersionInfo(plugin_path));
-  if (version_info.get()) {
-    const std::wstring& product_name = version_info->product_name();
-    if (!product_name.empty())
-      plugin_name = product_name;
-  }
-
-  std::wstring info_bar_message =
-      l10n_util::GetStringF(IDS_PLUGIN_CRASHED_PROMPT, plugin_name);
-
-  InfoBarView* view = GetInfoBarView();
-  if (-1 == view->GetChildIndex(crashed_plugin_info_bar_)) {
-    crashed_plugin_info_bar_ = new InfoBarMessageView(info_bar_message);
-    view->AddChildView(crashed_plugin_info_bar_);
-  } else {
-    crashed_plugin_info_bar_->SetMessageText(info_bar_message);
-  }
-}
-
-void WebContents::OnJSOutOfMemory() {
-  std::wstring info_bar_message =
-      l10n_util::GetString(IDS_JS_OUT_OF_MEMORY_PROMPT);
-
-  InfoBarView* view = GetInfoBarView();
-  if (-1 == view->GetChildIndex(crashed_plugin_info_bar_)) {
-    crashed_plugin_info_bar_ = new InfoBarMessageView(info_bar_message);
-    view->AddChildView(crashed_plugin_info_bar_);
-  } else {
-    crashed_plugin_info_bar_->SetMessageText(info_bar_message);
-  }
-}
-
-bool WebContents::CanBlur() const {
-  return delegate() ? delegate()->CanBlur() : true;
-}
-
-void WebContents::RendererUnresponsive(RenderViewHost* rvh) {
-  if (render_view_host() && render_view_host()->IsRenderViewLive())
-    HungRendererWarning::ShowForWebContents(this);
-}
-
-void WebContents::RendererResponsive(RenderViewHost* render_view_host) {
-  HungRendererWarning::HideForWebContents(this);
-}
-
-void WebContents::LoadStateChanged(const GURL& url,
-                                   net::LoadState load_state) {
-  load_state_ = load_state;
-  load_state_host_ = UTF8ToWide(url.host());
-  if (load_state_ == net::LOAD_STATE_READING_RESPONSE)
-    SetNotWaitingForResponse();
-  if (is_loading())
-    NotifyNavigationStateChanged(INVALIDATE_LOAD);
-}
-
-void WebContents::OnDidGetApplicationInfo(
-    int32 page_id,
-    const webkit_glue::WebApplicationInfo& info) {
-  if (pending_install_.page_id != page_id)
-    return;  // The user clicked create on a separate page. Ignore this.
-
-  pending_install_.callback_functor =
-      new GearsCreateShortcutCallbackFunctor(this);
-  GearsCreateShortcut(
-      info, pending_install_.title, pending_install_.url, pending_install_.icon,
-      NewCallback(pending_install_.callback_functor,
-                  &GearsCreateShortcutCallbackFunctor::Run));
-}
-
-void WebContents::FileSelected(const std::wstring& path, void* params) {
-  render_view_host()->FileSelected(path);
-}
-
-void WebContents::FileSelectionCanceled(void* params) {
-  // If the user cancels choosing a file to upload we need to pass back the
-  // empty string.
-  render_view_host()->FileSelected(std::wstring());
-}
-
-void WebContents::BeforeUnloadFiredFromRenderManager(
-    bool proceed,
-    bool* proceed_to_fire_unload) {
-  delegate()->BeforeUnloadFired(this, proceed, proceed_to_fire_unload);
-}
-
-void WebContents::UpdateRenderViewSizeForRenderManager() {
-  // Using same technique as OnPaint, which sets size of SadTab.
-  CRect cr;
-  GetClientRect(&cr);
-  gfx::Size new_size(cr.Width(), cr.Height());
-  SizeContents(new_size);
-}
-
-bool WebContents::CreateRenderViewForRenderManager(
-    RenderViewHost* render_view_host) {
-  RenderWidgetHostHWND* view = CreatePageView(render_view_host);
-
-  bool ok = render_view_host->CreateRenderView();
-  if (ok) {
-    CRect client_rect;
-    ::GetClientRect(GetHWND(), &client_rect);
-    view->SetSize(gfx::Size(client_rect.Width(), client_rect.Height()));
-    UpdateMaxPageIDIfNecessary(render_view_host->site_instance(),
-                               render_view_host);
-  }
-  return ok;
-}
-
-void WebContents::Observe(NotificationType type,
-                          const NotificationSource& source,
-                          const NotificationDetails& details) {
-  switch (type) {
-    case NOTIFY_BOOKMARK_MODEL_LOADED:  // BookmarkModel finished loading, fall
-                                        // through to update starred state.
-    case NOTIFY_URLS_STARRED: {  // Somewhere, a URL has been starred.
-      // Ignore notifications for profiles other than our current one.
-      Profile* source_profile = Source<Profile>(source).ptr();
-      if (!source_profile->IsSameProfile(profile()))
-        return;
-
-      UpdateStarredStateForCurrentURL();
-      break;
-    }
-    case NOTIFY_PREF_CHANGED: {
-      std::wstring* pref_name_in = Details<std::wstring>(details).ptr();
-      DCHECK(Source<PrefService>(source).ptr() == profile()->GetPrefs());
-      if (*pref_name_in == prefs::kAlternateErrorPagesEnabled) {
-        UpdateAlternateErrorPageURL();
-      } else if (*pref_name_in == prefs::kDefaultCharset ||
-          StartsWithASCII(WideToUTF8(*pref_name_in), "webkit.webprefs.", true)
-          ) {
-        UpdateWebPreferences();
-      } else {
-        NOTREACHED() << "unexpected pref change notification" << *pref_name_in;
-      }
-      break;
-    }
-    default: {
-      NOTREACHED();
-      break;
-    }
-  }
-}
-
-void WebContents::OnDestroy() {
-  if (drop_target_.get()) {
-    RevokeDragDrop(GetHWND());
-    drop_target_ = NULL;
-  }
-}
-
-void WebContents::OnHScroll(int scroll_type, short position, HWND scrollbar) {
-  ScrollCommon(WM_HSCROLL, scroll_type, position, scrollbar);
-}
-
-void WebContents::OnMouseLeave() {
-  // Let our delegate know that the mouse moved (useful for resetting status
-  // bubble state).
-  if (delegate())
-    delegate()->ContentsMouseEvent(this, WM_MOUSELEAVE);
-  SetMsgHandled(FALSE);
-}
-
-LRESULT WebContents::OnMouseRange(UINT msg, WPARAM w_param, LPARAM l_param) {
-  switch (msg) {
-    case WM_LBUTTONDOWN:
-    case WM_MBUTTONDOWN:
-    case WM_RBUTTONDOWN:
-      // Make sure this TabContents is activated when it is clicked on.
-      if (delegate())
-        delegate()->ActivateContents(this);
-      break;
-    case WM_MOUSEMOVE:
-      // Let our delegate know that the mouse moved (useful for resetting status
-      // bubble state).
-      if (delegate())
-        delegate()->ContentsMouseEvent(this, WM_MOUSEMOVE);
-      break;
-    default:
-      break;
-  }
-
-  return 0;
-}
-
-void WebContents::OnPaint(HDC junk_dc) {
-  if (render_view_host() && !render_view_host()->IsRenderViewLive()) {
-    if (!sad_tab_.get())
-      sad_tab_.reset(new SadTabView);
-    CRect cr;
-    GetClientRect(&cr);
-    sad_tab_->SetBounds(cr);
-    ChromeCanvasPaint canvas(GetHWND(), true);
-    sad_tab_->ProcessPaint(&canvas);
-    return;
-  }
-
-  // We need to do this to validate the dirty area so we don't end up in a
-  // WM_PAINTstorm that causes other mysterious bugs (such as WM_TIMERs not
-  // firing etc). It doesn't matter that we don't have any non-clipped area.
-  CPaintDC dc(GetHWND());
-  SetMsgHandled(FALSE);
-}
-
-// A message is reflected here from view().
-// Return non-zero to indicate that it is handled here.
-// Return 0 to allow view() to further process it.
-LRESULT WebContents::OnReflectedMessage(UINT msg, WPARAM w_param,
-                                        LPARAM l_param) {
-  MSG* message = reinterpret_cast<MSG*>(l_param);
-  switch (message->message) {
-    case WM_MOUSEWHEEL:
-      // This message is reflected from the view() to this window.
-      if (GET_KEYSTATE_WPARAM(message->wParam) & MK_CONTROL) {
-        WheelZoom(GET_WHEEL_DELTA_WPARAM(message->wParam));
-        return 1;
-      }
-      break;
-    case WM_HSCROLL:
-    case WM_VSCROLL:
-      if (ScrollZoom(LOWORD(message->wParam)))
-        return 1;
-    default:
-      break;
-  }
-
-  return 0;
-}
-
-void WebContents::OnSetFocus(HWND window) {
-  // TODO(jcampan): figure out why removing this prevents tabs opened in the
-  //                background from properly taking focus.
-  // We NULL-check the render_view_host_ here because Windows can send us
-  // messages during the destruction process after it has been destroyed.
-  if (view()) {
-    HWND inner_hwnd = view()->GetPluginHWND();
-    if (::IsWindow(inner_hwnd))
-      ::SetFocus(inner_hwnd);
-  }
-}
-
-void WebContents::OnVScroll(int scroll_type, short position, HWND scrollbar) {
-  ScrollCommon(WM_VSCROLL, scroll_type, position, scrollbar);
-}
-
-void WebContents::OnWindowPosChanged(WINDOWPOS* window_pos) {
-  if (window_pos->flags & SWP_HIDEWINDOW) {
-    HideContents();
-  } else {
-    // The WebContents was shown by a means other than the user selecting a
-    // Tab, e.g. the window was minimized then restored.
-    if (window_pos->flags & SWP_SHOWWINDOW)
-      ShowContents();
-    // Unless we were specifically told not to size, cause the renderer to be
-    // sized to the new bounds, which forces a repaint. Not required for the
-    // simple minimize-restore case described above, for example, since the
-    // size hasn't changed.
-    if (!(window_pos->flags & SWP_NOSIZE)) {
-      gfx::Size size(window_pos->cx, window_pos->cy);
-      SizeContents(size);
-    }
-
-    // If we have a FindInPage dialog, notify it that the window changed.
-    if (find_in_page_controller_.get() && find_in_page_controller_->IsVisible())
-      find_in_page_controller_->MoveWindowIfNecessary(gfx::Rect());
-  }
-}
-
-void WebContents::OnSize(UINT param, const CSize& size) {
-  HWNDViewContainer::OnSize(param, size);
-
-  // Hack for thinkpad touchpad driver.
-  // Set fake scrollbars so that we can get scroll messages,
-  SCROLLINFO si = {0};
-  si.cbSize = sizeof(si);
-  si.fMask = SIF_ALL;
-
-  si.nMin = 1;
-  si.nMax = 100;
-  si.nPage = 10;
-  si.nTrackPos = 50;
-
-  ::SetScrollInfo(GetHWND(), SB_HORZ, &si, FALSE);
-  ::SetScrollInfo(GetHWND(), SB_VERT, &si, FALSE);
-}
-
-LRESULT WebContents::OnNCCalcSize(BOOL w_param, LPARAM l_param) {
-  // Hack for thinkpad mouse wheel driver. We have set the fake scroll bars
-  // to receive scroll messages from thinkpad touchpad driver. Suppress
-  // painting of scrollbars by returning 0 size for them.
-  return 0;
-}
-
-void WebContents::OnNCPaint(HRGN rgn) {
-  // Suppress default WM_NCPAINT handling. We don't need to do anything
-  // here since the view will draw everything correctly.
-}
-
-void WebContents::ScrollCommon(UINT message, int scroll_type, short position,
-                               HWND scrollbar) {
-  // This window can receive scroll events as a result of the ThinkPad's
-  // Trackpad scroll wheel emulation.
-  if (!ScrollZoom(scroll_type)) {
-    // Reflect scroll message to the view() to give it a chance
-    // to process scrolling.
-    SendMessage(GetContentHWND(), message, MAKELONG(scroll_type, position),
-                (LPARAM) scrollbar);
-  }
-}
-
-bool WebContents::ScrollZoom(int scroll_type) {
-  // If ctrl is held, zoom the UI.  There are three issues with this:
-  // 1) Should the event be eaten or forwarded to content?  We eat the event,
-  //    which is like Firefox and unlike IE.
-  // 2) Should wheel up zoom in or out?  We zoom in (increase font size), which
-  //    is like IE and Google maps, but unlike Firefox.
-  // 3) Should the mouse have to be over the content area?  We zoom as long as
-  //    content has focus, although FF and IE require that the mouse is over
-  //    content.  This is because all events get forwarded when content has
-  //    focus.
-  if (GetAsyncKeyState(VK_CONTROL) & 0x8000) {
-    int distance = 0;
-    switch (scroll_type) {
-      case SB_LINEUP:
-        distance = WHEEL_DELTA;
-        break;
-      case SB_LINEDOWN:
-        distance = -WHEEL_DELTA;
-        break;
-        // TODO(joshia): Handle SB_PAGEUP, SB_PAGEDOWN, SB_THUMBPOSITION,
-        // and SB_THUMBTRACK for completeness
-      default:
-        break;
-    }
-
-    WheelZoom(distance);
-    return true;
-  }
-  return false;
-}
-
-void WebContents::WheelZoom(int distance) {
-  if (delegate()) {
-    bool zoom_in = distance > 0;
-    delegate()->ContentsZoomChange(zoom_in);
-  }
-}
-
 void WebContents::DidNavigateMainFramePostCommit(
     const NavigationController::LoadCommittedDetails& details,
     const ViewHostMsg_FrameNavigate_Params& params) {
