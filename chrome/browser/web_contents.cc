--- conflicted
+++ resolved
@@ -599,331 +599,6 @@
   return true;
 }
 
-<<<<<<< HEAD
-RenderViewHost* WebContents::UpdateRendererStateNavigate(
-    const NavigationEntry& entry) {
-  // If we are in PENDING or ENTERING_INTERSTITIAL, then we want to get back
-  // to NORMAL and navigate as usual.
-  if (renderer_state_ == PENDING || renderer_state_ == ENTERING_INTERSTITIAL) {
-    if (pending_render_view_host_)
-      CancelRenderView(&pending_render_view_host_);
-    if (interstitial_render_view_host_)
-      CancelRenderView(&interstitial_render_view_host_);
-    renderer_state_ = NORMAL;
-  }
-
-  // render_view_host_ will not be deleted before the end of this method, so we
-  // don't have to worry about this SiteInstance's ref count dropping to zero.
-  SiteInstance* curr_instance = render_view_host_->site_instance();
-
-  if (IsShowingInterstitialPage()) {
-    // Must disable any ability to proceed from the interstitial, because we're
-    // about to navigate somewhere else.
-    DisableInterstitialProceed(true);
-
-    if (pending_render_view_host_)
-      CancelRenderView(&pending_render_view_host_);
-
-    renderer_state_ = LEAVING_INTERSTITIAL;
-
-    // We want to compare against where we were, because we just cancelled
-    // where we were going.  The original_render_view_host_ won't be deleted
-    // before the end of this method, so we don't have to worry about this
-    // SiteInstance's ref count dropping to zero.
-    curr_instance = original_render_view_host_->site_instance();
-  }
-
-  // Determine if we need a new SiteInstance for this entry.
-  // Again, new_instance won't be deleted before the end of this method, so it
-  // is safe to use a normal pointer here.
-  SiteInstance* new_instance = curr_instance;
-  if (ShouldTransitionCrossSite()) {
-    new_instance = GetSiteInstanceForEntry(entry, curr_instance);
-  }
-
-  if (new_instance != curr_instance) {
-    // New SiteInstance.
-    DCHECK(renderer_state_ == NORMAL ||
-           renderer_state_ == LEAVING_INTERSTITIAL);
-
-    // Create a pending RVH and navigate it.
-    bool success = CreatePendingRenderView(new_instance);
-    if (!success)
-      return NULL;
-
-    // Check if our current RVH is live before we set up a transition.
-    if (!render_view_host_->IsRenderViewLive()) {
-      if (renderer_state_ == NORMAL) {
-        // The current RVH is not live.  There's no reason to sit around with a
-        // sad tab or a newly created RVH while we wait for the pending RVH to
-        // navigate.  Just switch to the pending RVH now and go back to NORMAL,
-        // without requiring a cross-site transition.  (Note that we don't care
-        // about on{before}unload handlers if the current RVH isn't live.)
-        SwapToRenderView(&pending_render_view_host_, true);
-        return render_view_host_;
-
-      } else if (renderer_state_ == LEAVING_INTERSTITIAL) {
-        // Cancel the interstitial, since it has died and we're navigating away
-        // anyway.
-        DCHECK(original_render_view_host_);
-        if (original_render_view_host_->IsRenderViewLive()) {
-          // Swap back to the original and act like a pending request (using
-          // the logic below).
-          SwapToRenderView(&original_render_view_host_, true);
-          renderer_state_ = NORMAL;
-          InterstitialPageGone();
-          // Continue with the pending cross-site transition logic below.
-        } else {
-          // Both the interstitial and original are dead.  Just like the NORMAL
-          // case, let's skip the cross-site transition entirely.  We also have
-          // to clean up the interstitial state.
-          SwapToRenderView(&pending_render_view_host_, true);
-          CancelRenderView(&original_render_view_host_);
-          renderer_state_ = NORMAL;
-          InterstitialPageGone();
-          return render_view_host_;
-        }
-      } else {
-        NOTREACHED();
-        return render_view_host_;
-      }
-    }
-    // Otherwise, it's safe to treat this as a pending cross-site transition.
-
-    // Make sure the old render view stops, in case a load is in progress.
-    render_view_host_->Stop();
-
-    // Suspend the new render view (i.e., don't let it send the cross-site
-    // Navigate message) until we hear back from the old renderer's
-    // onbeforeunload handler.  If it returns false, we'll have to cancel the
-    // request.
-    pending_render_view_host_->SetNavigationsSuspended(true);
-
-    // Tell the CrossSiteRequestManager that this RVH has a pending cross-site
-    // request, so that ResourceDispatcherHost will know to tell us to run the
-    // old page's onunload handler before it sends the response.
-    pending_render_view_host_->SetHasPendingCrossSiteRequest(true);
-
-    // We now have a pending RVH.  If we were in NORMAL, we should now be in
-    // PENDING.  If we were in LEAVING_INTERSTITIAL, we should stay there.
-    if (renderer_state_ == NORMAL)
-      renderer_state_ = PENDING;
-    else
-      DCHECK(renderer_state_ == LEAVING_INTERSTITIAL);
-
-    // Tell the old render view to run its onbeforeunload handler, since it
-    // doesn't otherwise know that the cross-site request is happening.  This
-    // will trigger a call to ShouldClosePage with the reply.
-    render_view_host_->FirePageBeforeUnload();
-
-    return pending_render_view_host_;
-  }
-
-  // Same SiteInstance can be used.  Navigate render_view_host_ if we are in
-  // the NORMAL state, and original_render_view_host_ if an interstitial is
-  // showing.
-  if (renderer_state_ == NORMAL)
-    return render_view_host_;
-
-  DCHECK(renderer_state_ == LEAVING_INTERSTITIAL);
-  return original_render_view_host_;
-}
-
-bool WebContents::ShouldTransitionCrossSite() {
-  // True if we are using process-per-site-instance (default) or
-  // process-per-site (kProcessPerSite).
-  return !CommandLine().HasSwitch(switches::kProcessPerTab);
-}
-
-SiteInstance* WebContents::GetSiteInstanceForEntry(
-    const NavigationEntry& entry, SiteInstance* curr_instance) {
-  // NOTE: This is only called when ShouldTransitionCrossSite is true.
-
-  // If the entry has an instance already, we should use it.
-  if (entry.site_instance())
-    return entry.site_instance();
-
-  // (UGLY) HEURISTIC:
-  //
-  // If this navigation is generated, then it probably corresponds to a search
-  // query.  Given that search results typically lead to users navigating to
-  // other sites, we don't really want to use the search engine hostname to
-  // determine the site instance for this navigation.
-  //
-  // NOTE: This can be removed once we have a way to transition between
-  //       RenderViews in response to a link click.
-  //
-  if (entry.GetTransitionType() == PageTransition::GENERATED)
-    return curr_instance;
-
-  const GURL& dest_url = entry.GetURL();
-
-  // If we haven't used our SiteInstance (and thus RVH) yet, then we can use it
-  // for this entry.  We won't commit the SiteInstance to this site until the
-  // navigation commits (in DidNavigate), unless the navigation entry was
-  // restored. As session restore loads all the pages immediately we need to set
-  // the site first, otherwise after a restore none of the pages would share
-  // renderers.
-  if (!curr_instance->has_site()) {
-    // If we've already created a SiteInstance for our destination, we don't
-    // want to use this unused SiteInstance; use the existing one.  (We don't
-    // do this check if the curr_instance has a site, because for now, we want
-    // to compare against the current URL and not the SiteInstance's site.  In
-    // this case, there is no current URL, so comparing against the site is ok.
-    // See additional comments below.)
-    if (curr_instance->HasRelatedSiteInstance(dest_url)) {
-      return curr_instance->GetRelatedSiteInstance(dest_url);
-    } else {
-      if (entry.restored())
-        curr_instance->SetSite(dest_url);
-      return curr_instance;
-    }
-  }
-
-  // Otherwise, only create a new SiteInstance for cross-site navigation.
-
-  // TODO(creis): Once we intercept links and script-based navigations, we
-  // will be able to enforce that all entries in a SiteInstance actually have
-  // the same site, and it will be safe to compare the URL against the
-  // SiteInstance's site, as follows:
-  // const GURL& current_url = curr_instance->site();
-  // For now, though, we're in a hybrid model where you only switch
-  // SiteInstances if you type in a cross-site URL.  This means we have to
-  // compare the entry's URL to the last committed entry's URL.
-  NavigationEntry* curr_entry = controller()->GetLastCommittedEntry();
-  if (IsShowingInterstitialPage()) {
-    // The interstitial is currently the last committed entry, but we want to
-    // compare against the last non-interstitial entry.
-    curr_entry = controller()->GetEntryAtOffset(-1);
-  }
-  // If there is no last non-interstitial entry (and curr_instance already
-  // has a site), then we must have been opened from another tab.  We want
-  // to compare against the URL of the page that opened us, but we can't
-  // get to it directly.  The best we can do is check against the site of
-  // the SiteInstance.  This will be correct when we intercept links and
-  // script-based navigations, but for now, it could place some pages in a
-  // new process unnecessarily.  We should only hit this case if a page tries
-  // to open a new tab to an interstitial-inducing URL, and then navigates
-  // the page to a different same-site URL.  (This seems very unlikely in
-  // practice.)
-  const GURL& current_url = (curr_entry) ? curr_entry->GetURL() :
-      curr_instance->site();
-
-  if (SiteInstance::IsSameWebSite(current_url, dest_url)) {
-    return curr_instance;
-  } else {
-    // Start the new renderer in a new SiteInstance, but in the current
-    // BrowsingInstance.  It is important to immediately give this new
-    // SiteInstance to a RenderViewHost (if it is different than our current
-    // SiteInstance), so that it is ref counted.  This will happen in
-    // CreatePendingRenderView.
-    return curr_instance->GetRelatedSiteInstance(dest_url);
-  }
-}
-
-void WebContents::DisableInterstitialProceed(bool stop_request) {
-  // TODO(creis): Make sure the interstitial page disables any ability to
-  // proceed at this point, because we're about to abort the original request.
-  // This can be done by adding a new event to the NotificationService.
-  // We should also disable the button on the page itself, but it's ok if that
-  // doesn't happen immediately.
-
-  // Stopping the request is necessary if we are navigating away, because the
-  // user could be requesting the same URL again, causing the HttpCache to
-  // ignore it.  (Fixes bug 1079784.)
-  if (stop_request) {
-    original_render_view_host_->Stop();
-    if (pending_render_view_host_)
-      pending_render_view_host_->Stop();
-  }
-}
-
-bool WebContents::CreatePendingRenderView(SiteInstance* instance) {
-  NavigationEntry* curr_entry = controller()->GetLastCommittedEntry();
-  if (curr_entry && curr_entry->GetType() == TAB_CONTENTS_WEB) {
-    DCHECK(!curr_entry->GetContentState().empty());
-
-    // TODO(creis): Should send a message to the RenderView to let it know
-    // we're about to switch away, so that it sends an UpdateState message.
-  }
-
-  pending_render_view_host_ =
-      CreateRenderViewHost(instance, this, MSG_ROUTING_NONE, NULL);
-
-  bool success = CreateRenderView(pending_render_view_host_);
-  if (success) {
-    // Don't show the view until we get a DidNavigate from it.
-    pending_render_view_host_->view()->Hide();
-  } else {
-    CancelRenderView(&pending_render_view_host_);
-  }
-  return success;
-}
-
-void WebContents::CancelRenderView(RenderViewHost** render_view_host) {
-  DCHECK(*render_view_host != NULL);
-
-  // Destroy the render view host
-  (*render_view_host)->Shutdown();
-  (*render_view_host) = NULL;
-}
-
-void WebContents::ShouldClosePage(bool proceed) {
-  // Should only see this while we have a pending renderer.  Otherwise, we
-  // should ignore.
-  if (!pending_render_view_host_) {
-    bool proceed_to_fire_unload;
-    delegate()->BeforeUnloadFired(this, proceed, &proceed_to_fire_unload);
-
-    if (proceed_to_fire_unload) {
-      // This is not a cross-site navigation, the tab is being closed.
-      render_view_host_->FirePageUnload();
-    }
-    return;
-  }
-
-  DCHECK(renderer_state_ != ENTERING_INTERSTITIAL);
-  DCHECK(renderer_state_ != INTERSTITIAL);
-  if (proceed) {
-    // Ok to unload the current page, so proceed with the cross-site navigate.
-    pending_render_view_host_->SetNavigationsSuspended(false);
-  } else {
-    // Current page says to cancel.
-    CancelRenderView(&pending_render_view_host_);
-    renderer_state_ = NORMAL;
-  }
-}
-
-void WebContents::OnCrossSiteResponse(int new_render_process_host_id,
-                                      int new_request_id) {
-  // Should only see this while we have a pending renderer, possibly during an
-  // interstitial.  Otherwise, we should ignore.
-  if (renderer_state_ != PENDING && renderer_state_ != LEAVING_INTERSTITIAL)
-    return;
-  DCHECK(pending_render_view_host_);
-
-  // Tell the old renderer to run its onunload handler.  When it finishes, it
-  // will send a ClosePage_ACK to the ResourceDispatcherHost with the given
-  // IDs (of the pending RVH's request), allowing the pending RVH's response to
-  // resume.
-  if (IsShowingInterstitialPage()) {
-    DCHECK(original_render_view_host_);
-    original_render_view_host_->ClosePage(new_render_process_host_id,
-                                          new_request_id);
-  } else {
-    render_view_host_->ClosePage(new_render_process_host_id,
-                                 new_request_id);
-  }
-
-  // ResourceDispatcherHost has told us to run the onunload handler, which
-  // means it is not a download or unsafe page, and we are going to perform the
-  // navigation.  Thus, we no longer need to remember that the RenderViewHost
-  // is part of a pending cross-site request.
-  pending_render_view_host_->SetHasPendingCrossSiteRequest(false);
-}
-
-=======
->>>>>>> 4db48af7
 void WebContents::Stop() {
   render_manager_.Stop();
   printing_.Stop();
