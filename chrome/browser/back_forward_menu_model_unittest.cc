// Copyright 2008, Google Inc.
// All rights reserved.
//
// Redistribution and use in source and binary forms, with or without
// modification, are permitted provided that the following conditions are
// met:
//
//    * Redistributions of source code must retain the above copyright
// notice, this list of conditions and the following disclaimer.
//    * Redistributions in binary form must reproduce the above
// copyright notice, this list of conditions and the following disclaimer
// in the documentation and/or other materials provided with the
// distribution.
//    * Neither the name of Google Inc. nor the names of its
// contributors may be used to endorse or promote products derived from
// this software without specific prior written permission.
//
// THIS SOFTWARE IS PROVIDED BY THE COPYRIGHT HOLDERS AND CONTRIBUTORS
// "AS IS" AND ANY EXPRESS OR IMPLIED WARRANTIES, INCLUDING, BUT NOT
// LIMITED TO, THE IMPLIED WARRANTIES OF MERCHANTABILITY AND FITNESS FOR
// A PARTICULAR PURPOSE ARE DISCLAIMED. IN NO EVENT SHALL THE COPYRIGHT
// OWNER OR CONTRIBUTORS BE LIABLE FOR ANY DIRECT, INDIRECT, INCIDENTAL,
// SPECIAL, EXEMPLARY, OR CONSEQUENTIAL DAMAGES (INCLUDING, BUT NOT
// LIMITED TO, PROCUREMENT OF SUBSTITUTE GOODS OR SERVICES; LOSS OF USE,
// DATA, OR PROFITS; OR BUSINESS INTERRUPTION) HOWEVER CAUSED AND ON ANY
// THEORY OF LIABILITY, WHETHER IN CONTRACT, STRICT LIABILITY, OR TORT
// (INCLUDING NEGLIGENCE OR OTHERWISE) ARISING IN ANY WAY OUT OF THE USE
// OF THIS SOFTWARE, EVEN IF ADVISED OF THE POSSIBILITY OF SUCH DAMAGE.

#include "chrome/browser/back_forward_menu_model.h"

#include "base/file_util.h"
#include "base/path_service.h"
#include "chrome/browser/navigation_controller.h"
#include "chrome/browser/navigation_entry.h"
#include "chrome/browser/profile_manager.h"
#include "chrome/browser/tab_contents.h"
#include "chrome/browser/tab_contents_factory.h"
#include "testing/gtest/include/gtest/gtest.h"

const TabContentsType kHTTPTabContentsType =
    static_cast<TabContentsType>(TAB_CONTENTS_NUM_TYPES + 1);

// Since you can't just instantiate a TabContents, and some of its methods
// are protected, we subclass TabContents with our own testing dummy which
// knows how to drive the base class' NavigationController as URLs are
// loaded. Constructing one of these automatically constructs a
// NavigationController instance which we wrap our RecentPagesModel around.
class BackFwdMenuModelTestTabContents : public TabContents {
 public:
  BEGIN_MSG_MAP(BackFwdMenuModelTestTabContents)
  END_MSG_MAP()

  BackFwdMenuModelTestTabContents() : TabContents(kHTTPTabContentsType) {
  }

<<<<<<< HEAD
  bool Navigate(const NavigationEntry& entry, bool reload) {
    NavigationEntry* pending_entry = new NavigationEntry(entry);
    if (pending_entry->GetPageID() == -1) {
      pending_entry->SetPageID(g_page_id_++);
    }
    DidNavigateToEntry(pending_entry);
=======
  // We do the same thing as the TabContents one (just commit the navigation)
  // but we *don't* want to reset the title since the test looks for this.
  virtual bool NavigateToPendingEntry(bool reload) {
    controller()->CommitPendingEntry();
>>>>>>> b8afeda4
    return true;
  }

  void UpdateState(const std::wstring& title) {
    NavigationEntry* entry =
<<<<<<< HEAD
      controller()->GetEntryWithPageID(type(), NULL, g_page_id_ - 1);
    entry->SetTitle(title);
=======
      controller()->GetEntryWithPageID(type(), NULL, GetMaxPageID());
    entry->set_title(title);
>>>>>>> b8afeda4
  }
};

// This constructs our fake TabContents.
class BackFwdMenuModelTestTabContentsFactory : public TabContentsFactory {
 public:
  virtual TabContents* CreateInstance() {
    return new BackFwdMenuModelTestTabContents;
  }

  virtual bool CanHandleURL(const GURL& url) {
    return url.scheme() == "http";
  }
};

BackFwdMenuModelTestTabContentsFactory factory;

class BackFwdMenuModelTest : public testing::Test {
 public:

  // Overridden from testing::Test
  virtual void SetUp() {
    TabContents::RegisterFactory(kHTTPTabContentsType, &factory);

    // Name a subdirectory of the temp directory.
    ASSERT_TRUE(PathService::Get(base::DIR_TEMP, &test_dir_));
    file_util::AppendToPath(&test_dir_, L"BackFwdMenuModelTest");

    // Create a fresh, empty copy of this directory.
    file_util::Delete(test_dir_, true);
    CreateDirectory(test_dir_.c_str(), NULL);

    profile_path_ = test_dir_;
    file_util::AppendToPath(&profile_path_, L"New Profile");

    profile_ = ProfileManager::CreateProfile(profile_path_,
        L"New Profile", L"new-profile", L"");
    ASSERT_TRUE(profile_);
    pm_.AddProfile(profile_);
  }

  virtual void TearDown() {
    TabContents::RegisterFactory(kHTTPTabContentsType, NULL);

    // Removes a profile from the set of currently-loaded profiles.
    pm_.RemoveProfileByPath(profile_path_);

    // Clean up test directory
    ASSERT_TRUE(file_util::Delete(test_dir_, true));
    ASSERT_FALSE(file_util::PathExists(test_dir_));
  }

 protected:
  TabContents* CreateTabContents() {
    TabContents* contents = new BackFwdMenuModelTestTabContents;
    contents->CreateView(::GetDesktopWindow(), gfx::Rect());
    contents->SetupController(profile_);
    return contents;
  }

  // Forwards a URL "load" request through to our dummy TabContents
  // implementation.
  void LoadURLAndUpdateState(TabContents* contents,
                             const std::wstring& url,
                             const std::wstring& title) {
    contents->controller()->LoadURL(GURL(url), PageTransition::LINK);
    BackFwdMenuModelTestTabContents* rsmttc =
      static_cast<BackFwdMenuModelTestTabContents*>(contents);
    rsmttc->UpdateState(title);
  }

 private:
  std::wstring test_dir_;
  std::wstring profile_path_;
  ProfileManager pm_;
  Profile* profile_;
};

TEST_F(BackFwdMenuModelTest, BasicCase) {
  TabContents* contents = CreateTabContents();

  {
    BackForwardMenuModel back_model(
      NULL, BackForwardMenuModel::BACKWARD_MENU_DELEGATE);
    back_model.set_test_tab_contents(contents);

    BackForwardMenuModel forward_model(
      NULL, BackForwardMenuModel::FORWARD_MENU_DELEGATE);
    forward_model.set_test_tab_contents(contents);

    EXPECT_EQ(0, back_model.GetItemCount());
    EXPECT_EQ(0, forward_model.GetItemCount());
    EXPECT_FALSE(back_model.SupportsCommand(1));
    EXPECT_FALSE(back_model.IsCommandEnabled(1));

    // Seed the controller with a few URLs
    LoadURLAndUpdateState(contents, L"http://www.a.com/1", L"A1");
    LoadURLAndUpdateState(contents, L"http://www.a.com/2", L"A2");
    LoadURLAndUpdateState(contents, L"http://www.a.com/3", L"A3");
    LoadURLAndUpdateState(contents, L"http://www.b.com/1", L"B1");
    LoadURLAndUpdateState(contents, L"http://www.b.com/2", L"B2");
    LoadURLAndUpdateState(contents, L"http://www.c.com/1", L"C1");
    LoadURLAndUpdateState(contents, L"http://www.c.com/2", L"C2");
    LoadURLAndUpdateState(contents, L"http://www.c.com/3", L"C3");

    // There're two more items here: a separator and a "Show Full History".
    EXPECT_EQ(9, back_model.GetItemCount());
    EXPECT_EQ(0, forward_model.GetItemCount());
    EXPECT_EQ(L"C2", back_model.GetLabel(1));
    EXPECT_EQ(L"A1", back_model.GetLabel(7));
    EXPECT_EQ(back_model.GetShowFullHistoryLabel(),
              back_model.GetLabel(9));

    EXPECT_TRUE(back_model.SupportsCommand(1));
    EXPECT_TRUE(back_model.IsCommandEnabled(1));
    EXPECT_TRUE(back_model.SupportsCommand(7));
    EXPECT_TRUE(back_model.IsCommandEnabled(7));
    EXPECT_TRUE(back_model.IsItemSeparator(8));
    EXPECT_TRUE(back_model.SupportsCommand(9));
    EXPECT_TRUE(back_model.IsCommandEnabled(9));
    EXPECT_FALSE(back_model.SupportsCommand(8));
    EXPECT_FALSE(back_model.IsCommandEnabled(8));
    EXPECT_FALSE(back_model.SupportsCommand(10));
    EXPECT_FALSE(back_model.IsCommandEnabled(10));

    contents->controller()->GoToOffset(-7);

    EXPECT_EQ(0, back_model.GetItemCount());
    EXPECT_EQ(9, forward_model.GetItemCount());
    EXPECT_EQ(L"A2", forward_model.GetLabel(1));
    EXPECT_EQ(L"C3", forward_model.GetLabel(7));
    EXPECT_EQ(forward_model.GetShowFullHistoryLabel(),
              forward_model.GetLabel(9));

    EXPECT_TRUE(forward_model.SupportsCommand(1));
    EXPECT_TRUE(forward_model.IsCommandEnabled(1));
    EXPECT_TRUE(forward_model.SupportsCommand(7));
    EXPECT_TRUE(forward_model.IsCommandEnabled(7));
    EXPECT_TRUE(forward_model.IsItemSeparator(8));
    EXPECT_TRUE(forward_model.SupportsCommand(9));
    EXPECT_TRUE(forward_model.IsCommandEnabled(9));
    EXPECT_FALSE(forward_model.SupportsCommand(8));
    EXPECT_FALSE(forward_model.IsCommandEnabled(8));
    EXPECT_FALSE(forward_model.SupportsCommand(10));
    EXPECT_FALSE(forward_model.IsCommandEnabled(10));
    contents->controller()->GoToOffset(4);

    EXPECT_EQ(6, back_model.GetItemCount());
    EXPECT_EQ(5, forward_model.GetItemCount());
    EXPECT_EQ(L"B1", back_model.GetLabel(1));
    EXPECT_EQ(L"A1", back_model.GetLabel(4));
    EXPECT_EQ(back_model.GetShowFullHistoryLabel(),
              back_model.GetLabel(6));
    EXPECT_EQ(L"C1", forward_model.GetLabel(1));
    EXPECT_EQ(L"C3", forward_model.GetLabel(3));
    EXPECT_EQ(forward_model.GetShowFullHistoryLabel(),
              forward_model.GetLabel(5));
  }
  contents->CloseContents();
}

TEST_F(BackFwdMenuModelTest, MaxItemsTest) {
  TabContents* contents = CreateTabContents();

  {
    BackForwardMenuModel back_model(
      NULL, BackForwardMenuModel::BACKWARD_MENU_DELEGATE);
    back_model.set_test_tab_contents(contents);

    BackForwardMenuModel forward_model(
      NULL, BackForwardMenuModel::FORWARD_MENU_DELEGATE);
    forward_model.set_test_tab_contents(contents);

    // Seed the controller with 32 URLs
    LoadURLAndUpdateState(contents, L"http://www.a.com/1", L"A1");
    LoadURLAndUpdateState(contents, L"http://www.a.com/2", L"A2");
    LoadURLAndUpdateState(contents, L"http://www.a.com/3", L"A3");
    LoadURLAndUpdateState(contents, L"http://www.b.com/1", L"B1");
    LoadURLAndUpdateState(contents, L"http://www.b.com/2", L"B2");
    LoadURLAndUpdateState(contents, L"http://www.b.com/3", L"B3");
    LoadURLAndUpdateState(contents, L"http://www.c.com/1", L"C1");
    LoadURLAndUpdateState(contents, L"http://www.c.com/2", L"C2");
    LoadURLAndUpdateState(contents, L"http://www.c.com/3", L"C3");
    LoadURLAndUpdateState(contents, L"http://www.d.com/1", L"D1");
    LoadURLAndUpdateState(contents, L"http://www.d.com/2", L"D2");
    LoadURLAndUpdateState(contents, L"http://www.d.com/3", L"D3");
    LoadURLAndUpdateState(contents, L"http://www.e.com/1", L"E1");
    LoadURLAndUpdateState(contents, L"http://www.e.com/2", L"E2");
    LoadURLAndUpdateState(contents, L"http://www.e.com/3", L"E3");
    LoadURLAndUpdateState(contents, L"http://www.f.com/1", L"F1");
    LoadURLAndUpdateState(contents, L"http://www.f.com/2", L"F2");
    LoadURLAndUpdateState(contents, L"http://www.f.com/3", L"F3");
    LoadURLAndUpdateState(contents, L"http://www.g.com/1", L"G1");
    LoadURLAndUpdateState(contents, L"http://www.g.com/2", L"G2");
    LoadURLAndUpdateState(contents, L"http://www.g.com/3", L"G3");
    LoadURLAndUpdateState(contents, L"http://www.h.com/1", L"H1");
    LoadURLAndUpdateState(contents, L"http://www.h.com/2", L"H2");
    LoadURLAndUpdateState(contents, L"http://www.h.com/3", L"H3");
    LoadURLAndUpdateState(contents, L"http://www.i.com/1", L"I1");
    LoadURLAndUpdateState(contents, L"http://www.i.com/2", L"I2");
    LoadURLAndUpdateState(contents, L"http://www.i.com/3", L"I3");
    LoadURLAndUpdateState(contents, L"http://www.j.com/1", L"J1");
    LoadURLAndUpdateState(contents, L"http://www.j.com/2", L"J2");
    LoadURLAndUpdateState(contents, L"http://www.j.com/3", L"J3");
    LoadURLAndUpdateState(contents, L"http://www.k.com/1", L"K1");
    LoadURLAndUpdateState(contents, L"http://www.k.com/2", L"K2");

    // Also there're two more for a separator and a "Show Full History".
    int chapter_stop_offset = 6;
    EXPECT_EQ(BackForwardMenuModel::kMaxHistoryItems + 2 + chapter_stop_offset,
              back_model.GetItemCount());
    EXPECT_EQ(0, forward_model.GetItemCount());
    EXPECT_EQ(L"K1", back_model.GetLabel(1));
    EXPECT_EQ(back_model.GetShowFullHistoryLabel(),
      back_model.GetLabel(BackForwardMenuModel::kMaxHistoryItems + 2 +
                          chapter_stop_offset));

    // Test for out of bounds (beyond Show Full History).
    EXPECT_FALSE(back_model.SupportsCommand(
        BackForwardMenuModel::kMaxHistoryItems + chapter_stop_offset + 3));
    EXPECT_FALSE(back_model.IsCommandEnabled(
        BackForwardMenuModel::kMaxHistoryItems + chapter_stop_offset + 3));

    EXPECT_TRUE(back_model.SupportsCommand(
        BackForwardMenuModel::kMaxHistoryItems));
    EXPECT_TRUE(back_model.IsCommandEnabled(
        BackForwardMenuModel::kMaxHistoryItems));
    EXPECT_TRUE(back_model.IsItemSeparator(
      BackForwardMenuModel::kMaxHistoryItems + 1));

    contents->controller()->GoToIndex(0);

    EXPECT_EQ(BackForwardMenuModel::kMaxHistoryItems + 2 + chapter_stop_offset,
              forward_model.GetItemCount());
    EXPECT_EQ(0, back_model.GetItemCount());
    EXPECT_EQ(L"A2", forward_model.GetLabel(1));
    EXPECT_EQ(forward_model.GetShowFullHistoryLabel(),
      forward_model.GetLabel(BackForwardMenuModel::kMaxHistoryItems + 2 +
                             chapter_stop_offset));

    // Out of bounds
    EXPECT_FALSE(forward_model.SupportsCommand(
        BackForwardMenuModel::kMaxHistoryItems + 3 + chapter_stop_offset));
    EXPECT_FALSE(forward_model.IsCommandEnabled(
        BackForwardMenuModel::kMaxHistoryItems + 3 + chapter_stop_offset));

    EXPECT_TRUE(forward_model.SupportsCommand(
        BackForwardMenuModel::kMaxHistoryItems));
    EXPECT_TRUE(forward_model.IsCommandEnabled(
        BackForwardMenuModel::kMaxHistoryItems));
    EXPECT_TRUE(forward_model.IsItemSeparator(
        BackForwardMenuModel::kMaxHistoryItems + 1));
  }
  contents->CloseContents();
}

void ValidateModel(BackForwardMenuModel* model, int history_items,
                   int chapter_stops) {
  int h = std::min(BackForwardMenuModel::kMaxHistoryItems, history_items);
  int c = std::min(BackForwardMenuModel::kMaxChapterStops, chapter_stops);
  EXPECT_EQ(h, model->GetHistoryItemCount());
  EXPECT_EQ(c, model->GetChapterStopCount(h));
  if (h > 0)
    h += 2;  // separator and View History link
  if (c > 0)
    ++c;
  EXPECT_EQ(h + c, model->GetItemCount());
}

TEST_F(BackFwdMenuModelTest, ChapterStops) {
  TabContents* contents = CreateTabContents();

  {
    BackForwardMenuModel back_model(
      NULL, BackForwardMenuModel::BACKWARD_MENU_DELEGATE);
    back_model.set_test_tab_contents(contents);

    BackForwardMenuModel forward_model(
      NULL, BackForwardMenuModel::FORWARD_MENU_DELEGATE);
    forward_model.set_test_tab_contents(contents);

    // Seed the controller with 32 URLs.
    int i = 0;
    LoadURLAndUpdateState(contents, L"http://www.a.com/1", L"A1"); // 0
    ValidateModel(&back_model, i++, 0);
    LoadURLAndUpdateState(contents, L"http://www.a.com/2", L"A2");
    ValidateModel(&back_model, i++, 0);
    LoadURLAndUpdateState(contents, L"http://www.a.com/3", L"A3");
    ValidateModel(&back_model, i++, 0);
    LoadURLAndUpdateState(contents, L"http://www.b.com/1", L"B1");
    ValidateModel(&back_model, i++, 0);
    LoadURLAndUpdateState(contents, L"http://www.b.com/2", L"B2");
    ValidateModel(&back_model, i++, 0);
    LoadURLAndUpdateState(contents, L"http://www.b.com/3", L"B3"); // 5
    ValidateModel(&back_model, i++, 0);
    LoadURLAndUpdateState(contents, L"http://www.c.com/1", L"C1");
    ValidateModel(&back_model, i++, 0);
    LoadURLAndUpdateState(contents, L"http://www.c.com/2", L"C2");
    ValidateModel(&back_model, i++, 0);
    LoadURLAndUpdateState(contents, L"http://www.c.com/3", L"C3");
    ValidateModel(&back_model, i++, 0);
    LoadURLAndUpdateState(contents, L"http://www.d.com/1", L"D1");
    ValidateModel(&back_model, i++, 0);
    LoadURLAndUpdateState(contents, L"http://www.d.com/2", L"D2"); // 10
    ValidateModel(&back_model, i++, 0);
    LoadURLAndUpdateState(contents, L"http://www.d.com/3", L"D3");
    ValidateModel(&back_model, i++, 0);
    LoadURLAndUpdateState(contents, L"http://www.e.com/1", L"E1");
    ValidateModel(&back_model, i++, 0);
    LoadURLAndUpdateState(contents, L"http://www.e.com/2", L"E2");
    ValidateModel(&back_model, i++, 0);
    LoadURLAndUpdateState(contents, L"http://www.e.com/3", L"E3");
    ValidateModel(&back_model, i++, 0);
    LoadURLAndUpdateState(contents, L"http://www.f.com/1", L"F1"); // 15
    ValidateModel(&back_model, i++, 1);
    LoadURLAndUpdateState(contents, L"http://www.f.com/2", L"F2");
    ValidateModel(&back_model, i++, 1);
    LoadURLAndUpdateState(contents, L"http://www.f.com/3", L"F3");
    ValidateModel(&back_model, i++, 1);
    LoadURLAndUpdateState(contents, L"http://www.g.com/1", L"G1");
    ValidateModel(&back_model, i++, 2);
    LoadURLAndUpdateState(contents, L"http://www.g.com/2", L"G2");
    ValidateModel(&back_model, i++, 2);
    LoadURLAndUpdateState(contents, L"http://www.g.com/3", L"G3"); // 20
    ValidateModel(&back_model, i++, 2);
    LoadURLAndUpdateState(contents, L"http://www.h.com/1", L"H1");
    ValidateModel(&back_model, i++, 3);
    LoadURLAndUpdateState(contents, L"http://www.h.com/2", L"H2");
    ValidateModel(&back_model, i++, 3);
    LoadURLAndUpdateState(contents, L"http://www.h.com/3", L"H3");
    ValidateModel(&back_model, i++, 3);
    LoadURLAndUpdateState(contents, L"http://www.i.com/1", L"I1");
    ValidateModel(&back_model, i++, 4);
    LoadURLAndUpdateState(contents, L"http://www.i.com/2", L"I2"); // 25
    ValidateModel(&back_model, i++, 4);
    LoadURLAndUpdateState(contents, L"http://www.i.com/3", L"I3");
    ValidateModel(&back_model, i++, 4);
    LoadURLAndUpdateState(contents, L"http://www.j.com/1", L"J1");
    ValidateModel(&back_model, i++, 5);
    LoadURLAndUpdateState(contents, L"http://www.j.com/2", L"J2");
    ValidateModel(&back_model, i++, 5);
    LoadURLAndUpdateState(contents, L"http://www.j.com/3", L"J3");
    ValidateModel(&back_model, i++, 5);
    LoadURLAndUpdateState(contents, L"http://www.k.com/1", L"K1"); // 30
    ValidateModel(&back_model, i++, 6);
    LoadURLAndUpdateState(contents, L"http://www.k.com/2", L"K2");
    ValidateModel(&back_model, i++, 6);
    LoadURLAndUpdateState(contents, L"http://www.k.com/3", L"K3"); // 32
    ValidateModel(&back_model, i++, 6);

    // Check to see if the chapter stops have the right labels.
    int index = BackForwardMenuModel::kMaxHistoryItems + 1;
    EXPECT_EQ(L"", back_model.GetLabel(index++));    // separator.
    EXPECT_EQ(L"F3", back_model.GetLabel(index++));
    EXPECT_EQ(L"E3", back_model.GetLabel(index++));
    EXPECT_EQ(L"D3", back_model.GetLabel(index++));
    EXPECT_EQ(L"C3", back_model.GetLabel(index++));
    EXPECT_EQ(L"B3", back_model.GetLabel(index));    // max 5 chapter stops.
    EXPECT_EQ(L"", back_model.GetLabel(index + 1));  // separator.
    EXPECT_EQ(back_model.GetShowFullHistoryLabel(),
              back_model.GetLabel(index + 2));

    // If we go back two we should still see the same chapter stop at the end.
    contents->controller()->GoBack();
    EXPECT_EQ(L"B3", back_model.GetLabel(index));
    contents->controller()->GoBack();
    EXPECT_EQ(L"B3", back_model.GetLabel(index));
    // But if we go back again, it should change.
    contents->controller()->GoBack();
    EXPECT_EQ(L"A3", back_model.GetLabel(index));
    contents->controller()->GoBack();
    EXPECT_EQ(L"A3", back_model.GetLabel(index));
    contents->controller()->GoBack();
    EXPECT_EQ(L"A3", back_model.GetLabel(index));
    contents->controller()->GoBack();
    EXPECT_EQ(L"", back_model.GetLabel(index));  // is now a separator.
    contents->controller()->GoToOffset(6);  // undo our position change.

    // Go back enough to make sure no chapter stops should appear.
    contents->controller()->GoToOffset(-BackForwardMenuModel::kMaxHistoryItems);
    ValidateModel(&forward_model, BackForwardMenuModel::kMaxHistoryItems, 0);
    // Go forward (still no chapter stop)
    contents->controller()->GoForward();
    ValidateModel(&forward_model,
                  BackForwardMenuModel::kMaxHistoryItems - 1, 0);
    // Go back two (one chapter stop should show up)
    contents->controller()->GoBack();
    contents->controller()->GoBack();
    ValidateModel(&forward_model, BackForwardMenuModel::kMaxHistoryItems, 1);

    // Go to beginning.
    contents->controller()->GoToIndex(0);

    // Check to see if the chapter stops have the right labels.
    index = BackForwardMenuModel::kMaxHistoryItems + 1;
    EXPECT_EQ(L"", forward_model.GetLabel(index++));    // separator.
    EXPECT_EQ(L"E3", forward_model.GetLabel(index++));
    EXPECT_EQ(L"F3", forward_model.GetLabel(index++));
    EXPECT_EQ(L"G3", forward_model.GetLabel(index++));
    EXPECT_EQ(L"H3", forward_model.GetLabel(index++));
    EXPECT_EQ(L"I3", forward_model.GetLabel(index));    // max 5 chapter stops.
    EXPECT_EQ(L"", forward_model.GetLabel(index + 1));  // separator.
    EXPECT_EQ(forward_model.GetShowFullHistoryLabel(),
      forward_model.GetLabel(index + 2));

    // If we advance one we should still see the same chapter stop at the end.
    contents->controller()->GoForward();
    EXPECT_EQ(L"I3", forward_model.GetLabel(index));
    // But if we advance one again, it should change.
    contents->controller()->GoForward();
    EXPECT_EQ(L"J3", forward_model.GetLabel(index));
    contents->controller()->GoForward();
    EXPECT_EQ(L"J3", forward_model.GetLabel(index));
    contents->controller()->GoForward();
    EXPECT_EQ(L"J3", forward_model.GetLabel(index));
    contents->controller()->GoForward();
    EXPECT_EQ(L"K3", forward_model.GetLabel(index));

    // Now test the boundary cases by using the chapter stop function directly.
    // Out of bounds, first too far right (incrementing), then too far left.
    EXPECT_EQ(-1, back_model.GetIndexOfNextChapterStop(33, false));
    EXPECT_EQ(-1, back_model.GetIndexOfNextChapterStop(-1, true));
    // Test being at end and going right, then at beginning going left.
    EXPECT_EQ(-1, back_model.GetIndexOfNextChapterStop(32, true));
    EXPECT_EQ(-1, back_model.GetIndexOfNextChapterStop(0, false));
    // Test success: beginning going right and end going left.
    EXPECT_EQ(2,  back_model.GetIndexOfNextChapterStop(0, true));
    EXPECT_EQ(29, back_model.GetIndexOfNextChapterStop(32, false));
    // Now see when the chapter stops begin to show up.
    EXPECT_EQ(-1, back_model.GetIndexOfNextChapterStop(1, false));
    EXPECT_EQ(-1, back_model.GetIndexOfNextChapterStop(2, false));
    EXPECT_EQ(2,  back_model.GetIndexOfNextChapterStop(3, false));
    // Now see when the chapter stops end.
    EXPECT_EQ(32, back_model.GetIndexOfNextChapterStop(30, true));
    EXPECT_EQ(32, back_model.GetIndexOfNextChapterStop(31, true));
    EXPECT_EQ(-1, back_model.GetIndexOfNextChapterStop(32, true));

    // Bug found during review (two different sites, but first wasn't considered
    // a chapter-stop).
    contents->controller()->GoToIndex(0);  // Go to A1.
    LoadURLAndUpdateState(contents, L"http://www.b.com/1", L"B1");
    EXPECT_EQ(0, back_model.GetIndexOfNextChapterStop(1, false));
    EXPECT_EQ(1, back_model.GetIndexOfNextChapterStop(0, true));

    // Now see if it counts 'www.x.com' and 'mail.x.com' as same domain, which
    // it should.
    contents->controller()->GoToIndex(0);  // Go to A1.
    LoadURLAndUpdateState(contents, L"http://mail.a.com/2", L"A2-mail");
    LoadURLAndUpdateState(contents, L"http://www.b.com/1", L"B1");
    LoadURLAndUpdateState(contents, L"http://mail.b.com/2", L"B2-mail");
    LoadURLAndUpdateState(contents, L"http://new.site.com", L"new");
    EXPECT_EQ(1, back_model.GetIndexOfNextChapterStop(0, true));
    EXPECT_EQ(3, back_model.GetIndexOfNextChapterStop(1, true));
    EXPECT_EQ(3, back_model.GetIndexOfNextChapterStop(2, true));
    EXPECT_EQ(4, back_model.GetIndexOfNextChapterStop(3, true));
    // And try backwards as well.
    EXPECT_EQ(3, back_model.GetIndexOfNextChapterStop(4, false));
    EXPECT_EQ(1, back_model.GetIndexOfNextChapterStop(3, false));
    EXPECT_EQ(1, back_model.GetIndexOfNextChapterStop(2, false));
    EXPECT_EQ(-1, back_model.GetIndexOfNextChapterStop(1, false));
  }
  contents->CloseContents();
}<|MERGE_RESOLUTION|>--- conflicted
+++ resolved
@@ -1,31 +1,6 @@
-// Copyright 2008, Google Inc.
-// All rights reserved.
-//
-// Redistribution and use in source and binary forms, with or without
-// modification, are permitted provided that the following conditions are
-// met:
-//
-//    * Redistributions of source code must retain the above copyright
-// notice, this list of conditions and the following disclaimer.
-//    * Redistributions in binary form must reproduce the above
-// copyright notice, this list of conditions and the following disclaimer
-// in the documentation and/or other materials provided with the
-// distribution.
-//    * Neither the name of Google Inc. nor the names of its
-// contributors may be used to endorse or promote products derived from
-// this software without specific prior written permission.
-//
-// THIS SOFTWARE IS PROVIDED BY THE COPYRIGHT HOLDERS AND CONTRIBUTORS
-// "AS IS" AND ANY EXPRESS OR IMPLIED WARRANTIES, INCLUDING, BUT NOT
-// LIMITED TO, THE IMPLIED WARRANTIES OF MERCHANTABILITY AND FITNESS FOR
-// A PARTICULAR PURPOSE ARE DISCLAIMED. IN NO EVENT SHALL THE COPYRIGHT
-// OWNER OR CONTRIBUTORS BE LIABLE FOR ANY DIRECT, INDIRECT, INCIDENTAL,
-// SPECIAL, EXEMPLARY, OR CONSEQUENTIAL DAMAGES (INCLUDING, BUT NOT
-// LIMITED TO, PROCUREMENT OF SUBSTITUTE GOODS OR SERVICES; LOSS OF USE,
-// DATA, OR PROFITS; OR BUSINESS INTERRUPTION) HOWEVER CAUSED AND ON ANY
-// THEORY OF LIABILITY, WHETHER IN CONTRACT, STRICT LIABILITY, OR TORT
-// (INCLUDING NEGLIGENCE OR OTHERWISE) ARISING IN ANY WAY OUT OF THE USE
-// OF THIS SOFTWARE, EVEN IF ADVISED OF THE POSSIBILITY OF SUCH DAMAGE.
+// Copyright (c) 2006-2008 The Chromium Authors. All rights reserved.
+// Use of this source code is governed by a BSD-style license that can be
+// found in the LICENSE file.
 
 #include "chrome/browser/back_forward_menu_model.h"
 
@@ -54,31 +29,17 @@
   BackFwdMenuModelTestTabContents() : TabContents(kHTTPTabContentsType) {
   }
 
-<<<<<<< HEAD
-  bool Navigate(const NavigationEntry& entry, bool reload) {
-    NavigationEntry* pending_entry = new NavigationEntry(entry);
-    if (pending_entry->GetPageID() == -1) {
-      pending_entry->SetPageID(g_page_id_++);
-    }
-    DidNavigateToEntry(pending_entry);
-=======
   // We do the same thing as the TabContents one (just commit the navigation)
   // but we *don't* want to reset the title since the test looks for this.
   virtual bool NavigateToPendingEntry(bool reload) {
     controller()->CommitPendingEntry();
->>>>>>> b8afeda4
     return true;
   }
 
   void UpdateState(const std::wstring& title) {
     NavigationEntry* entry =
-<<<<<<< HEAD
-      controller()->GetEntryWithPageID(type(), NULL, g_page_id_ - 1);
-    entry->SetTitle(title);
-=======
       controller()->GetEntryWithPageID(type(), NULL, GetMaxPageID());
     entry->set_title(title);
->>>>>>> b8afeda4
   }
 };
 
@@ -151,6 +112,7 @@
   }
 
  private:
+  MessageLoopForUI message_loop_;
   std::wstring test_dir_;
   std::wstring profile_path_;
   ProfileManager pm_;
@@ -541,4 +503,4 @@
     EXPECT_EQ(-1, back_model.GetIndexOfNextChapterStop(1, false));
   }
   contents->CloseContents();
-}+}
