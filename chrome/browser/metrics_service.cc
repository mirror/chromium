--- conflicted
+++ resolved
@@ -1,31 +1,6 @@
-// Copyright 2008, Google Inc.
-// All rights reserved.
-//
-// Redistribution and use in source and binary forms, with or without
-// modification, are permitted provided that the following conditions are
-// met:
-//
-//    * Redistributions of source code must retain the above copyright
-// notice, this list of conditions and the following disclaimer.
-//    * Redistributions in binary form must reproduce the above
-// copyright notice, this list of conditions and the following disclaimer
-// in the documentation and/or other materials provided with the
-// distribution.
-//    * Neither the name of Google Inc. nor the names of its
-// contributors may be used to endorse or promote products derived from
-// this software without specific prior written permission.
-//
-// THIS SOFTWARE IS PROVIDED BY THE COPYRIGHT HOLDERS AND CONTRIBUTORS
-// "AS IS" AND ANY EXPRESS OR IMPLIED WARRANTIES, INCLUDING, BUT NOT
-// LIMITED TO, THE IMPLIED WARRANTIES OF MERCHANTABILITY AND FITNESS FOR
-// A PARTICULAR PURPOSE ARE DISCLAIMED. IN NO EVENT SHALL THE COPYRIGHT
-// OWNER OR CONTRIBUTORS BE LIABLE FOR ANY DIRECT, INDIRECT, INCIDENTAL,
-// SPECIAL, EXEMPLARY, OR CONSEQUENTIAL DAMAGES (INCLUDING, BUT NOT
-// LIMITED TO, PROCUREMENT OF SUBSTITUTE GOODS OR SERVICES; LOSS OF USE,
-// DATA, OR PROFITS; OR BUSINESS INTERRUPTION) HOWEVER CAUSED AND ON ANY
-// THEORY OF LIABILITY, WHETHER IN CONTRACT, STRICT LIABILITY, OR TORT
-// (INCLUDING NEGLIGENCE OR OTHERWISE) ARISING IN ANY WAY OUT OF THE USE
-// OF THIS SOFTWARE, EVEN IF ADVISED OF THE POSSIBILITY OF SUCH DAMAGE.
+// Copyright (c) 2006-2008 The Chromium Authors. All rights reserved.
+// Use of this source code is governed by a BSD-style license that can be
+// found in the LICENSE file.
 
 
 
@@ -187,12 +162,7 @@
 #include "base/path_service.h"
 #include "base/string_util.h"
 #include "base/task.h"
-<<<<<<< HEAD
-#include "chrome/app/google_update_settings.h"
-#include "chrome/browser/bookmark_bar_model.h"
-=======
 #include "chrome/browser/bookmarks/bookmark_bar_model.h"
->>>>>>> fcfaa4e7
 #include "chrome/browser/browser.h"
 #include "chrome/browser/browser_list.h"
 #include "chrome/browser/browser_process.h"
@@ -205,8 +175,10 @@
 #include "chrome/browser/template_url.h"
 #include "chrome/browser/template_url_model.h"
 #include "chrome/common/chrome_paths.h"
+#include "chrome/common/libxml_utils.h"
 #include "chrome/common/pref_names.h"
 #include "chrome/common/pref_service.h"
+#include "chrome/installer/util/google_update_settings.h"
 #include "googleurl/src/gurl.h"
 #include "net/base/load_flags.h"
 #include "third_party/bzip2/bzlib.h"
@@ -220,7 +192,7 @@
 static const char kMetricsType[] = "application/vnd.mozilla.metrics.bz2";
 
 // The delay, in seconds, after startup before sending the first log message.
-static const int kInitialLogDelay = 60;  // one minute
+static const int kInitialInterlogDuration = 60;  // one minute
 
 // The default maximum number of events in a log uploaded to the UMA server.
 // TODO(petersont): Honor the limit when the log is actually sent.
@@ -366,7 +338,8 @@
       log_sender_factory_(this),
       state_saver_factory_(this),
       logged_samples_(),
-      interlog_duration_(TimeDelta::FromSeconds(kInitialLogDelay)),
+      interlog_duration_(TimeDelta::FromSeconds(kInitialInterlogDuration)),
+      event_limit_(kInitialEventLimit),
       timer_pending_(false) {
   DCHECK(IsSingleThreaded());
   InitializeMetricsState();
@@ -437,7 +410,7 @@
       LogWindowChange(type, source, details);
       break;
 
-    case NOTIFY_TAB_APPENDED:
+    case NOTIFY_TAB_PARENTED:
     case NOTIFY_TAB_CLOSING:
       LogWindowChange(type, source, details);
       break;
@@ -660,7 +633,7 @@
     // that the main thread isn't blocked generating the list.
     g_browser_process->file_thread()->message_loop()->PostDelayedTask(FROM_HERE,
         new GetPluginListTask(MessageLoop::current()),
-        kInitialLogDelay * 1000 / 2);
+        kInitialInterlogDuration * 1000 / 2);
   }
 }
 
@@ -696,7 +669,7 @@
   AddOrRemoveObserver(this, NOTIFY_BROWSER_OPENED, start_listening);
   AddOrRemoveObserver(this, NOTIFY_BROWSER_CLOSED, start_listening);
   AddOrRemoveObserver(this, NOTIFY_USER_ACTION, start_listening);
-  AddOrRemoveObserver(this, NOTIFY_TAB_APPENDED, start_listening);
+  AddOrRemoveObserver(this, NOTIFY_TAB_PARENTED, start_listening);
   AddOrRemoveObserver(this, NOTIFY_TAB_CLOSING, start_listening);
   AddOrRemoveObserver(this, NOTIFY_LOAD_START, start_listening);
   AddOrRemoveObserver(this, NOTIFY_LOAD_STOP, start_listening);
@@ -1055,7 +1028,19 @@
   // Confirm send so that we can move on.
   DLOG(INFO) << "METRICS RESPONSE CODE: " << response_code
       << " status=" << StatusToString(status);
-  if (response_code == 200) {  // Success.
+
+  // TODO(petersont): Refactor or remove the following so that we don't have to
+  // fake a valid response code.
+  if (response_code != 200 &&
+      pending_log_text_.length() > kUploadLogAvoidRetransmitSize) {
+    UMA_HISTOGRAM_COUNTS(L"UMA.Large Rejected Log was Discarded",
+                         static_cast<int>(pending_log_text_.length()));
+    response_code = 200;  // Simulate transmission so we will discard log.
+  }
+
+  if (response_code != 200) {
+    HandleBadResponseCode();
+  } else {  // Success.
     switch (state_) {
       case INITIAL_LOG_READY:
         state_ = SEND_OLD_INITIAL_LOGS;
@@ -1080,7 +1065,6 @@
         DCHECK(false);
         break;
     }
-
     DLOG(INFO) << "METRICS RESPONSE DATA: " << data;
     DiscardPendingLog();
     // Since we sent a log, make sure our in-memory state is recorded to disk.
@@ -1090,89 +1074,141 @@
       local_state->ScheduleSavePersistentPrefs(
           g_browser_process->file_thread());
 
+    GetSettingsFromResponseData(data);
+    // Override server specified interlog delay if there are unsent logs to
+    // transmit.
     if (unsent_logs()) {
       DCHECK(state_ < SENDING_CURRENT_LOGS);
       interlog_duration_ = TimeDelta::FromSeconds(kUnsentLogDelay);
-    } else {
-      GetSuggestedInterlogTime(data);
     }
+  }
+
+  StartLogTransmissionTimer();
+}
+
+void MetricsService::HandleBadResponseCode() {
+  DLOG(INFO) << "METRICS: transmission attempt returned a failure code.  "
+      "Verify network connectivity";
+#ifndef NDEBUG
+  DLOG(INFO) << "Verify your metrics logs are formatted correctly."
+      "  Verify server is active at "  << kMetricsURL;
+#endif
+  if (!pending_log()) {
+    DLOG(INFO) << "METRICS: Recorder shutdown during log transmission.";
   } else {
-    DLOG(INFO) << "METRICS: transmission attempt returned a failure code.  "
-        "Verify network connectivity";
-#ifndef NDEBUG
-    DLOG(INFO) << "Verify your metrics logs are formatted correctly."
-        "  Verify server is active at "  << kMetricsURL;
-#endif
-    if (!pending_log()) {
-      DLOG(INFO) << "METRICS: Recorder shutdown during log transmission.";
-    } else {
-      // Send progressively less frequently.
-      DCHECK(kBackoff > 1.0);
-      interlog_duration_ = TimeDelta::FromMicroseconds(
-          static_cast<int64>(kBackoff * interlog_duration_.InMicroseconds()));
-
-      if (kMaxBackoff * TimeDelta::FromSeconds(kMinSecondsPerLog) <
-          interlog_duration_)
-        interlog_duration_ = kMaxBackoff *
-            TimeDelta::FromSeconds(kMinSecondsPerLog);
-
-      DLOG(INFO) << "METRICS: transmission retry being scheduled in " <<
-          interlog_duration_.InSeconds() << " seconds for " <<
-          pending_log_text_;
+    // Send progressively less frequently.
+    DCHECK(kBackoff > 1.0);
+    interlog_duration_ = TimeDelta::FromMicroseconds(
+        static_cast<int64>(kBackoff * interlog_duration_.InMicroseconds()));
+
+    if (kMaxBackoff * TimeDelta::FromSeconds(kMinSecondsPerLog) <
+        interlog_duration_)
+      interlog_duration_ = kMaxBackoff *
+          TimeDelta::FromSeconds(kMinSecondsPerLog);
+
+    DLOG(INFO) << "METRICS: transmission retry being scheduled in " <<
+        interlog_duration_.InSeconds() << " seconds for " <<
+        pending_log_text_;
+  }
+}
+
+void MetricsService::GetSettingsFromResponseData(const std::string& data) {
+  // We assume that the file is structured as a block opened by <response>
+  // and that inside response, there is a block opened by tag <config>
+  // other tags are ignored for now except the content of <config>.
+  DLOG(INFO) << data;
+  int data_size = static_cast<int>(data.size());
+  if (data_size < 0) {
+    DLOG(INFO) << "METRICS: server response data bad size " <<
+      " aborting extraction of settings";
+    return;
+  }
+  xmlDocPtr doc = xmlReadMemory(data.c_str(), data_size,
+                                "", NULL, 0);
+  DCHECK(doc);
+  // if the document is malformed, we just use the settings that were there
+  if (!doc)
+    return;
+
+  xmlNodePtr top_node = xmlDocGetRootElement(doc), config_node = NULL;
+  // Here, we find the config node by name.
+  for (xmlNodePtr p = top_node->children; p; p = p->next) {
+    if (xmlStrEqual(p->name, BAD_CAST "config")) {
+      config_node = p;
+      break;
     }
   }
-  StartLogTransmissionTimer();
-}
-
-// TODO(JAR): Carfully parse XML, rather than hacking.
-void MetricsService::GetSuggestedInterlogTime(const std::string& server_data) {
-  int interlog_seconds = kMinSecondsPerLog;
-  const char* prefix = "<upload interval=\"";
-  size_t seconds_indent = server_data.find(prefix);
-  if (std::string::npos != seconds_indent) {
-    int seconds;
-    int result = sscanf(server_data.c_str() + seconds_indent + strlen(prefix),
-                        "%d", &seconds);
-    if (1 == result && seconds > kMinSuggestedSecondsPerLog)
-      interlog_seconds = seconds;
-  }
-  interlog_duration_ = TimeDelta::FromSeconds(interlog_seconds);
-}
-
+  // If the server data is formatted wrong and there is no
+  // config node where we expect, we just drop out.
+  if (config_node != NULL)
+    GetSettingsFromConfigNode(config_node);
+  xmlFreeDoc(doc);
+}
+
+void MetricsService::GetSettingsFromConfigNode(xmlNodePtr config_node) {
+  for (xmlNodePtr current_node = config_node->children;
+      current_node;
+      current_node = current_node->next) {
+    // If the node is collectors list, we iterate through the children
+    // to get the types of collectors.
+    if (xmlStrEqual(current_node->name, BAD_CAST "collectors")) {
+      collectors_.clear();
+      // Iterate through children and get the property "type".
+      for (xmlNodePtr sub_node = current_node->children;
+          sub_node;
+          sub_node = sub_node->next) {
+        if (xmlStrEqual(sub_node->name, BAD_CAST "collector")) {
+          xmlChar* type_value = xmlGetProp(sub_node, BAD_CAST "type");
+          collectors_.insert(reinterpret_cast<char*>(type_value));
+        }
+      }
+      continue;
+    }
+    // Search for other tags, limit and upload.  Again if the server data
+    // does not contain those tags, the settings remain unchanged.
+    if (xmlStrEqual(current_node->name, BAD_CAST "limit")) {
+      xmlChar* event_limit_value = xmlGetProp(current_node, BAD_CAST "events");
+      event_limit_ = atoi(reinterpret_cast<char*>(event_limit_value));
+      continue;
+    }
+    if (xmlStrEqual(current_node->name, BAD_CAST "upload")) {
+      xmlChar* upload_interval_val = xmlGetProp(current_node,
+          BAD_CAST "interval");
+      int upload_interval_sec =
+        atoi(reinterpret_cast<char*>(upload_interval_val));
+      interlog_duration_ = TimeDelta::FromSeconds(upload_interval_sec);
+      continue;
+    }
+  }
+}
 
 void MetricsService::LogWindowChange(NotificationType type,
                                      const NotificationSource& source,
                                      const NotificationDetails& details) {
-  int window_id = -1;
-  int parent_id = -1;
-  uintptr_t window_key = source.map_key();
+  int controller_id = -1;
+  uintptr_t window_or_tab = source.map_key();
   MetricsLog::WindowEventType window_type;
 
   // Note: since we stop all logging when a single OTR session is active, it is
   // possible that we start getting notifications about a window that we don't
   // know about.
-  if (window_map_.find(window_key) == window_map_.end()) {
-    window_id = next_window_id_++;
-    window_map_[window_key] = window_id;
+  if (window_map_.find(window_or_tab) == window_map_.end()) {
+    controller_id = next_window_id_++;
+    window_map_[window_or_tab] = controller_id;
   } else {
-    window_id = window_map_[window_key];
-  }
-
-  DCHECK(window_id != -1);
-
-  if (type == NOTIFY_TAB_APPENDED) {
-    parent_id = window_map_[details.map_key()];
-  }
+    controller_id = window_map_[window_or_tab];
+  }
+  DCHECK(controller_id != -1);
 
   switch (type) {
-    case NOTIFY_TAB_APPENDED:
+    case NOTIFY_TAB_PARENTED:
     case NOTIFY_BROWSER_OPENED:
       window_type = MetricsLog::WINDOW_CREATE;
       break;
 
     case NOTIFY_TAB_CLOSING:
     case NOTIFY_BROWSER_CLOSED:
-      window_map_.erase(window_map_.find(window_key));
+      window_map_.erase(window_map_.find(window_or_tab));
       window_type = MetricsLog::WINDOW_DESTROY;
       break;
 
@@ -1181,7 +1217,8 @@
       break;
   }
 
-  current_log_->RecordWindowEvent(window_type, window_id, parent_id);
+  // TODO(brettw) we should have some kind of ID for the parent.
+  current_log_->RecordWindowEvent(window_type, controller_id, 0);
 }
 
 void MetricsService::LogLoadComplete(NotificationType type,
@@ -1196,10 +1233,8 @@
   return;
 
   const Details<LoadNotificationDetails> load_details(details);
-
-  int window_id =
-      window_map_[reinterpret_cast<uintptr_t>(load_details->controller())];
-  current_log_->RecordLoadEvent(window_id,
+  int controller_id = window_map_[details.map_key()];
+  current_log_->RecordLoadEvent(controller_id,
                                 load_details->url(),
                                 load_details->origin(),
                                 load_details->session_index(),
@@ -1477,4 +1512,4 @@
   if (!thread_id)
     thread_id = GetCurrentThreadId();
   return GetCurrentThreadId() == thread_id;
-}+}
