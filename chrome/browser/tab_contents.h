// Copyright 2008, Google Inc.
// All rights reserved.
//
// Redistribution and use in source and binary forms, with or without
// modification, are permitted provided that the following conditions are
// met:
//
//    * Redistributions of source code must retain the above copyright
// notice, this list of conditions and the following disclaimer.
//    * Redistributions in binary form must reproduce the above
// copyright notice, this list of conditions and the following disclaimer
// in the documentation and/or other materials provided with the
// distribution.
//    * Neither the name of Google Inc. nor the names of its
// contributors may be used to endorse or promote products derived from
// this software without specific prior written permission.
//
// THIS SOFTWARE IS PROVIDED BY THE COPYRIGHT HOLDERS AND CONTRIBUTORS
// "AS IS" AND ANY EXPRESS OR IMPLIED WARRANTIES, INCLUDING, BUT NOT
// LIMITED TO, THE IMPLIED WARRANTIES OF MERCHANTABILITY AND FITNESS FOR
// A PARTICULAR PURPOSE ARE DISCLAIMED. IN NO EVENT SHALL THE COPYRIGHT
// OWNER OR CONTRIBUTORS BE LIABLE FOR ANY DIRECT, INDIRECT, INCIDENTAL,
// SPECIAL, EXEMPLARY, OR CONSEQUENTIAL DAMAGES (INCLUDING, BUT NOT
// LIMITED TO, PROCUREMENT OF SUBSTITUTE GOODS OR SERVICES; LOSS OF USE,
// DATA, OR PROFITS; OR BUSINESS INTERRUPTION) HOWEVER CAUSED AND ON ANY
// THEORY OF LIABILITY, WHETHER IN CONTRACT, STRICT LIABILITY, OR TORT
// (INCLUDING NEGLIGENCE OR OTHERWISE) ARISING IN ANY WAY OUT OF THE USE
// OF THIS SOFTWARE, EVEN IF ADVISED OF THE POSSIBILITY OF SUCH DAMAGE.

#ifndef CHROME_BROWSER_TAB_CONTENTS_H_
#define CHROME_BROWSER_TAB_CONTENTS_H_

#include <string>
#include <vector>

#include "chrome/browser/autocomplete/autocomplete_edit.h"
#include "chrome/browser/constrained_window.h"
#include "chrome/browser/navigation_controller.h"
#include "chrome/browser/page_navigator.h"
#include "chrome/browser/tab_contents_type.h"
#include "chrome/common/navigation_types.h"
#include "chrome/common/text_zoom.h"

namespace gfx {
  class Rect;
  class Size;
}

class DOMUIHost;
class DownloadItem;
class DownloadShelfView;
class InfoBarView;
class LoadNotificationDetails;
class Profile;
class TabContentsDelegate;
class TabContentsFactory;
class SkBitmap;
class SiteInstance;
class WebContents;

// Describes what goes in the main content area of a tab.  For example,
// the WebContents is one such thing.
//
// When instantiating a new TabContents explicitly, the TabContents will not
// have an associated NavigationController.  To setup a NavigationController
// for the TabContents, its SetupController method should be called.
//
// Once they reside within a NavigationController, TabContents objects are
// owned by that NavigationController. When the active TabContents within that
// NavigationController is closed, that TabContents destroys the
// NavigationController, which then destroys all of the TabContentses in it.
//
// NOTE: When the NavigationController is navigated to an URL corresponding to
// a different type of TabContents (see the TabContents::TypeForURL method),
// the NavigationController makes the active TabContents inactive, notifies the
// TabContentsDelegate that the TabContents is being replaced, and then
// activates the new TabContents.
//
class TabContents : public PageNavigator,
                    public ConstrainedTabContentsDelegate,
                    public NotificationObserver {
  // Used to access the child_windows_ (ConstrainedWindowList) for testing
  // automation purposes.
  friend class AutomationProvider;

 public:
  // Flags passed to the TabContentsDelegate.NavigationStateChanged to tell it
  // what has changed. Combine them to update more than one thing.
  enum InvalidateTypes {
    INVALIDATE_URL = 1,      // The URL has changed.
    INVALIDATE_TITLE = 2,    // The title has changed.
    INVALIDATE_FAVICON = 4,  // The favicon has changed.
    INVALIDATE_STATE = 8,    // Forms, scroll position, etc.) have changed.
    INVALIDATE_LOAD = 16,    // The loading state has changed

    // Helper for forcing a refresh.
    INVALIDATE_EVERYTHING = 0xFFFFFFFF
  };

  // Creates a new TabContents of the given type.  Will reuse the given
  // instance's renderer, if it is not null.
  static TabContents* CreateWithType(TabContentsType type,
                                     HWND parent,
                                     Profile* profile,
                                     SiteInstance* instance);

  // Returns the type of TabContents needed to handle the URL. |url| may
  // end up being modified to contain the _real_ url being loaded if the
  // parameter was an alias (such as about: urls and chrome- urls).
  static TabContentsType TypeForURL(GURL* url);

  // This method can be used to register a new TabContents type dynamically,
  // which can be very useful for unit testing.  If factory is null, then the
  // tab contents type is unregistered.  Returns the previously registered
  // factory for the given type or null if there was none.
  static TabContentsFactory* RegisterFactory(TabContentsType type,
                                             TabContentsFactory* factory);

  // Tell the subclass to set up the view (e.g. create the container HWND if
  // applicable) and any other create-time setup.
  virtual void CreateView(HWND parent_hwnd, const gfx::Rect& initial_bounds) {}

  // Returns the HWND associated with this TabContents. Outside of automation
  // in the context of the UI, this is required to be implemented.
  virtual HWND GetContainerHWND() const { return NULL; }

  // Returns the bounds of this TabContents in the screen coordinate system.
  virtual void GetContainerBounds(gfx::Rect *out) const {
    out->SetRect(0, 0, 0, 0);
  }

  // Show, Hide and Size the TabContents.
  // TODO(beng): (Cleanup) Show/Size TabContents should be made to actually
  //             show and size the View. For simplicity sake, for now they're
  //             just empty. This is currently a bit of a mess and is just a
  //             band-aid.
  virtual void ShowContents() {}
  virtual void HideContents();
  virtual void SizeContents(const gfx::Size& size) {}

  TabContentsType type() const { return type_; }

  // Returns this object as a WebContents if it is one, and NULL otherwise.
  virtual WebContents* AsWebContents() { return NULL; }

  // Const version of above for situations where const TabContents*'s are used.
  WebContents* AsWebContents() const {
    return const_cast<TabContents*>(this)->AsWebContents();
  }

  // Returns this object as a DOMUIHost if it is one, and NULL otherwise.
  virtual DOMUIHost* AsDOMUIHost() { return NULL ; }

  // The max PageID of any page that this TabContents has loaded.  PageIDs
  // increase with each new page that is loaded by a tab.  If this is a
  // WebContents, then the max PageID is kept separately on each SiteInstance.
  // Returns -1 if no PageIDs have yet been seen.
  int32 GetMaxPageID();

  // Updates the max PageID to be at least the given PageID.
  void UpdateMaxPageID(int32 page_id);

  // Returns the site instance associated with the current page. By default,
  // there is no site instance. WebContents overrides this to provide proper
  // access to its site instance.
  virtual SiteInstance* GetSiteInstance() const { return NULL; }

  // Initial title assigned to NavigationEntries from Navigate.
  virtual const std::wstring GetDefaultTitle() const;

  // Defines whether the url should be displayed within the browser. If false
  // is returned, the URL field is blank and grabs focus to invite the user
  // to type a new url
  virtual bool ShouldDisplayURL() { return true; }

  // Returns the favicon for this tab, or an isNull() bitmap if the tab does not
  // have a favicon. The default implementation uses the current navigation
  // entry.
  virtual SkBitmap GetFavIcon() const;

  // Returns whether the favicon should be displayed. If this returns false, no
  // space is provided for the favicon, and the favicon is never displayed.
  virtual bool ShouldDisplayFavIcon() {
    return true;
  }

  TabContentsDelegate* delegate() const { return delegate_; }
  void set_delegate(TabContentsDelegate* d) { delegate_ = d; }

  // This can only be null if the TabContents has been created but
  // SetupController has not been called. The controller should always outlive
  // its TabContents.
  NavigationController* controller() const { return controller_; }
  void set_controller(NavigationController* c) { controller_ = c; }

  // Sets up a new NavigationController for this TabContents.
  // |profile| is the user profile that should be associated with
  // the new controller.
  void SetupController(Profile* profile);

  // Returns the user profile associated with this TabContents (via the
  // NavigationController).  This will return NULL if there isn't yet a
  // NavigationController on this TabContents.
  // TODO(darin): make it so that controller_ can never be null
  Profile* profile() const {
    return controller_ ? controller_->profile() : NULL;
  }

  // For use when switching tabs, these functions allow the tab contents to
  // hold the per-tab state of the location bar.  The tab contents takes
  // ownership of the pointer.
  void set_saved_location_bar_state(const AutocompleteEditState* state) {
    saved_location_bar_state_.reset(state);
  }
  const AutocompleteEditState* saved_location_bar_state() const {
    return saved_location_bar_state_.get();
  }

  // Returns the current navigation properties, which if a navigation is
  // pending may be provisional (e.g., the navigation could result in a
  // download, in which case the URL would revert to what it was previously).
  const GURL& GetURL() const;
  virtual const std::wstring& GetTitle() const;

  // SSL related states.
  SecurityStyle GetSecurityStyle() const;

  // Sets |ev_text| to the text that should be displayed in the EV label of
  // the location bar and |ev_tooltip_text| to the tooltip for that label.
  // Returns false and sets these strings to empty if the current page is either
  // not served over HTTPS or if HTTPS does not use an EV cert.
  bool GetSSLEVText(std::wstring* ev_text, std::wstring* ev_tooltip_text) const;

  // Request this tab to shut down.
  // This kills the tab's NavigationController, which then Destroy()s all
  // tabs it controls.
  void CloseContents();

  // Unregister/shut down any pending tasks involving this tab.
  // This is called as the tab is shutting down, before the
  // NavigationController (and consequently profile) are gone.
  //
  // If you override this, be sure to call this implementation at the end
  // of yours.
  // See also Close().
  virtual void Destroy();

  // Create a new window constrained to this TabContents' clip and visibility.
  // The window is initialized by using the supplied delegate to obtain basic
  // window characteristics, and the supplied view for the content. The window
  // is sized according to the preferred size of the content_view, and centered
  // within the contents.
  ConstrainedWindow* CreateConstrainedDialog(
      ChromeViews::WindowDelegate* window_delegate,
      ChromeViews::View* contents_view);

  // Adds a new tab or window with the given already-created contents
  void AddNewContents(TabContents* new_contents,
                      WindowOpenDisposition disposition,
                      const gfx::Rect& initial_pos,
                      bool user_gesture);

  // Builds a ConstrainedWindow* for the incoming |new_contents| and
  // adds it to child_windows_.
  void AddConstrainedPopup(TabContents* new_contents,
                           const gfx::Rect& initial_pos);

  // Find functions: subclasses should override to implement "Find" in a
  // sensible way for their content types
  virtual bool CanFind() const { return false; }

  // An asynchronous call to trigger the string search in the page.
  // It sends an IPC message to the Renderer that handles the string
  // search, selecting the matches and setting the caret positions.
  // This function also starts the asynchronous scoping effort.
  virtual void StartFinding(int request_id,
                            const std::wstring& string,
                            bool forward, bool match_case,
                            bool find_next) { }

  // An asynchronous call to stop the string search in the page. If
  // |clear_selection| is true, it will also clear the selection on the
  // focused frame.
  virtual void StopFinding(bool clear_selection) { }

  // Asynchronous calls to change the text zoom level.
  virtual void AlterTextSize(text_zoom::TextSize size) { }

  // Asynchronous call to turn on/off encoding auto detector.
  virtual void SetEncodingAutoDetector(bool encoding_auto_detector) { }

  // Asynchronous call to change page encoding.
  virtual void SetPageEncoding(const std::wstring& encoding_name) { }

  // Return whether this tab contents is loading a resource.
  bool is_loading() const { return is_loading_; }

  // Returns whether this tab contents is waiting for an first-response from
  // and external resource.
  bool response_started() const { return response_started_; }

  // Set whether this tab contents is active. A tab content is active for a
  // given tab if it is currently being used to display some contents. Note that
  // this is different from whether a tab is selected.
  virtual void SetActive(bool active) { is_active_ = active; }
  bool is_active() const { return is_active_; }

  // Called by the NavigationController to cause the TabContents to navigate to
  // the current pending entry. The NavigationController should be called back
  // with CommitPendingEntry/RendererDidNavigate on success or
  // DiscardPendingEntry. The callbacks can be inside of this function, or at
  // some future time.
  //
  // The entry has a PageID of -1 if newly created (corresponding to navigation
  // to a new URL).
  //
  // If this method returns false, then the navigation is discarded (equivalent
  // to calling DiscardPendingEntry on the NavigationController).
  virtual bool NavigateToPendingEntry(bool reload);

  // Stop any pending navigation.
  virtual void Stop() {}

  // Convenience method for notifying the delegate of a navigation state
  // change. See TabContentsDelegate.
  void NotifyNavigationStateChanged(unsigned changed_flags);

  // Convenience method for notifying the delegate of a navigation.
  // See TabContentsDelegate.
  void NotifyDidNavigate(NavigationType nav_type,
                         int relative_navigation_offset);

  // Invoked when the tab contents becomes selected. If you override, be sure
  // and invoke super's implementation.
  virtual void DidBecomeSelected();

  // Invoked when the tab contents becomes hidden.
  // NOTE: If you override this, call the superclass version too!
  virtual void WasHidden();

  // Activates this contents within its containing window, bringing that window
  // to the foreground if necessary.
  virtual void Activate();

  // Closes all constrained windows that represent web popups that have not yet
  // been activated by the user and are as such auto-positioned in the bottom
  // right of the screen. This is a quick way for users to "clean up" a flurry
  // of unwanted popups.
  void CloseAllSuppressedPopups();

  // Displays the download shelf and animation when a download occurs.
  void OnStartDownload(DownloadItem* download);

  // ConstrainedTabContentsDelegate methods:
  virtual void AddNewContents(ConstrainedWindow* window,
                              TabContents* contents,
                              WindowOpenDisposition disposition,
                              const gfx::Rect& initial_pos,
                              bool user_gesture);
  virtual void OpenURL(ConstrainedWindow* window,
                       const GURL& url,
                       WindowOpenDisposition disposition,
                       PageTransition::Type transition);
  virtual void WillClose(ConstrainedWindow* window);
  virtual void DetachContents(ConstrainedWindow* window,
                              TabContents* contents,
                              const gfx::Rect& contents_bounds,
                              const gfx::Point& mouse_pt,
                              int frame_component);
  virtual void DidMoveOrResize(ConstrainedWindow* window);

  // Returns the actual window that is focused when this TabContents is shown.
  virtual HWND GetContentHWND() {
    return GetContainerHWND();
  }

  // PageNavigator methods:
  virtual void OpenURL(const GURL& url,
                       WindowOpenDisposition disposition,
                       PageTransition::Type transition);

  // NotificationObserver implementation.
  virtual void Observe(NotificationType type,
                       const NotificationSource& source,
                       const NotificationDetails& details) { }

  // Make the tab the focused window.
  virtual void Focus();

  // Stores the currently focused view.
  virtual void StoreFocus();

  // Restores focus to the last focus view. If StoreFocus has not yet been
  // invoked, SetInitialFocus is invoked.
  virtual void RestoreFocus();

  // When a tab is closed, this method is called for all the remaining tabs. If
  // they all return false or if no tabs are left, the window is closed. The
  // default is to return true
  virtual bool ShouldPreventWindowClose() {
    return true;
  }

  // Returns the View to display at the top of the tab.
  virtual InfoBarView* GetInfoBarView() { return NULL; }

  // Returns whether the info bar is visible.
  // If the visibility dynamically changes, invoke ToolbarSizeChanged
  // on the delegate. Which forces the frame to layout if size has changed.
  virtual bool IsInfoBarVisible() { return false; }

  // TabContents that contain View hierarchy (such as NativeUIContents) should
  // return their RootView.  Other TabContents (such as WebContents) should
  // return NULL.
  // This is used by the focus manager to figure out what to focus when the tab
  // is focused (when a tab with no view hierarchy is focused, the
  // TabContentsContainerView is focused) and how to process tab events.  If
  // this returns NULL, the TabContents is supposed to know how to process TAB
  // key events and is just sent the key messages.  If this returns a RootView,
  // the focus is passed to the RootView.
  virtual ChromeViews::RootView* GetContentsRootView() { return NULL; }

  // Invoked the first time this tab is getting the focus through TAB traversal.
  virtual void SetInitialFocus(bool reverse) { }

  // Returns whether the bookmark bar should be visible.
  virtual bool IsBookmarkBarAlwaysVisible() { return false; }

  // Called before and after capturing an image of this tab contents.  The tab
  // contents may be temporarily re-parented after WillCaptureContents.
  virtual void WillCaptureContents() {}
  virtual void DidCaptureContents() {}

  // Returns true if the tab is currently loading a resource.
  virtual bool IsLoading() const { return is_loading_; }

  // Returns a human-readable description the tab's loading state.
  virtual std::wstring GetStatusText() const { return std::wstring(); }

  const std::wstring& GetEncoding() { return encoding_name_; }
  void SetEncoding(const std::wstring& encoding_name) {
    encoding_name_ = encoding_name;
  }

  // Changes the IsCrashed state and notifies the delegate as needed.
  void SetIsCrashed(bool state);

  // Return whether this tab should be considered crashed.
  bool IsCrashed() const;

  // Returns whether this tab contents supports the provided URL. By default,
  // this method matches the tab contents type with the result of TypeForURL().
  // |url| points to the actual URL that will be used. It can be modified as
  // needed.
  // Override this method if your TabContents subclass supports various URL
  // schemes but doesn't want to be the default handler for these schemes.
  // For example, the NewTabUIContents overrides this method to support
  // javascript: URLs.
  virtual bool SupportsURL(GURL* url);

  // TODO(erg): HACK ALERT! This was thrown together for beta and
  // needs to be completely removed after we ship it. Right now, the
  // cut/copy/paste menu items are always enabled and will send a
  // cut/copy/paste command to the currently visible
  // TabContents. Post-beta, this needs to be replaced with a unified
  // interface for supporting cut/copy/paste, and managing who has
  // cut/copy/paste focus. (http://b/1117225)
  virtual void Cut() { }
  virtual void Copy() { }
  virtual void Paste() { }

  // Whether or not the shelf view is visible.
  virtual void SetDownloadShelfVisible(bool visible);
  bool IsDownloadShelfVisible() { return shelf_visible_; }

  // Notify our delegate that some of our content has animated.
  void ToolbarSizeChanged(bool is_animating);

  // Returns the DownloadShelfView, creating it if necessary.
  DownloadShelfView* GetDownloadShelfView();

  // Transfer the shelf view from |tab_contents| to the receiving TabContents.
  // |tab_contents| no longer owns the shelf after this call. The shelf is owned
  // by the receiving TabContents.
  void MigrateShelfViewFrom(TabContents* tab_contents);

  // Migrate the shelf view between 2 TabContents. This helper function is
  // currently called by NavigationController::DiscardPendingEntry. We may
  // want to generalize this if we need to migrate some other state.
  static void MigrateShelfView(TabContents* from, TabContents* to);

  static void RegisterUserPrefs(PrefService* prefs);

 protected:
  friend class NavigationController;

  explicit TabContents(TabContentsType type);

  // NOTE: the TabContents destructor can run after the NavigationController
  // has gone away, so any complicated unregistering that expects the profile
  // or other shared objects to still be around does not belong in a
  // destructor.
  // For those purposes, instead see Destroy().
  // Protected so that others don't try to delete this directly.
  virtual ~TabContents();

  // Set focus on the initial component. This is invoked from
  // RestoreFocus if SetLastFocusOwner has not yet been invoked.
  virtual void SetInitialFocus();

  // Changes the IsLoading state and notifies delegate as needed
  // |details| is used to provide details on the load that just finished
  // (but can be null if not applicable)
  void SetIsLoading(bool is_loading, LoadNotificationDetails* details);

<<<<<<< HEAD
  // Called by subclasses when a navigation occurs.  Ownership of the entry
  // object is passed to this method.
  void DidNavigateToEntry(NavigationEntry* entry);

=======
>>>>>>> b8afeda4
  // Called by a derived class when the TabContents is resized, causing
  // suppressed constrained web popups to be repositioned to the new bounds
  // if necessary.
  void RepositionSupressedPopupsToFit(const gfx::Size& new_size);

  // Releases the download shelf. This method is used by MigrateShelfViewFrom.
  // Sub-classes should clear any pointer they might keep to the shelf view and
  // invoke TabContents::ReleaseDownloadShelfView().
  virtual void ReleaseDownloadShelfView();

  bool is_loading_;  // true if currently loading a resource.
  bool response_started_;  // true if waiting for a response.
  bool is_active_;
  bool is_crashed_;  // true if the tab is considered crashed.

  typedef std::vector<ConstrainedWindow*> ConstrainedWindowList;
  ConstrainedWindowList child_windows_;

  TabContentsType type_;

 private:
  ConstrainedWindowList child_windows() const { return child_windows_; }

  // Clear the last focus view and unregister the notification associated with
  // it.
  void ClearLastFocusedView();

  TabContentsDelegate* delegate_;
  NavigationController* controller_;

  scoped_ptr<const AutocompleteEditState> saved_location_bar_state_;

  // The download shelf view (view at the bottom of the page).
  scoped_ptr<DownloadShelfView> download_shelf_view_;

  // Whether the shelf view is visible.
  bool shelf_visible_;

  // Indicates the largest PageID we've seen.  This field is ignored if we are
  // a WebContents, in which case the max page ID is stored separately with
  // each SiteInstance.
  int32 max_page_id_;

  // The id used in the ViewStorage to store the last focused view.
  int last_focused_view_storage_id_;

  std::wstring encoding_name_;
};

#endif  // CHROME_BROWSER_TAB_CONTENTS_H_<|MERGE_RESOLUTION|>--- conflicted
+++ resolved
@@ -1,31 +1,6 @@
-// Copyright 2008, Google Inc.
-// All rights reserved.
-//
-// Redistribution and use in source and binary forms, with or without
-// modification, are permitted provided that the following conditions are
-// met:
-//
-//    * Redistributions of source code must retain the above copyright
-// notice, this list of conditions and the following disclaimer.
-//    * Redistributions in binary form must reproduce the above
-// copyright notice, this list of conditions and the following disclaimer
-// in the documentation and/or other materials provided with the
-// distribution.
-//    * Neither the name of Google Inc. nor the names of its
-// contributors may be used to endorse or promote products derived from
-// this software without specific prior written permission.
-//
-// THIS SOFTWARE IS PROVIDED BY THE COPYRIGHT HOLDERS AND CONTRIBUTORS
-// "AS IS" AND ANY EXPRESS OR IMPLIED WARRANTIES, INCLUDING, BUT NOT
-// LIMITED TO, THE IMPLIED WARRANTIES OF MERCHANTABILITY AND FITNESS FOR
-// A PARTICULAR PURPOSE ARE DISCLAIMED. IN NO EVENT SHALL THE COPYRIGHT
-// OWNER OR CONTRIBUTORS BE LIABLE FOR ANY DIRECT, INDIRECT, INCIDENTAL,
-// SPECIAL, EXEMPLARY, OR CONSEQUENTIAL DAMAGES (INCLUDING, BUT NOT
-// LIMITED TO, PROCUREMENT OF SUBSTITUTE GOODS OR SERVICES; LOSS OF USE,
-// DATA, OR PROFITS; OR BUSINESS INTERRUPTION) HOWEVER CAUSED AND ON ANY
-// THEORY OF LIABILITY, WHETHER IN CONTRACT, STRICT LIABILITY, OR TORT
-// (INCLUDING NEGLIGENCE OR OTHERWISE) ARISING IN ANY WAY OUT OF THE USE
-// OF THIS SOFTWARE, EVEN IF ADVISED OF THE POSSIBILITY OF SUCH DAMAGE.
+// Copyright (c) 2006-2008 The Chromium Authors. All rights reserved.
+// Use of this source code is governed by a BSD-style license that can be
+// found in the LICENSE file.
 
 #ifndef CHROME_BROWSER_TAB_CONTENTS_H_
 #define CHROME_BROWSER_TAB_CONTENTS_H_
@@ -90,8 +65,7 @@
     INVALIDATE_URL = 1,      // The URL has changed.
     INVALIDATE_TITLE = 2,    // The title has changed.
     INVALIDATE_FAVICON = 4,  // The favicon has changed.
-    INVALIDATE_STATE = 8,    // Forms, scroll position, etc.) have changed.
-    INVALIDATE_LOAD = 16,    // The loading state has changed
+    INVALIDATE_LOAD = 8,     // The loading state has changed
 
     // Helper for forcing a refresh.
     INVALIDATE_EVERYTHING = 0xFFFFFFFF
@@ -196,6 +170,9 @@
   // Sets up a new NavigationController for this TabContents.
   // |profile| is the user profile that should be associated with
   // the new controller.
+  //
+  // TODO(brettw) this seems bogus and I couldn't find any legitimate need for
+  // it. I think it should be passed in the constructor.
   void SetupController(Profile* profile);
 
   // Returns the user profile associated with this TabContents (via the
@@ -264,10 +241,6 @@
   // adds it to child_windows_.
   void AddConstrainedPopup(TabContents* new_contents,
                            const gfx::Rect& initial_pos);
-
-  // Find functions: subclasses should override to implement "Find" in a
-  // sensible way for their content types
-  virtual bool CanFind() const { return false; }
 
   // An asynchronous call to trigger the string search in the page.
   // It sends an IPC message to the Renderer that handles the string
@@ -513,13 +486,6 @@
   // (but can be null if not applicable)
   void SetIsLoading(bool is_loading, LoadNotificationDetails* details);
 
-<<<<<<< HEAD
-  // Called by subclasses when a navigation occurs.  Ownership of the entry
-  // object is passed to this method.
-  void DidNavigateToEntry(NavigationEntry* entry);
-
-=======
->>>>>>> b8afeda4
   // Called by a derived class when the TabContents is resized, causing
   // suppressed constrained web popups to be repositioned to the new bounds
   // if necessary.
@@ -569,4 +535,4 @@
   std::wstring encoding_name_;
 };
 
-#endif  // CHROME_BROWSER_TAB_CONTENTS_H_+#endif  // CHROME_BROWSER_TAB_CONTENTS_H_
