// Copyright (c) 2006-2008 The Chromium Authors. All rights reserved.
// Use of this source code is governed by a BSD-style license that can be
// found in the LICENSE file.

#ifndef CHROME_BROWSER_TAB_CONTENTS_H_
#define CHROME_BROWSER_TAB_CONTENTS_H_

#include <string>
#include <vector>

#include "chrome/browser/autocomplete/autocomplete_edit.h"
#include "chrome/browser/constrained_window.h"
#include "chrome/browser/infobar_delegate.h"
#include "chrome/browser/navigation_controller.h"
#include "chrome/browser/page_navigator.h"
#include "chrome/browser/tab_contents_type.h"
#include "chrome/common/navigation_types.h"
#include "chrome/common/property_bag.h"

namespace gfx {
class Rect;
class Size;
}
namespace views {
class WindowDelegate;
}

class BlockedPopupContainer;
class DOMUIHost;
class DownloadItem;
class DownloadShelfView;
class InfoBarView;
class LoadNotificationDetails;
class Profile;
class TabContentsDelegate;
class TabContentsFactory;
class SkBitmap;
class SiteInstance;
class WebContents;

// Describes what goes in the main content area of a tab.  For example,
// the WebContents is one such thing.
//
// When instantiating a new TabContents explicitly, the TabContents will not
// have an associated NavigationController.  To setup a NavigationController
// for the TabContents, its SetupController method should be called.
//
// Once they reside within a NavigationController, TabContents objects are
// owned by that NavigationController. When the active TabContents within that
// NavigationController is closed, that TabContents destroys the
// NavigationController, which then destroys all of the TabContentses in it.
//
// NOTE: When the NavigationController is navigated to an URL corresponding to
// a different type of TabContents (see the TabContents::TypeForURL method),
// the NavigationController makes the active TabContents inactive, notifies the
// TabContentsDelegate that the TabContents is being replaced, and then
// activates the new TabContents.
<<<<<<< HEAD
class TabContents : public PageNavigator {
=======
class TabContents : public PageNavigator,
                    public NotificationObserver {
>>>>>>> 12c75e7a
 public:
  // Flags passed to the TabContentsDelegate.NavigationStateChanged to tell it
  // what has changed. Combine them to update more than one thing.
  enum InvalidateTypes {
    INVALIDATE_URL = 1,      // The URL has changed.
    INVALIDATE_TITLE = 2,    // The title has changed.
    INVALIDATE_FAVICON = 4,  // The favicon has changed.
    INVALIDATE_LOAD = 8,     // The loading state has changed

    // Helper for forcing a refresh.
    INVALIDATE_EVERYTHING = 0xFFFFFFFF
  };

  static void RegisterUserPrefs(PrefService* prefs);

  // Factory -------------------------------------------------------------------
  // (implemented in tab_contents_factory.cc)

  // Creates a new TabContents of the given type.  Will reuse the given
  // instance's renderer, if it is not null.
  static TabContents* CreateWithType(TabContentsType type,
                                     Profile* profile,
                                     SiteInstance* instance);

  // Returns the type of TabContents needed to handle the URL. |url| may
  // end up being modified to contain the _real_ url being loaded if the
  // parameter was an alias (such as about: urls and chrome- urls).
  static TabContentsType TypeForURL(GURL* url);

  // This method can be used to register a new TabContents type dynamically,
  // which can be very useful for unit testing.  If factory is null, then the
  // tab contents type is unregistered.  Returns the previously registered
  // factory for the given type or null if there was none.
  static TabContentsFactory* RegisterFactory(TabContentsType type,
                                             TabContentsFactory* factory);

  // Creation & destruction ----------------------------------------------------

  // Request this tab to shut down. This kills the tab's NavigationController,
  // which then Destroy()s all tabs it controls.
  void CloseContents();

  // Unregister/shut down any pending tasks involving this tab.
  // This is called as the tab is shutting down, before the
  // NavigationController (and consequently profile) are gone.
  //
  // If you override this, be sure to call this implementation at the end
  // of yours.
  // See also Close().
  virtual void Destroy();

  // Intrinsic tab state -------------------------------------------------------

  // Returns the type of tab this is. See also the As* functions following.
  TabContentsType type() const { return type_; }

  // Returns the property bag for this tab contents, where callers can add
  // extra data they may wish to associate with the tab. Returns a pointer
  // rather than a reference since the PropertyAccessors expect this.
  const PropertyBag* property_bag() const { return &property_bag_; }
  PropertyBag* property_bag() { return &property_bag_; }

  // Returns this object as a WebContents if it is one, and NULL otherwise.
  virtual WebContents* AsWebContents() { return NULL; }

  // Const version of above for situations where const TabContents*'s are used.
  WebContents* AsWebContents() const {
    return const_cast<TabContents*>(this)->AsWebContents();
  }

  // Returns this object as a DOMUIHost if it is one, and NULL otherwise.
  virtual DOMUIHost* AsDOMUIHost() { return NULL; }

  TabContentsDelegate* delegate() const { return delegate_; }
  void set_delegate(TabContentsDelegate* d) { delegate_ = d; }

  // This can only be null if the TabContents has been created but
  // SetupController has not been called. The controller should always outlive
  // its TabContents.
  NavigationController* controller() const { return controller_; }
  void set_controller(NavigationController* c) { controller_ = c; }

  // Sets up a new NavigationController for this TabContents.
  // |profile| is the user profile that should be associated with
  // the new controller.
  //
  // TODO(brettw) this seems bogus and I couldn't find any legitimate need for
  // it. I think it should be passed in the constructor.
  void SetupController(Profile* profile);

  // Returns the user profile associated with this TabContents (via the
  // NavigationController).  This will return NULL if there isn't yet a
  // NavigationController on this TabContents.
  // TODO(darin): make it so that controller_ can never be null
  Profile* profile() const {
    return controller_ ? controller_->profile() : NULL;
  }

  // Returns whether this tab contents supports the provided URL. By default,
  // this method matches the tab contents type with the result of TypeForURL().
  // |url| points to the actual URL that will be used. It can be modified as
  // needed.
  // Override this method if your TabContents subclass supports various URL
  // schemes but doesn't want to be the default handler for these schemes.
  // For example, the NewTabUIContents overrides this method to support
  // javascript: URLs.
  virtual bool SupportsURL(GURL* url);

  // Tab navigation state ------------------------------------------------------

  // Returns the current navigation properties, which if a navigation is
  // pending may be provisional (e.g., the navigation could result in a
  // download, in which case the URL would revert to what it was previously).
  const GURL& GetURL() const;
  virtual const std::wstring& GetTitle() const;

  // The max PageID of any page that this TabContents has loaded.  PageIDs
  // increase with each new page that is loaded by a tab.  If this is a
  // WebContents, then the max PageID is kept separately on each SiteInstance.
  // Returns -1 if no PageIDs have yet been seen.
  int32 GetMaxPageID();

  // Updates the max PageID to be at least the given PageID.
  void UpdateMaxPageID(int32 page_id);

  // Returns the site instance associated with the current page. By default,
  // there is no site instance. WebContents overrides this to provide proper
  // access to its site instance.
  virtual SiteInstance* GetSiteInstance() const { return NULL; }

  // Initial title assigned to NavigationEntries from Navigate.
  virtual const std::wstring GetDefaultTitle() const;

  // Defines whether this tab's URL should be displayed in the browser's URL
  // bar. Normally this is true so you can see the URL. This is set to false
  // for the new tab page and related pages so that the URL bar is empty and
  // the user is invited to type into it.
  virtual bool ShouldDisplayURL() { return true; }

  // Returns the favicon for this tab, or an isNull() bitmap if the tab does not
  // have a favicon. The default implementation uses the current navigation
  // entry.
  virtual SkBitmap GetFavIcon() const;

  // Returns whether the favicon should be displayed. If this returns false, no
  // space is provided for the favicon, and the favicon is never displayed.
  virtual bool ShouldDisplayFavIcon() { return true; }

  // SSL related states.
  SecurityStyle GetSecurityStyle() const;

  // Sets |ev_text| to the text that should be displayed in the EV label of
  // the location bar and |ev_tooltip_text| to the tooltip for that label.
  // Returns false and sets these strings to empty if the current page is either
  // not served over HTTPS or if HTTPS does not use an EV cert.
  bool GetSSLEVText(std::wstring* ev_text, std::wstring* ev_tooltip_text) const;

  // Returns a human-readable description the tab's loading state.
  virtual std::wstring GetStatusText() const { return std::wstring(); }

  // Return whether this tab contents is loading a resource.
  bool is_loading() const { return is_loading_; }

  // Returns whether this tab contents is waiting for a first-response for the
  // main resource of the page. This controls whether the throbber state is
  // "waiting" or "loading."
  bool waiting_for_response() const { return waiting_for_response_; }

  // Internal state ------------------------------------------------------------

  // This flag indicates whether the tab contents is currently being
  // screenshotted by the DraggedTabController.
  bool capturing_contents() const { return capturing_contents_; }
  void set_capturing_contents(bool cap) { capturing_contents_ = cap; }

  // Indicates whether this tab should be considered crashed. The setter will
  // also notify the delegate when the flag is changed.
  bool is_crashed() const { return is_crashed_; }
  void SetIsCrashed(bool state);

  // Set whether this tab contents is active. A tab content is active for a
  // given tab if it is currently being used to display some contents. Note that
  // this is different from whether a tab is selected.
  bool is_active() const { return is_active_; }
  void set_is_active(bool active) { is_active_ = active; }

  // Whether the tab is in the process of being destroyed.
<<<<<<< HEAD
  // Added as a tentative work-around for focus related bug #4633. This allows
=======
  // Added as a tentative work-around for focus related bug #4633.  This allows
>>>>>>> 12c75e7a
  // us not to store focus when a tab is being closed.
  bool is_being_destroyed() const { return is_being_destroyed_; }

  // Convenience method for notifying the delegate of a navigation state
  // change. See TabContentsDelegate.
  void NotifyNavigationStateChanged(unsigned changed_flags);

  // Invoked when the tab contents becomes selected. If you override, be sure
  // and invoke super's implementation.
  virtual void DidBecomeSelected();

  // Invoked when the tab contents becomes hidden.
  // NOTE: If you override this, call the superclass version too!
  virtual void WasHidden();

  // Activates this contents within its containing window, bringing that window
  // to the foreground if necessary.
  virtual void Activate();

  // Commands ------------------------------------------------------------------

  // Implementation of PageNavigator.
  virtual void OpenURL(const GURL& url, const GURL& referrer,
                       WindowOpenDisposition disposition,
                       PageTransition::Type transition);

  // Called by the NavigationController to cause the TabContents to navigate to
  // the current pending entry. The NavigationController should be called back
  // with CommitPendingEntry/RendererDidNavigate on success or
  // DiscardPendingEntry. The callbacks can be inside of this function, or at
  // some future time.
  //
  // The entry has a PageID of -1 if newly created (corresponding to navigation
  // to a new URL).
  //
  // If this method returns false, then the navigation is discarded (equivalent
  // to calling DiscardPendingEntry on the NavigationController).
  virtual bool NavigateToPendingEntry(bool reload);

  // Stop any pending navigation.
  virtual void Stop() {}

  // TODO(erg): HACK ALERT! This was thrown together for beta and
  // needs to be completely removed after we ship it. Right now, the
  // cut/copy/paste menu items are always enabled and will send a
  // cut/copy/paste command to the currently visible
  // TabContents. Post-beta, this needs to be replaced with a unified
  // interface for supporting cut/copy/paste, and managing who has
  // cut/copy/paste focus. (http://b/1117225)
  virtual void Cut() { }
  virtual void Copy() { }
  virtual void Paste() { }

  // Called on a TabContents when it isn't a popup, but a new window.
  virtual void DisassociateFromPopupCount() { }

  // Window management ---------------------------------------------------------

  // Create a new window constrained to this TabContents' clip and visibility.
  // The window is initialized by using the supplied delegate to obtain basic
  // window characteristics, and the supplied view for the content. The window
  // is sized according to the preferred size of the content_view, and centered
  // within the contents.
  ConstrainedWindow* CreateConstrainedDialog(
      views::WindowDelegate* window_delegate,
      views::View* contents_view);

  // Adds a new tab or window with the given already-created contents
  void AddNewContents(TabContents* new_contents,
                      WindowOpenDisposition disposition,
                      const gfx::Rect& initial_pos,
                      bool user_gesture);

  // Builds a ConstrainedWindow* for the incoming |new_contents| and
  // adds it to child_windows_.
  void AddConstrainedPopup(TabContents* new_contents,
                           const gfx::Rect& initial_pos);

  // When a tab is closed, this method is called for all the remaining tabs. If
  // they all return false or if no tabs are left, the window is closed. The
  // default is to return true
  virtual bool ShouldPreventWindowClose() { return true; }

  // Closes all constrained windows that represent web popups that have not yet
  // been activated by the user and are as such auto-positioned in the bottom
  // right of the screen. This is a quick way for users to "clean up" a flurry
  // of unwanted popups.
  void CloseAllSuppressedPopups();

  // Called when the blocked popup notification is shown or hidden.
  virtual void PopupNotificationVisibilityChanged(bool visible) { }

  // Views and focus -----------------------------------------------------------

  // Returns the actual window that is focused when this TabContents is shown.
  virtual HWND GetContentHWND() {
    return GetContainerHWND();
  }

  // Tell the subclass to set up the view (e.g. create the container HWND if
  // applicable) and any other create-time setup.
  virtual void CreateView() {}

  // Returns the HWND associated with this TabContents. Outside of automation
  // in the context of the UI, this is required to be implemented.
  virtual HWND GetContainerHWND() const { return NULL; }

  // Returns the bounds of this TabContents in the screen coordinate system.
  virtual void GetContainerBounds(gfx::Rect *out) const {
    out->SetRect(0, 0, 0, 0);
  }

  // Make the tab the focused window.
  virtual void Focus();

  // Stores the currently focused view.
  virtual void StoreFocus();

  // Restores focus to the last focus view. If StoreFocus has not yet been
  // invoked, SetInitialFocus is invoked.
  virtual void RestoreFocus();

  // Invoked the first time this tab is getting the focus through TAB traversal.
  // By default this does nothing, but is overridden to set the focus for the
  // first element in the page.
  //
  // |reverse| indicates if the user is going forward or backward, so we know
  // whether to set the first or last element focus.
  //
  // See also SetInitialFocus(no arg).
  // FIXME(brettw) having two SetInitialFocus that do different things is silly.
  virtual void SetInitialFocus(bool reverse) { }

  // TabContents that contain View hierarchy (such as NativeUIContents) should
  // return their RootView.  Other TabContents (such as WebContents) should
  // return NULL.
  // This is used by the focus manager to figure out what to focus when the tab
  // is focused (when a tab with no view hierarchy is focused, the
  // TabContentsContainerView is focused) and how to process tab events.  If
  // this returns NULL, the TabContents is supposed to know how to process TAB
  // key events and is just sent the key messages.  If this returns a RootView,
  // the focus is passed to the RootView.
  virtual views::RootView* GetContentsRootView() { return NULL; }
<<<<<<< HEAD
=======

  // Infobars ------------------------------------------------------------------

  // Adds an InfoBar for the specified |delegate|.
  void AddInfoBar(InfoBarDelegate* delegate);

  // Removes the InfoBar for the specified |delegate|.
  void RemoveInfoBar(InfoBarDelegate* delegate);
  
  // Enumeration and access functions.
  int infobar_delegate_count() const { return infobar_delegates_.size(); }
  InfoBarDelegate* GetInfoBarDelegateAt(int index) {
    return infobar_delegates_.at(index);
  }
>>>>>>> 12c75e7a

  // Toolbars and such ---------------------------------------------------------
 
  // Returns whether the bookmark bar should be visible.
  virtual bool IsBookmarkBarAlwaysVisible() { return false; }

  // Whether or not the shelf view is visible.
  virtual void SetDownloadShelfVisible(bool visible);
  bool IsDownloadShelfVisible() { return shelf_visible_; }

  // Notify our delegate that some of our content has animated.
  void ToolbarSizeChanged(bool is_animating);

  // Displays the download shelf and animation when a download occurs.
  void OnStartDownload(DownloadItem* download);

  // Returns the DownloadShelfView, creating it if necessary.
  DownloadShelfView* GetDownloadShelfView();

  // Transfer the shelf view from |tab_contents| to the receiving TabContents.
  // |tab_contents| no longer owns the shelf after this call. The shelf is owned
  // by the receiving TabContents.
  void MigrateShelfViewFrom(TabContents* tab_contents);

  // Migrate the shelf view between 2 TabContents. This helper function is
  // currently called by NavigationController::DiscardPendingEntry. We may
  // want to generalize this if we need to migrate some other state.
  static void MigrateShelfView(TabContents* from, TabContents* to);

  // Called when a ConstrainedWindow we own is about to be closed.
  void WillClose(ConstrainedWindow* window);

  // Called when a ConstrainedWindow we own is moved or resized.
  void DidMoveOrResize(ConstrainedWindow* window);

 protected:
  // NotificationObserver implementation:
  virtual void Observe(NotificationType type,
                       const NotificationSource& source,
                       const NotificationDetails& details);

  friend class NavigationController;
  // Used to access the child_windows_ (ConstrainedWindowList) for testing
  // automation purposes.
  friend class AutomationProvider;

  explicit TabContents(TabContentsType type);

  // Some tab contents types need to override the type.
  void set_type(TabContentsType type) { type_ = type; }

  // NOTE: the TabContents destructor can run after the NavigationController
  // has gone away, so any complicated unregistering that expects the profile
  // or other shared objects to still be around does not belong in a
  // destructor.
  // For those purposes, instead see Destroy().
  // Protected so that others don't try to delete this directly.
  virtual ~TabContents();

  // Sets focus to the tab contents window, but doesn't actuall set focus to
  // a particular element in it (see also SetInitialFocus(bool) which does
  // that in different circumstances).
  // FIXME(brettw) having two SetInitialFocus that do different things is silly.
  virtual void SetInitialFocus();

  // Changes the IsLoading state and notifies delegate as needed
  // |details| is used to provide details on the load that just finished
  // (but can be null if not applicable). Can be overridden.
  virtual void SetIsLoading(bool is_loading, LoadNotificationDetails* details);

  // Called by a derived class when the TabContents is resized, causing
  // suppressed constrained web popups to be repositioned to the new bounds
  // if necessary.
  void RepositionSupressedPopupsToFit(const gfx::Size& new_size);

  // Releases the download shelf. This method is used by MigrateShelfViewFrom.
  // Sub-classes should clear any pointer they might keep to the shelf view and
  // invoke TabContents::ReleaseDownloadShelfView().
  virtual void ReleaseDownloadShelfView();

  // Called by derived classes to indicate that we're no longer waiting for a
  // response. This won't actually update the throbber, but it will get picked
  // up at the next animation step if the throbber is going.
  void SetNotWaitingForResponse() { waiting_for_response_ = false; }

  typedef std::vector<ConstrainedWindow*> ConstrainedWindowList;
  ConstrainedWindowList child_windows_;

  // Whether we have a notification AND the notification owns popups windows.
  // (We keep the notification object around even when it's not shown since it
  // determines whether to show itself).
  bool ShowingBlockedPopupNotification() const;

 private:
  // Expires InfoBars that need to be expired, according to the state carried
  // in |details|, in response to a new NavigationEntry being committed (the
  // user navigated to another page).
  void ExpireInfoBars(
      const NavigationController::LoadCommittedDetails& details);

  // Data ----------------------------------------------------------------------

  TabContentsType type_;

  TabContentsDelegate* delegate_;
  NavigationController* controller_;

  PropertyBag property_bag_;

  // Indicates whether we're currently loading a resource.
  bool is_loading_;

  // See is_active() getter above.
  bool is_active_;

  bool is_crashed_;  // true if the tab is considered crashed.

  // See waiting_for_response() above.
  bool waiting_for_response_;

  // The download shelf view (view at the bottom of the page).
  scoped_ptr<DownloadShelfView> download_shelf_view_;

  // Whether the shelf view is visible.
  bool shelf_visible_;

  // Indicates the largest PageID we've seen.  This field is ignored if we are
  // a WebContents, in which case the max page ID is stored separately with
  // each SiteInstance.
  int32 max_page_id_;

  // The id used in the ViewStorage to store the last focused view.
  int last_focused_view_storage_id_;

  // See capturing_contents() above.
  bool capturing_contents_;

  // ConstrainedWindow with additional methods for managing blocked
  // popups. This pointer alsog goes in |child_windows_| for ownership,
  // repositioning, etc.
  BlockedPopupContainer* blocked_popups_;

<<<<<<< HEAD
=======
  // Delegates for InfoBars associated with this TabContents.
  std::vector<InfoBarDelegate*> infobar_delegates_;

>>>>>>> 12c75e7a
  // See getter above.
  bool is_being_destroyed_;

  DISALLOW_COPY_AND_ASSIGN(TabContents);
};

#endif  // CHROME_BROWSER_TAB_CONTENTS_H_<|MERGE_RESOLUTION|>--- conflicted
+++ resolved
@@ -55,12 +55,8 @@
 // the NavigationController makes the active TabContents inactive, notifies the
 // TabContentsDelegate that the TabContents is being replaced, and then
 // activates the new TabContents.
-<<<<<<< HEAD
-class TabContents : public PageNavigator {
-=======
 class TabContents : public PageNavigator,
                     public NotificationObserver {
->>>>>>> 12c75e7a
  public:
   // Flags passed to the TabContentsDelegate.NavigationStateChanged to tell it
   // what has changed. Combine them to update more than one thing.
@@ -248,11 +244,7 @@
   void set_is_active(bool active) { is_active_ = active; }
 
   // Whether the tab is in the process of being destroyed.
-<<<<<<< HEAD
-  // Added as a tentative work-around for focus related bug #4633. This allows
-=======
   // Added as a tentative work-around for focus related bug #4633.  This allows
->>>>>>> 12c75e7a
   // us not to store focus when a tab is being closed.
   bool is_being_destroyed() const { return is_being_destroyed_; }
 
@@ -396,8 +388,6 @@
   // key events and is just sent the key messages.  If this returns a RootView,
   // the focus is passed to the RootView.
   virtual views::RootView* GetContentsRootView() { return NULL; }
-<<<<<<< HEAD
-=======
 
   // Infobars ------------------------------------------------------------------
 
@@ -412,7 +402,6 @@
   InfoBarDelegate* GetInfoBarDelegateAt(int index) {
     return infobar_delegates_.at(index);
   }
->>>>>>> 12c75e7a
 
   // Toolbars and such ---------------------------------------------------------
  
@@ -555,12 +544,9 @@
   // repositioning, etc.
   BlockedPopupContainer* blocked_popups_;
 
-<<<<<<< HEAD
-=======
   // Delegates for InfoBars associated with this TabContents.
   std::vector<InfoBarDelegate*> infobar_delegates_;
 
->>>>>>> 12c75e7a
   // See getter above.
   bool is_being_destroyed_;
 
