--- conflicted
+++ resolved
@@ -1,31 +1,6 @@
-// Copyright 2008, Google Inc.
-// All rights reserved.
-//
-// Redistribution and use in source and binary forms, with or without
-// modification, are permitted provided that the following conditions are
-// met:
-//
-//    * Redistributions of source code must retain the above copyright
-// notice, this list of conditions and the following disclaimer.
-//    * Redistributions in binary form must reproduce the above
-// copyright notice, this list of conditions and the following disclaimer
-// in the documentation and/or other materials provided with the
-// distribution.
-//    * Neither the name of Google Inc. nor the names of its
-// contributors may be used to endorse or promote products derived from
-// this software without specific prior written permission.
-//
-// THIS SOFTWARE IS PROVIDED BY THE COPYRIGHT HOLDERS AND CONTRIBUTORS
-// "AS IS" AND ANY EXPRESS OR IMPLIED WARRANTIES, INCLUDING, BUT NOT
-// LIMITED TO, THE IMPLIED WARRANTIES OF MERCHANTABILITY AND FITNESS FOR
-// A PARTICULAR PURPOSE ARE DISCLAIMED. IN NO EVENT SHALL THE COPYRIGHT
-// OWNER OR CONTRIBUTORS BE LIABLE FOR ANY DIRECT, INDIRECT, INCIDENTAL,
-// SPECIAL, EXEMPLARY, OR CONSEQUENTIAL DAMAGES (INCLUDING, BUT NOT
-// LIMITED TO, PROCUREMENT OF SUBSTITUTE GOODS OR SERVICES; LOSS OF USE,
-// DATA, OR PROFITS; OR BUSINESS INTERRUPTION) HOWEVER CAUSED AND ON ANY
-// THEORY OF LIABILITY, WHETHER IN CONTRACT, STRICT LIABILITY, OR TORT
-// (INCLUDING NEGLIGENCE OR OTHERWISE) ARISING IN ANY WAY OUT OF THE USE
-// OF THIS SOFTWARE, EVEN IF ADVISED OF THE POSSIBILITY OF SUCH DAMAGE.
+// Copyright (c) 2006-2008 The Chromium Authors. All rights reserved.
+// Use of this source code is governed by a BSD-style license that can be
+// found in the LICENSE file.
 
 #include "chrome/browser/navigation_controller.h"
 
@@ -46,6 +21,7 @@
 #include "chrome/browser/tab_contents_delegate.h"
 #include "chrome/common/chrome_switches.h"
 #include "net/base/net_util.h"
+#include "webkit/glue/webkit_glue.h"
 
 namespace {
 
@@ -148,12 +124,9 @@
 
 // NavigationController ---------------------------------------------------
 
-<<<<<<< HEAD
-=======
 // static
 size_t NavigationController::max_entry_count_ = 50;
 
->>>>>>> b8afeda4
 // static
 bool NavigationController::check_for_repost_ = true;
 
@@ -161,7 +134,7 @@
 // the NavigationEntry to entries. This is used during session restore.
 static void CreateNavigationEntriesFromTabNavigations(
     const std::vector<TabNavigation>& navigations,
-    std::vector<NavigationEntry*>* entries) {
+    std::vector<linked_ptr<NavigationEntry> >* entries) {
   // Create a NavigationEntry for each of the navigations.
   for (std::vector<TabNavigation>::const_iterator i =
            navigations.begin(); i != navigations.end(); ++i) {
@@ -181,39 +154,20 @@
         // Use a transition type of reload so that we don't incorrectly
         // increase the typed count.
         PageTransition::RELOAD);
-    entry->SetDisplayURL(navigation.url);
-    entry->SetContentState(navigation.state);
-    entry->SetHasPostData(navigation.type_mask & TabNavigation::HAS_POST_DATA);
-    entries->push_back(entry);
-  }
-}
-
-<<<<<<< HEAD
-// Configure all the NavigationEntries in entries for restore. This resets
-// the transition type to reload and makes sure the content state isn't empty.
-static void ConfigureEntriesForRestore(
-    std::vector<NavigationEntry*>* entries) {
-  for (size_t i = 0, count = entries->size(); i < count; ++i) {
-    // Use a transition type of reload so that we don't incorrectly increase
-    // the typed count.
-    (*entries)[i]->SetTransitionType(PageTransition::RELOAD);
-    (*entries)[i]->set_restored(true);
-    // NOTE(darin): This code is only needed for backwards compat.
-    NavigationControllerBase::SetContentStateIfEmpty((*entries)[i]);
-  }
-}
-
-NavigationController::NavigationController(TabContents* contents,
-                                           Profile* profile)
-    : profile_(profile),
-=======
+    entry->set_display_url(navigation.url);
+    entry->set_content_state(navigation.state);
+    entry->set_has_post_data(
+        navigation.type_mask & TabNavigation::HAS_POST_DATA);
+    entries->push_back(linked_ptr<NavigationEntry>(entry));
+  }
+}
+
 NavigationController::NavigationController(TabContents* contents,
                                            Profile* profile)
     : profile_(profile),
       pending_entry_(NULL),
       last_committed_entry_index_(-1),
       pending_entry_index_(-1),
->>>>>>> b8afeda4
       active_contents_(contents),
       max_restored_page_id_(-1),
       ssl_manager_(this, NULL),
@@ -230,12 +184,9 @@
     int selected_navigation,
     HWND parent)
     : profile_(profile),
-<<<<<<< HEAD
-=======
       pending_entry_(NULL),
       last_committed_entry_index_(-1),
       pending_entry_index_(-1),
->>>>>>> b8afeda4
       active_contents_(NULL),
       max_restored_page_id_(-1),
       ssl_manager_(this, NULL),
@@ -256,22 +207,11 @@
   DCHECK(tab_contents_map_.empty());
   DCHECK(tab_contents_collector_map_.empty());
 
-  SessionService* session_service = GetSessionService();
-  if (session_service)
-    session_service->TabClosed(window_id_, session_id());
-
-<<<<<<< HEAD
-  profile_->UnregisterNavigationController(this);
-
-  NotificationService::current()->Notify(
-      NOTIFY_TAB_CLOSED,
-      Source<NavigationController>(this),
-      NotificationService::NoDetails());
-=======
+  DiscardPendingEntryInternal();
+
   NotificationService::current()->Notify(NOTIFY_TAB_CLOSED,
                                          Source<NavigationController>(this),
                                          NotificationService::NoDetails());
->>>>>>> b8afeda4
 }
 
 TabContents* NavigationController::GetTabContents(TabContentsType t) {
@@ -280,17 +220,11 @@
   return tab_contents_map_[t];
 }
 
-void NavigationController::Reset() {
-  NavigationControllerBase::Reset();
-
-  NotifyPrunedEntries();
-}
-
 void NavigationController::Reload() {
   DiscardPendingEntryInternal();
   int current_index = GetCurrentEntryIndex();
   if (check_for_repost_ && current_index != -1 &&
-      GetEntryAtIndex(current_index)->HasPostData() &&
+      GetEntryAtIndex(current_index)->has_post_data() &&
       active_contents_->AsWebContents() &&
       !active_contents_->AsWebContents()->showing_repost_interstitial()) {
     // The user is asking to reload a page with POST data and we're not showing
@@ -300,10 +234,6 @@
     active_contents_->Activate();
     RepostFormWarningDialog::RunRepostFormWarningDialog(this);
   } else {
-<<<<<<< HEAD
-    NavigationControllerBase::Reload();
-  }
-=======
     // Base the navigation on where we are now...
     int current_index = GetCurrentEntryIndex();
 
@@ -423,32 +353,40 @@
     return;
 
   GoToIndex(index);
->>>>>>> b8afeda4
 }
 
 void NavigationController::ReloadDontCheckForRepost() {
-  NavigationControllerBase::Reload();
+  Reload();
 }
 
 void NavigationController::Destroy() {
-  // First, clean out all NULL entries in the map so that we know empty map
-  // means all tabs destroyed.  This is needed since TabContentsWasDestroyed()
-  // won't get called for types that are in our map with a NULL contents.
-  for (int t = 0; t < TAB_CONTENTS_NUM_TYPES; t++) {
-    TabContentsMap::iterator i =
-        tab_contents_map_.find(static_cast<TabContentsType>(t));
-    if (i != tab_contents_map_.end() && !i->second)
-      tab_contents_map_.erase(i);
-  }
-
-  // Now close all tab contents owned by this controller.  We make a list on
-  // the stack because they are removed from the map as they are Destroyed
+  // Close all tab contents owned by this controller.  We make a list on the
+  // stack because they are removed from the map as they are Destroyed
   // (invalidating the iterators), which may or may not occur synchronously.
+  // We also keep track of any NULL entries in the map so that we can clean
+  // them out.
   std::list<TabContents*> tabs_to_destroy;
+  std::list<TabContentsType> tab_types_to_erase;
   for (TabContentsMap::iterator i = tab_contents_map_.begin();
        i != tab_contents_map_.end(); ++i) {
-    DCHECK(i->second);
-    tabs_to_destroy.push_back(i->second);
+    if (i->second)
+      tabs_to_destroy.push_back(i->second);
+    else
+      tab_types_to_erase.push_back(i->first);
+  }
+
+  // Clean out all NULL entries in the map so that we know empty map means all
+  // tabs destroyed.  This is needed since TabContentsWasDestroyed() won't get
+  // called for types that are in our map with a NULL contents.  (We don't do
+  // this by iterating over TAB_CONTENTS_NUM_TYPES because some tests create
+  // additional types.)
+  for (std::list<TabContentsType>::iterator i = tab_types_to_erase.begin();
+       i != tab_types_to_erase.end(); ++i) {
+    TabContentsMap::iterator map_iterator = tab_contents_map_.find(*i);
+    if (map_iterator != tab_contents_map_.end()) {
+      DCHECK(!map_iterator->second);
+      tab_contents_map_.erase(map_iterator);
+    }
   }
 
   // Cancel all the TabContentsCollectors.
@@ -458,6 +396,8 @@
     DCHECK(i->second);
     i->second->Cancel();
   }
+  tab_contents_collector_map_.clear();
+
 
   // Finally destroy all the tab contents.
   for (std::list<TabContents*>::iterator i = tabs_to_destroy.begin();
@@ -473,11 +413,7 @@
   tab_contents_map_.erase(i);
 
   // Make sure we cancel any collector for that TabContents.
-  TabContentsCollectorMap::iterator ci = tab_contents_collector_map_.find(type);
-  if (ci != tab_contents_collector_map_.end()) {
-    DCHECK(ci->second);
-    ci->second->Cancel();
-  }
+  CancelTabContentsCollection(type);
 
   // If that was the last tab to be destroyed, delete ourselves.
   if (tab_contents_map_.empty())
@@ -499,11 +435,11 @@
 
   NavigationEntry* entry = new NavigationEntry(type, NULL, -1, real_url,
                                                std::wstring(), transition);
-  entry->SetDisplayURL(url);
-  entry->SetUserTypedURL(url);
+  entry->set_display_url(url);
+  entry->set_user_typed_url(url);
   if (url.SchemeIsFile()) {
-    entry->SetTitle(file_util::GetFilenameFromPath(UTF8ToWide(url.host() +
-                                                              url.path())));
+    entry->set_title(file_util::GetFilenameFromPath(UTF8ToWide(url.host() +
+                                                               url.path())));
   }
   return entry;
 }
@@ -523,9 +459,9 @@
                                          const std::wstring& title,
                                          SkBitmap* icon) {
   NavigationEntry* entry = CreateNavigationEntry(url, type);
-  entry->SetTitle(title);
+  entry->set_title(title);
   if (icon)
-    entry->SetFavIcon(*icon);
+    entry->favicon().set_bitmap(*icon);
 
   DiscardPendingEntryInternal();
   pending_entry_ = entry;
@@ -538,43 +474,20 @@
 
 const std::wstring& NavigationController::GetLazyTitle() const {
   if (pending_entry_)
-    return pending_entry_->GetTitle();
+    return pending_entry_->title();
   else
     return EmptyWString();
 }
 
 const SkBitmap& NavigationController::GetLazyFavIcon() const {
   if (pending_entry_) {
-    return pending_entry_->GetFavIcon();
+    return pending_entry_->favicon().bitmap();
   } else {
     ResourceBundle &rb = ResourceBundle::GetSharedInstance();
     return *rb.GetBitmapNamed(IDR_DEFAULT_FAVICON);
   }
 }
 
-<<<<<<< HEAD
-void NavigationController::EntryUpdated(NavigationEntry* entry) {
-  if (entry == GetActiveEntry()) {
-    // Someone has modified our active navigation entry.
-    NotifyNavigationStateChanged();
-  }
-}
-
-void NavigationController::SetAlternateNavURLFetcher(
-    AlternateNavURLFetcher* alternate_nav_url_fetcher) {
-  DCHECK(!alternate_nav_url_fetcher_.get());
-  DCHECK(pending_entry_);
-  alternate_nav_url_fetcher_.reset(alternate_nav_url_fetcher);
-  alternate_nav_url_fetcher_entry_unique_id_ = pending_entry_->unique_id();
-}
-
-void NavigationController::DidNavigateToEntry(NavigationEntry* entry) {
-  DCHECK(active_contents_);
-  DCHECK(entry->GetType() == active_contents_->type());
-
-  NavigationControllerBase::DidNavigateToEntry(entry);
-  // entry is now deleted
-=======
 bool NavigationController::RendererDidNavigate(
     const ViewHostMsg_FrameNavigate_Params& params,
     bool is_interstitial,
@@ -740,7 +653,6 @@
   new_entry->set_transition_type(params.transition);
   new_entry->set_site_instance(active_contents_->GetSiteInstance());
   new_entry->set_has_post_data(params.is_post);
->>>>>>> b8afeda4
 
   InsertEntry(new_entry);
 }
@@ -850,25 +762,6 @@
     return false;
   }
 
-<<<<<<< HEAD
-  // If the previous or next entry uses a different tab contents it is now a
-  // safe time to schedule collection because a navigation is neccessary to
-  // get back to them.
-  int index = GetCurrentEntryIndex();
-  if (index < 0 || GetPendingEntryIndex() != -1)
-    return;
-
-  TabContentsType active_type = GetEntryAtIndex(index)->GetType();
-  if (index > 0) {
-    NavigationEntry* ne = GetEntryAtIndex(index - 1);
-    if (ne->GetType() != active_type)
-      ScheduleTabContentsCollection(ne->GetType());
-  }
-  if (index < (GetEntryCount() - 1)) {
-    NavigationEntry* ne = GetEntryAtIndex(index + 1);
-    if (ne->GetType() != active_type)
-      ScheduleTabContentsCollection(ne->GetType());
-=======
   // Update the current navigation entry in case we're going back/forward.
   if (entry_index != last_committed_entry_index_) {
     int old_committed_entry_index = last_committed_entry_index_;
@@ -954,7 +847,6 @@
     }
 
     NotifyPrunedEntries(this, false, 1);
->>>>>>> b8afeda4
   }
 }
 
@@ -985,16 +877,16 @@
 }
 
 void NavigationController::DiscardPendingEntry() {
-  NavigationControllerBase::DiscardPendingEntry();
+  DiscardPendingEntryInternal();
 
   // Synchronize the active_contents_ to the last committed entry.
   NavigationEntry* last_entry = GetLastCommittedEntry();
-  if (last_entry && last_entry->GetType() != active_contents_->type()) {
+  if (last_entry && last_entry->tab_type() != active_contents_->type()) {
     TabContents* from_contents = active_contents_;
     from_contents->SetActive(false);
 
     // Switch back to the previous tab contents.
-    active_contents_ = GetTabContents(last_entry->GetType());
+    active_contents_ = GetTabContents(last_entry->tab_type());
     DCHECK(active_contents_);
 
     active_contents_->SetActive(true);
@@ -1015,23 +907,20 @@
     DCHECK(from_contents != active_contents_);
     ScheduleTabContentsCollection(from_contents->type());
   }
-
-  // Note: this may be redundant in some cases.  we may want to optimize away
-  // the redundant notifications.
-  NotifyNavigationStateChanged();
 }
 
 void NavigationController::InsertEntry(NavigationEntry* entry) {
-  DCHECK(entry);
-
-  NavigationControllerBase::InsertEntry(entry);
-
-  int index = GetIndexOfEntry(entry);
-  DCHECK(entries_.size() > 0 && index != -1);
-  SyncSessionWithSelectedIndex(index);
-
-<<<<<<< HEAD
-=======
+  DCHECK(entry->transition_type() != PageTransition::AUTO_SUBFRAME);
+
+  // Copy the pending entry's unique ID to the committed entry.
+  // I don't know if pending_entry_index_ can be other than -1 here.
+  const NavigationEntry* const pending_entry = (pending_entry_index_ == -1) ?
+      pending_entry_ : entries_[pending_entry_index_].get();
+  if (pending_entry)
+    entry->set_unique_id(pending_entry->unique_id());
+
+  DiscardPendingEntryInternal();
+
   int current_size = static_cast<int>(entries_.size());
 
   // Prune any entries which are in front of the current entry.
@@ -1059,16 +948,14 @@
   
   // TODO(brettw) this seems bogus. The tab contents can listen for the
   // notification or use the details that we pass back to it.
->>>>>>> b8afeda4
   active_contents_->NotifyDidNavigate(NAVIGATION_NEW, 0);
 }
 
 void NavigationController::SetWindowID(const SessionID& id) {
   window_id_ = id;
-
-  SessionService* session_service = GetSessionService();
-  if (session_service)
-    session_service->SetTabWindow(window_id_, session_id());
+  NotificationService::current()->Notify(NOTIFY_TAB_PARENTED,
+                                         Source<NavigationController>(this),
+                                         NotificationService::NoDetails());
 }
 
 void NavigationController::NavigateToPendingEntry(bool reload) {
@@ -1077,14 +964,14 @@
   // For session history navigations only the pending_entry_index_ is set.
   if (!pending_entry_) {
     DCHECK(pending_entry_index_ != -1);
-    pending_entry_ = entries_[pending_entry_index_];
+    pending_entry_ = entries_[pending_entry_index_].get();
   }
 
   // Reset the security states as any SSL error may have been resolved since we
   // last visited that page.
-  pending_entry_->ResetSSLStates();
-
-  if (from_contents && from_contents->type() != pending_entry_->GetType())
+  pending_entry_->ssl() = NavigationEntry::SSLStatus();
+
+  if (from_contents && from_contents->type() != pending_entry_->tab_type())
     from_contents->SetActive(false);
 
   HWND parent =
@@ -1100,36 +987,13 @@
       from_contents->delegate()->ReplaceContents(from_contents, contents);
   }
 
-<<<<<<< HEAD
-  if (contents->Navigate(*pending_entry_, reload)) {
-    // Note: this is redundant if navigation completed synchronously because
-    // DidNavigateToEntry call this as well.
-    NotifyNavigationStateChanged();
-  } else {
-=======
   NavigationEntry temp_entry(*pending_entry_);
   if (!contents->NavigateToPendingEntry(reload))
->>>>>>> b8afeda4
     DiscardPendingEntry();
-  }
-}
-
-<<<<<<< HEAD
-void NavigationController::NotifyNavigationStateChanged() {
-  // Reset the Alternate Nav URL Fetcher if we're loading some page it doesn't
-  // care about.  We must do this before calling Notify() below as that may
-  // result in the creation of a new fetcher.
-  const NavigationEntry* const entry = GetActiveEntry();
-  if (!entry ||
-      (entry->unique_id() != alternate_nav_url_fetcher_entry_unique_id_)) {
-    alternate_nav_url_fetcher_.reset();
-    alternate_nav_url_fetcher_entry_unique_id_ = 0;
-  }
-
-=======
+}
+
 void NavigationController::NotifyNavigationEntryCommitted(
     LoadCommittedDetails* details) {
->>>>>>> b8afeda4
   // TODO(pkasting): http://b/1113079 Probably these explicit notification paths
   // should be removed, and interested parties should just listen for the
   // notification below instead.
@@ -1137,26 +1001,14 @@
   active_contents_->NotifyNavigationStateChanged(
       TabContents::INVALIDATE_EVERYTHING);
 
+  details->entry = GetActiveEntry();
   NotificationService::current()->Notify(
-      NOTIFY_NAVIGATION_STATE_CHANGED,
+      NOTIFY_NAV_ENTRY_COMMITTED,
       Source<NavigationController>(this),
-      NotificationService::NoDetails());
-}
-
-<<<<<<< HEAD
-void NavigationController::NotifyPrunedEntries() {
-  SessionService* session_service = GetSessionService();
-  if (!session_service)
-    return;
-  session_service->TabNavigationPathPruned(window_id(), session_id(),
-                                           GetEntryCount());
-}
-
-void NavigationController::IndexOfActiveEntryChanged(
-    int prev_committed_index) {
-=======
+      Details<LoadCommittedDetails>(details));
+}
+
 void NavigationController::IndexOfActiveEntryChanged(int prev_committed_index) {
->>>>>>> b8afeda4
   NavigationType nav_type = NAVIGATION_BACK_FORWARD;
   int relative_navigation_offset =
       GetLastCommittedEntryIndex() - prev_committed_index;
@@ -1167,16 +1019,14 @@
   // a notification of this event that could be used, or maybe all the tab
   // contents' know when we navigate (WebContents does).
   active_contents_->NotifyDidNavigate(nav_type, relative_navigation_offset);
-  if (GetCurrentEntryIndex() != -1)
-    SyncSessionWithSelectedIndex(GetCurrentEntryIndex());
 }
 
 TabContents* NavigationController::GetTabContentsCreateIfNecessary(
     HWND parent,
     const NavigationEntry& entry) {
-  TabContents* contents = GetTabContents(entry.GetType());
+  TabContents* contents = GetTabContents(entry.tab_type());
   if (!contents) {
-    contents = TabContents::CreateWithType(entry.GetType(), parent, profile_,
+    contents = TabContents::CreateWithType(entry.tab_type(), parent, profile_,
                                            entry.site_instance());
     if (!contents->AsWebContents()) {
       // Update the max page id, otherwise the newly created TabContents may
@@ -1187,8 +1037,8 @@
       // max_page_id is updated to reflect the restored range of page ids.
       int32 max_page_id = contents->GetMaxPageID();
       for (size_t i = 0; i < entries_.size(); ++i) {
-        if (entries_[i]->GetType() == entry.GetType())
-          max_page_id = std::max(max_page_id, entries_[i]->GetPageID());
+        if (entries_[i]->tab_type() == entry.tab_type())
+          max_page_id = std::max(max_page_id, entries_[i]->page_id());
       }
       contents->UpdateMaxPageID(max_page_id);
     }
@@ -1218,25 +1068,6 @@
     some_contents->AsDOMUIHost()->AttachMessageHandlers();
 }
 
-<<<<<<< HEAD
-SessionService* NavigationController::GetSessionService() const {
-  if (profile_->HasSessionService())
-    return profile_->GetSessionService();
-
-  return NULL;
-}
-
-void NavigationController::SyncSessionWithEntryByPageID(
-    TabContentsType type,
-    SiteInstance *instance,
-    int32 page_id) const {
-  int index = GetEntryIndexWithPageID(type, instance, page_id);
-  if (index != -1)
-    SyncSessionWithEntry(entries_[index], index);
-}
-
-=======
->>>>>>> b8afeda4
 // static
 void NavigationController::DisablePromptOnRepost() {
   check_for_repost_ = false;
@@ -1265,25 +1096,36 @@
   NavigateToPendingEntry(false);
 }
 
-void NavigationController::SyncSessionWithEntry(const NavigationEntry* entry,
-                                                int index) const {
-  SessionService* session_service = GetSessionService();
-  if (!session_service)
+void NavigationController::NotifyEntryChanged(const NavigationEntry* entry,
+                                              int index) {
+  EntryChangedDetails det;
+  det.changed_entry = entry;
+  det.index = index;
+  NotificationService::current()->Notify(NOTIFY_NAV_ENTRY_CHANGED,
+                                         Source<NavigationController>(this),
+                                         Details<EntryChangedDetails>(&det));
+}
+
+void NavigationController::RemoveEntryAtIndex(int index) {
+  // TODO(brettw) this is only called to remove the first one when we've got
+  // too many entries. It should probably be more specific for this case.
+  if (index >= static_cast<int>(entries_.size()) ||
+      index == pending_entry_index_ || index == last_committed_entry_index_) {
+    NOTREACHED();
     return;
-
-  DCHECK(entry && index != -1);
-  if (entry->GetDisplayURL().is_valid())
-    session_service->UpdateTabNavigation(window_id(), session_id(), index,
-                                         *entry);
-}
-
-void NavigationController::SyncSessionWithSelectedIndex(int index) const {
-  DCHECK(index != -1);
-  SessionService* session_service = GetSessionService();
-  if (!session_service)
-    return;
-
-  session_service->SetSelectedNavigationIndex(window_id(), session_id(), index);
+  }
+
+  entries_.erase(entries_.begin() + index);
+
+  if (last_committed_entry_index_ >= index) {
+    if (!entries_.empty())
+      last_committed_entry_index_--;
+    else
+      last_committed_entry_index_ = -1;
+  }
+
+  // TODO(brettw) bug 1324021: we probably need some notification here so the
+  // session service can stay in sync.
 }
 
 NavigationController* NavigationController::Clone(HWND parent_hwnd) {
@@ -1295,12 +1137,27 @@
   nc->needs_reload_ = true;
 
   nc->entries_.reserve(entries_.size());
-  for (int i = 0, c = GetEntryCount(); i < c; ++i)
-    nc->entries_.push_back(new NavigationEntry(*GetEntryAtIndex(i)));
+  for (int i = 0, c = GetEntryCount(); i < c; ++i) {
+    nc->entries_.push_back(linked_ptr<NavigationEntry>(
+        new NavigationEntry(*GetEntryAtIndex(i))));
+  }
 
   nc->FinishRestore(parent_hwnd, last_committed_entry_index_);
 
   return nc;
+}
+
+void NavigationController::ScheduleTabContentsCollectionForInactiveTabs() {
+  int index = GetCurrentEntryIndex();
+  if (index < 0 || GetPendingEntryIndex() != -1)
+    return;
+
+  TabContentsType active_type = GetEntryAtIndex(index)->tab_type();
+  for (TabContentsMap::iterator i = tab_contents_map_.begin();
+       i != tab_contents_map_.end(); ++i) {
+    if (i->first != active_type)
+      ScheduleTabContentsCollection(i->first);
+  }
 }
 
 void NavigationController::ScheduleTabContentsCollection(TabContentsType t) {
@@ -1342,8 +1199,6 @@
   // Callers assume we have an active_contents after restoring, so set it now.
   active_contents_ =
       GetTabContentsCreateIfNecessary(parent_hwnd, *entries_[selected_index]);
-<<<<<<< HEAD
-=======
 }
 
 void NavigationController::DiscardPendingEntryInternal() {
@@ -1362,5 +1217,4 @@
       return i;
   }
   return -1;
->>>>>>> b8afeda4
 }