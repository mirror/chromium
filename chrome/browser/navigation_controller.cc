// Copyright (c) 2006-2008 The Chromium Authors. All rights reserved.
// Use of this source code is governed by a BSD-style license that can be
// found in the LICENSE file.

#include "chrome/browser/navigation_controller.h"

#include "base/command_line.h"
#include "base/file_util.h"
#include "base/logging.h"
#include "base/string_util.h"
#include "chrome/browser/browser_process.h"
#include "chrome/browser/dom_ui/dom_ui_host.h"
#include "chrome/browser/navigation_entry.h"
#include "chrome/browser/profile.h"
#include "chrome/browser/repost_form_warning_dialog.h"
#include "chrome/browser/sessions/session_types.h"
#include "chrome/browser/site_instance.h"
#include "chrome/browser/tab_contents.h"
#include "chrome/browser/tab_contents_delegate.h"
#include "chrome/common/chrome_switches.h"
#include "chrome/common/navigation_types.h"
#include "chrome/common/resource_bundle.h"
#include "chrome/common/scoped_vector.h"
#include "net/base/net_util.h"
#include "webkit/glue/webkit_glue.h"

namespace {

// Invoked when entries have been pruned, or removed. For example, if the
// current entries are [google, digg, yahoo], with the current entry google,
// and the user types in cnet, then digg and yahoo are pruned.
void NotifyPrunedEntries(NavigationController* nav_controller,
                         bool from_front,
                         int count) {
  NavigationController::PrunedDetails details;
  details.from_front = from_front;
  details.count = count;
  NotificationService::current()->Notify(
      NOTIFY_NAV_LIST_PRUNED,
      Source<NavigationController>(nav_controller),
      Details<NavigationController::PrunedDetails>(&details));
}

// Ensure the given NavigationEntry has a valid state, so that WebKit does not
// get confused if we navigate back to it.
// 
// An empty state is treated as a new navigation by WebKit, which would mean
// losing the navigation entries and generating a new navigation entry after
// this one. We don't want that. To avoid this we create a valid state which
// WebKit will not treat as a new navigation.
void SetContentStateIfEmpty(NavigationEntry* entry) {
  if (entry->content_state().empty() &&
      (entry->tab_type() == TAB_CONTENTS_WEB ||
       entry->tab_type() == TAB_CONTENTS_NEW_TAB_UI ||
       entry->tab_type() == TAB_CONTENTS_ABOUT_UI ||
       entry->tab_type() == TAB_CONTENTS_HTML_DIALOG)) {
    entry->set_content_state(
        webkit_glue::CreateHistoryStateForURL(entry->url()));
  }
}

// Configure all the NavigationEntries in entries for restore. This resets
// the transition type to reload and makes sure the content state isn't empty.
void ConfigureEntriesForRestore(
    std::vector<linked_ptr<NavigationEntry> >* entries) {
  for (size_t i = 0; i < entries->size(); ++i) {
    // Use a transition type of reload so that we don't incorrectly increase
    // the typed count.
    (*entries)[i]->set_transition_type(PageTransition::RELOAD);
    (*entries)[i]->set_restored(true);
    // NOTE(darin): This code is only needed for backwards compat.
    SetContentStateIfEmpty((*entries)[i].get());
  }
}

// See NavigationController::IsURLInPageNavigation for how this works and why.
bool AreURLsInPageNavigation(const GURL& existing_url, const GURL& new_url) {
  if (existing_url == new_url || !new_url.has_ref())
    return false;

  url_canon::Replacements<char> replacements;
  replacements.ClearRef();
  return existing_url.ReplaceComponents(replacements) ==
      new_url.ReplaceComponents(replacements);
}

}  // namespace

// TabContentsCollector ---------------------------------------------------

// We never destroy a TabContents synchronously because there are some
// complex code path that cause the current TabContents to be in the call
// stack. So instead, we use a TabContentsCollector which either destroys
// the TabContents or does nothing if it has been cancelled.
class TabContentsCollector : public Task {
 public:
  TabContentsCollector(NavigationController* target,
                       TabContentsType target_type)
      : target_(target),
        target_type_(target_type) {
  }

  void Cancel() {
    target_ = NULL;
  }

  virtual void Run() {
    if (target_) {
      // Note: this will cancel this task as a side effect so target_ is
      // now null.
      TabContents* tc = target_->GetTabContents(target_type_);
      tc->Destroy();
    }
  }

 private:
  // The NavigationController we are acting on.
  NavigationController* target_;

  // The TabContentsType that needs to be collected.
  TabContentsType target_type_;

  DISALLOW_EVIL_CONSTRUCTORS(TabContentsCollector);
};

// NavigationController ---------------------------------------------------

// static
size_t NavigationController::max_entry_count_ = 50;

// static
bool NavigationController::check_for_repost_ = true;

// Creates a new NavigationEntry for each TabNavigation in navigations, adding
// the NavigationEntry to entries. This is used during session restore.
static void CreateNavigationEntriesFromTabNavigations(
    const std::vector<TabNavigation>& navigations,
    std::vector<linked_ptr<NavigationEntry> >* entries) {
  // Create a NavigationEntry for each of the navigations.
  int page_id = 0;
  for (std::vector<TabNavigation>::const_iterator i =
<<<<<<< HEAD
           navigations.begin(); i != navigations.end(); ++i) {
    const TabNavigation& navigation = *i;

    GURL real_url = navigation.url;
    TabContentsType type = TabContents::TypeForURL(&real_url);
    DCHECK(type != TAB_CONTENTS_UNKNOWN_TYPE);

    NavigationEntry* entry = new NavigationEntry(
        type,
        NULL,  // The site instance for restored tabs is sent on naviagtion
               // (WebContents::GetSiteInstanceForEntry).
        static_cast<int>(i - navigations.begin()),
        real_url,
        navigation.referrer,
        navigation.title,
        // Use a transition type of reload so that we don't incorrectly
        // increase the typed count.
        PageTransition::RELOAD);
    entry->set_display_url(navigation.url);
    entry->set_content_state(navigation.state);
    entry->set_has_post_data(
        navigation.type_mask & TabNavigation::HAS_POST_DATA);
    entries->push_back(linked_ptr<NavigationEntry>(entry));
=======
           navigations.begin(); i != navigations.end(); ++i, ++page_id) {
    entries->push_back(
        linked_ptr<NavigationEntry>(i->ToNavigationEntry(page_id)));
>>>>>>> 12c75e7a
  }
}

NavigationController::NavigationController(TabContents* contents,
                                           Profile* profile)
    : profile_(profile),
      pending_entry_(NULL),
      last_committed_entry_index_(-1),
      pending_entry_index_(-1),
      transient_entry_index_(-1),
      active_contents_(contents),
      max_restored_page_id_(-1),
      ssl_manager_(this, NULL),
      needs_reload_(false),
      load_pending_entry_when_active_(false) {
  if (contents)
    RegisterTabContents(contents);
  DCHECK(profile_);
}

NavigationController::NavigationController(
    Profile* profile,
    const std::vector<TabNavigation>& navigations,
    int selected_navigation)
    : profile_(profile),
      pending_entry_(NULL),
      last_committed_entry_index_(-1),
      pending_entry_index_(-1),
      transient_entry_index_(-1),
      active_contents_(NULL),
      max_restored_page_id_(-1),
      ssl_manager_(this, NULL),
      needs_reload_(true),
      load_pending_entry_when_active_(false) {
  DCHECK(profile_);
  DCHECK(selected_navigation >= 0 &&
         selected_navigation < static_cast<int>(navigations.size()));

  // Populate entries_ from the supplied TabNavigations.
  CreateNavigationEntriesFromTabNavigations(navigations, &entries_);

  // And finish the restore.
  FinishRestore(selected_navigation);
}

NavigationController::~NavigationController() {
  DCHECK(tab_contents_map_.empty());
  DCHECK(tab_contents_collector_map_.empty());

  DiscardNonCommittedEntriesInternal();

  NotificationService::current()->Notify(NOTIFY_TAB_CLOSED,
                                         Source<NavigationController>(this),
                                         NotificationService::NoDetails());
}

TabContents* NavigationController::GetTabContents(TabContentsType t) {
  // Make sure the TabContents is no longer scheduled for collection.
  CancelTabContentsCollection(t);
  return tab_contents_map_[t];
}

void NavigationController::Reload(bool check_for_repost) {
<<<<<<< HEAD
  DiscardPendingEntryInternal();
  int current_index = GetCurrentEntryIndex();
  if (check_for_repost_ && check_for_repost && current_index != -1 &&
      GetEntryAtIndex(current_index)->has_post_data() &&
      active_contents_->AsWebContents() &&
      !active_contents_->AsWebContents()->showing_repost_interstitial()) {
    // The user is asking to reload a page with POST data and we're not showing
    // the POST interstitial. Prompt to make sure they really want to do this.
    // If they do, RepostFormWarningDialog calls us back with
    // ReloadDontCheckForRepost.
=======
  // Reloading a transient entry does nothing.
  if (transient_entry_index_ != -1)
    return;

  DiscardNonCommittedEntriesInternal();
  int current_index = GetCurrentEntryIndex();
  if (check_for_repost_ && check_for_repost && current_index != -1 &&
      GetEntryAtIndex(current_index)->has_post_data()) {
    // The user is asking to reload a page with POST data. Prompt to make sure
    // they really want to do this. If they do, RepostFormWarningDialog calls us
    // back with ReloadDontCheckForRepost.
>>>>>>> 12c75e7a
    active_contents_->Activate();
    RepostFormWarningDialog::RunRepostFormWarningDialog(this);
  } else {
    // Base the navigation on where we are now...
    int current_index = GetCurrentEntryIndex();

    // If we are no where, then we can't reload.  TODO(darin): We should add a
    // CanReload method.
    if (current_index == -1)
      return;

    DiscardNonCommittedEntriesInternal();

    pending_entry_index_ = current_index;
    entries_[pending_entry_index_]->set_transition_type(PageTransition::RELOAD);
    NavigateToPendingEntry(true);
  }
}

NavigationEntry* NavigationController::GetEntryWithPageID(
    TabContentsType type, SiteInstance* instance, int32 page_id) const {
  int index = GetEntryIndexWithPageID(type, instance, page_id);
  return (index != -1) ? entries_[index].get() : NULL;
}

void NavigationController::LoadEntry(NavigationEntry* entry) {
  // When navigating to a new page, we don't know for sure if we will actually
  // end up leaving the current page.  The new page load could for example
  // result in a download or a 'no content' response (e.g., a mailto: URL).
  DiscardNonCommittedEntriesInternal();
  pending_entry_ = entry;
  NotificationService::current()->Notify(
      NOTIFY_NAV_ENTRY_PENDING,
      Source<NavigationController>(this),
      NotificationService::NoDetails());
  NavigateToPendingEntry(false);
}

NavigationEntry* NavigationController::GetActiveEntry() const {
  if (transient_entry_index_ != -1)
    return entries_[transient_entry_index_].get();
  if (pending_entry_)
    return pending_entry_;
  return GetLastCommittedEntry();
}

int NavigationController::GetCurrentEntryIndex() const {
  if (transient_entry_index_ != -1)
    return transient_entry_index_;
  if (pending_entry_index_ != -1)
    return pending_entry_index_;
  return last_committed_entry_index_;
}

NavigationEntry* NavigationController::GetLastCommittedEntry() const {
  if (last_committed_entry_index_ == -1)
    return NULL;
  return entries_[last_committed_entry_index_].get();
}

NavigationEntry* NavigationController::GetEntryAtOffset(int offset) const {
  int index = (transient_entry_index_ != -1) ?
                  transient_entry_index_ + offset :
                  last_committed_entry_index_ + offset;
  if (index < 0 || index >= GetEntryCount())
    return NULL;

  return entries_[index].get();
}

bool NavigationController::CanGoBack() const {
  return entries_.size() > 1 && GetCurrentEntryIndex() > 0;
}

bool NavigationController::CanGoForward() const {
  int index = GetCurrentEntryIndex();
  return index >= 0 && index < (static_cast<int>(entries_.size()) - 1);
}

void NavigationController::GoBack() {
  if (!CanGoBack()) {
    NOTREACHED();
    return;
  }

  // Base the navigation on where we are now...
  int current_index = GetCurrentEntryIndex();

  DiscardNonCommittedEntries();

  pending_entry_index_ = current_index - 1;
  NavigateToPendingEntry(false);
}

void NavigationController::GoForward() {
  if (!CanGoForward()) {
    NOTREACHED();
    return;
  }

  bool transient = (transient_entry_index_ != -1);

  // Base the navigation on where we are now...
  int current_index = GetCurrentEntryIndex();

  DiscardNonCommittedEntries();

  pending_entry_index_ = current_index;
  // If there was a transient entry, we removed it making the current index
  // the next page.
  if (!transient)
    pending_entry_index_++;

  NavigateToPendingEntry(false);
}

void NavigationController::GoToIndex(int index) {
  if (index < 0 || index >= static_cast<int>(entries_.size())) {
    NOTREACHED();
    return;
  }

  if (transient_entry_index_ != -1) {
    if (index == transient_entry_index_) {
      // Nothing to do when navigating to the transient.
      return;
    }
    if (index > transient_entry_index_) {
      // Removing the transient is goint to shift all entries by 1.
      index--;
    }
  }

  DiscardNonCommittedEntries();

  pending_entry_index_ = index;
  NavigateToPendingEntry(false);
}

void NavigationController::GoToOffset(int offset) {
  int index = (transient_entry_index_ != -1) ?
                  transient_entry_index_ + offset :
                  last_committed_entry_index_ + offset;
  if (index < 0 || index >= GetEntryCount())
    return;

  GoToIndex(index);
}

<<<<<<< HEAD
=======
void NavigationController::RemoveEntryAtIndex(int index,
                                              const GURL& default_url) {
  int size = static_cast<int>(entries_.size());
  DCHECK(index < size);

  DiscardNonCommittedEntries();

  entries_.erase(entries_.begin() + index);

  if (last_committed_entry_index_ == index) {
    last_committed_entry_index_--;
    // We removed the currently shown entry, so we have to load something else.
    if (last_committed_entry_index_ != -1) {
      pending_entry_index_ = last_committed_entry_index_;
      NavigateToPendingEntry(false);
    } else {
      // If there is nothing to show, show a default page.
      LoadURL(default_url.is_empty() ? GURL("about:blank") : default_url,
              GURL(), PageTransition::START_PAGE);
    }
  } else if (last_committed_entry_index_ > index) {
    last_committed_entry_index_--;
  }
}

>>>>>>> 12c75e7a
void NavigationController::Destroy() {
  // Close all tab contents owned by this controller.  We make a list on the
  // stack because they are removed from the map as they are Destroyed
  // (invalidating the iterators), which may or may not occur synchronously.
  // We also keep track of any NULL entries in the map so that we can clean
  // them out.
  std::list<TabContents*> tabs_to_destroy;
  std::list<TabContentsType> tab_types_to_erase;
  for (TabContentsMap::iterator i = tab_contents_map_.begin();
       i != tab_contents_map_.end(); ++i) {
    if (i->second)
      tabs_to_destroy.push_back(i->second);
    else
      tab_types_to_erase.push_back(i->first);
  }

  // Clean out all NULL entries in the map so that we know empty map means all
  // tabs destroyed.  This is needed since TabContentsWasDestroyed() won't get
  // called for types that are in our map with a NULL contents.  (We don't do
  // this by iterating over TAB_CONTENTS_NUM_TYPES because some tests create
  // additional types.)
  for (std::list<TabContentsType>::iterator i = tab_types_to_erase.begin();
       i != tab_types_to_erase.end(); ++i) {
    TabContentsMap::iterator map_iterator = tab_contents_map_.find(*i);
    if (map_iterator != tab_contents_map_.end()) {
      DCHECK(!map_iterator->second);
      tab_contents_map_.erase(map_iterator);
    }
  }

  // Cancel all the TabContentsCollectors.
  for (TabContentsCollectorMap::iterator i =
           tab_contents_collector_map_.begin();
       i != tab_contents_collector_map_.end(); ++i) {
    DCHECK(i->second);
    i->second->Cancel();
  }
  tab_contents_collector_map_.clear();


  // Finally destroy all the tab contents.
  for (std::list<TabContents*>::iterator i = tabs_to_destroy.begin();
       i != tabs_to_destroy.end(); ++i) {
    (*i)->Destroy();
  }
  // We are deleted at this point.
}

void NavigationController::TabContentsWasDestroyed(TabContentsType type) {
  TabContentsMap::iterator i = tab_contents_map_.find(type);
  DCHECK(i != tab_contents_map_.end());
  tab_contents_map_.erase(i);

  // Make sure we cancel any collector for that TabContents.
  CancelTabContentsCollection(type);

  // If that was the last tab to be destroyed, delete ourselves.
  if (tab_contents_map_.empty())
    delete this;
}

NavigationEntry* NavigationController::CreateNavigationEntry(
    const GURL& url, const GURL& referrer, PageTransition::Type transition) {
  GURL real_url = url;
  TabContentsType type;

  // If the active contents supports |url|, use it.
  // Note: in both cases, we give TabContents a chance to rewrite the URL.
  TabContents* active = active_contents();
  if (active && active->SupportsURL(&real_url))
    type = active->type();
  else
    type = TabContents::TypeForURL(&real_url);

  NavigationEntry* entry = new NavigationEntry(type, NULL, -1, real_url,
                                               referrer,
                                               std::wstring(), transition);
  entry->set_display_url(url);
  entry->set_user_typed_url(url);
  if (url.SchemeIsFile()) {
    entry->set_title(file_util::GetFilenameFromPath(UTF8ToWide(url.host() +
                                                               url.path())));
  }
  return entry;
}

<<<<<<< HEAD
=======
void NavigationController::AddTransientEntry(NavigationEntry* entry) {
  // Discard any current transient entry, we can only have one at a time.
  int index = 0;
  if (last_committed_entry_index_ != -1)
    index = last_committed_entry_index_ + 1;
  DiscardTransientEntry();
  entries_.insert(entries_.begin() + index, linked_ptr<NavigationEntry>(entry));
  transient_entry_index_  = index;
  active_contents_->NotifyNavigationStateChanged(
      TabContents::INVALIDATE_EVERYTHING);
}

>>>>>>> 12c75e7a
void NavigationController::LoadURL(const GURL& url, const GURL& referrer,
                                   PageTransition::Type transition) {
  // The user initiated a load, we don't need to reload anymore.
  needs_reload_ = false;

  NavigationEntry* entry = CreateNavigationEntry(url, referrer, transition);

  LoadEntry(entry);
}

void NavigationController::LoadURLLazily(const GURL& url,
                                         const GURL& referrer,
                                         PageTransition::Type type,
                                         const std::wstring& title,
                                         SkBitmap* icon) {
  NavigationEntry* entry = CreateNavigationEntry(url, referrer, type);
  entry->set_title(title);
  if (icon)
    entry->favicon().set_bitmap(*icon);

  DiscardNonCommittedEntriesInternal();
  pending_entry_ = entry;
  load_pending_entry_when_active_ = true;
}

bool NavigationController::LoadingURLLazily() {
  return load_pending_entry_when_active_;
}

const std::wstring& NavigationController::GetLazyTitle() const {
  if (pending_entry_)
    return pending_entry_->GetTitleForDisplay();
  else
    return EmptyWString();
}

const SkBitmap& NavigationController::GetLazyFavIcon() const {
  if (pending_entry_) {
    return pending_entry_->favicon().bitmap();
  } else {
    ResourceBundle &rb = ResourceBundle::GetSharedInstance();
    return *rb.GetBitmapNamed(IDR_DEFAULT_FAVICON);
  }
}

bool NavigationController::RendererDidNavigate(
    const ViewHostMsg_FrameNavigate_Params& params,
    LoadCommittedDetails* details) {
  // Save the previous state before we clobber it.
  if (GetLastCommittedEntry()) {
    details->previous_url = GetLastCommittedEntry()->url();
    details->previous_entry_index = GetLastCommittedEntryIndex();
  } else {
    details->previous_url = GURL();
    details->previous_entry_index = -1;
  }

  // Assign the current site instance to any pending entry, so we can find it
  // later by calling GetEntryIndexWithPageID. We only care about this if the
  // pending entry is an existing navigation and not a new one (or else we
  // wouldn't care about finding it with GetEntryIndexWithPageID).
  //
  // TODO(brettw) this seems slightly bogus as we don't really know if the
  // pending entry is what this navigation is for. There is a similar TODO
  // w.r.t. the pending entry in RendererDidNavigateToNewPage.
  if (pending_entry_index_ >= 0)
    pending_entry_->set_site_instance(active_contents_->GetSiteInstance());

  // Do navigation-type specific actions. These will make and commit an entry.
  details->type = ClassifyNavigation(params);
  switch (details->type) {
    case NavigationType::NEW_PAGE:
      RendererDidNavigateToNewPage(params);
      break;
    case NavigationType::EXISTING_PAGE:
      RendererDidNavigateToExistingPage(params);
      break;
    case NavigationType::SAME_PAGE:
      RendererDidNavigateToSamePage(params);
      break;
    case NavigationType::IN_PAGE:
      RendererDidNavigateInPage(params);
      break;
    case NavigationType::NEW_SUBFRAME:
      RendererDidNavigateNewSubframe(params);
      break;
    case NavigationType::AUTO_SUBFRAME:
      if (!RendererDidNavigateAutoSubframe(params))
        return false;
      break;
    case NavigationType::NAV_IGNORE:
      // There is nothing we can do with this navigation, so we just return to
      // the caller that nothing has happened.
      return false;
    default:
      NOTREACHED();
  }

  // All committed entries should have nonempty content state so WebKit doesn't
  // get confused when we go back to them (see the function for details).
  SetContentStateIfEmpty(GetActiveEntry());

  // WebKit doesn't set the "auto" transition on meta refreshes properly (bug
  // 1051891) so we manually set it for redirects which we normally treat as
  // "non-user-gestures" where we want to update stuff after navigations.
  //
  // Note that the redirect check also checks for a pending entry to
  // differentiate real redirects from browser initiated navigations to a
  // redirected entry. This happens when you hit back to go to a page that was
  // the destination of a redirect, we don't want to treat it as a redirect
  // even though that's what its transition will be. See bug 1117048.
  //
  // TODO(brettw) write a test for this complicated logic.
  details->is_auto = (PageTransition::IsRedirect(params.transition) &&
                      !GetPendingEntry()) ||
      params.gesture == NavigationGestureAuto;

  // Now prep the rest of the details for the notification and broadcast.
  details->entry = GetActiveEntry();
  details->is_in_page = IsURLInPageNavigation(params.url);
  details->is_main_frame = PageTransition::IsMainFrame(params.transition);
  details->serialized_security_info = params.security_info;
  details->is_content_filtered = params.is_content_filtered;
  NotifyNavigationEntryCommitted(details);

  // It is now a safe time to schedule collection for any tab contents of a
  // different type, because a navigation is necessary to get back to them.
  ScheduleTabContentsCollectionForInactiveTabs();
  return true;
}

NavigationType::Type NavigationController::ClassifyNavigation(
    const ViewHostMsg_FrameNavigate_Params& params) const {
  // If a page makes a popup navigated to about blank, and then writes stuff
  // like a subframe navigated to a real site, we'll get a notification with an
  // invalid page ID. There's nothing we can do with these, so just ignore them.
  if (params.page_id == -1) {
    DCHECK(!GetActiveEntry()) << "Got an invalid page ID but we seem to be "
      " navigated to a valid page. This should be impossible.";
    return NavigationType::NAV_IGNORE;
  }

  if (params.page_id > active_contents_->GetMaxPageID()) {
    // Greater page IDs than we've ever seen before are new pages. We may or may
    // not have a pending entry for the page, and this may or may not be the
    // main frame.
    if (PageTransition::IsMainFrame(params.transition))
      return NavigationType::NEW_PAGE;

    // When this is a new subframe navigation, we should have a committed page
    // for which it's a suframe in. This may not be the case when an iframe is
    // navigated on a popup navigated to about:blank (the iframe would be
    // written into the popup by script on the main page). For these cases,
    // there isn't any navigation stuff we can do, so just ignore it.
    if (!GetLastCommittedEntry())
      return NavigationType::NAV_IGNORE;

    // Valid subframe navigation.
    return NavigationType::NEW_SUBFRAME;
  }

  // Now we know that the notification is for an existing page. Find that entry.
  int existing_entry_index = GetEntryIndexWithPageID(
      active_contents_->type(),
      active_contents_->GetSiteInstance(),
      params.page_id);
  if (existing_entry_index == -1) {
    // The page was not found. It could have been pruned because of the limit on
    // back/forward entries (not likely since we'll usually tell it to navigate
    // to such entries). It could also mean that the renderer is smoking crack.
    NOTREACHED();
    return NavigationType::NAV_IGNORE;
  }
  NavigationEntry* existing_entry = entries_[existing_entry_index].get();

  if (pending_entry_ &&
      pending_entry_->url() == params.url &&
      existing_entry != pending_entry_ &&
      pending_entry_->page_id() == -1 &&
      pending_entry_->url() == existing_entry->url()) {
    // In this case, we have a pending entry for a URL but WebCore didn't do a
    // new navigation. This happens when you press enter in the URL bar to
    // reload. We will create a pending entry, but WebKit will convert it to
    // a reload since it's the same page and not create a new entry for it
    // (the user doesn't want to have a new back/forward entry when they do
    // this). In this case, we want to just ignore the pending entry and go
    // back to where we were (the "existing entry").
    return NavigationType::SAME_PAGE;
  }

  if (!PageTransition::IsMainFrame(params.transition)) {
    // All manual subframes would get new IDs and were handled above, so we
    // know this is auto. Since the current page was found in the navigation
    // entry list, we're guaranteed to have a last committed entry.
    DCHECK(GetLastCommittedEntry());
    return NavigationType::AUTO_SUBFRAME;
  }

  // Any toplevel navigations with the same base (minus the reference fragment)
  // are in-page navigations. We weeded out subframe navigations above. Most of
  // the time this doesn't matter since WebKit doesn't tell us about subframe
  // navigations that don't actually navigate, but it can happen when there is
  // an encoding override (it always sends a navigation request).
  if (AreURLsInPageNavigation(existing_entry->url(), params.url))
    return NavigationType::IN_PAGE;

  // Since we weeded out "new" navigations above, we know this is an existing
  // (back/forward) navigation.
  return NavigationType::EXISTING_PAGE;
}

void NavigationController::RendererDidNavigateToNewPage(
    const ViewHostMsg_FrameNavigate_Params& params) {
  NavigationEntry* new_entry;
  if (pending_entry_) {
    // TODO(brettw) this assumes that the pending entry is appropriate for the
    // new page that was just loaded. I don't think this is necessarily the
    // case! We should have some more tracking to know for sure. This goes along
    // with a similar TODO at the top of RendererDidNavigate where we blindly
    // set the site instance on the pending entry.
    new_entry = new NavigationEntry(*pending_entry_);

    // Don't use the page type from the pending entry. Some interstitial page
    // may have set the type to interstitial. Once we commit, however, the page
    // type must always be normal.
    new_entry->set_page_type(NavigationEntry::NORMAL_PAGE);
  } else {
    new_entry = new NavigationEntry(active_contents_->type());
  }

  new_entry->set_url(params.url);
  new_entry->set_page_id(params.page_id);
  new_entry->set_transition_type(params.transition);
  new_entry->set_site_instance(active_contents_->GetSiteInstance());
  new_entry->set_has_post_data(params.is_post);

  InsertEntry(new_entry);
}

void NavigationController::RendererDidNavigateToExistingPage(
    const ViewHostMsg_FrameNavigate_Params& params) {
  // We should only get here for main frame navigations.
  DCHECK(PageTransition::IsMainFrame(params.transition));

  // This is a back/forward navigation. The existing page for the ID is
  // guaranteed to exist by ClassifyNavigation, and we just need to update it
  // with new information from the renderer.
  int entry_index = GetEntryIndexWithPageID(
      active_contents_->type(),
      active_contents_->GetSiteInstance(),
      params.page_id);
  DCHECK(entry_index >= 0 &&
         entry_index < static_cast<int>(entries_.size()));
  NavigationEntry* entry = entries_[entry_index].get();

  // The URL may have changed due to redirects. The site instance will normally
  // be the same except during session restore, when no site instance will be
  // assigned.
  entry->set_url(params.url);
  DCHECK(entry->site_instance() == NULL ||
         entry->site_instance() == active_contents_->GetSiteInstance());
  entry->set_site_instance(active_contents_->GetSiteInstance());

  // The entry we found in the list might be pending if the user hit
  // back/forward/reload. This load should commit it (since it's already in the
  // list, we can just discard the pending pointer).
  //
  // Note that we need to use the "internal" version since we don't want to
  // actually change any other state, just kill the pointer.
  if (entry == pending_entry_)
    DiscardNonCommittedEntriesInternal();
  
  last_committed_entry_index_ = entry_index;
}

void NavigationController::RendererDidNavigateToSamePage(
    const ViewHostMsg_FrameNavigate_Params& params) {
  // This mode implies we have a pending entry that's the same as an existing
  // entry for this page ID. This entry is guaranteed to exist by
  // ClassifyNavigation. All we need to do is update the existing entry.
  NavigationEntry* existing_entry = GetEntryWithPageID(
      active_contents_->type(),
      active_contents_->GetSiteInstance(),
      params.page_id);

  // We assign the entry's unique ID to be that of the new one. Since this is
  // always the result of a user action, we want to dismiss infobars, etc. like
  // a regular user-initiated navigation.
  existing_entry->set_unique_id(pending_entry_->unique_id());

  DiscardNonCommittedEntries();
}

void NavigationController::RendererDidNavigateInPage(
    const ViewHostMsg_FrameNavigate_Params& params) {
  DCHECK(PageTransition::IsMainFrame(params.transition)) <<
      "WebKit should only tell us about in-page navs for the main frame.";
  // We're guaranteed to have an entry for this one.
  NavigationEntry* existing_entry = GetEntryWithPageID(
      active_contents_->type(),
      active_contents_->GetSiteInstance(),
      params.page_id);

  // Reference fragment navigation. We're guaranteed to have the last_committed
  // entry and it will be the same page as the new navigation (minus the
  // reference fragments, of course).
  NavigationEntry* new_entry = new NavigationEntry(*existing_entry);
  new_entry->set_page_id(params.page_id);
  new_entry->set_url(params.url);
  InsertEntry(new_entry);
}

void NavigationController::RendererDidNavigateNewSubframe(
    const ViewHostMsg_FrameNavigate_Params& params) {
  // Manual subframe navigations just get the current entry cloned so the user
  // can go back or forward to it. The actual subframe information will be
  // stored in the page state for each of those entries. This happens out of
  // band with the actual navigations.
  DCHECK(GetLastCommittedEntry()) << "ClassifyNavigation should guarantee "
                                  << "that a last committed entry exists.";
  NavigationEntry* new_entry = new NavigationEntry(*GetLastCommittedEntry());
  new_entry->set_page_id(params.page_id);
  InsertEntry(new_entry);
}

bool NavigationController::RendererDidNavigateAutoSubframe(
    const ViewHostMsg_FrameNavigate_Params& params) {
  // We're guaranteed to have a previously committed entry, and we now need to
  // handle navigation inside of a subframe in it without creating a new entry.
  DCHECK(GetLastCommittedEntry());

  // Handle the case where we're navigating back/forward to a previous subframe
  // navigation entry. This is case "2." in NAV_AUTO_SUBFRAME comment in the
  // header file. In case "1." this will be a NOP.
  int entry_index = GetEntryIndexWithPageID(
      active_contents_->type(),
      active_contents_->GetSiteInstance(),
      params.page_id);
  if (entry_index < 0 ||
      entry_index >= static_cast<int>(entries_.size())) {
    NOTREACHED();
    return false;
  }

  // Update the current navigation entry in case we're going back/forward.
  if (entry_index != last_committed_entry_index_) {
    last_committed_entry_index_ = entry_index;
    return true;
  }
  return false;
}

void NavigationController::CommitPendingEntry() {
  DiscardTransientEntry();

  if (!GetPendingEntry())
    return;  // Nothing to do.

  // Need to save the previous URL for the notification.
  LoadCommittedDetails details;
  if (GetLastCommittedEntry()) {
    details.previous_url = GetLastCommittedEntry()->url();
    details.previous_entry_index = GetLastCommittedEntryIndex();
  } else {
    details.previous_entry_index = -1;
  }

  if (pending_entry_index_ >= 0) {
    // This is a previous navigation (back/forward) that we're just now
    // committing. Just mark it as committed.
    details.type = NavigationType::EXISTING_PAGE;
    int new_entry_index = pending_entry_index_;
    DiscardNonCommittedEntriesInternal();

    // Mark that entry as committed.
    last_committed_entry_index_ = new_entry_index;
  } else {
    // This is a new navigation. It's easiest to just copy the entry and insert
    // it new again, since InsertEntry expects to take ownership and also
    // discard the pending entry. We also need to synthesize a page ID. We can
    // only do this because this function will only be called by our custom
    // TabContents types. For WebContents, the IDs are generated by the
    // renderer, so we can't do this.
    details.type = NavigationType::NEW_PAGE;
    pending_entry_->set_page_id(active_contents_->GetMaxPageID() + 1);
    active_contents_->UpdateMaxPageID(pending_entry_->page_id());
    InsertEntry(new NavigationEntry(*pending_entry_));
  }

  // Broadcast the notification of the navigation.
  details.entry = GetActiveEntry();
  details.is_auto = false;
  details.is_in_page = AreURLsInPageNavigation(details.previous_url,
                                               details.entry->url());
  details.is_main_frame = true;
  NotifyNavigationEntryCommitted(&details);
}

int NavigationController::GetIndexOfEntry(
    const NavigationEntry* entry) const {
  const NavigationEntries::const_iterator i(std::find(
      entries_.begin(),
      entries_.end(),
      entry));
  return (i == entries_.end()) ? -1 : static_cast<int>(i - entries_.begin());
}

<<<<<<< HEAD
void NavigationController::RemoveLastEntryForInterstitial() {
  int current_size = static_cast<int>(entries_.size());

  if (current_size > 0) {
    if (pending_entry_ == entries_[current_size - 1] ||
        pending_entry_index_ == current_size - 1)
      DiscardPendingEntryInternal();

    entries_.pop_back();

    if (last_committed_entry_index_ >= current_size - 1) {
      last_committed_entry_index_ = current_size - 2;

      if (last_committed_entry_index_ != -1) {
        // Broadcast the notification of the navigation. This is kind of a hack,
        // since the navigation wasn't actually committed. But this function is
        // used for interstital pages, and the UI needs to get updated when the
        // interstitial page. Since we want to preserve the SSL state, we
        // recreate the serialized security info so the SSL manager doesn't
        // clear out the state (thinking it just got a commit from the renderer
        // with no security state).
        LoadCommittedDetails details;
        details.entry = GetActiveEntry();
        details.is_auto = false;
        details.is_in_page = false;
        details.is_main_frame = true;
        details.serialized_security_info = SSLManager::SerializeSecurityInfo(
            details.entry->ssl().cert_id(),
            details.entry->ssl().cert_status(),
            details.entry->ssl().security_bits());
        NotifyNavigationEntryCommitted(&details);
      }
    }

    NotifyPrunedEntries(this, false, 1);
  }
}

void NavigationController::AddDummyEntryForInterstitial(
    const NavigationEntry& clone_me) {
  // We need to send a commit notification for this transition.
  LoadCommittedDetails details;
  if (GetLastCommittedEntry())
    details.previous_url = GetLastCommittedEntry()->url();  

  NavigationEntry* new_entry = new NavigationEntry(clone_me);
  InsertEntry(new_entry);
  // Watch out, don't use clone_me after this. The caller may have passed in a
  // reference to our pending entry, which means it would have been destroyed.

  details.is_auto = false;
  details.entry = GetActiveEntry();
  details.is_in_page = false;
  details.is_main_frame = true;
  NotifyNavigationEntryCommitted(&details);
}

=======
>>>>>>> 12c75e7a
bool NavigationController::IsURLInPageNavigation(const GURL& url) const {
  NavigationEntry* last_committed = GetLastCommittedEntry();
  if (!last_committed)
    return false;
  return AreURLsInPageNavigation(last_committed->url(), url);
}

void NavigationController::DiscardNonCommittedEntries() {
  bool transient = transient_entry_index_ != -1;
  DiscardNonCommittedEntriesInternal();

  // Synchronize the active_contents_ to the last committed entry.
  NavigationEntry* last_entry = GetLastCommittedEntry();
  if (last_entry && last_entry->tab_type() != active_contents_->type()) {
    TabContents* from_contents = active_contents_;
    from_contents->set_is_active(false);

    // Switch back to the previous tab contents.
    active_contents_ = GetTabContents(last_entry->tab_type());
    DCHECK(active_contents_);

    active_contents_->set_is_active(true);

    // If we are transitioning from two types of WebContents, we need to migrate
    // the download shelf if it is visible. The download shelf may have been
    // created before the error that caused us to discard the entry.
    WebContents::MigrateShelfView(from_contents, active_contents_);

    if (from_contents->delegate()) {
      from_contents->delegate()->ReplaceContents(from_contents,
                                                 active_contents_);
    }

    // The entry we just discarded needed a different TabContents type. We no
    // longer need it but we can't destroy it just yet because the TabContents
    // is very likely involved in the current stack.
    DCHECK(from_contents != active_contents_);
    ScheduleTabContentsCollection(from_contents->type());
  }

  // If there was a transient entry, invalidate everything so the new active
  // entry state is shown.
  if (transient) {
    active_contents_->NotifyNavigationStateChanged(
        TabContents::INVALIDATE_EVERYTHING);
  }
}

void NavigationController::InsertEntry(NavigationEntry* entry) {
  DCHECK(entry->transition_type() != PageTransition::AUTO_SUBFRAME);

  // Copy the pending entry's unique ID to the committed entry.
  // I don't know if pending_entry_index_ can be other than -1 here.
  const NavigationEntry* const pending_entry = (pending_entry_index_ == -1) ?
      pending_entry_ : entries_[pending_entry_index_].get();
  if (pending_entry)
    entry->set_unique_id(pending_entry->unique_id());

  DiscardNonCommittedEntriesInternal();

  int current_size = static_cast<int>(entries_.size());

  // Prune any entries which are in front of the current entry.
  if (current_size > 0) {
    int num_pruned = 0;
    while (last_committed_entry_index_ < (current_size - 1)) {
      num_pruned++;
      entries_.pop_back();
      current_size--;
    }
    if (num_pruned > 0)  // Only notify if we did prune something.
      NotifyPrunedEntries(this, false, num_pruned);
  }

  if (entries_.size() >= max_entry_count_) {
    RemoveEntryAtIndex(0, GURL());
    NotifyPrunedEntries(this, true, 1);
  }

  entries_.push_back(linked_ptr<NavigationEntry>(entry));
  last_committed_entry_index_ = static_cast<int>(entries_.size()) - 1;

  // This is a new page ID, so we need everybody to know about it.
  active_contents_->UpdateMaxPageID(entry->page_id());
}

void NavigationController::SetWindowID(const SessionID& id) {
  window_id_ = id;
  NotificationService::current()->Notify(NOTIFY_TAB_PARENTED,
                                         Source<NavigationController>(this),
                                         NotificationService::NoDetails());
}

void NavigationController::NavigateToPendingEntry(bool reload) {
  TabContents* from_contents = active_contents_;

  // For session history navigations only the pending_entry_index_ is set.
  if (!pending_entry_) {
    DCHECK(pending_entry_index_ != -1);
    pending_entry_ = entries_[pending_entry_index_].get();
  }

  // Reset the security states as any SSL error may have been resolved since we
  // last visited that page.
  pending_entry_->ssl() = NavigationEntry::SSLStatus();

  if (from_contents && from_contents->type() != pending_entry_->tab_type())
    from_contents->set_is_active(false);

  TabContents* contents = GetTabContentsCreateIfNecessary(*pending_entry_);

  contents->set_is_active(true);
  active_contents_ = contents;

  if (from_contents && from_contents != contents) {
    if (from_contents->delegate())
      from_contents->delegate()->ReplaceContents(from_contents, contents);
  }

  NavigationEntry temp_entry(*pending_entry_);
  if (!contents->NavigateToPendingEntry(reload))
    DiscardNonCommittedEntries();
}

void NavigationController::NotifyNavigationEntryCommitted(
    LoadCommittedDetails* details) {
  // TODO(pkasting): http://b/1113079 Probably these explicit notification paths
  // should be removed, and interested parties should just listen for the
  // notification below instead.
  ssl_manager_.NavigationStateChanged();
  active_contents_->NotifyNavigationStateChanged(
      TabContents::INVALIDATE_EVERYTHING);

  details->entry = GetActiveEntry();
  NotificationService::current()->Notify(
      NOTIFY_NAV_ENTRY_COMMITTED,
      Source<NavigationController>(this),
      Details<LoadCommittedDetails>(details));
}

TabContents* NavigationController::GetTabContentsCreateIfNecessary(
    const NavigationEntry& entry) {
  TabContents* contents = GetTabContents(entry.tab_type());
  if (!contents) {
    contents = TabContents::CreateWithType(entry.tab_type(), profile_,
                                           entry.site_instance());
    if (!contents->AsWebContents()) {
      // Update the max page id, otherwise the newly created TabContents may
      // have reset its max page id resulting in all new navigations. We only
      // do this for non-WebContents as WebContents takes care of this via its
      // SiteInstance. If this creation is the result of a restore, WebContents
      // handles invoking ReservePageIDRange to make sure the renderer's
      // max_page_id is updated to reflect the restored range of page ids.
      int32 max_page_id = contents->GetMaxPageID();
      for (size_t i = 0; i < entries_.size(); ++i) {
        if (entries_[i]->tab_type() == entry.tab_type())
          max_page_id = std::max(max_page_id, entries_[i]->page_id());
      }
      contents->UpdateMaxPageID(max_page_id);
    }
    RegisterTabContents(contents);
  }

  // We should not be trying to collect this tab contents.
  DCHECK(tab_contents_collector_map_.find(contents->type()) ==
         tab_contents_collector_map_.end());

  return contents;
}

void NavigationController::RegisterTabContents(TabContents* some_contents) {
  DCHECK(some_contents);
  TabContentsType t = some_contents->type();
  TabContents* tc;
  if ((tc = tab_contents_map_[t]) != some_contents) {
    if (tc) {
      NOTREACHED() << "Should not happen. Multiple contents for one type";
    } else {
      tab_contents_map_[t] = some_contents;
      some_contents->set_controller(this);
    }
  }
  if (some_contents->AsDOMUIHost())
    some_contents->AsDOMUIHost()->AttachMessageHandlers();
}

// static
void NavigationController::DisablePromptOnRepost() {
  check_for_repost_ = false;
}

void NavigationController::SetActive(bool is_active) {
  if (is_active) {
    if (needs_reload_) {
      LoadIfNecessary();
    } else if (load_pending_entry_when_active_) {
      NavigateToPendingEntry(false);
      load_pending_entry_when_active_ = false;
    }
  }
}

void NavigationController::LoadIfNecessary() {
  if (!needs_reload_)
    return;

  needs_reload_ = false;
  // Calling Reload() results in ignoring state, and not loading.
  // Explicitly use NavigateToPendingEntry so that the renderer uses the
  // cached state.
  pending_entry_index_ = last_committed_entry_index_;
  NavigateToPendingEntry(false);
}

void NavigationController::NotifyEntryChanged(const NavigationEntry* entry,
                                              int index) {
  EntryChangedDetails det;
  det.changed_entry = entry;
  det.index = index;
  NotificationService::current()->Notify(NOTIFY_NAV_ENTRY_CHANGED,
                                         Source<NavigationController>(this),
                                         Details<EntryChangedDetails>(&det));
}

NavigationController* NavigationController::Clone() {
  NavigationController* nc = new NavigationController(NULL, profile_);

  if (GetEntryCount() == 0)
    return nc;

  nc->needs_reload_ = true;

  nc->entries_.reserve(entries_.size());
  for (int i = 0, c = GetEntryCount(); i < c; ++i) {
    nc->entries_.push_back(linked_ptr<NavigationEntry>(
        new NavigationEntry(*GetEntryAtIndex(i))));
  }

  nc->FinishRestore(last_committed_entry_index_);

  return nc;
}

void NavigationController::ScheduleTabContentsCollectionForInactiveTabs() {
  int index = GetCurrentEntryIndex();
  if (index < 0 || GetPendingEntryIndex() != -1)
    return;

  TabContentsType active_type = GetEntryAtIndex(index)->tab_type();
  for (TabContentsMap::iterator i = tab_contents_map_.begin();
       i != tab_contents_map_.end(); ++i) {
    if (i->first != active_type)
      ScheduleTabContentsCollection(i->first);
  }
}

void NavigationController::ScheduleTabContentsCollection(TabContentsType t) {
  TabContentsCollectorMap::const_iterator i =
      tab_contents_collector_map_.find(t);

  // The tab contents is already scheduled for collection.
  if (i != tab_contents_collector_map_.end())
    return;

  // If we currently don't have a TabContents for t, skip.
  if (tab_contents_map_.find(t) == tab_contents_map_.end())
    return;

  // Create a collector and schedule it.
  TabContentsCollector* tcc = new TabContentsCollector(this, t);
  tab_contents_collector_map_[t] = tcc;
  MessageLoop::current()->PostTask(FROM_HERE, tcc);
}

void NavigationController::CancelTabContentsCollection(TabContentsType t) {
  TabContentsCollectorMap::iterator i = tab_contents_collector_map_.find(t);

  if (i != tab_contents_collector_map_.end()) {
    DCHECK(i->second);
    i->second->Cancel();
    tab_contents_collector_map_.erase(i);
  }
}

void NavigationController::FinishRestore(int selected_index) {
  DCHECK(selected_index >= 0 && selected_index < GetEntryCount());
  ConfigureEntriesForRestore(&entries_);

  set_max_restored_page_id(GetEntryCount());

  last_committed_entry_index_ = selected_index;

  // Callers assume we have an active_contents after restoring, so set it now.
  active_contents_ = GetTabContentsCreateIfNecessary(*entries_[selected_index]);
}

void NavigationController::DiscardNonCommittedEntriesInternal() {
  if (pending_entry_index_ == -1)
    delete pending_entry_;
  pending_entry_ = NULL;
  pending_entry_index_ = -1;

  DiscardTransientEntry();
}

void NavigationController::DiscardTransientEntry() {
  if (transient_entry_index_ == -1)
    return;
  entries_.erase(entries_.begin() + transient_entry_index_ );
  transient_entry_index_ = -1;
}

int NavigationController::GetEntryIndexWithPageID(
    TabContentsType type, SiteInstance* instance, int32 page_id) const {
  for (int i = static_cast<int>(entries_.size()) - 1; i >= 0; --i) {
    if ((entries_[i]->tab_type() == type) &&
        (entries_[i]->site_instance() == instance) &&
        (entries_[i]->page_id() == page_id))
      return i;
  }
  return -1;
}

NavigationEntry* NavigationController::GetTransientEntry() const {
  if (transient_entry_index_ == -1)
    return NULL;
  return entries_[transient_entry_index_].get();
}<|MERGE_RESOLUTION|>--- conflicted
+++ resolved
@@ -139,35 +139,9 @@
   // Create a NavigationEntry for each of the navigations.
   int page_id = 0;
   for (std::vector<TabNavigation>::const_iterator i =
-<<<<<<< HEAD
-           navigations.begin(); i != navigations.end(); ++i) {
-    const TabNavigation& navigation = *i;
-
-    GURL real_url = navigation.url;
-    TabContentsType type = TabContents::TypeForURL(&real_url);
-    DCHECK(type != TAB_CONTENTS_UNKNOWN_TYPE);
-
-    NavigationEntry* entry = new NavigationEntry(
-        type,
-        NULL,  // The site instance for restored tabs is sent on naviagtion
-               // (WebContents::GetSiteInstanceForEntry).
-        static_cast<int>(i - navigations.begin()),
-        real_url,
-        navigation.referrer,
-        navigation.title,
-        // Use a transition type of reload so that we don't incorrectly
-        // increase the typed count.
-        PageTransition::RELOAD);
-    entry->set_display_url(navigation.url);
-    entry->set_content_state(navigation.state);
-    entry->set_has_post_data(
-        navigation.type_mask & TabNavigation::HAS_POST_DATA);
-    entries->push_back(linked_ptr<NavigationEntry>(entry));
-=======
            navigations.begin(); i != navigations.end(); ++i, ++page_id) {
     entries->push_back(
         linked_ptr<NavigationEntry>(i->ToNavigationEntry(page_id)));
->>>>>>> 12c75e7a
   }
 }
 
@@ -231,18 +205,6 @@
 }
 
 void NavigationController::Reload(bool check_for_repost) {
-<<<<<<< HEAD
-  DiscardPendingEntryInternal();
-  int current_index = GetCurrentEntryIndex();
-  if (check_for_repost_ && check_for_repost && current_index != -1 &&
-      GetEntryAtIndex(current_index)->has_post_data() &&
-      active_contents_->AsWebContents() &&
-      !active_contents_->AsWebContents()->showing_repost_interstitial()) {
-    // The user is asking to reload a page with POST data and we're not showing
-    // the POST interstitial. Prompt to make sure they really want to do this.
-    // If they do, RepostFormWarningDialog calls us back with
-    // ReloadDontCheckForRepost.
-=======
   // Reloading a transient entry does nothing.
   if (transient_entry_index_ != -1)
     return;
@@ -254,7 +216,6 @@
     // The user is asking to reload a page with POST data. Prompt to make sure
     // they really want to do this. If they do, RepostFormWarningDialog calls us
     // back with ReloadDontCheckForRepost.
->>>>>>> 12c75e7a
     active_contents_->Activate();
     RepostFormWarningDialog::RunRepostFormWarningDialog(this);
   } else {
@@ -404,8 +365,6 @@
   GoToIndex(index);
 }
 
-<<<<<<< HEAD
-=======
 void NavigationController::RemoveEntryAtIndex(int index,
                                               const GURL& default_url) {
   int size = static_cast<int>(entries_.size());
@@ -431,7 +390,6 @@
   }
 }
 
->>>>>>> 12c75e7a
 void NavigationController::Destroy() {
   // Close all tab contents owned by this controller.  We make a list on the
   // stack because they are removed from the map as they are Destroyed
@@ -518,8 +476,6 @@
   return entry;
 }
 
-<<<<<<< HEAD
-=======
 void NavigationController::AddTransientEntry(NavigationEntry* entry) {
   // Discard any current transient entry, we can only have one at a time.
   int index = 0;
@@ -532,7 +488,6 @@
       TabContents::INVALIDATE_EVERYTHING);
 }
 
->>>>>>> 12c75e7a
 void NavigationController::LoadURL(const GURL& url, const GURL& referrer,
                                    PageTransition::Type transition) {
   // The user initiated a load, we don't need to reload anymore.
@@ -940,66 +895,6 @@
   return (i == entries_.end()) ? -1 : static_cast<int>(i - entries_.begin());
 }
 
-<<<<<<< HEAD
-void NavigationController::RemoveLastEntryForInterstitial() {
-  int current_size = static_cast<int>(entries_.size());
-
-  if (current_size > 0) {
-    if (pending_entry_ == entries_[current_size - 1] ||
-        pending_entry_index_ == current_size - 1)
-      DiscardPendingEntryInternal();
-
-    entries_.pop_back();
-
-    if (last_committed_entry_index_ >= current_size - 1) {
-      last_committed_entry_index_ = current_size - 2;
-
-      if (last_committed_entry_index_ != -1) {
-        // Broadcast the notification of the navigation. This is kind of a hack,
-        // since the navigation wasn't actually committed. But this function is
-        // used for interstital pages, and the UI needs to get updated when the
-        // interstitial page. Since we want to preserve the SSL state, we
-        // recreate the serialized security info so the SSL manager doesn't
-        // clear out the state (thinking it just got a commit from the renderer
-        // with no security state).
-        LoadCommittedDetails details;
-        details.entry = GetActiveEntry();
-        details.is_auto = false;
-        details.is_in_page = false;
-        details.is_main_frame = true;
-        details.serialized_security_info = SSLManager::SerializeSecurityInfo(
-            details.entry->ssl().cert_id(),
-            details.entry->ssl().cert_status(),
-            details.entry->ssl().security_bits());
-        NotifyNavigationEntryCommitted(&details);
-      }
-    }
-
-    NotifyPrunedEntries(this, false, 1);
-  }
-}
-
-void NavigationController::AddDummyEntryForInterstitial(
-    const NavigationEntry& clone_me) {
-  // We need to send a commit notification for this transition.
-  LoadCommittedDetails details;
-  if (GetLastCommittedEntry())
-    details.previous_url = GetLastCommittedEntry()->url();  
-
-  NavigationEntry* new_entry = new NavigationEntry(clone_me);
-  InsertEntry(new_entry);
-  // Watch out, don't use clone_me after this. The caller may have passed in a
-  // reference to our pending entry, which means it would have been destroyed.
-
-  details.is_auto = false;
-  details.entry = GetActiveEntry();
-  details.is_in_page = false;
-  details.is_main_frame = true;
-  NotifyNavigationEntryCommitted(&details);
-}
-
-=======
->>>>>>> 12c75e7a
 bool NavigationController::IsURLInPageNavigation(const GURL& url) const {
   NavigationEntry* last_committed = GetLastCommittedEntry();
   if (!last_committed)
