// Copyright (c) 2006-2008 The Chromium Authors. All rights reserved.
// Use of this source code is governed by a BSD-style license that can be
// found in the LICENSE file.

#ifndef CHROME_BROWSER_RENDER_VIEW_HOST_DELEGATE_H__
#define CHROME_BROWSER_RENDER_VIEW_HOST_DELEGATE_H__

#include <string>
#include <vector>

#include "base/basictypes.h"
#include "chrome/common/render_messages.h"
#include "webkit/glue/webpreferences.h"

class NavigationEntry;
class Profile;
class RenderProcessHost;
class RenderViewHost;
class SkBitmap;
class WebContents;
struct WebDropData;
enum WindowOpenDisposition;

namespace IPC {
class Message;
}

namespace gfx {
class Rect;
}

namespace net {
enum LoadState;
}

//
// RenderViewHostDelegate
//
//  An interface implemented by an object interested in knowing about the state
//  of the RenderViewHost.
//
//  This interface currently encompasses every type of message that was
//  previously being sent by WebContents itself. Some of these notifications
//  may not be relevant to all users of RenderViewHost and we should consider
//  exposing a more generic Send function on RenderViewHost and a response
//  listener here to serve that need.
//
class RenderViewHostDelegate {
 public:
  class FindInPage {
   public:
<<<<<<< HEAD
=======
    // The page is trying to open a new page (e.g. a popup window). The
    // window should be created associated with the given route, but it should
    // not be shown yet. That should happen in response to ShowCreatedWindow.
    //
    // Note: this is not called "CreateWindow" because that will clash with
    // the Windows function which is actually a #define.
    virtual void CreateNewWindow(int route_id, HANDLE modal_dialog_event) = 0;

    // The page is trying to open a new widget (e.g. a select popup). The
    // widget should be created associated with the given route, but it should
    // not be shown yet. That should happen in response to ShowCreatedWidget.
    // If |activatable| is false, the widget cannot be activated or get focus.
    virtual void CreateNewWidget(int route_id, bool activatable) = 0;

    // Show a previously created page with the specified disposition and bounds.
    // The window is identified by the route_id passed to CreateNewWindow.
    //
    // Note: this is not called "ShowWindow" because that will clash with
    // the Windows function which is actually a #define.
    virtual void ShowCreatedWindow(int route_id,
                                   WindowOpenDisposition disposition,
                                   const gfx::Rect& initial_pos,
                                   bool user_gesture) = 0;

    // Show the newly created widget with the specified bounds.
    // The widget is identified by the route_id passed to CreateNewWidget.
    virtual void ShowCreatedWidget(int route_id,
                                   const gfx::Rect& initial_pos) = 0;

    // A context menu should be shown, to be built using the context information
    // provided in the supplied params.
    virtual void ShowContextMenu(
        const ViewHostMsg_ContextMenu_Params& params) = 0;

    // The user started dragging content of the specified type within the
    // RenderView. Contextual information about the dragged content is supplied
    // by WebDropData.
    virtual void StartDragging(const WebDropData& drop_data) = 0;

    // The page wants to update the mouse cursor during a drag & drop operation.
    // |is_drop_target| is true if the mouse is over a valid drop target.
    virtual void UpdateDragCursor(bool is_drop_target) = 0;

    // Callback to inform the browser it should take back focus. If reverse is
    // true, it means the focus was retrieved by doing a Shift-Tab.
    virtual void TakeFocus(bool reverse) = 0;

    // Callback to inform the browser that the renderer did not process the
    // specified events. This gives an opportunity to the browser to process the
    // event (used for keyboard shortcuts).
    virtual void HandleKeyboardEvent(const WebKeyboardEvent& event) = 0;

>>>>>>> 5d99fccd
    // A find operation in the current page completed.
    virtual void FindReply(int request_id,
                           int number_of_matches,
                           const gfx::Rect& selection_rect,
                           int active_match_ordinal,
                           bool final_update) = 0;
  };

  // Interface for saving web pages.
  class Save {
   public:
    // Notification that we get when we receive all savable links of
    // sub-resources for the current page, their referrers and list of frames
    // (include main frame and sub frames).
    virtual void OnReceivedSavableResourceLinksForCurrentPage(
        const std::vector<GURL>& resources_list,
        const std::vector<GURL>& referrers_list,
        const std::vector<GURL>& frames_list) = 0;

    // Notification that we get when we receive serialized html content data of
    // a specified web page from render process. The parameter frame_url
    // specifies what frame the data belongs. The parameter data contains the
    // available data for sending. The parameter status indicates the
    // serialization status, See
    // webkit_glue::DomSerializerDelegate::PageSavingSerializationStatus for
    // the detail meaning of status.
    virtual void OnReceivedSerializedHtmlData(const GURL& frame_url,
                                              const std::string& data,
                                              int32 status) = 0;
  };

  // Returns the current delegate associated with a feature. May be NULL.
  virtual FindInPage* GetFindInPageDelegate() const { return NULL; }
  virtual Save* GetSaveDelegate() const { return NULL; }

  // Retrieves the profile to be used.
  virtual Profile* GetProfile() const = 0;

  // The page is trying to open a new page (e.g. a popup window).
  virtual void CreateView(int route_id, HANDLE modal_dialog_event) { }

  // The page is trying to open a new widget (e.g. a select popup).
  virtual void CreateWidget(int route_id) { }

  // Show the newly created page with the specified disposition and bounds.
  virtual void ShowView(int route_id,
                        WindowOpenDisposition disposition,
                        const gfx::Rect& initial_pos,
                        bool user_gesture) { }

  // Show the newly created widget with the specified bounds.
  virtual void ShowWidget(int route_id, const gfx::Rect& initial_pos) { }

  // The RenderView is being constructed (message sent to the renderer process
  // to construct a RenderView).  Now is a good time to send other setup events
  // to the RenderView.  This precedes any other commands to the RenderView.
  virtual void RendererCreated(RenderViewHost* render_view_host) { }

  // The RenderView has been constructed.
  virtual void RendererReady(RenderViewHost* render_view_host) { }

  // The RenderView died somehow (crashed or was killed by the user).
  virtual void RendererGone(RenderViewHost* render_view_host) { }

  // The RenderView was navigated to a different page.
  virtual void DidNavigate(RenderViewHost* render_view_host,
                           const ViewHostMsg_FrameNavigate_Params& params) { }

  // The state for the page changed and should be updated.
  virtual void UpdateState(RenderViewHost* render_view_host,
                           int32 page_id,
                           const GURL& url,
                           const std::wstring& title,
                           const std::string& state) { }

  // The page's title was changed and should be updated.
  virtual void UpdateTitle(RenderViewHost* render_view_host,
                           int32 page_id,
                           const std::wstring& title) { }

  // The page's encoding was changed and should be updated.
  virtual void UpdateEncoding(RenderViewHost* render_view_host,
                              const std::wstring& encoding) { }

  // The destination URL has changed should be updated
  virtual void UpdateTargetURL(int32 page_id, const GURL& url) { }

  // The thumbnail representation of the page changed and should be updated.
  virtual void UpdateThumbnail(const GURL& url,
                               const SkBitmap& bitmap,
                               const ThumbnailScore& score) { }

  // The page is trying to close the RenderView's representation in the client.
  virtual void Close(RenderViewHost* render_view_host) { }

  // The page is trying to move the RenderView's representation in the client.
  virtual void RequestMove(const gfx::Rect& new_bounds) { }

  // The RenderView began loading a new page.
  virtual void DidStartLoading(RenderViewHost* render_view_host,
                               int32 page_id) { }

  // The RenderView stopped loading a page.
  virtual void DidStopLoading(RenderViewHost* render_view_host,
                              int32 page_id) { }

  // The RenderView is starting a provisional load.
  virtual void DidStartProvisionalLoadForFrame(RenderViewHost* render_view_host,
                                               bool is_main_frame,
                                               const GURL& url) { }

  // Sent when a provisional load is redirected.
  virtual void DidRedirectProvisionalLoad(int32 page_id,
                                          const GURL& source_url,
                                          const GURL& target_url) { }

  // The RenderView loaded a resource from an in-memory cache.
  // |security_info| contains the security info if this resource was originally
  // loaded over a secure connection.
  virtual void DidLoadResourceFromMemoryCache(const GURL& url,
      const std::string& security_info) { }

  // The RenderView failed a provisional load with an error.
  virtual void DidFailProvisionalLoadWithError(
      RenderViewHost* render_view_host,
      bool is_main_frame,
      int error_code,
      const GURL& url,
      bool showing_repost_interstitial) { }

  // The URL for the FavIcon of a page has changed.
  virtual void UpdateFavIconURL(RenderViewHost* render_view_host,
                                int32 page_id, const GURL& icon_url) { }

  // An image that was requested to be downloaded by DownloadImage has
  // completed.
  virtual void DidDownloadImage(RenderViewHost* render_view_host,
                                int id,
                                const GURL& image_url,
                                bool errored,
                                const SkBitmap& image) { }

  // A context menu should be shown, to be built using the context information
  // provided in the supplied params.
  virtual void ShowContextMenu(const ViewHostMsg_ContextMenu_Params& params) {
  }

  // The user started dragging content of the specified type within the
  // RenderView. Contextual information about the dragged content is supplied
  // by WebDropData.
  virtual void StartDragging(const WebDropData& drop_data) { }

  // The page wants to update the mouse cursor during a drag & drop operation.
  // |is_drop_target| is true if the mouse is over a valid drop target.
  virtual void UpdateDragCursor(bool is_drop_target) { }

  // The page wants to open a URL with the specified disposition.
  virtual void RequestOpenURL(const GURL& url,
                              const GURL& referrer,
                              WindowOpenDisposition disposition) { }

  // A DOM automation operation completed. The result of the operation is
  // expressed in a json string.
  virtual void DomOperationResponse(const std::string& json_string,
                                    int automation_id) { }

  // A message was sent from HTML-based UI.
  // By default we ignore such messages.
  virtual void ProcessDOMUIMessage(const std::string& message,
                                   const std::string& content) { }

  // A message for external host. By default we ignore such messages.
  // |receiver| can be a receiving script and |message| is any
  // arbitrary string that makes sense to the receiver.
  virtual void ProcessExternalHostMessage(const std::string& receiver,
                                          const std::string& message) { }

  // Navigate to the history entry for the given offset from the current
  // position within the NavigationController.  Makes no change if offset is
  // not valid.
  virtual void GoToEntryAtOffset(int offset) { }

  // The page requests the size of the back and forward lists
  // within the NavigationController.
  virtual void GetHistoryListCount(int* back_list_count,
                                   int* forward_list_count) { }

  // A file chooser should be shown.
  virtual void RunFileChooser(const std::wstring& default_file) { }

  // A javascript message, confirmation or prompt should be shown.
  virtual void RunJavaScriptMessage(const std::wstring& message,
                                    const std::wstring& default_prompt,
                                    const int flags,
                                    IPC::Message* reply_msg,
                                    bool* did_suppress_message) { }

  virtual void RunBeforeUnloadConfirm(const std::wstring& message,
                                      IPC::Message* reply_msg) { }

  // Display this RenderViewHost in a modal fashion.
  virtual void RunModal(IPC::Message* reply_msg) { }

  virtual void ShowModalHTMLDialog(const GURL& url, int width, int height,
                                   const std::string& json_arguments,
                                   IPC::Message* reply_msg) { }

  // Password forms have been detected in the page.
  virtual void PasswordFormsSeen(const std::vector<PasswordForm>& forms) { }

  // Callback to inform the browser it should take back focus. If reverse is
  // true, it means the focus was retrieved by doing a Shift-Tab.
  virtual void TakeFocus(bool reverse) { }

  // Notification that the page has an OpenSearch description document.
  virtual void PageHasOSDD(RenderViewHost* render_view_host,
                           int32 page_id, const GURL& doc_url,
                           bool autodetected) { }

  // Notification that the inspect element window has been opened
  virtual void InspectElementReply(int num_resources) { }

  // Notification that the render view has calculated the number of printed
  // pages.
  virtual void DidGetPrintedPagesCount(int cookie, int number_pages) {
    NOTREACHED();
  }

  // Notification that the render view is done rendering one printed page. This
  // call is synchronous, the renderer is waiting on us because of the EMF
  // memory mapped data.
  virtual void DidPrintPage(const ViewHostMsg_DidPrintPage_Params& params) {
    NOTREACHED();
  }

  // Callback to inform the browser that the renderer did not process the
  // specified events. This gives an opportunity to the browser to process the
  // event (used for keyboard shortcuts).
  virtual void HandleKeyboardEvent(const WebKeyboardEvent& event) { }

  // |url| is assigned to a server that can provide alternate error pages.  If
  // unchanged, just use the error pages built into our webkit.
  virtual GURL GetAlternateErrorPageURL() const {
    return GURL();
  }

  // Returns a WebPreferences object that will be used by the renderer
  // associated with the owning render view host.
  virtual WebPreferences GetWebkitPrefs() {
    NOTREACHED();
    return WebPreferences();
  }

  // Notification when default plugin updates status of the missing plugin.
  virtual void OnMissingPluginStatus(int status) { }

  // Notification from the renderer that a plugin instance has crashed.
  virtual void OnCrashedPlugin(const std::wstring& plugin_path) { }

  // Notification from the renderer that JS runs out of memory.
  virtual void OnJSOutOfMemory() { }

  // Notification whether we should close the page, after an explicit call to
  // AttemptToClosePage.  This is called before a cross-site request or before
  // a tab/window is closed, to allow the appropriate renderer to approve or
  // deny the request.  |proceed| indicates whether the user chose to proceed.
  virtual void ShouldClosePage(bool proceed) { }

  // Called by ResourceDispatcherHost when a response for a pending cross-site
  // request is received.  The ResourceDispatcherHost will pause the response
  // until the onunload handler of the previous renderer is run.
  virtual void OnCrossSiteResponse(int new_render_process_host_id,
                                   int new_request_id) { }

  // Whether this object can be blurred through a javascript
  // obj.blur() call. ConstrainedWindows shouldn't be able to be
  // blurred.
  virtual bool CanBlur() const { return true; }

  // Notification that the renderer has become unresponsive. The
  // delegate can use this notification to show a warning to the user.
  virtual void RendererUnresponsive(RenderViewHost* render_view_host, 
                                    bool is_during_unload) { }

  // Notification that a previously unresponsive renderer has become
  // responsive again. The delegate can use this notification to end the
  // warning shown to the user.
  virtual void RendererResponsive(RenderViewHost* render_view_host) { }

  // Notification that the RenderViewHost's load state changed.
  virtual void LoadStateChanged(const GURL& url, net::LoadState load_state) { }

  // Notification that a request for install info has completed.
  virtual void OnDidGetApplicationInfo(
      int32 page_id,
      const webkit_glue::WebApplicationInfo& app_info) { }

  // Notification the user has pressed enter or space while focus was on the
  // page. This is used to avoid uninitiated user downloads (aka carpet
  // bombing), see DownloadRequestManager for details.
  virtual void OnEnterOrSpace() { }
};

#endif  // CHROME_BROWSER_RENDER_VIEW_HOST_DELEGATE_H__
<|MERGE_RESOLUTION|>--- conflicted
+++ resolved
@@ -9,6 +9,7 @@
 #include <vector>
 
 #include "base/basictypes.h"
+#include "chrome/browser/autofill_manager.h"
 #include "chrome/common/render_messages.h"
 #include "webkit/glue/webpreferences.h"
 
@@ -47,10 +48,8 @@
 //
 class RenderViewHostDelegate {
  public:
-  class FindInPage {
+  class View {
    public:
-<<<<<<< HEAD
-=======
     // The page is trying to open a new page (e.g. a popup window). The
     // window should be created associated with the given route, but it should
     // not be shown yet. That should happen in response to ShowCreatedWindow.
@@ -103,13 +102,12 @@
     // event (used for keyboard shortcuts).
     virtual void HandleKeyboardEvent(const WebKeyboardEvent& event) = 0;
 
->>>>>>> 5d99fccd
     // A find operation in the current page completed.
-    virtual void FindReply(int request_id,
-                           int number_of_matches,
-                           const gfx::Rect& selection_rect,
-                           int active_match_ordinal,
-                           bool final_update) = 0;
+    virtual void OnFindReply(int request_id,
+                             int number_of_matches,
+                             const gfx::Rect& selection_rect,
+                             int active_match_ordinal,
+                             bool final_update) = 0;
   };
 
   // Interface for saving web pages.
@@ -136,26 +134,11 @@
   };
 
   // Returns the current delegate associated with a feature. May be NULL.
-  virtual FindInPage* GetFindInPageDelegate() const { return NULL; }
+  virtual View* GetViewDelegate() const { return NULL; }
   virtual Save* GetSaveDelegate() const { return NULL; }
 
   // Retrieves the profile to be used.
   virtual Profile* GetProfile() const = 0;
-
-  // The page is trying to open a new page (e.g. a popup window).
-  virtual void CreateView(int route_id, HANDLE modal_dialog_event) { }
-
-  // The page is trying to open a new widget (e.g. a select popup).
-  virtual void CreateWidget(int route_id) { }
-
-  // Show the newly created page with the specified disposition and bounds.
-  virtual void ShowView(int route_id,
-                        WindowOpenDisposition disposition,
-                        const gfx::Rect& initial_pos,
-                        bool user_gesture) { }
-
-  // Show the newly created widget with the specified bounds.
-  virtual void ShowWidget(int route_id, const gfx::Rect& initial_pos) { }
 
   // The RenderView is being constructed (message sent to the renderer process
   // to construct a RenderView).  Now is a good time to send other setup events
@@ -175,8 +158,6 @@
   // The state for the page changed and should be updated.
   virtual void UpdateState(RenderViewHost* render_view_host,
                            int32 page_id,
-                           const GURL& url,
-                           const std::wstring& title,
                            const std::string& state) { }
 
   // The page's title was changed and should be updated.
@@ -246,20 +227,6 @@
                                 bool errored,
                                 const SkBitmap& image) { }
 
-  // A context menu should be shown, to be built using the context information
-  // provided in the supplied params.
-  virtual void ShowContextMenu(const ViewHostMsg_ContextMenu_Params& params) {
-  }
-
-  // The user started dragging content of the specified type within the
-  // RenderView. Contextual information about the dragged content is supplied
-  // by WebDropData.
-  virtual void StartDragging(const WebDropData& drop_data) { }
-
-  // The page wants to update the mouse cursor during a drag & drop operation.
-  // |is_drop_target| is true if the mouse is over a valid drop target.
-  virtual void UpdateDragCursor(bool is_drop_target) { }
-
   // The page wants to open a URL with the specified disposition.
   virtual void RequestOpenURL(const GURL& url,
                               const GURL& referrer,
@@ -314,9 +281,19 @@
   // Password forms have been detected in the page.
   virtual void PasswordFormsSeen(const std::vector<PasswordForm>& forms) { }
 
-  // Callback to inform the browser it should take back focus. If reverse is
-  // true, it means the focus was retrieved by doing a Shift-Tab.
-  virtual void TakeFocus(bool reverse) { }
+  // Forms fillable by autofill have been detected in the page.
+  virtual void AutofillFormSubmitted(const AutofillForm& form) { }
+
+  // Called to retrieve a list of suggestions from the web database given 
+  // the name of the field |field_name| and what the user has already typed in
+  // the field |user_text|.  Appeals to the database thead to perform the query.
+  // When the database thread is finished, the autofill manager retrieves the
+  // calling RenderViewHost and then passes the vector of suggestions to
+  // RenderViewHost::AutofillSuggestionsReturned.
+  virtual void GetAutofillSuggestions(const std::wstring& field_name, 
+                                      const std::wstring& user_text,
+                                      int64 node_id,
+                                      int request_id) { }
 
   // Notification that the page has an OpenSearch description document.
   virtual void PageHasOSDD(RenderViewHost* render_view_host,
@@ -339,11 +316,6 @@
     NOTREACHED();
   }
 
-  // Callback to inform the browser that the renderer did not process the
-  // specified events. This gives an opportunity to the browser to process the
-  // event (used for keyboard shortcuts).
-  virtual void HandleKeyboardEvent(const WebKeyboardEvent& event) { }
-
   // |url| is assigned to a server that can provide alternate error pages.  If
   // unchanged, just use the error pages built into our webkit.
   virtual GURL GetAlternateErrorPageURL() const {
@@ -361,7 +333,7 @@
   virtual void OnMissingPluginStatus(int status) { }
 
   // Notification from the renderer that a plugin instance has crashed.
-  virtual void OnCrashedPlugin(const std::wstring& plugin_path) { }
+  virtual void OnCrashedPlugin(const FilePath& plugin_path) { }
 
   // Notification from the renderer that JS runs out of memory.
   virtual void OnJSOutOfMemory() { }
