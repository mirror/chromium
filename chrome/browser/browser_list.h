--- conflicted
+++ resolved
@@ -11,10 +11,7 @@
 #include "chrome/browser/browser.h"
 
 namespace views {
-<<<<<<< HEAD
-=======
 class AppModalDialogDelegate;
->>>>>>> 12c75e7a
 class Window;
 };
 class WebContents;
