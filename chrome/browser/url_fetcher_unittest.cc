--- conflicted
+++ resolved
@@ -6,14 +6,16 @@
 #include "base/time.h"
 #include "chrome/browser/url_fetcher.h"
 #include "chrome/browser/url_fetcher_protect.h"
+#include "net/base/ssl_test_util.h"
 #include "net/url_request/url_request_unittest.h"
 #include "testing/gtest/include/gtest/gtest.h"
 
+using base::Time;
+using base::TimeDelta;
+
 namespace {
 
 const wchar_t kDocRoot[] = L"chrome/test/data";
-const char kHostName[] = "127.0.0.1";
-const int kBadHTTPSPort = 9666;
 
 class URLFetcherTest : public testing::Test, public URLFetcher::Delegate {
  public:
@@ -95,12 +97,8 @@
                                   const std::string& data);
 
  protected:
-<<<<<<< HEAD
-  std::wstring GetExpiredCertPath();
-=======
   FilePath GetExpiredCertPath();
   SSLTestUtil util_;
->>>>>>> 5d99fccd
 
  private:
   FilePath cert_dir_;
@@ -263,17 +261,11 @@
 
 URLFetcherBadHTTPSTest::URLFetcherBadHTTPSTest() {
   PathService::Get(base::DIR_SOURCE_ROOT, &cert_dir_);
-<<<<<<< HEAD
-  cert_dir_ += L"/chrome/test/data/ssl/certificates/";
-  std::replace(cert_dir_.begin(), cert_dir_.end(),
-               L'/', file_util::kPathSeparator);
-=======
   cert_dir_ = cert_dir_.Append(FILE_PATH_LITERAL("chrome"));
   cert_dir_ = cert_dir_.Append(FILE_PATH_LITERAL("test"));
   cert_dir_ = cert_dir_.Append(FILE_PATH_LITERAL("data"));
   cert_dir_ = cert_dir_.Append(FILE_PATH_LITERAL("ssl"));
   cert_dir_ = cert_dir_.Append(FILE_PATH_LITERAL("certificates"));
->>>>>>> 5d99fccd
 }
 
 // The "server certificate expired" error should result in automatic
@@ -397,8 +389,9 @@
 
   // Registers an entry for test url. It only allows 3 requests to be sent
   // in 200 milliseconds.
-  ProtectManager* manager = ProtectManager::GetInstance();
-  ProtectEntry* entry = new ProtectEntry(200, 3, 11, 1, 2.0, 0, 256);
+  URLFetcherProtectManager* manager = URLFetcherProtectManager::GetInstance();
+  URLFetcherProtectEntry* entry =
+      new URLFetcherProtectEntry(200, 3, 11, 1, 2.0, 0, 256);
   manager->Register(url.host(), entry);
 
   CreateFetcher(url);
@@ -416,8 +409,9 @@
   //     new_backoff = 2.0 * old_backoff + 0
   // and maximum backoff time is 256 milliseconds.
   // Maximum retries allowed is set to 11.
-  ProtectManager* manager = ProtectManager::GetInstance();
-  ProtectEntry* entry = new ProtectEntry(200, 3, 11, 1, 2.0, 0, 256);
+  URLFetcherProtectManager* manager = URLFetcherProtectManager::GetInstance();
+  URLFetcherProtectEntry* entry =
+      new URLFetcherProtectEntry(200, 3, 11, 1, 2.0, 0, 256);
   manager->Register(url.host(), entry);
 
   CreateFetcher(url);
@@ -427,12 +421,6 @@
 
 #if defined(OS_WIN)
 TEST_F(URLFetcherBadHTTPSTest, BadHTTPSTest) {
-<<<<<<< HEAD
-  HTTPSTestServer server(kHostName, kBadHTTPSPort,
-                         kDocRoot, GetExpiredCertPath());
-
-  CreateFetcher(GURL(server.TestServerPage("defaultresponse")));
-=======
 #else
 // TODO(port): Enable BadHTTPSTest. Currently asserts in
 // URLFetcherBadHTTPSTest::OnURLFetchComplete don't pass.
@@ -444,7 +432,6 @@
   ASSERT_TRUE(NULL != server.get());
 
   CreateFetcher(GURL(server->TestServerPage("defaultresponse")));
->>>>>>> 5d99fccd
 
   MessageLoop::current()->Run();
 }
@@ -459,8 +446,9 @@
   //     new_backoff = 2.0 * old_backoff + 0
   // The initial backoff is 2 seconds and maximum backoff is 4 seconds.
   // Maximum retries allowed is set to 2.
-  ProtectManager* manager = ProtectManager::GetInstance();
-  ProtectEntry* entry = new ProtectEntry(200, 3, 2, 2000, 2.0, 0, 4000);
+  URLFetcherProtectManager* manager = URLFetcherProtectManager::GetInstance();
+  URLFetcherProtectEntry* entry =
+      new URLFetcherProtectEntry(200, 3, 2, 2000, 2.0, 0, 4000);
   manager->Register(url.host(), entry);
 
   // Create a separate thread that will create the URLFetcher.  The current
