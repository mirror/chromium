--- conflicted
+++ resolved
@@ -12,7 +12,6 @@
 #include "chrome/test/automation/tab_proxy.h"
 #include "chrome/test/automation/window_proxy.h"
 #include "chrome/test/ui/ui_test.h"
-#include "chrome/views/container.h"
 #include "net/base/net_util.h"
 #include "net/url_request/url_request_unittest.h"
 
@@ -48,20 +47,6 @@
      ::GetWindowText(window_handle, WriteInto(&result, length), length);
      return result;
    }
-
-   void LoadUnloadPageAndQuitBrowser(const std::wstring& test_filename) {
-     scoped_ptr<BrowserProxy> browser(automation()->GetBrowserWindow(0));
- 
-     std::wstring test_file = test_data_directory_;
-     file_util::AppendToPath(&test_file, L"unload");
-     file_util::AppendToPath(&test_file, test_filename);
-
-     NavigateToURL(net::FilePathToFileURL(test_file));
-     Sleep(kWaitForActionMsec);
-
-     bool application_closed = false;
-     EXPECT_TRUE(CloseBrowser(browser.get(), &application_closed));
-   }
 };
 
 class VisibleBrowserTest : public UITest {
@@ -100,53 +85,20 @@
   EXPECT_EQ(test_title, GetActiveTabTitle());
 }
 
-// Tests closing the browser on a page with no unload listeners registered.
-TEST_F(BrowserTest, BrowserCloseNoUnloadListeners) {
-  LoadUnloadPageAndQuitBrowser(L"nolisteners.html");
-}
-
-// Tests closing the browser on a page with an unload listener registered.
-TEST_F(BrowserTest, BrowserCloseUnload) {
-  LoadUnloadPageAndQuitBrowser(L"unload.html");
-}
-
-// Tests closing the browser on a page with an unload listener registered where
-// the unload handler has an infinite loop.
-TEST_F(BrowserTest, BrowserCloseUnloadLooping) {
-  LoadUnloadPageAndQuitBrowser(L"unloadlooping.html");
-}
-
-// Tests closing the browser on a page with an unload listener registered where
-// the unload handler has an infinite loop followed by an alert.
-TEST_F(BrowserTest, BrowserCloseUnloadLoopingAlert) {
-  LoadUnloadPageAndQuitBrowser(L"unloadloopingalert.html");
-}
-
-// Tests closing the browser on a page with an unload listener registered where
-// the unload handler has an 2 second long loop followed by an alert.
-TEST_F(BrowserTest, BrowserCloseUnloadLoopingTwoSecondsAlert) {
-  LoadUnloadPageAndQuitBrowser(L"unloadloopingtwosecondsalert.html");
-}
-
-// TODO(ojan): Test popping up an alert in the unload handler and test
-// beforeunload. In addition add tests where we open all of these pages
-// in the browser and then close it, as well as having two windows and
-// closing only one of them.
-
 // The browser should quit quickly if it receives a WM_ENDSESSION message.
 TEST_F(BrowserTest, WindowsSessionEnd) {
   std::wstring test_file = test_data_directory_;
   file_util::AppendToPath(&test_file, L"title1.html");
 
   NavigateToURL(net::FilePathToFileURL(test_file));
-  Sleep(kWaitForActionMsec);
+  Sleep(action_timeout_ms());
 
   // Simulate an end of session. Normally this happens when the user
   // shuts down the pc or logs off.
   HWND window_handle = GetMainWindow();
   ASSERT_TRUE(::PostMessageW(window_handle, WM_ENDSESSION, 0, 0));
 
-  Sleep(kWaitForActionMsec);
+  Sleep(action_timeout_ms());
   ASSERT_FALSE(IsBrowserRunning());
 
   // Make sure the UMA metrics say we didn't crash.
@@ -181,18 +133,12 @@
   // to.
   int old_tab_count = -1;
   ASSERT_TRUE(window->GetTabCount(&old_tab_count));
-  ASSERT_TRUE(window->ApplyAccelerator(IDC_NEWTAB));
+  ASSERT_TRUE(window->ApplyAccelerator(IDC_NEW_TAB));
   int new_tab_count;
-<<<<<<< HEAD
-  ASSERT_TRUE(window->WaitForTabCountToChange(old_tab_count, &new_tab_count,
-      5000));
-  ASSERT_TRUE(window->ApplyAccelerator(IDC_NEWTAB));
-=======
   ASSERT_TRUE(window->WaitForTabCountToChange(old_tab_count,
                                               &new_tab_count,
                                               action_max_timeout_ms()));
   ASSERT_TRUE(window->ApplyAccelerator(IDC_NEW_TAB));
->>>>>>> 5d99fccd
   old_tab_count = new_tab_count;
   ASSERT_TRUE(window->WaitForTabCountToChange(old_tab_count,
                                               &new_tab_count,
@@ -211,13 +157,8 @@
   ASSERT_TRUE(window->WaitForTabToBecomeActive(1, action_max_timeout_ms()));
 
   // Navigate back to the first tab using the previous accelerators.
-<<<<<<< HEAD
-  ASSERT_TRUE(window->ApplyAccelerator(IDC_SELECT_PREV_TAB));
-  ASSERT_TRUE(window->WaitForTabToBecomeActive(0, 5000));
-=======
   ASSERT_TRUE(window->ApplyAccelerator(IDC_SELECT_PREVIOUS_TAB));
   ASSERT_TRUE(window->WaitForTabToBecomeActive(0, action_max_timeout_ms()));
->>>>>>> 5d99fccd
 
   // Navigate to the last tab using the select last accelerator.
   ASSERT_TRUE(window->ApplyAccelerator(IDC_SELECT_LAST_TAB));
@@ -245,7 +186,7 @@
 TEST_F(BrowserTest, DuplicateTab) {
   std::wstring path_prefix = test_data_directory_;
   file_util::AppendToPath(&path_prefix, L"session_history");
-  path_prefix += file_util::kPathSeparator;
+  path_prefix += FilePath::kSeparators[0];
   GURL url1 = net::FilePathToFileURL(path_prefix + L"bot1.html");
   GURL url2 = net::FilePathToFileURL(path_prefix + L"bot2.html");
   GURL url3 = GURL("about:blank");
@@ -263,7 +204,7 @@
   ASSERT_TRUE(automation()->GetBrowserWindowCount(&initial_window_count));
 
   // Duplicate the tab.
-  ASSERT_TRUE(browser_proxy->ApplyAccelerator(IDC_DUPLICATE));
+  ASSERT_TRUE(browser_proxy->ApplyAccelerator(IDC_DUPLICATE_TAB));
 
   // The duplicated tab should not end up in a new window.
   int window_count;
@@ -271,8 +212,8 @@
   ASSERT_TRUE(window_count == initial_window_count);
 
   tab_proxy.reset(browser_proxy->GetTab(1));
-
-  ASSERT_TRUE(tab_proxy->WaitForTabToBeRestored(kWaitForActionMsec));
+  ASSERT_TRUE(tab_proxy != NULL);
+  ASSERT_TRUE(tab_proxy->WaitForTabToBeRestored(action_timeout_ms()));
 
   // Verify the stack of urls.
   GURL url;
