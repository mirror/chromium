--- conflicted
+++ resolved
@@ -163,13 +163,10 @@
                                  bool* proceed_to_fire_unload) { 
     *proceed_to_fire_unload = true;
   }
-<<<<<<< HEAD
-=======
 
   // Send IPC to external host. Default implementation is do nothing.
   virtual void ForwardMessageToExternalHost(const std::string& receiver,
                                             const std::string& message) {};
->>>>>>> 4db48af7
 };
 
 #endif  // CHROME_BROWSER_TAB_CONTENTS_DELEGATE_H_
