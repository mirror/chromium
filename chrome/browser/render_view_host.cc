// Copyright (c) 2006-2008 The Chromium Authors. All rights reserved.
// Use of this source code is governed by a BSD-style license that can be
// found in the LICENSE file.

#include "chrome/browser/render_view_host.h"

#include <string>
#include <vector>

#include "base/string_util.h"
#include "chrome/app/result_codes.h"
#include "chrome/browser/browser_process.h"
#include "chrome/browser/cross_site_request_manager.h"
#include "chrome/browser/navigation_entry.h"
#include "chrome/browser/profile.h"
#include "chrome/browser/render_process_host.h"
#include "chrome/browser/render_widget_host.h"
#include "chrome/browser/render_widget_host_view.h"
#include "chrome/browser/render_view_host_delegate.h"
#include "chrome/browser/renderer_security_policy.h"
#include "chrome/browser/debugger/debugger_wrapper.h"
#include "chrome/browser/site_instance.h"
#include "chrome/browser/user_metrics.h"
#include "chrome/browser/web_contents.h"
#include "chrome/common/resource_bundle.h"
#include "chrome/common/thumbnail_score.h"
#include "net/base/net_util.h"
#include "skia/include/SkBitmap.h"

namespace {

void FilterURL(RendererSecurityPolicy* policy, int renderer_id, GURL* url) {
  if (!url->is_valid())
    return;  // We don't need to block invalid URLs.

  if (url->SchemeIs("about")) {
    // The renderer treats all URLs in the about: scheme as being about:blank.
    // Canonicalize about: URLs to about:blank.
    *url = GURL("about:blank");
  }

  if (!policy->CanRequestURL(renderer_id, *url)) {
    // If this renderer is not permitted to request this URL, we invalidate the
    // URL.  This prevents us from storing the blocked URL and becoming confused
    // later.
    LOG(INFO) << "Blocked URL " << url->spec();
    *url = GURL();
  }
}

// Delay to wait on closing the tab for a beforeunload/unload handler to fire.
const int kUnloadTimeoutMS = 1000;

}  // namespace

///////////////////////////////////////////////////////////////////////////////
// RenderViewHost, public:

// static
RenderViewHost* RenderViewHost::FromID(int render_process_id,
                                       int render_view_id) {
  RenderProcessHost* process = RenderProcessHost::FromID(render_process_id);
  if (!process)
    return NULL;
  RenderWidgetHost* widget = static_cast<RenderWidgetHost*>(
      process->GetListenerByID(render_view_id));
  if (!widget || !widget->IsRenderView())
    return NULL;
  return static_cast<RenderViewHost*>(widget);
}

RenderViewHost::RenderViewHost(SiteInstance* instance,
                               RenderViewHostDelegate* delegate,
                               int routing_id,
                               HANDLE modal_dialog_event)
    : RenderWidgetHost(instance->GetProcess(), routing_id),
      instance_(instance),
      enable_dom_ui_bindings_(false),
      enable_external_host_bindings_(false),
      delegate_(delegate),
      renderer_initialized_(false),
      waiting_for_drag_context_response_(false),
      debugger_attached_(false),
      modal_dialog_count_(0),
      navigations_suspended_(false),
      suspended_nav_message_(NULL),
      run_modal_reply_msg_(NULL),
      has_unload_listener_(false),
      is_waiting_for_unload_ack_(false),
      are_javascript_messages_suppressed_(false) {
  DCHECK(instance_);
  DCHECK(delegate_);
  if (modal_dialog_event == NULL)
    modal_dialog_event = CreateEvent(NULL, TRUE, FALSE, NULL);

  modal_dialog_event_.Set(modal_dialog_event);
#ifdef CHROME_PERSONALIZATION
  personalization_ = Personalization::CreateHostPersonalization(this);
#endif
}

RenderViewHost::~RenderViewHost() {
  OnDebugDisconnect();

#ifdef CHROME_PERSONALIZATION
  Personalization::CleanupHostPersonalization(personalization_);
  personalization_ = NULL;
#endif

  // Be sure to clean up any leftover state from cross-site requests.
  Singleton<CrossSiteRequestManager>()->SetHasPendingCrossSiteRequest(
      process()->host_id(), routing_id_, false);
}

bool RenderViewHost::CreateRenderView() {
  DCHECK(!IsRenderViewLive()) << "Creating view twice";

  // The process may (if we're sharing a process with another host that already
  // initialized it) or may not (we have our own process or the old process
  // crashed) have been initialized. Calling Init multiple times will be
  // ignored, so this is safe.
  if (!process_->Init())
    return false;
  DCHECK(process_->channel());
  DCHECK(process_->profile());

  renderer_initialized_ = true;

  HANDLE modal_dialog_event;
  HANDLE renderer_process_handle = process()->process();
  if (renderer_process_handle == NULL)
    renderer_process_handle = GetCurrentProcess();

  BOOL result = DuplicateHandle(GetCurrentProcess(),
      modal_dialog_event_.Get(),
      renderer_process_handle,
      &modal_dialog_event,
      SYNCHRONIZE,
      FALSE,
      0);
  DCHECK(result) << "Couldn't duplicate the modal dialog handle for the renderer.";

  DCHECK(view_);
  Send(new ViewMsg_New(view_->GetPluginHWND(),
                       modal_dialog_event,
                       delegate_->GetWebkitPrefs(),
                       routing_id_));

  // Set the alternate error page, which is profile specific, in the renderer.
  GURL url = delegate_->GetAlternateErrorPageURL();
  SetAlternateErrorPageURL(url);

  // If it's enabled, tell the renderer to set up the Javascript bindings for
  // sending messages back to the browser.
  Send(new ViewMsg_AllowBindings(
      routing_id_, enable_dom_ui_bindings_, enable_external_host_bindings_));

  // Let our delegate know that we created a RenderView.
  delegate_->RendererCreated(this);

  return true;
}

bool RenderViewHost::IsRenderViewLive() const {
  return process_->channel() && renderer_initialized_;
}

void RenderViewHost::Init() {
  RenderWidgetHost::Init();
  renderer_initialized_ = true;
}

void RenderViewHost::NavigateToEntry(const NavigationEntry& entry,
                                     bool is_reload) {
  ViewMsg_Navigate_Params params;
  MakeNavigateParams(entry, is_reload, &params);

  RendererSecurityPolicy::GetInstance()->GrantRequestURL(
      process()->host_id(), params.url);

  DoNavigate(new ViewMsg_Navigate(routing_id_, params));
}

void RenderViewHost::NavigateToURL(const GURL& url) {
  ViewMsg_Navigate_Params params;
  params.page_id = -1;
  params.url = url;
  params.transition = PageTransition::LINK;
  params.reload = false;

  RendererSecurityPolicy::GetInstance()->GrantRequestURL(
      process()->host_id(), params.url);

  DoNavigate(new ViewMsg_Navigate(routing_id_, params));
}

void RenderViewHost::DoNavigate(ViewMsg_Navigate* nav_message) {
  // Only send the message if we aren't suspended at the start of a cross-site
  // request.
  if (navigations_suspended_) {
    // Shouldn't be possible to have a second navigation while suspended, since
    // navigations will only be suspended during a cross-site request.  If a
    // second navigation occurs, WebContents will cancel this pending RVH
    // create a new pending RVH.
    DCHECK(!suspended_nav_message_.get());
    suspended_nav_message_.reset(nav_message);
  } else {
    Send(nav_message);
  }
}

void RenderViewHost::LoadAlternateHTMLString(const std::string& html_text,
                                             bool new_navigation,
                                             const GURL& display_url,
                                             const std::string& security_info) {
  Send(new ViewMsg_LoadAlternateHTMLText(routing_id_, html_text,
                                         new_navigation, display_url,
                                         security_info));
}

void RenderViewHost::SetNavigationsSuspended(bool suspend) {
  DCHECK(navigations_suspended_ != suspend);
  navigations_suspended_ = suspend;
  if (!suspend && suspended_nav_message_.get()) {
    // Resume navigation
    Send(suspended_nav_message_.release());
  }
}

void RenderViewHost::FirePageBeforeUnload() {
  if (IsRenderViewLive()) {
    // Start the hang monitor in case the renderer hangs in the beforeunload
    // handler.
    is_waiting_for_unload_ack_ = true;
    StartHangMonitorTimeout(TimeDelta::FromMilliseconds(kUnloadTimeoutMS));
    Send(new ViewMsg_ShouldClose(routing_id_));
  } else {
    // This RenderViewHost doesn't have a live renderer, so just skip running
    // the onbeforeunload handler.
    OnMsgShouldCloseACK(true);
  }
}

void RenderViewHost::FirePageUnload() {
  ClosePage(site_instance()->process_host_id(),
            routing_id());
}

// static
void RenderViewHost::ClosePageIgnoringUnloadEvents(int render_process_host_id,
                                                   int request_id) {
  RenderViewHost* rvh = RenderViewHost::FromID(render_process_host_id,
                                               request_id);
  if (!rvh)
    return;

  rvh->StopHangMonitorTimeout();
  rvh->is_waiting_for_unload_ack_ = false;

  rvh->UnloadListenerHasFired();
  rvh->delegate()->Close(rvh);
}

void RenderViewHost::ClosePage(int new_render_process_host_id,
                               int new_request_id) {
  // Start the hang monitor in case the renderer hangs in the unload handler.
  is_waiting_for_unload_ack_ = true;
  StartHangMonitorTimeout(TimeDelta::FromMilliseconds(kUnloadTimeoutMS));

  if (IsRenderViewLive()) {
    Send(new ViewMsg_ClosePage(routing_id_,
                               new_render_process_host_id,
                               new_request_id));
  } else {
    // This RenderViewHost doesn't have a live renderer, so just skip closing
    // the page.  We must notify the ResourceDispatcherHost on the IO thread,
    // which we will do through the RenderProcessHost's widget helper.
    process()->CrossSiteClosePageACK(new_render_process_host_id,
                                     new_request_id);
  }
}

void RenderViewHost::SetHasPendingCrossSiteRequest(bool has_pending_request, 
                                                   int request_id) {
  Singleton<CrossSiteRequestManager>()->SetHasPendingCrossSiteRequest(
      process()->host_id(), routing_id_, has_pending_request);
  pending_request_id_ = request_id;
}

int RenderViewHost::GetPendingRequestId() {
  return pending_request_id_;
}

void RenderViewHost::OnCrossSiteResponse(int new_render_process_host_id,
                                         int new_request_id) {
  delegate_->OnCrossSiteResponse(new_render_process_host_id, new_request_id);
}

void RenderViewHost::Stop() {
  Send(new ViewMsg_Stop(routing_id_));
}

bool RenderViewHost::GetPrintedPagesCount(const ViewMsg_Print_Params& params) {
  return Send(new ViewMsg_GetPrintedPagesCount(routing_id_, params));
}

bool RenderViewHost::PrintPages(const ViewMsg_PrintPages_Params& params) {
  return Send(new ViewMsg_PrintPages(routing_id_, params));
}

void RenderViewHost::StartFinding(int request_id,
                                  const std::wstring& search_string,
                                  bool forward,
                                  bool match_case,
                                  bool find_next) {
  if (search_string.empty())
    return;

  FindInPageRequest request;
  request.request_id = request_id;
  request.search_string = search_string;
  request.forward = forward;
  request.match_case = match_case;
  request.find_next = find_next;
  Send(new ViewMsg_Find(routing_id_, request));

  // This call is asynchronous and returns immediately.
  // The result of the search is sent as a notification message by the renderer.
}

void RenderViewHost::StopFinding(bool clear_selection) {
  Send(new ViewMsg_StopFinding(routing_id_, clear_selection));
}

void RenderViewHost::AlterTextSize(text_zoom::TextSize size) {
  Send(new ViewMsg_AlterTextSize(routing_id_, size));
}

void RenderViewHost::SetPageEncoding(const std::wstring& encoding_name) {
  Send(new ViewMsg_SetPageEncoding(routing_id_, encoding_name));
}

void RenderViewHost::SetAlternateErrorPageURL(const GURL& url) {
  Send(new ViewMsg_SetAltErrorPageURL(routing_id_, url));
}

void RenderViewHost::FillForm(const FormData& form_data) {
  Send(new ViewMsg_FormFill(routing_id_, form_data));
}

void RenderViewHost::FillPasswordForm(
    const PasswordFormDomManager::FillData& form_data) {
  Send(new ViewMsg_FillPasswordForm(routing_id_, form_data));
}

void RenderViewHost::DragTargetDragEnter(const WebDropData& drop_data,
    const gfx::Point& client_pt, const gfx::Point& screen_pt) {
  // Grant the renderer the ability to load the drop_data.
  RendererSecurityPolicy* policy = RendererSecurityPolicy::GetInstance();
  policy->GrantRequestURL(process()->host_id(), drop_data.url);
  for (std::vector<std::wstring>::const_iterator iter(drop_data.filenames.begin());
       iter != drop_data.filenames.end(); ++iter) {
    policy->GrantRequestURL(process()->host_id(),
                            net::FilePathToFileURL(*iter));
    policy->GrantUploadFile(process()->host_id(), *iter);
  }
  Send(new ViewMsg_DragTargetDragEnter(routing_id_, drop_data, client_pt,
                                       screen_pt));
}

void RenderViewHost::DragTargetDragOver(
    const gfx::Point& client_pt, const gfx::Point& screen_pt) {
  Send(new ViewMsg_DragTargetDragOver(routing_id_, client_pt, screen_pt));
}

void RenderViewHost::DragTargetDragLeave() {
  Send(new ViewMsg_DragTargetDragLeave(routing_id_));
}

void RenderViewHost::DragTargetDrop(
    const gfx::Point& client_pt, const gfx::Point& screen_pt) {
  Send(new ViewMsg_DragTargetDrop(routing_id_, client_pt, screen_pt));
}

void RenderViewHost::ReservePageIDRange(int size) {
  Send(new ViewMsg_ReservePageIDRange(routing_id_, size));
}

void RenderViewHost::ExecuteJavascriptInWebFrame(
    const std::wstring& frame_xpath, const std::wstring& jscript) {
  Send(new ViewMsg_ScriptEvalRequest(routing_id_, frame_xpath, jscript));
}

void RenderViewHost::AddMessageToConsole(
    const std::wstring& frame_xpath, const std::wstring& msg,
    ConsoleMessageLevel level) {
  Send(new ViewMsg_AddMessageToConsole(routing_id_, frame_xpath, msg, level));
}

void RenderViewHost::DebugCommand(const std::wstring& cmd) {
  Send(new ViewMsg_DebugCommand(routing_id_, cmd));
}

void RenderViewHost::DebugAttach() {
  if (!debugger_attached_)
    Send(new ViewMsg_DebugAttach(routing_id_));
}

void RenderViewHost::DebugDetach() {
  if (debugger_attached_) {
    Send(new ViewMsg_DebugDetach(routing_id_));
    debugger_attached_ = false;
  }
}

void RenderViewHost::DebugBreak(bool force) {
  if (debugger_attached_)
    Send(new ViewMsg_DebugBreak(routing_id_, force));
}

void RenderViewHost::Undo() {
  Send(new ViewMsg_Undo(routing_id_));
}

void RenderViewHost::Redo() {
  Send(new ViewMsg_Redo(routing_id_));
}

void RenderViewHost::Cut() {
  Send(new ViewMsg_Cut(routing_id_));
}

void RenderViewHost::Copy() {
  Send(new ViewMsg_Copy(routing_id_));
}

void RenderViewHost::Paste() {
  Send(new ViewMsg_Paste(routing_id_));
}

void RenderViewHost::Replace(const std::wstring& text_to_replace) {
  Send(new ViewMsg_Replace(routing_id_, text_to_replace));
}

void RenderViewHost::AddToDictionary(const std::wstring& word) {
  process_->AddWord(word);
}

void RenderViewHost::Delete() {
  Send(new ViewMsg_Delete(routing_id_));
}

void RenderViewHost::SelectAll() {
  Send(new ViewMsg_SelectAll(routing_id_));
}

int RenderViewHost::DownloadImage(const GURL& url, int image_size) {
  if (!url.is_valid()) {
    NOTREACHED();
    return 0;
  }
  static int next_id = 1;
  int id = next_id++;
  Send(new ViewMsg_DownloadImage(routing_id_, id, url, image_size));
  return id;
}

void RenderViewHost::GetApplicationInfo(int32 page_id) {
  Send(new ViewMsg_GetApplicationInfo(routing_id_, page_id));
}

void RenderViewHost::CaptureThumbnail() {
  Send(new ViewMsg_CaptureThumbnail(routing_id_));
}

void RenderViewHost::JavaScriptMessageBoxClosed(IPC::Message* reply_msg,
                                                bool success,
                                                const std::wstring& prompt) {
  if (is_waiting_for_unload_ack_) {
    if (are_javascript_messages_suppressed_) {
      delegate_->RendererUnresponsive(this, is_waiting_for_unload_ack_);
      return;
    }

    StartHangMonitorTimeout(TimeDelta::FromMilliseconds(kUnloadTimeoutMS));
  }

  if (--modal_dialog_count_ == 0)
    ResetEvent(modal_dialog_event_.Get());
  ViewHostMsg_RunJavaScriptMessage::WriteReplyParams(reply_msg, success, prompt);
  Send(reply_msg);
}

void RenderViewHost::ModalHTMLDialogClosed(IPC::Message* reply_msg,
                                           const std::string& json_retval) {
  if (is_waiting_for_unload_ack_)
    StartHangMonitorTimeout(TimeDelta::FromMilliseconds(kUnloadTimeoutMS));

  if (--modal_dialog_count_ == 0)
    ResetEvent(modal_dialog_event_.Get());

  ViewHostMsg_ShowModalHTMLDialog::WriteReplyParams(reply_msg, json_retval);
  Send(reply_msg);
}

void RenderViewHost::CopyImageAt(int x, int y) {
  Send(new ViewMsg_CopyImageAt(routing_id_, x, y));
}

void RenderViewHost::InspectElementAt(int x, int y) {
  RendererSecurityPolicy::GetInstance()->GrantInspectElement(
      process()->host_id());
  Send(new ViewMsg_InspectElement(routing_id_, x, y));
}

void RenderViewHost::ShowJavaScriptConsole() {
  RendererSecurityPolicy::GetInstance()->GrantInspectElement(
      process()->host_id());

  Send(new ViewMsg_ShowJavaScriptConsole(routing_id_));
}

void RenderViewHost::DragSourceEndedAt(
    int client_x, int client_y, int screen_x, int screen_y) {
  Send(new ViewMsg_DragSourceEndedOrMoved(
      routing_id_, client_x, client_y, screen_x, screen_y, true));
}

void RenderViewHost::DragSourceMovedTo(
    int client_x, int client_y, int screen_x, int screen_y) {
  Send(new ViewMsg_DragSourceEndedOrMoved(
      routing_id_, client_x, client_y, screen_x, screen_y, false));
}

void RenderViewHost::DragSourceSystemDragEnded() {
  Send(new ViewMsg_DragSourceSystemDragEnded(routing_id_));
}

void RenderViewHost::AllowDomAutomationBindings() {
  // Expose the binding that allows the DOM to send messages here.
  Send(new ViewMsg_AllowDomAutomationBindings(routing_id_, true));
}

void RenderViewHost::AllowDOMUIBindings() {
  DCHECK(!renderer_initialized_);
  enable_dom_ui_bindings_ = true;
  RendererSecurityPolicy::GetInstance()->GrantDOMUIBindings(process()->host_id());
}

void RenderViewHost::AllowExternalHostBindings() {
  enable_external_host_bindings_ = true;
}

void RenderViewHost::SetDOMUIProperty(const std::string& name,
                                      const std::string& value) {
  DCHECK(enable_dom_ui_bindings_);
  Send(new ViewMsg_SetDOMUIProperty(routing_id_, name, value));
}

// static
void RenderViewHost::MakeNavigateParams(const NavigationEntry& entry,
                                        bool reload,
                                        ViewMsg_Navigate_Params* params) {
  params->page_id = entry.page_id();
  params->url = entry.url();
  params->referrer = entry.referrer();
  params->transition = entry.transition_type();
  params->state = entry.content_state();
  params->reload = reload;
}

bool RenderViewHost::CanBlur() const {
  return delegate_->CanBlur();
}

void RenderViewHost::SetInitialFocus(bool reverse) {
  Send(new ViewMsg_SetInitialFocus(routing_id_, reverse));
}

void RenderViewHost::UpdateWebPreferences(const WebPreferences& prefs) {
  Send(new ViewMsg_UpdateWebPreferences(routing_id_, prefs));
}

void RenderViewHost::InstallMissingPlugin() {
  Send(new ViewMsg_InstallMissingPlugin(routing_id_));
}

void RenderViewHost::FileSelected(const std::wstring& path) {
  RendererSecurityPolicy::GetInstance()->GrantUploadFile(process()->host_id(),
                                                         path);
  Send(new ViewMsg_RunFileChooserResponse(routing_id_, path));
}

void RenderViewHost::LoadStateChanged(const GURL& url,
                                      net::LoadState load_state) {
  delegate_->LoadStateChanged(url, load_state);
}

///////////////////////////////////////////////////////////////////////////////
// RenderViewHost, IPC message handlers:

void RenderViewHost::OnMessageReceived(const IPC::Message& msg) {
  if (msg.is_sync() && !msg.is_caller_pumping_messages()) {
    NOTREACHED() << "Can't send sync messages to UI thread without pumping " \
        "messages in the renderer or else deadlocks can occur if the page" \
        "has windowed plugins!";
    IPC::Message* reply = IPC::SyncMessage::GenerateReply(&msg);
    reply->set_reply_error();
    Send(reply);
    return;
  }

  bool msg_is_ok = true;
  IPC_BEGIN_MESSAGE_MAP_EX(RenderViewHost, msg, msg_is_ok)
    IPC_MESSAGE_HANDLER(ViewHostMsg_CreateViewWithRoute, OnMsgCreateView)
    IPC_MESSAGE_HANDLER(ViewHostMsg_CreateWidgetWithRoute, OnMsgCreateWidget)
    IPC_MESSAGE_HANDLER(ViewHostMsg_ShowView, OnMsgShowView)
    IPC_MESSAGE_HANDLER(ViewHostMsg_ShowWidget, OnMsgShowWidget)
    IPC_MESSAGE_HANDLER_DELAY_REPLY(ViewHostMsg_RunModal, OnMsgRunModal)
    IPC_MESSAGE_HANDLER(ViewHostMsg_RendererReady, OnMsgRendererReady)
    IPC_MESSAGE_HANDLER(ViewHostMsg_RendererGone, OnMsgRendererGone)
    IPC_MESSAGE_HANDLER_GENERIC(ViewHostMsg_FrameNavigate, OnMsgNavigate(msg))
    IPC_MESSAGE_HANDLER(ViewHostMsg_UpdateState, OnMsgUpdateState)
    IPC_MESSAGE_HANDLER(ViewHostMsg_UpdateTitle, OnMsgUpdateTitle)
    IPC_MESSAGE_HANDLER(ViewHostMsg_UpdateEncoding, OnMsgUpdateEncoding)
    IPC_MESSAGE_HANDLER(ViewHostMsg_UpdateTargetURL, OnMsgUpdateTargetURL)
    IPC_MESSAGE_HANDLER_GENERIC(ViewHostMsg_Thumbnail, OnMsgThumbnail(msg))
    IPC_MESSAGE_HANDLER(ViewHostMsg_Close, OnMsgClose)
    IPC_MESSAGE_HANDLER(ViewHostMsg_RequestMove, OnMsgRequestMove)
    IPC_MESSAGE_HANDLER(ViewHostMsg_DidStartLoading, OnMsgDidStartLoading)
    IPC_MESSAGE_HANDLER(ViewHostMsg_DidStopLoading, OnMsgDidStopLoading)
    IPC_MESSAGE_HANDLER(ViewHostMsg_DidLoadResourceFromMemoryCache,
                        OnMsgDidLoadResourceFromMemoryCache)
    IPC_MESSAGE_HANDLER(ViewHostMsg_DidRedirectProvisionalLoad,
                        OnMsgDidRedirectProvisionalLoad)
    IPC_MESSAGE_HANDLER(ViewHostMsg_DidStartProvisionalLoadForFrame,
                        OnMsgDidStartProvisionalLoadForFrame)
    IPC_MESSAGE_HANDLER(ViewHostMsg_DidFailProvisionalLoadWithError,
                        OnMsgDidFailProvisionalLoadWithError)
    IPC_MESSAGE_HANDLER(ViewHostMsg_Find_Reply, OnMsgFindReply)
    IPC_MESSAGE_HANDLER(ViewHostMsg_UpdateFavIconURL, OnMsgUpdateFavIconURL)
    IPC_MESSAGE_HANDLER(ViewHostMsg_DidDownloadImage, OnMsgDidDownloadImage)
    IPC_MESSAGE_HANDLER(ViewHostMsg_ContextMenu, OnMsgContextMenu)
    IPC_MESSAGE_HANDLER(ViewHostMsg_OpenURL, OnMsgOpenURL)
    IPC_MESSAGE_HANDLER(ViewHostMsg_DomOperationResponse,
                        OnMsgDomOperationResponse)
    IPC_MESSAGE_HANDLER(ViewHostMsg_DOMUISend,
                        OnMsgDOMUISend)
    IPC_MESSAGE_HANDLER(ViewHostMsg_ForwardMessageToExternalHost,
                        OnMsgForwardMessageToExternalHost)
#ifdef CHROME_PERSONALIZATION
    IPC_MESSAGE_HANDLER(ViewHostMsg_PersonalizationEvent,
                        OnPersonalizationEvent)
#endif
    IPC_MESSAGE_HANDLER(ViewHostMsg_GoToEntryAtOffset,
                        OnMsgGoToEntryAtOffset)
    IPC_MESSAGE_HANDLER(ViewHostMsg_SetTooltipText, OnMsgSetTooltipText)
    IPC_MESSAGE_HANDLER(ViewHostMsg_RunFileChooser, OnMsgRunFileChooser)
    IPC_MESSAGE_HANDLER_DELAY_REPLY(ViewHostMsg_RunJavaScriptMessage,
                                    OnMsgRunJavaScriptMessage)
    IPC_MESSAGE_HANDLER_DELAY_REPLY(ViewHostMsg_RunBeforeUnloadConfirm,
                                    OnMsgRunBeforeUnloadConfirm)
    IPC_MESSAGE_HANDLER_DELAY_REPLY(ViewHostMsg_ShowModalHTMLDialog,
                                    OnMsgShowModalHTMLDialog)
    IPC_MESSAGE_HANDLER(ViewHostMsg_PasswordFormsSeen, OnMsgPasswordFormsSeen)
    IPC_MESSAGE_HANDLER(ViewHostMsg_StartDragging, OnMsgStartDragging)
    IPC_MESSAGE_HANDLER(ViewHostMsg_UpdateDragCursor, OnUpdateDragCursor)
    IPC_MESSAGE_HANDLER(ViewHostMsg_TakeFocus, OnTakeFocus)
    IPC_MESSAGE_HANDLER(ViewHostMsg_PageHasOSDD, OnMsgPageHasOSDD)
    IPC_MESSAGE_HANDLER(ViewHostMsg_InspectElement_Reply,
                        OnMsgInspectElementReply)
    IPC_MESSAGE_FORWARD(ViewHostMsg_DidGetPrintedPagesCount,
                        delegate_,
                        RenderViewHostDelegate::DidGetPrintedPagesCount)
    IPC_MESSAGE_HANDLER(ViewHostMsg_DidPrintPage, DidPrintPage)
    IPC_MESSAGE_HANDLER(ViewHostMsg_AddMessageToConsole, OnAddMessageToConsole)
    IPC_MESSAGE_HANDLER(ViewHostMsg_DebuggerOutput, OnDebuggerOutput);
    IPC_MESSAGE_HANDLER(ViewHostMsg_DidDebugAttach, DidDebugAttach);
    IPC_MESSAGE_HANDLER(ViewHostMsg_UserMetricsRecordAction,
                        OnUserMetricsRecordAction)
    IPC_MESSAGE_HANDLER(ViewHostMsg_MissingPluginStatus, OnMissingPluginStatus);
    IPC_MESSAGE_FORWARD(ViewHostMsg_CrashedPlugin, delegate_,
                        RenderViewHostDelegate::OnCrashedPlugin);
    IPC_MESSAGE_HANDLER(ViewHostMsg_SendCurrentPageAllSavableResourceLinks,
                        OnReceivedSavableResourceLinksForCurrentPage);
    IPC_MESSAGE_HANDLER(ViewHostMsg_SendSerializedHtmlData,
                        OnReceivedSerializedHtmlData);
    IPC_MESSAGE_HANDLER(ViewHostMsg_DidGetApplicationInfo,
                        OnDidGetApplicationInfo);
    IPC_MESSAGE_FORWARD(ViewHostMsg_JSOutOfMemory, delegate_,
                        RenderViewHostDelegate::OnJSOutOfMemory);
    IPC_MESSAGE_HANDLER(ViewHostMsg_ShouldClose_ACK, OnMsgShouldCloseACK);
    IPC_MESSAGE_HANDLER(ViewHostMsg_UnloadListenerChanged,
                        OnUnloadListenerChanged);
    // Have the super handle all other messages.
    IPC_MESSAGE_UNHANDLED(RenderWidgetHost::OnMessageReceived(msg))
  IPC_END_MESSAGE_MAP_EX()

  if (!msg_is_ok) {
    // The message had a handler, but its de-serialization failed.
    // Kill the renderer.
    process()->ReceivedBadMessage(msg.type());
  }
}

void RenderViewHost::Shutdown() {
  // If we are being run modally (see RunModal), then we need to cleanup.
  if (run_modal_reply_msg_) {
    if (--modal_dialog_count_ == 0)
      ResetEvent(modal_dialog_event_.Get());
    Send(run_modal_reply_msg_);
    run_modal_reply_msg_ = NULL;
  }
  RenderWidgetHost::Shutdown();
}

void RenderViewHost::OnMsgCreateView(int route_id, HANDLE modal_dialog_event) {
  delegate_->CreateView(route_id, modal_dialog_event);
}

<<<<<<< HEAD
void RenderViewHost::OnMsgCreateWidget(int route_id) {
  delegate_->CreateWidget(route_id);
=======
void RenderViewHost::OnMsgCreateWidget(int route_id, bool activatable) {
  RenderViewHostDelegate::View* view = delegate_->GetViewDelegate();
  if (view)
    view->CreateNewWidget(route_id, activatable);
>>>>>>> 5d99fccd
}

void RenderViewHost::OnMsgShowView(int route_id,
                                   WindowOpenDisposition disposition,
                                   const gfx::Rect& initial_pos,
                                   bool user_gesture) {
  delegate_->ShowView(route_id, disposition, initial_pos, user_gesture);
}

void RenderViewHost::OnMsgShowWidget(int route_id,
                                     const gfx::Rect& initial_pos) {
  delegate_->ShowWidget(route_id, initial_pos);
}

void RenderViewHost::OnMsgRunModal(IPC::Message* reply_msg) {
  DCHECK(!run_modal_reply_msg_);
  if (modal_dialog_count_++ == 0)
    SetEvent(modal_dialog_event_.Get());
  run_modal_reply_msg_ = reply_msg;

  // TODO(darin): Bug 1107929: Need to inform our delegate to show this view in
  // an app-modal fashion.
}

void RenderViewHost::OnMsgRendererReady() {
  WasResized();
  delegate_->RendererReady(this);
}

void RenderViewHost::OnMsgRendererGone() {
  // Must reset these to ensure that mouse move events work with a new renderer.
  mouse_move_pending_ = false;
  next_mouse_move_.reset();

  // Clearing this flag causes us to re-create the renderer when recovering
  // from a crashed renderer.
  renderer_initialized_ = false;

  // Reset some fields in preparation for recovering from a crash.
  resize_ack_pending_ = false;
  current_size_ = gfx::Size();
  is_hidden_ = false;

  RendererExited();

  if (view_) {
    view_->RendererGone();
    view_ = NULL;  // The View should be deleted by RendererGone.
  }
  delegate_->RendererGone(this);
  OnDebugDisconnect();
}

// Called when the renderer navigates.  For every frame loaded, we'll get this
// notification containing parameters identifying the navigation.
//
// Subframes are identified by the page transition type.  For subframes loaded
// as part of a wider page load, the page_id will be the same as for the top
// level frame.  If the user explicitly requests a subframe navigation, we will
// get a new page_id because we need to create a new navigation entry for that

// action.
void RenderViewHost::OnMsgNavigate(const IPC::Message& msg) {
  // Read the parameters out of the IPC message directly to avoid making another
  // copy when we filter the URLs.
  void* iter = NULL;
  ViewHostMsg_FrameNavigate_Params validated_params;
  if (!IPC::ParamTraits<ViewHostMsg_FrameNavigate_Params>::
      Read(&msg, &iter, &validated_params))
    return;

  const int renderer_id = process()->host_id();
  RendererSecurityPolicy* policy = RendererSecurityPolicy::GetInstance();
  // Without this check, an evil renderer can trick the browser into creating
  // a navigation entry for a banned URL.  If the user clicks the back button
  // followed by the forward button (or clicks reload, or round-trips through
  // session restore, etc), we'll think that the browser commanded the
  // renderer to load the URL and grant the renderer the privileges to request
  // the URL.  To prevent this attack, we block the renderer from inserting
  // banned URLs into the navigation controller in the first place.
  FilterURL(policy, renderer_id, &validated_params.url);
  FilterURL(policy, renderer_id, &validated_params.referrer);
  for (std::vector<GURL>::iterator it(validated_params.redirects.begin());
      it != validated_params.redirects.end(); ++it) {
    FilterURL(policy, renderer_id, &(*it));
  }
  FilterURL(policy, renderer_id, &validated_params.searchable_form_url);
  FilterURL(policy, renderer_id, &validated_params.password_form.origin);
  FilterURL(policy, renderer_id, &validated_params.password_form.action);

  delegate_->DidNavigate(this, validated_params);

  UpdateBackForwardListCount();
}

void RenderViewHost::OnMsgUpdateState(int32 page_id,
                                      const GURL& url,
                                      const std::wstring& title,
                                      const std::string& state) {
  GURL validated_url(url);
  FilterURL(RendererSecurityPolicy::GetInstance(),
            process()->host_id(), &validated_url);

  delegate_->UpdateState(this, page_id, validated_url, title, state);
}

void RenderViewHost::OnMsgUpdateTitle(int32 page_id,
                                      const std::wstring& title) {
  delegate_->UpdateTitle(this, page_id, title);
}

void RenderViewHost::OnMsgUpdateEncoding(const std::wstring& encoding_name) {
  delegate_->UpdateEncoding(this, encoding_name);
}

void RenderViewHost::OnMsgUpdateTargetURL(int32 page_id,
                                          const GURL& url) {
  delegate_->UpdateTargetURL(page_id, url);

  // Send a notification back to the renderer that we are ready to
  // receive more target urls.
  Send(new ViewMsg_UpdateTargetURL_ACK(routing_id_));
}

void RenderViewHost::OnMsgThumbnail(const IPC::Message& msg) {
  // crack the message
  void* iter = NULL;
  GURL url;
  if (!IPC::ParamTraits<GURL>::Read(&msg, &iter, &url))
    return;

  ThumbnailScore score;
  if (!IPC::ParamTraits<ThumbnailScore>::Read(&msg, &iter, &score))
    return;

  // thumbnail data
  SkBitmap bitmap;
  if (!IPC::ParamTraits<SkBitmap>::Read(&msg, &iter, &bitmap))
    return;

  delegate_->UpdateThumbnail(url, bitmap, score);
}

void RenderViewHost::OnMsgClose() {
  delegate_->Close(this);
}

void RenderViewHost::OnMsgRequestMove(const gfx::Rect& pos) {
  delegate_->RequestMove(pos);
}

void RenderViewHost::OnMsgDidRedirectProvisionalLoad(int32 page_id,
                                                     const GURL& source_url,
                                                     const GURL& target_url) {
  delegate_->DidRedirectProvisionalLoad(page_id, source_url, target_url);
}

void RenderViewHost::OnMsgDidStartLoading(int32 page_id) {
  delegate_->DidStartLoading(this, page_id);

  if (view_) {
    view_->UpdateCursorIfOverSelf();
  }
}

void RenderViewHost::OnMsgDidStopLoading(int32 page_id) {
  delegate_->DidStopLoading(this, page_id);

  if (view_) {
    view_->UpdateCursorIfOverSelf();
  }
}

void RenderViewHost::OnMsgDidLoadResourceFromMemoryCache(
    const GURL& url,
    const std::string& security_info) {
  delegate_->DidLoadResourceFromMemoryCache(url, security_info);
}

void RenderViewHost::OnMsgDidStartProvisionalLoadForFrame(bool is_main_frame,
                                                          const GURL& url) {
  GURL validated_url(url);
  FilterURL(RendererSecurityPolicy::GetInstance(),
            process()->host_id(), &validated_url);

  delegate_->DidStartProvisionalLoadForFrame(this, is_main_frame, validated_url);
}

void RenderViewHost::OnMsgDidFailProvisionalLoadWithError(
    bool is_main_frame,
    int error_code,
    const GURL& url,
    bool showing_repost_interstitial) {
  GURL validated_url(url);
  FilterURL(RendererSecurityPolicy::GetInstance(),
            process()->host_id(), &validated_url);

  delegate_->DidFailProvisionalLoadWithError(this, is_main_frame,
                                             error_code, validated_url,
                                             showing_repost_interstitial);
}

void RenderViewHost::OnMsgFindReply(int request_id,
                                    int number_of_matches,
                                    const gfx::Rect& selection_rect,
                                    int active_match_ordinal,
                                    bool final_update) {
  RenderViewHostDelegate::FindInPage* delegate =
      delegate_->GetFindInPageDelegate();
  if (!delegate)
    return;
  delegate->FindReply(request_id, number_of_matches, selection_rect,
                      active_match_ordinal, final_update);

  // Send a notification to the renderer that we are ready to receive more
  // results from the scoping effort of the Find operation. The FindInPage
  // scoping is asynchronous and periodically sends results back up to the
  // browser using IPC. In an effort to not spam the browser we have the
  // browser send an ACK for each FindReply message and have the renderer
  // queue up the latest status message while waiting for this ACK.
  Send(new ViewMsg_FindReplyACK(routing_id_));
}

void RenderViewHost::OnMsgUpdateFavIconURL(int32 page_id,
                                           const GURL& icon_url) {
  delegate_->UpdateFavIconURL(this, page_id, icon_url);
}

void RenderViewHost::OnMsgDidDownloadImage(
    int id,
    const GURL& image_url,
    bool errored,
    const SkBitmap& image) {
  delegate_->DidDownloadImage(this, id, image_url, errored, image);
}

void RenderViewHost::OnMsgContextMenu(
    const ViewHostMsg_ContextMenu_Params& params) {
  // Validate the URLs in |params|.  If the renderer can't request the URLs
  // directly, don't show them in the context menu.
  ViewHostMsg_ContextMenu_Params validated_params(params);
  const int renderer_id = process()->host_id();
  RendererSecurityPolicy* policy = RendererSecurityPolicy::GetInstance();

  FilterURL(policy, renderer_id, &validated_params.link_url);
  FilterURL(policy, renderer_id, &validated_params.image_url);
  FilterURL(policy, renderer_id, &validated_params.page_url);
  FilterURL(policy, renderer_id, &validated_params.frame_url);

  delegate_->ShowContextMenu(validated_params);
}

void RenderViewHost::OnMsgOpenURL(const GURL& url,
                                  const GURL& referrer,
                                  WindowOpenDisposition disposition) {
  GURL validated_url(url);
  FilterURL(RendererSecurityPolicy::GetInstance(),
            process()->host_id(), &validated_url);

  delegate_->RequestOpenURL(validated_url, referrer, disposition);
}

void RenderViewHost::OnMsgDomOperationResponse(
    const std::string& json_string, int automation_id) {
  delegate_->DomOperationResponse(json_string, automation_id);
}

void RenderViewHost::OnMsgDOMUISend(
    const std::string& message, const std::string& content) {
  if (!RendererSecurityPolicy::GetInstance()->
          HasDOMUIBindings(process()->host_id())) {
    NOTREACHED() << "Blocked unauthorized use of DOMUIBindings.";
    return;
  }
  delegate_->ProcessDOMUIMessage(message, content);
}

void RenderViewHost::OnMsgForwardMessageToExternalHost(
    const std::string& receiver,
    const std::string& message) {
  delegate_->ProcessExternalHostMessage(receiver, message);
}

#ifdef CHROME_PERSONALIZATION
void RenderViewHost::OnPersonalizationEvent(const std::string& message,
                                            const std::string& content) {
  Personalization::HandlePersonalizationEvent(this, message, content);
}
#endif

void RenderViewHost::DisassociateFromPopupCount() {
  Send(new ViewMsg_DisassociateFromPopupCount(routing_id_));
}

void RenderViewHost::OnMsgGoToEntryAtOffset(int offset) {
  delegate_->GoToEntryAtOffset(offset);
}

void RenderViewHost::OnMsgSetTooltipText(const std::wstring& tooltip_text) {
  if (view_) {
    view_->SetTooltipText(tooltip_text);
  }
}

void RenderViewHost::OnMsgRunFileChooser(const std::wstring& default_file) {
  delegate_->RunFileChooser(default_file);
}

void RenderViewHost::OnMsgRunJavaScriptMessage(
    const std::wstring& message,
    const std::wstring& default_prompt,
    const int flags,
    IPC::Message* reply_msg) {
  StopHangMonitorTimeout();
  if (modal_dialog_count_++ == 0)
    SetEvent(modal_dialog_event_.Get());
  bool did_suppress_message = false;
  delegate_->RunJavaScriptMessage(message, default_prompt, flags, reply_msg,
                                  &are_javascript_messages_suppressed_);
}

void RenderViewHost::OnMsgRunBeforeUnloadConfirm(const std::wstring& message,
                                                 IPC::Message* reply_msg) {
  StopHangMonitorTimeout();
  if (modal_dialog_count_++ == 0)
    SetEvent(modal_dialog_event_.Get());
  delegate_->RunBeforeUnloadConfirm(message, reply_msg);
}

void RenderViewHost::OnMsgShowModalHTMLDialog(
    const GURL& url, int width, int height, const std::string& json_arguments,
    IPC::Message* reply_msg) {
  StopHangMonitorTimeout();
  if (modal_dialog_count_++ == 0)
    SetEvent(modal_dialog_event_.Get());
  delegate_->ShowModalHTMLDialog(url, width, height, json_arguments, reply_msg);
}

void RenderViewHost::OnMsgPasswordFormsSeen(
    const std::vector<PasswordForm>& forms) {
  delegate_->PasswordFormsSeen(forms);
}

void RenderViewHost::OnMsgStartDragging(
    const WebDropData& drop_data) {
  delegate_->StartDragging(drop_data);
}

void RenderViewHost::OnUpdateDragCursor(bool is_drop_target) {
  delegate_->UpdateDragCursor(is_drop_target);
}

void RenderViewHost::OnTakeFocus(bool reverse) {
  delegate_->TakeFocus(reverse);
}

void RenderViewHost::OnMsgPageHasOSDD(int32 page_id, const GURL& doc_url,
                                      bool autodetected) {
  delegate_->PageHasOSDD(this, page_id, doc_url, autodetected);
}

void RenderViewHost::OnMsgInspectElementReply(int num_resources) {
  delegate_->InspectElementReply(num_resources);
}

void RenderViewHost::DidPrintPage(
    const ViewHostMsg_DidPrintPage_Params& params) {
  delegate_->DidPrintPage(params);
}

void RenderViewHost::OnAddMessageToConsole(const std::wstring& message,
                                           int32 line_no,
                                           const std::wstring& source_id) {
  std::wstring msg = StringPrintf(L"\"%ls,\" source: %ls (%d)", message.c_str(),
                                  source_id.c_str(), line_no);
  logging::LogMessage("CONSOLE", 0).stream() << msg;
  if (debugger_attached_)
    g_browser_process->debugger_wrapper()->DebugMessage(msg);
}

void RenderViewHost::OnDebuggerOutput(const std::wstring& output) {
  if (debugger_attached_)
    g_browser_process->debugger_wrapper()->DebugMessage(output);
}

void RenderViewHost::DidDebugAttach() {
  if (!debugger_attached_) {
    debugger_attached_ = true;
    g_browser_process->debugger_wrapper()->OnDebugAttach();
  }
}

void RenderViewHost::OnUserMetricsRecordAction(const std::wstring& action) {
  UserMetrics::RecordComputedAction(action.c_str(), process_->profile());
}

void RenderViewHost::UnhandledInputEvent(const WebInputEvent& event) {
  if ((event.type == WebInputEvent::KEY_DOWN) ||
      (event.type == WebInputEvent::CHAR))
    delegate_->HandleKeyboardEvent(
        static_cast<const WebKeyboardEvent&>(event));
}

void RenderViewHost::ForwardKeyboardEvent(const WebKeyboardEvent& key_event) {
  if (key_event.type == WebKeyboardEvent::CHAR &&
      (key_event.key_data == '\n' || key_event.key_data == ' ')) {
    delegate_->OnEnterOrSpace();
  }
  RenderWidgetHost::ForwardKeyboardEvent(key_event);
}

void RenderViewHost::OnMissingPluginStatus(int status) {
  delegate_->OnMissingPluginStatus(status);
}

void RenderViewHost::UpdateBackForwardListCount() {
  int back_list_count, forward_list_count;
  delegate_->GetHistoryListCount(&back_list_count, &forward_list_count);
  Send(new ViewMsg_UpdateBackForwardListCount(
      routing_id_, back_list_count, forward_list_count));
}

void RenderViewHost::GetAllSavableResourceLinksForCurrentPage(
    const GURL& page_url) {
  Send(new ViewMsg_GetAllSavableResourceLinksForCurrentPage(routing_id_,
                                                            page_url));
}

void RenderViewHost::OnReceivedSavableResourceLinksForCurrentPage(
    const std::vector<GURL>& resources_list,
    const std::vector<GURL>& referrers_list,
    const std::vector<GURL>& frames_list) {
  RenderViewHostDelegate::Save* save_delegate = delegate_->GetSaveDelegate();
  if (save_delegate) {
    save_delegate->OnReceivedSavableResourceLinksForCurrentPage(
        resources_list, referrers_list, frames_list);
  }
}

void RenderViewHost::OnDidGetApplicationInfo(
    int32 page_id,
    const webkit_glue::WebApplicationInfo& info) {
  delegate_->OnDidGetApplicationInfo(page_id, info);
}

void RenderViewHost::GetSerializedHtmlDataForCurrentPageWithLocalLinks(
    const std::vector<std::wstring>& links,
    const std::vector<std::wstring>& local_paths,
    const std::wstring& local_directory_name) {
  Send(new ViewMsg_GetSerializedHtmlDataForCurrentPageWithLocalLinks(
      routing_id_, links, local_paths, local_directory_name));
}

void RenderViewHost::OnReceivedSerializedHtmlData(const GURL& frame_url,
                                                  const std::string& data,
                                                  int32 status) {
  RenderViewHostDelegate::Save* save_delegate = delegate_->GetSaveDelegate();
  if (save_delegate)
    save_delegate->OnReceivedSerializedHtmlData(frame_url, data, status);
}

void RenderViewHost::OnMsgShouldCloseACK(bool proceed) {
  StopHangMonitorTimeout();
  DCHECK(is_waiting_for_unload_ack_);
  is_waiting_for_unload_ack_ = false;
  delegate_->ShouldClosePage(proceed);
}

void RenderViewHost::OnUnloadListenerChanged(bool has_listener) {
  has_unload_listener_ = has_listener;
}

void RenderViewHost::NotifyRendererUnresponsive() {
  // If the debugger is attached, we're going to be unresponsive anytime it's
  // stopped at a breakpoint.
  if (!debugger_attached_) {
    delegate_->RendererUnresponsive(this, is_waiting_for_unload_ack_);
  }
}

void RenderViewHost::NotifyRendererResponsive() {
  delegate_->RendererResponsive(this);
}

void RenderViewHost::OnDebugDisconnect() {
  if (debugger_attached_) {
    debugger_attached_ = false;
    g_browser_process->debugger_wrapper()->OnDebugDisconnect();
  }
}

#ifdef CHROME_PERSONALIZATION
void RenderViewHost::RaisePersonalizationEvent(std::string event_name,
                                               std::string event_arg) {
  Send(new ViewMsg_PersonalizationEvent(routing_id_,
                                        event_name,
                                        event_arg));
}
#endif

void RenderViewHost::ForwardMessageFromExternalHost(
    const std::string& target, const std::string& message) {
  Send(new ViewMsg_HandleMessageFromExternalHost(routing_id_, target, message));
}<|MERGE_RESOLUTION|>--- conflicted
+++ resolved
@@ -26,6 +26,8 @@
 #include "chrome/common/thumbnail_score.h"
 #include "net/base/net_util.h"
 #include "skia/include/SkBitmap.h"
+
+using base::TimeDelta;
 
 namespace {
 
@@ -127,7 +129,7 @@
   renderer_initialized_ = true;
 
   HANDLE modal_dialog_event;
-  HANDLE renderer_process_handle = process()->process();
+  HANDLE renderer_process_handle = process()->process().handle();
   if (renderer_process_handle == NULL)
     renderer_process_handle = GetCurrentProcess();
 
@@ -228,16 +230,22 @@
 }
 
 void RenderViewHost::FirePageBeforeUnload() {
-  if (IsRenderViewLive()) {
+  if (!IsRenderViewLive()) {
+    // This RenderViewHost doesn't have a live renderer, so just skip running
+    // the onbeforeunload handler.
+    OnMsgShouldCloseACK(true);
+    return;
+  }
+
+  // This may be called more than once (if the user clicks the tab close button
+  // several times, or if she clicks the tab close button than the browser close
+  // button), so this test makes sure we only send the message once.
+  if (!is_waiting_for_unload_ack_) {
     // Start the hang monitor in case the renderer hangs in the beforeunload
     // handler.
     is_waiting_for_unload_ack_ = true;
     StartHangMonitorTimeout(TimeDelta::FromMilliseconds(kUnloadTimeoutMS));
     Send(new ViewMsg_ShouldClose(routing_id_));
-  } else {
-    // This RenderViewHost doesn't have a live renderer, so just skip running
-    // the onbeforeunload handler.
-    OnMsgShouldCloseACK(true);
   }
 }
 
@@ -332,8 +340,8 @@
   Send(new ViewMsg_StopFinding(routing_id_, clear_selection));
 }
 
-void RenderViewHost::AlterTextSize(text_zoom::TextSize size) {
-  Send(new ViewMsg_AlterTextSize(routing_id_, size));
+void RenderViewHost::Zoom(PageZoom::Function function) {
+  Send(new ViewMsg_Zoom(routing_id_, function));
 }
 
 void RenderViewHost::SetPageEncoding(const std::wstring& encoding_name) {
@@ -442,6 +450,10 @@
   Send(new ViewMsg_Replace(routing_id_, text_to_replace));
 }
 
+void RenderViewHost::ToggleSpellCheck() {
+  Send(new ViewMsg_ToggleSpellCheck(routing_id_));
+}
+
 void RenderViewHost::AddToDictionary(const std::wstring& word) {
   process_->AddWord(word);
 }
@@ -612,7 +624,7 @@
 
   bool msg_is_ok = true;
   IPC_BEGIN_MESSAGE_MAP_EX(RenderViewHost, msg, msg_is_ok)
-    IPC_MESSAGE_HANDLER(ViewHostMsg_CreateViewWithRoute, OnMsgCreateView)
+    IPC_MESSAGE_HANDLER(ViewHostMsg_CreateWindowWithRoute, OnMsgCreateWindow)
     IPC_MESSAGE_HANDLER(ViewHostMsg_CreateWidgetWithRoute, OnMsgCreateWidget)
     IPC_MESSAGE_HANDLER(ViewHostMsg_ShowView, OnMsgShowView)
     IPC_MESSAGE_HANDLER(ViewHostMsg_ShowWidget, OnMsgShowWidget)
@@ -663,6 +675,8 @@
     IPC_MESSAGE_HANDLER_DELAY_REPLY(ViewHostMsg_ShowModalHTMLDialog,
                                     OnMsgShowModalHTMLDialog)
     IPC_MESSAGE_HANDLER(ViewHostMsg_PasswordFormsSeen, OnMsgPasswordFormsSeen)
+    IPC_MESSAGE_HANDLER(ViewHostMsg_AutofillFormSubmitted,
+                        OnMsgAutofillFormSubmitted)
     IPC_MESSAGE_HANDLER(ViewHostMsg_StartDragging, OnMsgStartDragging)
     IPC_MESSAGE_HANDLER(ViewHostMsg_UpdateDragCursor, OnUpdateDragCursor)
     IPC_MESSAGE_HANDLER(ViewHostMsg_TakeFocus, OnTakeFocus)
@@ -692,6 +706,8 @@
     IPC_MESSAGE_HANDLER(ViewHostMsg_ShouldClose_ACK, OnMsgShouldCloseACK);
     IPC_MESSAGE_HANDLER(ViewHostMsg_UnloadListenerChanged,
                         OnUnloadListenerChanged);
+    IPC_MESSAGE_HANDLER(ViewHostMsg_QueryFormFieldAutofill,
+                        OnQueryFormFieldAutofill)
     // Have the super handle all other messages.
     IPC_MESSAGE_UNHANDLED(RenderWidgetHost::OnMessageReceived(msg))
   IPC_END_MESSAGE_MAP_EX()
@@ -714,31 +730,33 @@
   RenderWidgetHost::Shutdown();
 }
 
-void RenderViewHost::OnMsgCreateView(int route_id, HANDLE modal_dialog_event) {
-  delegate_->CreateView(route_id, modal_dialog_event);
-}
-
-<<<<<<< HEAD
-void RenderViewHost::OnMsgCreateWidget(int route_id) {
-  delegate_->CreateWidget(route_id);
-=======
+void RenderViewHost::OnMsgCreateWindow(int route_id,
+                                       HANDLE modal_dialog_event) {
+  RenderViewHostDelegate::View* view = delegate_->GetViewDelegate();
+  if (view)
+    view->CreateNewWindow(route_id, modal_dialog_event);
+}
+
 void RenderViewHost::OnMsgCreateWidget(int route_id, bool activatable) {
   RenderViewHostDelegate::View* view = delegate_->GetViewDelegate();
   if (view)
     view->CreateNewWidget(route_id, activatable);
->>>>>>> 5d99fccd
 }
 
 void RenderViewHost::OnMsgShowView(int route_id,
                                    WindowOpenDisposition disposition,
                                    const gfx::Rect& initial_pos,
                                    bool user_gesture) {
-  delegate_->ShowView(route_id, disposition, initial_pos, user_gesture);
+  RenderViewHostDelegate::View* view = delegate_->GetViewDelegate();
+  if (view)
+    view->ShowCreatedWindow(route_id, disposition, initial_pos, user_gesture);
 }
 
 void RenderViewHost::OnMsgShowWidget(int route_id,
                                      const gfx::Rect& initial_pos) {
-  delegate_->ShowWidget(route_id, initial_pos);
+  RenderViewHostDelegate::View* view = delegate_->GetViewDelegate();
+  if (view)
+    view->ShowCreatedWidget(route_id, initial_pos);
 }
 
 void RenderViewHost::OnMsgRunModal(IPC::Message* reply_msg) {
@@ -823,14 +841,8 @@
 }
 
 void RenderViewHost::OnMsgUpdateState(int32 page_id,
-                                      const GURL& url,
-                                      const std::wstring& title,
                                       const std::string& state) {
-  GURL validated_url(url);
-  FilterURL(RendererSecurityPolicy::GetInstance(),
-            process()->host_id(), &validated_url);
-
-  delegate_->UpdateState(this, page_id, validated_url, title, state);
+  delegate_->UpdateState(this, page_id, state);
 }
 
 void RenderViewHost::OnMsgUpdateTitle(int32 page_id,
@@ -934,12 +946,11 @@
                                     const gfx::Rect& selection_rect,
                                     int active_match_ordinal,
                                     bool final_update) {
-  RenderViewHostDelegate::FindInPage* delegate =
-      delegate_->GetFindInPageDelegate();
-  if (!delegate)
+  RenderViewHostDelegate::View* view = delegate_->GetViewDelegate();
+  if (!view)
     return;
-  delegate->FindReply(request_id, number_of_matches, selection_rect,
-                      active_match_ordinal, final_update);
+  view->OnFindReply(request_id, number_of_matches, selection_rect,
+                        active_match_ordinal, final_update);
 
   // Send a notification to the renderer that we are ready to receive more
   // results from the scoping effort of the Find operation. The FindInPage
@@ -965,6 +976,10 @@
 
 void RenderViewHost::OnMsgContextMenu(
     const ViewHostMsg_ContextMenu_Params& params) {
+  RenderViewHostDelegate::View* view = delegate_->GetViewDelegate();
+  if (!view)
+    return;
+
   // Validate the URLs in |params|.  If the renderer can't request the URLs
   // directly, don't show them in the context menu.
   ViewHostMsg_ContextMenu_Params validated_params(params);
@@ -976,7 +991,7 @@
   FilterURL(policy, renderer_id, &validated_params.page_url);
   FilterURL(policy, renderer_id, &validated_params.frame_url);
 
-  delegate_->ShowContextMenu(validated_params);
+  view->ShowContextMenu(validated_params);
 }
 
 void RenderViewHost::OnMsgOpenURL(const GURL& url,
@@ -1019,6 +1034,10 @@
 
 void RenderViewHost::DisassociateFromPopupCount() {
   Send(new ViewMsg_DisassociateFromPopupCount(routing_id_));
+}
+
+void RenderViewHost::PopupNotificationVisibilityChanged(bool visible) {
+  Send(new ViewMsg_PopupNotificationVisiblityChanged(routing_id_, visible));
 }
 
 void RenderViewHost::OnMsgGoToEntryAtOffset(int offset) {
@@ -1070,17 +1089,28 @@
   delegate_->PasswordFormsSeen(forms);
 }
 
+void RenderViewHost::OnMsgAutofillFormSubmitted(
+    const AutofillForm& form) {
+  delegate_->AutofillFormSubmitted(form);
+}
+
 void RenderViewHost::OnMsgStartDragging(
     const WebDropData& drop_data) {
-  delegate_->StartDragging(drop_data);
+  RenderViewHostDelegate::View* view = delegate_->GetViewDelegate();
+  if (view)
+    view->StartDragging(drop_data);
 }
 
 void RenderViewHost::OnUpdateDragCursor(bool is_drop_target) {
-  delegate_->UpdateDragCursor(is_drop_target);
+  RenderViewHostDelegate::View* view = delegate_->GetViewDelegate();
+  if (view)
+    view->UpdateDragCursor(is_drop_target);
 }
 
 void RenderViewHost::OnTakeFocus(bool reverse) {
-  delegate_->TakeFocus(reverse);
+  RenderViewHostDelegate::View* view = delegate_->GetViewDelegate();
+  if (view)
+    view->TakeFocus(reverse);
 }
 
 void RenderViewHost::OnMsgPageHasOSDD(int32 page_id, const GURL& doc_url,
@@ -1124,15 +1154,22 @@
 }
 
 void RenderViewHost::UnhandledInputEvent(const WebInputEvent& event) {
-  if ((event.type == WebInputEvent::KEY_DOWN) ||
-      (event.type == WebInputEvent::CHAR))
-    delegate_->HandleKeyboardEvent(
-        static_cast<const WebKeyboardEvent&>(event));
+  RenderViewHostDelegate::View* view = delegate_->GetViewDelegate();
+  if (view) {
+    // TODO(brettw) why do we have to filter these types of events here. Can't
+    // the renderer just send us the ones we care abount, or maybe the view
+    // should be able to decide which ones it wants or not?
+    if ((event.type == WebInputEvent::KEY_DOWN) ||
+        (event.type == WebInputEvent::CHAR)) {
+      view->HandleKeyboardEvent(
+          static_cast<const WebKeyboardEvent&>(event));
+    }
+  }
 }
 
 void RenderViewHost::ForwardKeyboardEvent(const WebKeyboardEvent& key_event) {
   if (key_event.type == WebKeyboardEvent::CHAR &&
-      (key_event.key_data == '\n' || key_event.key_data == ' ')) {
+      (key_event.key_code == VK_RETURN || key_event.key_code == VK_SPACE)) {
     delegate_->OnEnterOrSpace();
   }
   RenderWidgetHost::ForwardKeyboardEvent(key_event);
@@ -1199,6 +1236,21 @@
   has_unload_listener_ = has_listener;
 }
 
+void RenderViewHost::OnQueryFormFieldAutofill(const std::wstring& field_name,
+                                              const std::wstring& user_text,
+                                              int64 node_id,
+                                              int request_id) {
+  delegate_->GetAutofillSuggestions(field_name, user_text, node_id, request_id);
+}
+
+void RenderViewHost::AutofillSuggestionsReturned(
+    const std::vector<std::wstring>& suggestions,
+    int64 node_id, int request_id, int default_suggestion_index) {
+  Send(new ViewMsg_AutofillSuggestions(routing_id_, node_id,
+      request_id, suggestions, -1));
+  // Default index -1 means no default suggestion.
+}
+
 void RenderViewHost::NotifyRendererUnresponsive() {
   // If the debugger is attached, we're going to be unresponsive anytime it's
   // stopped at a breakpoint.
