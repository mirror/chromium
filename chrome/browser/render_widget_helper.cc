--- conflicted
+++ resolved
@@ -7,7 +7,10 @@
 #include "base/thread.h"
 #include "chrome/browser/browser_process.h"
 #include "chrome/browser/render_process_host.h"
-#include "chrome/browser/resource_dispatcher_host.h"
+#include "chrome/browser/renderer_host/resource_dispatcher_host.h"
+
+using base::TimeDelta;
+using base::TimeTicks;
 
 // A Task used with InvokeLater that we hold a pointer to in pending_paints_.
 // Instances are deleted by MessageLoop after it calls their Run method.
@@ -187,11 +190,11 @@
   dispatcher->OnClosePageACK(new_render_process_host_id, new_request_id);
 }
 
-void RenderWidgetHelper::CreateView(int opener_id,
-                                    bool user_gesture,
-                                    int* route_id,
-                                    HANDLE* modal_dialog_event,
-                                    HANDLE render_process) {
+void RenderWidgetHelper::CreateNewWindow(int opener_id,
+                                         bool user_gesture,
+                                         int* route_id,
+                                         HANDLE* modal_dialog_event,
+                                         HANDLE render_process) {
   if (!user_gesture && block_popups_) {
     *route_id = MSG_ROUTING_NONE;
     *modal_dialog_event = NULL;
@@ -210,22 +213,16 @@
   DCHECK(result) << "Couldn't duplicate modal dialog event for the renderer.";
 
   // The easiest way to reach RenderViewHost is just to send a routed message.
-  ViewHostMsg_CreateViewWithRoute msg(opener_id, *route_id, event);
+  ViewHostMsg_CreateWindowWithRoute msg(opener_id, *route_id, event);
   ui_loop_->PostTask(FROM_HERE, NewRunnableMethod(
       this, &RenderWidgetHelper::OnSimulateReceivedMessage, msg));
 }
 
-<<<<<<< HEAD
-void RenderWidgetHelper::CreateWidget(int opener_id, int* route_id) {
-  *route_id = GetNextRoutingID();
-  ViewHostMsg_CreateWidgetWithRoute msg(opener_id, *route_id);
-=======
 void RenderWidgetHelper::CreateNewWidget(int opener_id,
                                          bool activatable,
                                          int* route_id) {
   *route_id = GetNextRoutingID();
   ViewHostMsg_CreateWidgetWithRoute msg(opener_id, *route_id, activatable);
->>>>>>> 5d99fccd
   ui_loop_->PostTask(FROM_HERE, NewRunnableMethod(
       this, &RenderWidgetHelper::OnSimulateReceivedMessage, msg));
 }
@@ -235,4 +232,4 @@
   RenderProcessHost* host = RenderProcessHost::FromID(render_process_id_);
   if (host)
     host->OnMessageReceived(message);
-}
+}