// Copyright (c) 2006-2008 The Chromium Authors. All rights reserved.
// Use of this source code is governed by a BSD-style license that can be
// found in the LICENSE file.

#include "chrome/browser/template_url.h"

#include "base/logging.h"
#include "base/string_util.h"
#include "chrome/browser/browser_process.h"
#include "chrome/browser/rlz/rlz.h"
#include "chrome/browser/google_url_tracker.h"
#include "chrome/browser/template_url_model.h"
#include "chrome/common/gfx/favicon_size.h"
#include "net/base/escape.h"

// The TemplateURLRef has any number of terms that need to be replaced. Each of
// the terms is enclosed in braces. If the character preceeding the final
// brace is a ?, it indicates the term is optional and can be replaced with
// an empty string.
static const wchar_t kStartParameter = '{';
static const wchar_t kEndParameter = '}';
static const wchar_t kOptional = '?';

// Known parameters found in the URL.
static const wchar_t kSearchTermsParameter[] = L"searchTerms";
static const wchar_t kSearchTermsParameterFull[] = L"{searchTerms}";
static const wchar_t kCountParameter[] = L"count";
static const wchar_t kStartIndexParameter[] = L"startIndex";
static const wchar_t kStartPageParameter[] = L"startPage";
static const wchar_t kLanguageParameter[] = L"language";
static const wchar_t kInputEncodingParameter[] = L"inputEncoding";
static const wchar_t kOutputEncodingParameter[] = L"outputEncoding";

static const wchar_t kGoogleAcceptedSuggestionParameter[] =
    L"google:acceptedSuggestion";
// Host/Domain Google searches are relative to.
static const wchar_t kGoogleBaseURLParameter[] = L"google:baseURL";
static const wchar_t kGoogleBaseURLParameterFull[] = L"{google:baseURL}";
// Like google:baseURL, but for the Search Suggest capability.
static const wchar_t kGoogleBaseSuggestURLParameter[] =
    L"google:baseSuggestURL";
static const wchar_t kGoogleBaseSuggestURLParameterFull[] =
    L"{google:baseSuggestURL}";
static const wchar_t kGoogleOriginalQueryForSuggestionParameter[] =
    L"google:originalQueryForSuggestion";
static const wchar_t kGoogleRLZParameter[] = L"google:RLZ";
// Same as kSearchTermsParameter, with no escaping.
static const wchar_t kGoogleUnescapedSearchTermsParameter[] =
    L"google:unescapedSearchTerms";
static const wchar_t kGoogleUnescapedSearchTermsParameterFull[] =
    L"{google:unescapedSearchTerms}";

// Display value for kSearchTermsParameter.
static const wchar_t kDisplaySearchTerms[] = L"%s";

// Display value for kGoogleUnescapedSearchTermsParameter.
static const wchar_t kDisplayUnescapedSearchTerms[] = L"%S";

// Used if the count parameter is not optional. Indicates we want 10 search
// results.
static const wchar_t kDefaultCount[] = L"10";

// Used if the parameter kOutputEncodingParameter is required.
static const wchar_t kOutputEncodingType[] = L"UTF-8";

// static
std::wstring* TemplateURLRef::google_base_url_ = NULL;

TemplateURLRef::TemplateURLRef() {
  Set(std::wstring(), 0, 0);
}

void TemplateURLRef::Set(const std::wstring& url,
                         int index_offset,
                         int page_offset) {
  url_ = url;
  index_offset_ = index_offset;
  page_offset_ = page_offset;
  InvalidateCachedValues();
}

bool TemplateURLRef::ParseParameter(size_t start,
                                    size_t end,
                                    std::wstring* url,
                                    Replacements* replacements) const {
  DCHECK(start != std::string::npos &&
         end != std::string::npos && end > start);
  size_t length = end - start - 1;
  bool optional = false;
  if ((*url)[end - 1] == kOptional) {
    optional = true;
    length--;
  }
  std::wstring parameter(url->substr(start + 1, length));
  // Remove the parameter from the string.
  url->erase(start, end - start + 1);
  if (parameter == kSearchTermsParameter) {
    replacements->push_back(Replacement(SEARCH_TERMS, static_cast<int>(start)));
  } else if (parameter == kCountParameter) {
    if (!optional)
      url->insert(start, kDefaultCount);
  } else if (parameter == kStartIndexParameter) {
    if (!optional) {
      wchar_t start_string[12];
      if (swprintf_s(start_string, L"%d", index_offset_) <= 0)
        return false;
      url->insert(start, start_string);
    }
  } else if (parameter == kStartPageParameter) {
    if (!optional) {
      wchar_t start_string[12];
      if (swprintf_s(start_string, L"%d", page_offset_) <= 0)
        return false;
      url->insert(start, start_string);
    }
  } else if (parameter == kLanguageParameter) {
    replacements->push_back(Replacement(LANGUAGE, static_cast<int>(start)));
  } else if (parameter == kInputEncodingParameter) {
    replacements->push_back(Replacement(ENCODING, static_cast<int>(start)));
  } else if (parameter == kOutputEncodingParameter) {
    if (!optional)
      url->insert(start, kOutputEncodingType);
  } else if (parameter == kGoogleAcceptedSuggestionParameter) {
    replacements->push_back(Replacement(GOOGLE_ACCEPTED_SUGGESTION,
                                        static_cast<int>(start)));
  } else if (parameter == kGoogleBaseURLParameter) {
    replacements->push_back(Replacement(GOOGLE_BASE_URL,
                                        static_cast<int>(start)));
  } else if (parameter == kGoogleBaseSuggestURLParameter) {
    replacements->push_back(Replacement(GOOGLE_BASE_SUGGEST_URL,
                                        static_cast<int>(start)));
  } else if (parameter == kGoogleOriginalQueryForSuggestionParameter) {
    replacements->push_back(Replacement(GOOGLE_ORIGINAL_QUERY_FOR_SUGGESTION,
                                        static_cast<int>(start)));
  } else if (parameter == kGoogleRLZParameter) {
    replacements->push_back(Replacement(GOOGLE_RLZ, static_cast<int>(start)));
  } else if (parameter == kGoogleUnescapedSearchTermsParameter) {
    replacements->push_back(Replacement(GOOGLE_UNESCAPED_SEARCH_TERMS,
                                        static_cast<int>(start)));
  } else if (!optional) {
    // Unknown required parameter. No idea what to replace this with,
    // so fail.
    return false;
  }
  return true;
}

std::wstring TemplateURLRef::ParseURL(const std::wstring& url,
                                      Replacements* replacements,
                                      bool* valid) const {
  *valid = false;
  std::wstring parsed_url = url;
  for (size_t last = 0; last != std::string::npos; ) {
    last = parsed_url.find(kStartParameter, last);
    if (last != std::string::npos) {
      size_t endTemplate = parsed_url.find(kEndParameter, last);
      if (endTemplate != std::string::npos) {
        if (!ParseParameter(last, endTemplate, &parsed_url, replacements)) {
          // Not a valid parameter, return.
          return std::wstring();
        }
        // ParseParamter erases from the string, as such we don't need
        // to update last.
      } else {
        // Open brace without a closing brace, return.
        return std::wstring();
      }
    }
  }
  *valid = true;
  return parsed_url;
}

void TemplateURLRef::ParseIfNecessary() const {
  if (!parsed_) {
    parsed_ = true;
    parsed_url_ = ParseURL(url_, &replacements_, &valid_);
    supports_replacements_ = false;
    if (valid_) {
      bool has_only_one_search_term = false;
      for (Replacements::const_iterator i = replacements_.begin();
           i != replacements_.end(); ++i) {
        if ((i->type == SEARCH_TERMS) ||
            (i->type == GOOGLE_UNESCAPED_SEARCH_TERMS)) {
          if (has_only_one_search_term) {
            has_only_one_search_term = false;
            break;
          }
          has_only_one_search_term = true;
          supports_replacements_ = true;
        }
      }
      // Only parse the host/key if there is one search term. Technically there
      // could be more than one term, but it's uncommon; so we punt.
      if (has_only_one_search_term)
        ParseHostAndSearchTermKey();
    }
  }
}

void TemplateURLRef::ParseHostAndSearchTermKey() const {
  std::wstring url_string = url_;
  ReplaceSubstringsAfterOffset(&url_string, 0, kGoogleBaseURLParameterFull,
                               GoogleBaseURLValue());
  ReplaceSubstringsAfterOffset(&url_string, 0,
                               kGoogleBaseSuggestURLParameterFull,
                               GoogleBaseSuggestURLValue());

  GURL url(url_string);
  if (!url.is_valid())
    return;

  std::string query_string = url.query();
  if (query_string.empty())
    return;

  url_parse::Component query, key, value;
  query.len = static_cast<int>(query_string.size());
  while (url_parse::ExtractQueryKeyValue(query_string.c_str(), &query, &key,
                                         &value)) {
    if (key.is_nonempty() && value.is_nonempty()) {
      std::string value_string = query_string.substr(value.begin, value.len);
      if (value_string.find(WideToASCII(kSearchTermsParameterFull), 0) !=
          std::string::npos ||
          value_string.find(
              WideToASCII(kGoogleUnescapedSearchTermsParameterFull), 0) !=
          std::string::npos) {
        search_term_key_ = query_string.substr(key.begin, key.len);
        host_ = url.host();
        path_ = url.path();
        break;
      }
    }
  }
}

std::wstring TemplateURLRef::ReplaceSearchTerms(
    const TemplateURL& host,
    const std::wstring& terms,
    int accepted_suggestion,
    const std::wstring& original_query_for_suggestion) const {
  ParseIfNecessary();
  if (!valid_)
    return std::wstring();

  if (replacements_.empty())
    return parsed_url_;

  // Encode the search terms so that we know the encoding.
  const std::vector<std::string>& encodings = host.input_encodings();
  std::wstring encoded_terms;
  std::wstring encoded_original_query;
  std::wstring input_encoding;
  for (size_t i = 0; i < encodings.size(); ++i) {
    if (EscapeQueryParamValue(terms, encodings[i].c_str(), &encoded_terms)) {
      if (!original_query_for_suggestion.empty()) {
        EscapeQueryParamValue(original_query_for_suggestion,
                              encodings[i].c_str(), &encoded_original_query);
      }
      input_encoding = ASCIIToWide(encodings[i]);
      break;
    }
  }
  if (input_encoding.empty()) {
    encoded_terms = EscapeQueryParamValueUTF8(terms);
    if (!original_query_for_suggestion.empty()) {
      encoded_original_query =
          EscapeQueryParamValueUTF8(original_query_for_suggestion);
    }
    input_encoding = L"UTF-8";
  }

  std::wstring url = parsed_url_;

  // replacements_ is ordered in ascending order, as such we need to iterate
  // from the back.
  for (Replacements::const_reverse_iterator i = replacements_.rbegin();
       i != replacements_.rend(); ++i) {
    switch (i->type) {
      case ENCODING:
        url.insert(i->index, input_encoding);
        break;

      case GOOGLE_ACCEPTED_SUGGESTION:
        if (accepted_suggestion == NO_SUGGESTION_CHOSEN)
          url.insert(i->index, L"aq=f&");
        else if (accepted_suggestion != NO_SUGGESTIONS_AVAILABLE)
          url.insert(i->index, StringPrintf(L"aq=%d&", accepted_suggestion));
        break;

      case GOOGLE_BASE_URL:
        url.insert(i->index, GoogleBaseURLValue());
        break;

      case GOOGLE_BASE_SUGGEST_URL:
        url.insert(i->index, GoogleBaseSuggestURLValue());
        break;

      case GOOGLE_ORIGINAL_QUERY_FOR_SUGGESTION:
        if (accepted_suggestion >= 0)
          url.insert(i->index, L"oq=" + encoded_original_query + L"&");
        break;

      case GOOGLE_RLZ: {
        std::wstring rlz_string;
        RLZTracker::GetAccessPointRlz(RLZTracker::CHROME_OMNIBOX, &rlz_string);
        if (!rlz_string.empty()) {
          rlz_string = L"rlz=" + rlz_string + L"&";
          url.insert(i->index, rlz_string);
        }
        break;
      }

      case GOOGLE_UNESCAPED_SEARCH_TERMS: {
        std::string unescaped_terms;
        WideToCodepage(terms, WideToASCII(input_encoding).c_str(),
                       OnStringUtilConversionError::SKIP, &unescaped_terms);
        url.insert(i->index, std::wstring(unescaped_terms.begin(),
                                          unescaped_terms.end()));
        break;
      }

      case LANGUAGE:
        url.insert(i->index, g_browser_process->GetApplicationLocale());
        break;

      case SEARCH_TERMS:
        url.insert(i->index, encoded_terms);
        break;

      default:
        NOTREACHED();
        break;
    }
  }

  return url;
}

bool TemplateURLRef::SupportsReplacement() const {
  ParseIfNecessary();
  return valid_ && supports_replacements_;
}

bool TemplateURLRef::IsValid() const {
  ParseIfNecessary();
  return valid_;
}

std::wstring TemplateURLRef::DisplayURL() const {
  ParseIfNecessary();
  if (!valid_)
    return url_;  // If we're not valid, don't escape anything.

  if (replacements_.empty())
    return url_;  // Nothing to replace, return the url.

  std::wstring result = url_;
  ReplaceSubstringsAfterOffset(&result, 0, kSearchTermsParameterFull,
                               kDisplaySearchTerms);

  ReplaceSubstringsAfterOffset(&result, 0,
                               kGoogleUnescapedSearchTermsParameterFull,
                               kDisplayUnescapedSearchTerms);

  return result;
}

// static
std::wstring TemplateURLRef::DisplayURLToURLRef(
    const std::wstring& display_url) {
  std::wstring result = display_url;
  ReplaceSubstringsAfterOffset(&result, 0, kDisplaySearchTerms,
                               kSearchTermsParameterFull);
  ReplaceSubstringsAfterOffset(&result, 0, kDisplayUnescapedSearchTerms,
                               kGoogleUnescapedSearchTermsParameterFull);
  return result;
}

const std::string& TemplateURLRef::GetHost() const {
  ParseIfNecessary();
  return host_;
}

const std::string& TemplateURLRef::GetPath() const {
  ParseIfNecessary();
  return path_;
}

const std::string& TemplateURLRef::GetSearchTermKey() const {
  ParseIfNecessary();
  return search_term_key_;
}

std::wstring TemplateURLRef::SearchTermToWide(const TemplateURL& host,
                                              const std::string& term) const {
  const std::vector<std::string>& encodings = host.input_encodings();
  std::wstring result;

  std::string unescaped =
      UnescapeURLComponent(term, UnescapeRule::REPLACE_PLUS_WITH_SPACE);
  for (size_t i = 0; i < encodings.size(); ++i) {
    if (CodepageToWide(unescaped, encodings[i].c_str(),
                       OnStringUtilConversionError::FAIL, &result))
      return result;
  }

  // Always fall back on UTF-8 if it works.
  if (CodepageToWide(unescaped, "UTF-8",
                     OnStringUtilConversionError::FAIL, &result))
    return result;

  // When nothing worked, just use the escaped text. We have no idea what the
  // encoding is. We need to substitute spaces for pluses ourselves since we're
  // not sending it through an unescaper.
  result = UTF8ToWide(term);
  std::replace(result.begin(), result.end(), '+', ' ');
  return result;
}

bool TemplateURLRef::HasGoogleBaseURLs() const {
  ParseIfNecessary();
  for (size_t i = 0; i < replacements_.size(); ++i) {
    if ((replacements_[i].type == GOOGLE_BASE_URL) ||
        (replacements_[i].type == GOOGLE_BASE_SUGGEST_URL))
      return true;
  }
  return false;
}

void TemplateURLRef::InvalidateCachedValues() const {
  supports_replacements_ = valid_ = parsed_ = false;
  host_.clear();
  path_.clear();
  search_term_key_.clear();
  replacements_.clear();
}

// Returns the value to use for replacements of type GOOGLE_BASE_URL.
// static
std::wstring TemplateURLRef::GoogleBaseURLValue() {
  return google_base_url_ ?
    (*google_base_url_) : UTF8ToWide(GoogleURLTracker::GoogleURL().spec());
}

// Returns the value to use for replacements of type GOOGLE_BASE_SUGGEST_URL.
// static
std::wstring TemplateURLRef::GoogleBaseSuggestURLValue() {
  // The suggest base URL we want at the end is something like
  // "http://clients1.google.TLD/complete/".  The key bit we want from the
  // original Google base URL is the TLD.

  // Start with the Google base URL.
  const GURL base_url(google_base_url_ ?
      GURL(*google_base_url_) : GoogleURLTracker::GoogleURL());
  DCHECK(base_url.is_valid());

  // Change "www." to "clients1." in the hostname.  If no "www." was found, just
  // prepend "clients1.".
  const std::string base_host(base_url.host());
  GURL::Replacements repl;
  const std::string suggest_host("clients1." +
      (base_host.compare(0, 4, "www.") ? base_host : base_host.substr(4)));
  repl.SetHostStr(suggest_host);

  // Replace any existing path with "/complete/".
  static const std::string suggest_path("/complete/");
  repl.SetPathStr(suggest_path);

  // Clear the query and ref.
  repl.ClearQuery();
  repl.ClearRef();
  return UTF8ToWide(base_url.ReplaceComponents(repl).spec());
}

// TemplateURL ----------------------------------------------------------------

// static
GURL TemplateURL::GenerateFaviconURL(const GURL& url) {
  DCHECK(url.is_valid());
  GURL::Replacements rep;

  const char favicon_path[] = "/favicon.ico";
  int favicon_path_len = arraysize(favicon_path) - 1;

  rep.SetPath(favicon_path, url_parse::Component(0, favicon_path_len));
  rep.ClearUsername();
  rep.ClearPassword();
  rep.ClearQuery();
  rep.ClearRef();
  return url.ReplaceComponents(rep);
}

void TemplateURL::SetSuggestionsURL(const std::wstring& suggestions_url,
                                    int index_offset,
                                    int page_offset) {
  suggestions_url_.Set(suggestions_url, index_offset, page_offset);
}

void TemplateURL::SetURL(const std::wstring& url,
                         int index_offset,
                         int page_offset) {
  url_.Set(url, index_offset, page_offset);
}

const std::wstring& TemplateURL::keyword() const {
  if (autogenerate_keyword_ && keyword_.empty()) {
    // Generate a keyword and cache it.
    keyword_ = TemplateURLModel::GenerateKeyword(
        TemplateURLModel::GenerateSearchURL(this).GetWithEmptyPath(), true);
  }
  return keyword_;
}

bool TemplateURL::ShowInDefaultList() const {
  return show_in_default_list() && url() && url()->SupportsReplacement();
}

void TemplateURL::SetFavIconURL(const GURL& url) {
  for (std::vector<ImageRef>::iterator i = image_refs_.begin();
       i != image_refs_.end(); ++i) {
    if (i->type == L"image/x-icon" &&
        i->width == kFavIconSize && i->height == kFavIconSize) {
      if (!url.is_valid())
        image_refs_.erase(i);
      else
        i->url = url;
      return;
    }
  }
  // Don't have one yet, add it.
  if (url.is_valid()) {
    add_image_ref(
        TemplateURL::ImageRef(L"image/x-icon", kFavIconSize, kFavIconSize,
                              url));
  }
}

GURL TemplateURL::GetFavIconURL() const {
  for (std::vector<ImageRef>::const_iterator i = image_refs_.begin();
       i != image_refs_.end(); ++i) {
    if ((i->type == L"image/x-icon" || i->type == L"image/vnd.microsoft.icon")
        && i->width == kFavIconSize && i->height == kFavIconSize) {
      return i->url;
    }
  }
  return GURL();
}

void TemplateURL::InvalidateCachedValues() const {
  url_.InvalidateCachedValues();
  suggestions_url_.InvalidateCachedValues();
  if (autogenerate_keyword_)
    keyword_.clear();
<<<<<<< HEAD
}
=======
}
>>>>>>> 4db48af7
<|MERGE_RESOLUTION|>--- conflicted
+++ resolved
@@ -552,8 +552,4 @@
   suggestions_url_.InvalidateCachedValues();
   if (autogenerate_keyword_)
     keyword_.clear();
-<<<<<<< HEAD
-}
-=======
-}
->>>>>>> 4db48af7
+}
