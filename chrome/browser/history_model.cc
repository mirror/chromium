// Copyright 2008, Google Inc.
// All rights reserved.
//
// Redistribution and use in source and binary forms, with or without
// modification, are permitted provided that the following conditions are
// met:
//
//    * Redistributions of source code must retain the above copyright
// notice, this list of conditions and the following disclaimer.
//    * Redistributions in binary form must reproduce the above
// copyright notice, this list of conditions and the following disclaimer
// in the documentation and/or other materials provided with the
// distribution.
//    * Neither the name of Google Inc. nor the names of its
// contributors may be used to endorse or promote products derived from
// this software without specific prior written permission.
//
// THIS SOFTWARE IS PROVIDED BY THE COPYRIGHT HOLDERS AND CONTRIBUTORS
// "AS IS" AND ANY EXPRESS OR IMPLIED WARRANTIES, INCLUDING, BUT NOT
// LIMITED TO, THE IMPLIED WARRANTIES OF MERCHANTABILITY AND FITNESS FOR
// A PARTICULAR PURPOSE ARE DISCLAIMED. IN NO EVENT SHALL THE COPYRIGHT
// OWNER OR CONTRIBUTORS BE LIABLE FOR ANY DIRECT, INDIRECT, INCIDENTAL,
// SPECIAL, EXEMPLARY, OR CONSEQUENTIAL DAMAGES (INCLUDING, BUT NOT
// LIMITED TO, PROCUREMENT OF SUBSTITUTE GOODS OR SERVICES; LOSS OF USE,
// DATA, OR PROFITS; OR BUSINESS INTERRUPTION) HOWEVER CAUSED AND ON ANY
// THEORY OF LIABILITY, WHETHER IN CONTRACT, STRICT LIABILITY, OR TORT
// (INCLUDING NEGLIGENCE OR OTHERWISE) ARISING IN ANY WAY OUT OF THE USE
// OF THIS SOFTWARE, EVEN IF ADVISED OF THE POSSIBILITY OF SUCH DAMAGE.

#include "chrome/browser/history_model.h"

<<<<<<< HEAD
#include "chrome/browser/bookmark_bar_model.h"
=======
#include "chrome/browser/bookmarks/bookmark_model.h"
>>>>>>> b8afeda4
#include "chrome/browser/profile.h"

// The max number of results to retrieve when browsing user's history.
static const int kMaxBrowseResults = 800;

// The max number of search results to retrieve.
static const int kMaxSearchResults = 100;

HistoryModel::HistoryModel(Profile* profile, const std::wstring& search_text)
    : BaseHistoryModel(profile),
      search_text_(search_text),
      search_depth_(0) {
  // Register for notifications about URL starredness changing on this profile.
  NotificationService::current()->
      AddObserver(this, NOTIFY_URLS_STARRED,
                  Source<Profile>(profile->GetOriginalProfile()));
  NotificationService::current()->
      AddObserver(this, NOTIFY_HISTORY_URLS_DELETED,
                  Source<Profile>(profile->GetOriginalProfile()));
}

HistoryModel::~HistoryModel() {
  // Unregister for notifications about URL starredness.
  NotificationService::current()->
      RemoveObserver(this, NOTIFY_URLS_STARRED,
                     Source<Profile>(profile_->GetOriginalProfile()));
  NotificationService::current()->
      RemoveObserver(this, NOTIFY_HISTORY_URLS_DELETED,
                     Source<Profile>(profile_->GetOriginalProfile()));
}

int HistoryModel::GetItemCount() {
  return static_cast<int>(results_.size());
}

Time HistoryModel::GetVisitTime(int index) {
#ifndef NDEBUG
  DCHECK(IsValidIndex(index));
#endif
  return results_[index].visit_time();
}

const std::wstring& HistoryModel::GetTitle(int index) {
  return results_[index].title();
}

const GURL& HistoryModel::GetURL(int index) {
  return results_[index].url();
}

history::URLID HistoryModel::GetURLID(int index) {
  return results_[index].id();
}

bool HistoryModel::IsStarred(int index) {
<<<<<<< HEAD
  return results_[index].starred();
=======
  if (star_state_[index] == UNKNOWN) {
    bool is_starred = profile_->GetBookmarkModel()->IsBookmarked(GetURL(index));
    star_state_[index] = is_starred ? STARRED : NOT_STARRED;
  }
  return (star_state_[index] == STARRED);
>>>>>>> b8afeda4
}

const Snippet& HistoryModel::GetSnippet(int index) {
  return results_[index].snippet();
}

void HistoryModel::RemoveFromModel(int start, int length) {
  DCHECK(start >= 0 && start + length <= GetItemCount());
  results_.DeleteRange(start, start + length);
  if (observer_)
    observer_->ModelChanged(true);
}

void HistoryModel::SetSearchText(const std::wstring& search_text) {
  if (search_text == search_text_)
    return;

  search_text_ = search_text;
  search_depth_ = 0;
  Refresh();
}

void HistoryModel::InitVisitRequest(int depth) {
  HistoryService* history_service =
      profile_->GetHistoryService(Profile::EXPLICIT_ACCESS);
  if (!history_service)
    return;

  AboutToScheduleRequest();

  history::QueryOptions options;

  // Limit our search so that it doesn't return more than the maximum required
  // number of results.
  int max_total_results = search_text_.empty() ?
                          kMaxBrowseResults : kMaxSearchResults;

  if (depth == 0) {
    // Set the end time of this first search to null (which will
    // show results from the future, should the user's clock have
    // been set incorrectly).
    options.end_time = Time();

    search_start_ = Time::Now();

    // Configure the begin point of the search to the start of the
    // current month.
    Time::Exploded start_exploded;
    search_start_.LocalMidnight().LocalExplode(&start_exploded);
    start_exploded.day_of_month = 1;
    options.begin_time = Time::FromLocalExploded(start_exploded);

    options.only_starred = false;
    options.max_count = max_total_results;
  } else {
    Time::Exploded exploded;
    search_start_.LocalMidnight().LocalExplode(&exploded);
    exploded.day_of_month = 1;

    // Set the end-time of this search to the end of the month that is
    // |depth| months before the search end point. The end time is not
    // inclusive, so we should feel free to set it to midnight on the
    // first day of the following month.
    exploded.month -= depth - 1;
    while (exploded.month < 1) {
      exploded.month += 12;
      exploded.year--;
    }
    options.end_time = Time::FromLocalExploded(exploded);

    // Set the begin-time of the search to the start of the month
    // that is |depth| months prior to search_start_.
    if (exploded.month > 1) {
      exploded.month--;
    } else {
      exploded.month = 12;
      exploded.year--;
    }
    options.begin_time = Time::FromLocalExploded(exploded);

    options.only_starred = false;

    // Subtract off the number of pages we already got.
    options.max_count = max_total_results - static_cast<int>(results_.size());
  }

  // This will make us get only one entry for each page. This is definitely
  // correct for "starred only" queries, but more debatable for regular
  // history queries. We might want to get all of them but then remove adjacent
  // duplicates like Mozilla.
  //
  // We'll still get duplicates across month boundaries, which is probably fine.
  options.most_recent_visit_only = true;

  HistoryService::QueryHistoryCallback* callback =
      NewCallback(this, &HistoryModel::VisitedPagesQueryComplete);
  history_service->QueryHistory(search_text_, options,
                                 &cancelable_consumer_, callback);
}

void HistoryModel::SetPageStarred(int index, bool state) {
  const history::URLResult& result = results_[index];
  if (!UpdateStarredStateOfURL(result.url(), state))
    return;  // Nothing was changed.

  if (observer_)
    observer_->ModelChanged(false);

  BookmarkModel* bb_model = profile_->GetBookmarkModel();
  if (bb_model)
    bb_model->SetURLStarred(result.url(), result.title(), state);
}

void HistoryModel::Refresh() {
  cancelable_consumer_.CancelAllRequests();
  if (observer_)
    observer_->ModelEndWork();
  search_depth_ = 0;
  InitVisitRequest(search_depth_);
}

void HistoryModel::Observe(NotificationType type,
                           const NotificationSource& source,
                           const NotificationDetails& details) {
  switch (type) {
  case NOTIFY_URLS_STARRED: {  // Somewhere, a URL has been starred.
    Details<history::URLsStarredDetails> starred_state(details);

    // In the degenerate case when there are a lot of pages starred, this may
    // be unacceptably slow.
    std::set<GURL>::const_iterator i;
    bool changed = false;
    for (i = starred_state->changed_urls.begin();
         i != starred_state->changed_urls.end(); ++i) {
      changed |= UpdateStarredStateOfURL(*i, starred_state->starred);
    }
    if (changed && observer_)
      observer_->ModelChanged(false);
    break;
  }

  case NOTIFY_HISTORY_URLS_DELETED:
    // TODO(brettw) bug 1140015: This should actually update the current query
    // rather than re-querying. This should be much more efficient and
    // user-friendly.
    //
    // Note that we can special case when the "all_history" flag is set to just
    // clear the view.
    Refresh();
    break;

  // TODO(brettw) bug 1140015, 1140017, 1140020: Add a more observers to catch
  // title changes, new additions, etc.. Also, URLS_ADDED when that
  // notification exists.

  default:
    NOTREACHED();
    break;
  }
}

void HistoryModel::VisitedPagesQueryComplete(
    HistoryService::Handle request_handle,
    history::QueryResults* results) {
  bool changed = (results->size() > 0);
  if (search_depth_ == 0) {
    if (results_.size() > 0)
      changed = true;
    results_.Swap(results);
  } else {
    results_.AppendResultsBySwapping(results, true);
  }

  is_search_results_ = !search_text_.empty();

<<<<<<< HEAD
  if (changed && observer_)
    observer_->ModelChanged(true);
=======
  if (changed) {
    star_state_.reset(new StarState[results_.size()]);
    memset(star_state_.get(), 0, sizeof(StarState) * results_.size());
    if (observer_)
      observer_->ModelChanged(true);
  }
>>>>>>> b8afeda4

  search_depth_++;

  int max_results = search_text_.empty() ?
                    kMaxBrowseResults : kMaxSearchResults;

  // TODO(glen/brettw): bug 1203052 - Need to detect if we've reached the
  // end of the user's history.
  if (search_depth_ < kHistoryScopeMonths &&
      static_cast<int>(results_.size()) < max_results) {
    InitVisitRequest(search_depth_);
  } else {
    RequestCompleted();
  }
}

bool HistoryModel::UpdateStarredStateOfURL(const GURL& url, bool is_starred) {
  bool changed = false;

  // See if we've got any of the changed URLs in our results. There may be
  // more than once instance of the URL, and we have to update them all.
  size_t num_matches;
  const size_t* match_indices = results_.MatchesForURL(url, &num_matches);
  for (size_t i = 0; i < num_matches; i++) {
    // Update the view. (We don't care about the ID, just 0 or nonzero.)
    history::URLResult& result = results_[match_indices[i]];
    if (result.starred() != is_starred) {
      result.set_star_id(is_starred ? 1 : 0);
      changed = true;
    }
  }
  return changed;
}<|MERGE_RESOLUTION|>--- conflicted
+++ resolved
@@ -1,39 +1,10 @@
-// Copyright 2008, Google Inc.
-// All rights reserved.
-//
-// Redistribution and use in source and binary forms, with or without
-// modification, are permitted provided that the following conditions are
-// met:
-//
-//    * Redistributions of source code must retain the above copyright
-// notice, this list of conditions and the following disclaimer.
-//    * Redistributions in binary form must reproduce the above
-// copyright notice, this list of conditions and the following disclaimer
-// in the documentation and/or other materials provided with the
-// distribution.
-//    * Neither the name of Google Inc. nor the names of its
-// contributors may be used to endorse or promote products derived from
-// this software without specific prior written permission.
-//
-// THIS SOFTWARE IS PROVIDED BY THE COPYRIGHT HOLDERS AND CONTRIBUTORS
-// "AS IS" AND ANY EXPRESS OR IMPLIED WARRANTIES, INCLUDING, BUT NOT
-// LIMITED TO, THE IMPLIED WARRANTIES OF MERCHANTABILITY AND FITNESS FOR
-// A PARTICULAR PURPOSE ARE DISCLAIMED. IN NO EVENT SHALL THE COPYRIGHT
-// OWNER OR CONTRIBUTORS BE LIABLE FOR ANY DIRECT, INDIRECT, INCIDENTAL,
-// SPECIAL, EXEMPLARY, OR CONSEQUENTIAL DAMAGES (INCLUDING, BUT NOT
-// LIMITED TO, PROCUREMENT OF SUBSTITUTE GOODS OR SERVICES; LOSS OF USE,
-// DATA, OR PROFITS; OR BUSINESS INTERRUPTION) HOWEVER CAUSED AND ON ANY
-// THEORY OF LIABILITY, WHETHER IN CONTRACT, STRICT LIABILITY, OR TORT
-// (INCLUDING NEGLIGENCE OR OTHERWISE) ARISING IN ANY WAY OUT OF THE USE
-// OF THIS SOFTWARE, EVEN IF ADVISED OF THE POSSIBILITY OF SUCH DAMAGE.
+// Copyright (c) 2006-2008 The Chromium Authors. All rights reserved.
+// Use of this source code is governed by a BSD-style license that can be
+// found in the LICENSE file.
 
 #include "chrome/browser/history_model.h"
 
-<<<<<<< HEAD
-#include "chrome/browser/bookmark_bar_model.h"
-=======
 #include "chrome/browser/bookmarks/bookmark_model.h"
->>>>>>> b8afeda4
 #include "chrome/browser/profile.h"
 
 // The max number of results to retrieve when browsing user's history.
@@ -89,15 +60,11 @@
 }
 
 bool HistoryModel::IsStarred(int index) {
-<<<<<<< HEAD
-  return results_[index].starred();
-=======
   if (star_state_[index] == UNKNOWN) {
     bool is_starred = profile_->GetBookmarkModel()->IsBookmarked(GetURL(index));
     star_state_[index] = is_starred ? STARRED : NOT_STARRED;
   }
   return (star_state_[index] == STARRED);
->>>>>>> b8afeda4
 }
 
 const Snippet& HistoryModel::GetSnippet(int index) {
@@ -150,7 +117,6 @@
     start_exploded.day_of_month = 1;
     options.begin_time = Time::FromLocalExploded(start_exploded);
 
-    options.only_starred = false;
     options.max_count = max_total_results;
   } else {
     Time::Exploded exploded;
@@ -178,8 +144,6 @@
     }
     options.begin_time = Time::FromLocalExploded(exploded);
 
-    options.only_starred = false;
-
     // Subtract off the number of pages we already got.
     options.max_count = max_total_results - static_cast<int>(results_.size());
   }
@@ -217,6 +181,20 @@
     observer_->ModelEndWork();
   search_depth_ = 0;
   InitVisitRequest(search_depth_);
+
+  if (results_.size() > 0) {
+    // There are results and we've been asked to reload. If we don't swap out
+    // the results now, the view is left holding indices that are going to
+    // change as soon as the load completes, which poses problems for deletion.
+    // In particular, if the user deletes a range, then clicks on delete again
+    // a modal dialog is shown. If during the time the modal dialog is shown
+    // and the user clicks ok the load completes, the index passed to delete is
+    // no longer valid. To avoid this we empty out the results immediately.
+    history::QueryResults empty_results;
+    results_.Swap(&empty_results);
+    if (observer_)
+      observer_->ModelChanged(true);
+  }
 }
 
 void HistoryModel::Observe(NotificationType type,
@@ -273,17 +251,12 @@
 
   is_search_results_ = !search_text_.empty();
 
-<<<<<<< HEAD
-  if (changed && observer_)
-    observer_->ModelChanged(true);
-=======
   if (changed) {
     star_state_.reset(new StarState[results_.size()]);
     memset(star_state_.get(), 0, sizeof(StarState) * results_.size());
     if (observer_)
       observer_->ModelChanged(true);
   }
->>>>>>> b8afeda4
 
   search_depth_++;
 
@@ -308,10 +281,8 @@
   size_t num_matches;
   const size_t* match_indices = results_.MatchesForURL(url, &num_matches);
   for (size_t i = 0; i < num_matches; i++) {
-    // Update the view. (We don't care about the ID, just 0 or nonzero.)
-    history::URLResult& result = results_[match_indices[i]];
-    if (result.starred() != is_starred) {
-      result.set_star_id(is_starred ? 1 : 0);
+    if (IsStarred(static_cast<int>(match_indices[i])) != is_starred) {
+      star_state_[match_indices[i]] = is_starred ? STARRED : NOT_STARRED;
       changed = true;
     }
   }
