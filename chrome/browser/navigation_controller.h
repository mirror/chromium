// Copyright (c) 2006-2008 The Chromium Authors. All rights reserved.
// Use of this source code is governed by a BSD-style license that can be
// found in the LICENSE file.

#ifndef CHROME_BROWSER_NAVIGATION_CONTROLLER_H_
#define CHROME_BROWSER_NAVIGATION_CONTROLLER_H_

#include <map>

#include "base/linked_ptr.h"
#include "base/ref_counted.h"
#include "chrome/browser/sessions/session_id.h"
#include "chrome/browser/site_instance.h"
#include "chrome/browser/ssl_manager.h"
#include "chrome/browser/tab_contents_type.h"
#include "chrome/common/navigation_types.h"

class GURL;
class Profile;
class TabContents;
class WebContents;
class TabContentsCollector;
class TabNavigation;
struct ViewHostMsg_FrameNavigate_Params;

// A NavigationController maintains the back-forward list for a single tab and
// manages all navigation within that list.
//
// The NavigationController also owns all TabContents for the tab. This is to
// make sure that we have at most one TabContents instance per type.
class NavigationController {
 public:
  // Notification details ------------------------------------------------------

  // Provides the details for a NOTIFY_NAV_ENTRY_CHANGED notification.
  struct EntryChangedDetails {
    // The changed navigation entry after it has been updated.
    const NavigationEntry* changed_entry;

    // Indicates the current index in the back/forward list of the entry.
    int index;
  };

  // Provides the details for a NOTIFY_NAV_ENTRY_COMMITTED notification.
  // TODO(brettw) this mostly duplicates ProvisionalLoadDetails, it would be
  // nice to unify these somehow.
  struct LoadCommittedDetails {
    // By default, the entry will be filled according to a new main frame
    // navigation.
    LoadCommittedDetails()
        : entry(NULL),
          is_auto(false),
          is_in_page(false),
          is_main_frame(true) {
    }

    // The committed entry. This will be the active entry in the controller.
    NavigationEntry* entry;

    // The type of navigation that just occurred. Note that not all types of
    // navigations in the enum are valid here, since some of them don't actually
    // cause a "commit" and won't generate this notification.
    NavigationType::Type type;

    // The index of the previously committed navigation entry. This will be -1
    // if there are no previous entries.
    int previous_entry_index;

    // The previous URL that the user was on. This may be empty if none.
    GURL previous_url;

    // True when this load was non-user initated. This corresponds to a
    // a NavigationGestureAuto call from WebKit (see webview_delegate.h).
    // We also count reloads and meta-refreshes as "auto" to account for the
    // fact that WebKit doesn't always set the user gesture properly in these
    // cases (see bug 1051891).
    bool is_auto;

    // True if the navigation was in-page. This means that the active entry's
    // URL and the |previous_url| are the same except for reference fragments.
    bool is_in_page;

    // True when the main frame was navigated. False means the navigation was a
    // sub-frame.
    bool is_main_frame;

    // Whether the content of this frame has been altered/blocked because it was
    // unsafe.
    bool is_content_filtered;

    // When the committed load is a web page from the renderer, this string
    // specifies the security state if the page is secure.
    // See ViewHostMsg_FrameNavigate_Params.security_info, where it comes from.
    // Use SSLManager::DeserializeSecurityInfo to decode it.
    std::string serialized_security_info;

    // Returns whether the user probably felt like they navigated somewhere new.
    // We often need this logic for showing or hiding something, and this
    // returns true only for main frame loads that the user initiated, that go
    // to a new page.
    bool is_user_initiated_main_frame_load() const {
      return !is_auto && !is_in_page && is_main_frame;
    }
  };

  // Details sent for NOTIFY_NAV_LIST_PRUNED.
  struct PrunedDetails {
    // If true, count items were removed from the front of the list, otherwise
    // count items were removed from the back of the list.
    bool from_front;

    // Number of items removed.
    int count;
  };

  // ---------------------------------------------------------------------------

  NavigationController(TabContents* initial_contents, Profile* profile);

  // Creates a NavigationController from the specified history. Processing
  // for this is asynchronous and handled via the RestoreHelper (in
  // navigation_controller.cc).
  NavigationController(
      Profile* profile,
      const std::vector<TabNavigation>& navigations,
      int selected_navigation);
  ~NavigationController();

  // Begin the destruction sequence for this NavigationController and all its
  // registered tabs.  The sequence is as follows:
  // 1. All tabs are asked to Destroy themselves.
  // 2. When each tab is finished Destroying, it will notify the controller.
  // 3. Once all tabs are Destroyed, the NavigationController deletes itself.
  // This ensures that all the TabContents outlive the NavigationController.
  void Destroy();

  // Clone the receiving navigation controller. Only the active tab contents is
  // duplicated.
  NavigationController* Clone();

  // Returns the profile for this controller. It can never be NULL.
  Profile* profile() const {
    return profile_;
  }

  // Active entry --------------------------------------------------------------

  // Returns the active entry, which is the transient entry if any, the pending
  // entry if a navigation is in progress or the last committed entry otherwise.
  // NOTE: This can be NULL!!
  //
  // If you are trying to get the current state of the NavigationController,
  // this is the method you will typically want to call.
  //
  NavigationEntry* GetActiveEntry() const;

  // Returns the index from which we would go back/forward or reload.  This is
  // the last_committed_entry_index_ if pending_entry_index_ is -1.  Otherwise,
  // it is the pending_entry_index_.
  int GetCurrentEntryIndex() const;

  // Returns the last committed entry, which may be null if there are no
  // committed entries.
  NavigationEntry* GetLastCommittedEntry() const;

  // Returns the index of the last committed entry.
  int GetLastCommittedEntryIndex() const {
    return last_committed_entry_index_;
  }

  // Navigation list -----------------------------------------------------------

  // Returns the number of entries in the NavigationController, excluding
  // the pending entry if there is one, but including the transient entry if
  // any.
  int GetEntryCount() const {
    return static_cast<int>(entries_.size());
  }

  NavigationEntry* GetEntryAtIndex(int index) const {
    return entries_.at(index).get();
  }

  // Returns the entry at the specified offset from current.  Returns NULL
  // if out of bounds.
  NavigationEntry* GetEntryAtOffset(int offset) const;

  // Returns the index of the specified entry, or -1 if entry is not contained
  // in this NavigationController.
  int GetIndexOfEntry(const NavigationEntry* entry) const;

  // Return the index of the entry with the corresponding type, instance, and
  // page_id, or -1 if not found.  Use a NULL instance if the type is not
  // TAB_CONTENTS_WEB.
  int GetEntryIndexWithPageID(TabContentsType type,
                              SiteInstance* instance,
                              int32 page_id) const;

  // Return the entry with the corresponding type, instance, and page_id, or
  // NULL if not found.  Use a NULL instance if the type is not
  // TAB_CONTENTS_WEB.
  NavigationEntry* GetEntryWithPageID(TabContentsType type,
                                      SiteInstance* instance,
                                      int32 page_id) const;

  // Pending entry -------------------------------------------------------------

  // Commits the current pending entry and issues the NOTIFY_NAV_ENTRY_COMMIT
  // notification. No changes are made to the entry during this process, it is
  // just moved from pending to committed. This is an alternative to
  // RendererDidNavigate for simple TabContents types.
  //
  // When the pending entry is a new navigation, it will have a page ID of -1.
  // The caller should leave this as-is. CommitPendingEntry will generate a
  // new page ID for you and update the TabContents with that ID.
  void CommitPendingEntry();

  // Discards the pending and transient entries if any.  Calling this may cause
  // the active tab contents to switch if the current entry corresponds to a
  // different tab contents type.
  void DiscardNonCommittedEntries();

  // Returns the pending entry corresponding to the navigation that is
  // currently in progress, or null if there is none.
  NavigationEntry* GetPendingEntry() const {
    return pending_entry_;
  }

  // Returns the index of the pending entry or -1 if the pending entry
  // corresponds to a new navigation (created via LoadURL).
  int GetPendingEntryIndex() const {
    return pending_entry_index_;
  }

  // Transient entry -----------------------------------------------------------

  // Adds an entry that is returned by GetActiveEntry().  The entry is
  // transient: any navigation causes it to be removed and discarded.
  // The NavigationController becomes the owner of |entry| and deletes it when
  // it discards it.  This is useful with interstitial page that need to be
  // represented as an entry, but should go away when the user navigates away
  // from them.
  // Note that adding a transient entry does not change the active contents.
  void AddTransientEntry(NavigationEntry* entry);

  // Returns the transient entry if any.  Note that the returned entry is owned
  // by the navigation controller and may be deleted at any time.
  NavigationEntry* GetTransientEntry() const;

  // New navigations -----------------------------------------------------------

  // Loads the specified URL.
  void LoadURL(const GURL& url, const GURL& referrer,
               PageTransition::Type type);

  // Load the specified URL the next time it becomes active.
  void LoadURLLazily(const GURL& url, const GURL& referrer,
                     PageTransition::Type type, const std::wstring& title,
                     SkBitmap* icon);

  // Loads the current page if this NavigationController was restored from
  // history and the current page has not loaded yet.
  void LoadIfNecessary();

  // Renavigation --------------------------------------------------------------

  // Navigation relative to the "current entry"
  bool CanGoBack() const;
  bool CanGoForward() const;
  void GoBack();
  void GoForward();

  // Navigates to the specified absolute index.
  void GoToIndex(int index);

  // Navigates to the specified offset from the "current entry". Does nothing if
  // the offset is out of bounds.
  void GoToOffset(int offset);

  // Reloads the current entry. If |check_for_repost| is true and the current
  // entry has POST data the user is prompted to see if they really want to
  // reload the page. In nearly all cases pass in true.
  void Reload(bool check_for_repost);
<<<<<<< HEAD
=======

  // Removing of entries -------------------------------------------------------

  // Removes the entry at the specified |index|.  This call dicards any pending
  // and transient entries.  |default_url| is the URL that the navigation
  // controller navigates to if there are no more entries after the removal.
  // If |default_url| is empty, we default to "about:blank".
  void RemoveEntryAtIndex(int index, const GURL& default_url);
>>>>>>> 12c75e7a

  // TabContents ---------------------------------------------------------------

  // Notifies the controller that a TabContents that it owns has been destroyed.
  // This is part of the NavigationController's Destroy sequence.
  void TabContentsWasDestroyed(TabContentsType type);

  // Returns the TabContents cached on this controller for the given type or
  // NULL if there is none.
  TabContents* GetTabContents(TabContentsType type);

  // Returns the currently-active TabContents associated with this controller.
  // You should use GetActiveEntry instead of this in most cases.
  TabContents* active_contents() const {
    return active_contents_;
  }

  // For use by TabContents ----------------------------------------------------

  // Handles updating the navigation state after the renderer has navigated.
  // This is used by the WebContents. Simpler tab contents types can use
  // CommitPendingEntry below.
  //
  // If a new entry is created, it will return true and will have filled the
  // given details structure and broadcast the NOTIFY_NAV_ENTRY_COMMITTED
  // notification. The caller can then use the details without worrying about
  // listening for the notification.
  //
  // In the case that nothing has changed, the details structure is undefined
  // and it will return false.
  bool RendererDidNavigate(const ViewHostMsg_FrameNavigate_Params& params,
                           LoadCommittedDetails* details);

  // Notifies us that we just became active. This is used by the TabContents
  // so that we know to load URLs that were pending as "lazy" loads.
  void SetActive(bool is_active);

  // Broadcasts the NOTIFY_NAV_ENTRY_CHANGED notification for the given entry
  // (which must be at the given index). This will keep things in sync like
  // the saved session.
  void NotifyEntryChanged(const NavigationEntry* entry, int index);

  // Returns true if the given URL would be an in-page navigation (i.e. only
  // the reference fragment is different) from the "last committed entry". We do
  // not compare it against the "active entry" since the active entry can be
  // pending and in page navigations only happen on committed pages. If there
  // is no last committed entry, then nothing will be in-page.
  //
  // Special note: if the URLs are the same, it does NOT count as an in-page
  // navigation. Neither does an input URL that has no ref, even if the rest is
  // the same. This may seem weird, but when we're considering whether a
  // navigation happened without loading anything, the same URL would be a
  // reload, while only a different ref would be in-page (pages can't clear
  // refs without reload, only change to "#" which we don't count as empty).
  bool IsURLInPageNavigation(const GURL& url) const;

  // Random data ---------------------------------------------------------------

  // Returns true if this NavigationController is is configured to load a URL
  // lazily. If true, use GetLazyTitle() and GetLazyFavIcon() to discover the
  // titles and favicons. Since no request was made, this is the only info
  // we have about this page. This feature is used by web application clusters.
  bool LoadingURLLazily();
  const std::wstring& GetLazyTitle() const;
  const SkBitmap& GetLazyFavIcon() const;

  // Returns the identifier used by session restore.
  const SessionID& session_id() const { return session_id_; }

  // Identifier of the window we're in.
  void SetWindowID(const SessionID& id);
  const SessionID& window_id() const { return window_id_; }

  SSLManager* ssl_manager() { return &ssl_manager_; }

  // Returns true if a reload happens when activated (SetActive(true) is
  // invoked). This is true for session/tab restore and cloned tabs.
  bool needs_reload() const { return needs_reload_; }

  // Returns the largest restored page ID seen in this navigation controller,
  // if it was restored from a previous session.  (-1 otherwise)
  int max_restored_page_id() const { return max_restored_page_id_; }

  // Disables checking for a repost and prompting the user. This is used during
  // testing.
  static void DisablePromptOnRepost();

  // Maximum number of entries before we start removing entries from the front.
  static void set_max_entry_count(size_t max_entry_count) {
    max_entry_count_ = max_entry_count;
  }
  static size_t max_entry_count() { return max_entry_count_; }

 private:
  class RestoreHelper;
  friend class RestoreHelper;
  friend class TabContents;  // For invoking OnReservedPageIDRange.

  // Classifies the given renderer navigation (see the NavigationType enum).
  NavigationType::Type ClassifyNavigation(
      const ViewHostMsg_FrameNavigate_Params& params) const;

  // Causes the controller to load the specified entry. The function assumes
  // ownership of the pointer since it is put in the navigation list.
  // NOTE: Do not pass an entry that the controller already owns!
  void LoadEntry(NavigationEntry* entry);

  // Handlers for the different types of navigation types. They will actually
  // handle the navigations corresponding to the different NavClasses above.
  // They will NOT broadcast the commit notification, that should be handled by
  // the caller.
  //
  // RendererDidNavigateAutoSubframe is special, it may not actually change
  // anything if some random subframe is loaded. It will return true if anything
  // changed, or false if not.
  void RendererDidNavigateToNewPage(
      const ViewHostMsg_FrameNavigate_Params& params);
  void RendererDidNavigateToExistingPage(
      const ViewHostMsg_FrameNavigate_Params& params);
  void RendererDidNavigateToSamePage(
      const ViewHostMsg_FrameNavigate_Params& params);
  void RendererDidNavigateInPage(
      const ViewHostMsg_FrameNavigate_Params& params);
  void RendererDidNavigateNewSubframe(
      const ViewHostMsg_FrameNavigate_Params& params);
  bool RendererDidNavigateAutoSubframe(
      const ViewHostMsg_FrameNavigate_Params& params);

  // Actually issues the navigation held in pending_entry.
  void NavigateToPendingEntry(bool reload);

  // Allows the derived class to issue notifications that a load has been
  // committed. This will fill in the active entry to the details structure.
  void NotifyNavigationEntryCommitted(LoadCommittedDetails* details);

  // Returns the TabContents for the |entry|'s type. If the TabContents
  // doesn't yet exist, it is created. If a new TabContents is created, its
  // parent is |parent|.  Becomes part of |entry|'s SiteInstance.
  TabContents* GetTabContentsCreateIfNecessary(const NavigationEntry& entry);

  // Register the provided tab contents. This tab contents will be owned
  // and deleted by this navigation controller
  void RegisterTabContents(TabContents* some_contents);

  // Sets the max restored page ID this NavigationController has seen, if it
  // was restored from a previous session.
  void set_max_restored_page_id(int max_id) { max_restored_page_id_ = max_id; }

  NavigationEntry* CreateNavigationEntry(const GURL& url, const GURL& referrer,
                                         PageTransition::Type transition);

  // Invokes ScheduleTabContentsCollection for all TabContents but the active
  // one.
  void ScheduleTabContentsCollectionForInactiveTabs();

  // Schedule the TabContents currently allocated for |tc| for collection.
  // The TabContents will be destroyed later from a different event.
  void ScheduleTabContentsCollection(TabContentsType t);

  // Cancel the collection of the TabContents allocated for |tc|. This method
  // is used when we keep using a TabContents because a provisional load failed.
  void CancelTabContentsCollection(TabContentsType t);

  // Invoked after session/tab restore or cloning a tab. Resets the transition
  // type of the entries, updates the max page id and creates the active
  // contents.
  void FinishRestore(int selected_index);

  // Inserts an entry after the current position, removing all entries after it.
  // The new entry will become the active one.
  void InsertEntry(NavigationEntry* entry);

  // Discards the pending and transient entries without updating
  // active_contents_.
  void DiscardNonCommittedEntriesInternal();

  // Discards the transient entry without updating active_contents_.
  void DiscardTransientEntry();

  // ---------------------------------------------------------------------------

  // The user profile associated with this controller
  Profile* profile_;

  // List of NavigationEntry for this tab
  typedef std::vector<linked_ptr<NavigationEntry> > NavigationEntries;
  NavigationEntries entries_;

  // An entry we haven't gotten a response for yet.  This will be discarded
  // when we navigate again.  It's used only so we know what the currently
  // displayed tab is.
  //
  // This may refer to an item in the entries_ list if the pending_entry_index_
  // == -1, or it may be its own entry that should be deleted. Be careful with
  // the memory management.
  NavigationEntry* pending_entry_;

  // currently visible entry
  int last_committed_entry_index_;

  // index of pending entry if it is in entries_, or -1 if pending_entry_ is a
  // new entry (created by LoadURL).
  int pending_entry_index_;

  // The index for the entry that is shown until a navigation occurs.  This is
  // used for interstitial pages. -1 if there are no such entry.
  // Note that this entry really appears in the list of entries, but only
  // temporarily (until the next navigation).  Any index poiting to an entry
  // after the transient entry will become invalid if you navigate forward.
  int transient_entry_index_;

  // Tab contents. One entry per type used. The tab controller owns
  // every tab contents used.
  typedef std::map<TabContentsType, TabContents*> TabContentsMap;
  TabContentsMap tab_contents_map_;

  // A map of TabContentsType -> TabContentsCollector containing all the
  // pending collectors.
  typedef base::hash_map<TabContentsType, TabContentsCollector*>
  TabContentsCollectorMap;
  TabContentsCollectorMap tab_contents_collector_map_;

  // The tab contents that is currently active.
  TabContents* active_contents_;

  // The max restored page ID in this controller, if it was restored.  We must
  // store this so that WebContents can tell any renderer in charge of one of
  // the restored entries to update its max page ID.
  int max_restored_page_id_;

  // Manages the SSL security UI
  SSLManager ssl_manager_;

  // Whether we need to be reloaded when made active.
  bool needs_reload_;

  // If true, the pending entry is lazy and should be loaded as soon as this
  // controller becomes active.
  bool load_pending_entry_when_active_;

  // Unique identifier of this controller for session restore. This id is only
  // unique within the current session, and is not guaranteed to be unique
  // across sessions.
  const SessionID session_id_;

  // Unique identifier of the window we're in. Used by session restore.
  SessionID window_id_;

  // Should Reload check for post data? The default is true, but is set to false
  // when testing.
  static bool check_for_repost_;

  // The maximum number of entries that a navigation controller can store.
  static size_t max_entry_count_;

  DISALLOW_COPY_AND_ASSIGN(NavigationController);
};

#endif  // CHROME_BROWSER_NAVIGATION_CONTROLLER_H_<|MERGE_RESOLUTION|>--- conflicted
+++ resolved
@@ -281,8 +281,6 @@
   // entry has POST data the user is prompted to see if they really want to
   // reload the page. In nearly all cases pass in true.
   void Reload(bool check_for_repost);
-<<<<<<< HEAD
-=======
 
   // Removing of entries -------------------------------------------------------
 
@@ -291,7 +289,6 @@
   // controller navigates to if there are no more entries after the removal.
   // If |default_url| is empty, we default to "about:blank".
   void RemoveEntryAtIndex(int index, const GURL& default_url);
->>>>>>> 12c75e7a
 
   // TabContents ---------------------------------------------------------------
 
