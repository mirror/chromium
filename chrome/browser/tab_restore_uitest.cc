// Copyright (c) 2006-2008 The Chromium Authors. All rights reserved.
// Use of this source code is governed by a BSD-style license that can be
// found in the LICENSE file.

#include "base/command_line.h"
#include "base/file_util.h"
#include "base/win_util.h"
#include "chrome/app/chrome_dll_resource.h"
#include "chrome/common/chrome_paths.h"
#include "chrome/common/chrome_switches.h"
#include "chrome/common/pref_names.h"
#include "chrome/test/automation/tab_proxy.h"
#include "chrome/test/automation/browser_proxy.h"
#include "chrome/test/ui/ui_test.h"
#include "googleurl/src/gurl.h"
#include "net/base/net_util.h"
#include "net/url_request/url_request_unittest.h"

class TabRestoreUITest : public UITest {
 public:
  TabRestoreUITest() : UITest() {
    std::wstring path_prefix = test_data_directory_;
    file_util::AppendToPath(&path_prefix, L"session_history");
    path_prefix += file_util::kPathSeparator;
    url1_ = net::FilePathToFileURL(path_prefix + L"bot1.html");
    url2_ = net::FilePathToFileURL(path_prefix + L"bot2.html");
  }

 protected:
  void RestoreTab() {
    int tab_count;

    // Reset browser_proxy to new window.
    scoped_ptr<BrowserProxy> browser_proxy(automation()->GetBrowserWindow(0));
    ASSERT_TRUE(browser_proxy->GetTabCount(&tab_count));
    ASSERT_GT(tab_count, 0);

    // Restore the tab.
    ASSERT_TRUE(browser_proxy->ApplyAccelerator(IDC_RESTORE_TAB));

    // Get a handle to the restored tab.
    int restored_tab_count;
    ASSERT_TRUE(browser_proxy->WaitForTabCountToChange(
        tab_count, &restored_tab_count, action_max_timeout_ms()));
    ASSERT_EQ(tab_count + 1, restored_tab_count);

    // Wait for the restored tab to finish loading.
    scoped_ptr<TabProxy> restored_tab_proxy(
        browser_proxy->GetTab(restored_tab_count - 1));
<<<<<<< HEAD
    ASSERT_TRUE(restored_tab_proxy->WaitForTabToBeRestored(kWaitForActionMsec));
=======
    ASSERT_TRUE(restored_tab_proxy->WaitForTabToBeRestored(
        action_max_timeout_ms()));
>>>>>>> 5d99fccd
  }

  GURL url1_;
  GURL url2_;

 private:
  DISALLOW_EVIL_CONSTRUCTORS(TabRestoreUITest);
};

TEST_F(TabRestoreUITest, Basic) {
  scoped_ptr<BrowserProxy> browser_proxy(automation()->GetBrowserWindow(0));

  int initial_tab_count;
  ASSERT_TRUE(browser_proxy->GetTabCount(&initial_tab_count));

  // Add a tab
  browser_proxy->AppendTab(url1_);
  int new_tab_count;
  ASSERT_TRUE(browser_proxy->WaitForTabCountToChange(initial_tab_count,
                                                     &new_tab_count,
                                                     5000));
  scoped_ptr<TabProxy> new_tab(browser_proxy->GetTab(new_tab_count - 1));
  // Make sure we're at url.
  new_tab->NavigateToURL(url1_);
  // Close the tab.
  new_tab->Close(true);
  new_tab.reset();

  RestoreTab();

  // And make sure the URL matches.
  ASSERT_EQ(url1_, GetActiveTabURL());
}

TEST_F(TabRestoreUITest, RestoreToDifferentWindow) {
  // This test is disabled on win2k. See bug 1215881.
  if (win_util::GetWinVersion() == win_util::WINVERSION_2000)
    return;

  scoped_ptr<BrowserProxy> browser_proxy(automation()->GetBrowserWindow(0));

  int tab_count;
  ASSERT_TRUE(browser_proxy->GetTabCount(&tab_count));

  // Close tabs until we only have one open.
  while (tab_count > 1) {
    scoped_ptr<TabProxy> tab_to_close(browser_proxy->GetTab(0));
    tab_to_close->Close(true);
  }

  // Navigate to url1 then url2.
  scoped_ptr<TabProxy> tab_proxy(browser_proxy->GetTab(0));
  tab_proxy->NavigateToURL(url1_);
  tab_proxy->NavigateToURL(url2_);

  // Create a new browser.
  ASSERT_TRUE(automation()->OpenNewBrowserWindow(SW_HIDE));
  ASSERT_TRUE(automation()->WaitForWindowCountToBecome(2,
                                                       kWaitForActionMaxMsec));

  // Close the first browser.
  EXPECT_TRUE(tab_proxy->Close(true));
  ASSERT_TRUE(automation()->WaitForWindowCountToBecome(1,
                                                       kWaitForActionMaxMsec));

  // Tab and browser are no longer valid.
  tab_proxy.reset();
  browser_proxy.reset();

  RestoreTab();

  browser_proxy.reset(automation()->GetBrowserWindow(0));
  tab_proxy.reset(browser_proxy->GetActiveTab());
  // And make sure the URLs matches.
  ASSERT_EQ(url2_, GetActiveTabURL());
  ASSERT_TRUE(tab_proxy->GoBack());
  ASSERT_EQ(url1_, GetActiveTabURL());
}

// Tests that a duplicate history entry is not created when we restore a page
// to an existing SiteInstance.  (Bug 1230446)
TEST_F(TabRestoreUITest, RestoreWithExistingSiteInstance) {
  const wchar_t kDocRoot[] = L"chrome/test/data";
  scoped_refptr<HTTPTestServer> server =
      HTTPTestServer::CreateServer(kDocRoot);
  ASSERT_TRUE(NULL != server.get());
  GURL http_url1(server->TestServerPageW(L"files/title1.html"));
  GURL http_url2(server->TestServerPageW(L"files/title2.html"));

  scoped_ptr<BrowserProxy> browser_proxy(automation()->GetBrowserWindow(0));
  int initial_tab_count;
  ASSERT_TRUE(browser_proxy->GetTabCount(&initial_tab_count));

  // Add a tab
  browser_proxy->AppendTab(http_url1);
  int new_tab_count;
  ASSERT_TRUE(browser_proxy->WaitForTabCountToChange(initial_tab_count,
                                                     &new_tab_count,
                                                     5000));
  scoped_ptr<TabProxy> tab(browser_proxy->GetTab(new_tab_count - 1));

  // Navigate to another same-site URL.
  tab->NavigateToURL(http_url2);

  // Close the tab.
  tab->Close(true);
  tab.reset();

  // Create a new tab to the original site.  Assuming process-per-site is
  // enabled, this will ensure that the SiteInstance used by the restored tab
  // will already exist when the restore happens.
  browser_proxy->AppendTab(http_url2);

  // Restore the closed tab.
  RestoreTab();
  tab.reset(browser_proxy->GetActiveTab());

  // And make sure the URLs match.
  ASSERT_EQ(http_url2, GetActiveTabURL());
  ASSERT_TRUE(tab->GoBack());
  ASSERT_EQ(http_url1, GetActiveTabURL());
}


// Tests that the SiteInstances used for entries in a restored tab's history
// are given appropriate max page IDs, even if the renderer for the entry
// already exists.  (Bug 1204135)
TEST_F(TabRestoreUITest, RestoreCrossSiteWithExistingSiteInstance) {
  const wchar_t kDocRoot[] = L"chrome/test/data";
  scoped_refptr<HTTPTestServer> server =
      HTTPTestServer::CreateServer(kDocRoot);
  ASSERT_TRUE(NULL != server.get());
  GURL http_url1(server->TestServerPageW(L"files/title1.html"));
  GURL http_url2(server->TestServerPageW(L"files/title2.html"));

  scoped_ptr<BrowserProxy> browser_proxy(automation()->GetBrowserWindow(0));
  int initial_tab_count;
  ASSERT_TRUE(browser_proxy->GetTabCount(&initial_tab_count));

  // Add a tab
  browser_proxy->AppendTab(http_url1);
  int new_tab_count;
  ASSERT_TRUE(browser_proxy->WaitForTabCountToChange(initial_tab_count,
                                                     &new_tab_count,
                                                     5000));
  scoped_ptr<TabProxy> tab(browser_proxy->GetTab(new_tab_count - 1));

  // Navigate to more URLs, then a cross-site URL.
  tab->NavigateToURL(http_url2);
  tab->NavigateToURL(http_url1);
  tab->NavigateToURL(url1_);

  // Close the tab.
  tab->Close(true);
  tab.reset();

  // Create a new tab to the original site.  Assuming process-per-site is
  // enabled, this will ensure that the SiteInstance will already exist when
  // the user clicks Back in the restored tab.
  browser_proxy->AppendTab(http_url2);

  // Restore the closed tab.
  RestoreTab();
  tab.reset(browser_proxy->GetActiveTab());

  // And make sure the URLs match.
  ASSERT_EQ(url1_, GetActiveTabURL());
  ASSERT_TRUE(tab->GoBack());
  ASSERT_EQ(http_url1, GetActiveTabURL());

  // Navigating to a new URL should clear the forward list, because the max
  // page ID of the renderer should have been updated when we restored the tab.
  tab->NavigateToURL(http_url2);
  ASSERT_FALSE(tab->GoForward());
  ASSERT_EQ(http_url2, GetActiveTabURL());
}
<|MERGE_RESOLUTION|>--- conflicted
+++ resolved
@@ -21,7 +21,7 @@
   TabRestoreUITest() : UITest() {
     std::wstring path_prefix = test_data_directory_;
     file_util::AppendToPath(&path_prefix, L"session_history");
-    path_prefix += file_util::kPathSeparator;
+    path_prefix += FilePath::kSeparators[0];
     url1_ = net::FilePathToFileURL(path_prefix + L"bot1.html");
     url2_ = net::FilePathToFileURL(path_prefix + L"bot2.html");
   }
@@ -47,12 +47,8 @@
     // Wait for the restored tab to finish loading.
     scoped_ptr<TabProxy> restored_tab_proxy(
         browser_proxy->GetTab(restored_tab_count - 1));
-<<<<<<< HEAD
-    ASSERT_TRUE(restored_tab_proxy->WaitForTabToBeRestored(kWaitForActionMsec));
-=======
     ASSERT_TRUE(restored_tab_proxy->WaitForTabToBeRestored(
         action_max_timeout_ms()));
->>>>>>> 5d99fccd
   }
 
   GURL url1_;
@@ -176,7 +172,6 @@
   ASSERT_EQ(http_url1, GetActiveTabURL());
 }
 
-
 // Tests that the SiteInstances used for entries in a restored tab's history
 // are given appropriate max page IDs, even if the renderer for the entry
 // already exists.  (Bug 1204135)
@@ -229,3 +224,57 @@
   ASSERT_FALSE(tab->GoForward());
   ASSERT_EQ(http_url2, GetActiveTabURL());
 }
+
+TEST_F(TabRestoreUITest, RestoreWindow) {
+  // Create a new window.
+  int window_count;
+  ASSERT_TRUE(automation()->GetBrowserWindowCount(&window_count));
+  ASSERT_TRUE(automation()->OpenNewBrowserWindow(SW_HIDE));
+  ASSERT_TRUE(automation()->WaitForWindowCountToBecome(++window_count,
+                                                       kWaitForActionMaxMsec));
+
+  // Create two more tabs, one with url1, the other url2.
+  scoped_ptr<BrowserProxy> browser_proxy(automation()->GetBrowserWindow(0));
+  int initial_tab_count;
+  ASSERT_TRUE(browser_proxy->GetTabCount(&initial_tab_count));
+  browser_proxy->AppendTab(url1_);
+  ASSERT_TRUE(browser_proxy->WaitForTabCountToBecome(initial_tab_count + 1,
+                                                     kWaitForActionMaxMsec));
+  scoped_ptr<TabProxy> new_tab(browser_proxy->GetTab(initial_tab_count));
+  new_tab->NavigateToURL(url1_);
+  browser_proxy->AppendTab(url2_);
+  ASSERT_TRUE(browser_proxy->WaitForTabCountToBecome(initial_tab_count + 2,
+                                                     kWaitForActionMaxMsec));
+  new_tab.reset(browser_proxy->GetTab(initial_tab_count + 1));
+  new_tab->NavigateToURL(url2_);
+
+  // Close the window.
+  ASSERT_TRUE(browser_proxy->ApplyAccelerator(IDC_CLOSE_WINDOW));
+  browser_proxy.reset();
+  new_tab.reset();
+  ASSERT_TRUE(automation()->WaitForWindowCountToBecome(window_count - 1,
+                                                       kWaitForActionMaxMsec));
+
+  // Restore the window.
+  browser_proxy.reset(automation()->GetBrowserWindow(0));
+  ASSERT_TRUE(browser_proxy->ApplyAccelerator(IDC_RESTORE_TAB));
+  ASSERT_TRUE(automation()->WaitForWindowCountToBecome(window_count,
+                                                       kWaitForActionMaxMsec));
+
+  browser_proxy.reset(automation()->GetBrowserWindow(1));
+  ASSERT_TRUE(browser_proxy->WaitForTabCountToBecome(initial_tab_count + 2,
+                                                     kWaitForActionMaxMsec));
+
+  scoped_ptr<TabProxy> restored_tab_proxy(
+        browser_proxy->GetTab(initial_tab_count));
+  ASSERT_TRUE(restored_tab_proxy->WaitForTabToBeRestored(kWaitForActionMsec));
+  GURL url;
+  ASSERT_TRUE(restored_tab_proxy->GetCurrentURL(&url));
+  ASSERT_TRUE(url == url1_);
+
+  restored_tab_proxy.reset(
+        browser_proxy->GetTab(initial_tab_count + 1));
+  ASSERT_TRUE(restored_tab_proxy->WaitForTabToBeRestored(kWaitForActionMsec));
+  ASSERT_TRUE(restored_tab_proxy->GetCurrentURL(&url));
+  ASSERT_TRUE(url == url2_);
+}