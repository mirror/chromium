--- conflicted
+++ resolved
@@ -1,31 +1,6 @@
-// Copyright 2008, Google Inc.
-// All rights reserved.
-//
-// Redistribution and use in source and binary forms, with or without
-// modification, are permitted provided that the following conditions are
-// met:
-//
-//    * Redistributions of source code must retain the above copyright
-// notice, this list of conditions and the following disclaimer.
-//    * Redistributions in binary form must reproduce the above
-// copyright notice, this list of conditions and the following disclaimer
-// in the documentation and/or other materials provided with the
-// distribution.
-//    * Neither the name of Google Inc. nor the names of its
-// contributors may be used to endorse or promote products derived from
-// this software without specific prior written permission.
-//
-// THIS SOFTWARE IS PROVIDED BY THE COPYRIGHT HOLDERS AND CONTRIBUTORS
-// "AS IS" AND ANY EXPRESS OR IMPLIED WARRANTIES, INCLUDING, BUT NOT
-// LIMITED TO, THE IMPLIED WARRANTIES OF MERCHANTABILITY AND FITNESS FOR
-// A PARTICULAR PURPOSE ARE DISCLAIMED. IN NO EVENT SHALL THE COPYRIGHT
-// OWNER OR CONTRIBUTORS BE LIABLE FOR ANY DIRECT, INDIRECT, INCIDENTAL,
-// SPECIAL, EXEMPLARY, OR CONSEQUENTIAL DAMAGES (INCLUDING, BUT NOT
-// LIMITED TO, PROCUREMENT OF SUBSTITUTE GOODS OR SERVICES; LOSS OF USE,
-// DATA, OR PROFITS; OR BUSINESS INTERRUPTION) HOWEVER CAUSED AND ON ANY
-// THEORY OF LIABILITY, WHETHER IN CONTRACT, STRICT LIABILITY, OR TORT
-// (INCLUDING NEGLIGENCE OR OTHERWISE) ARISING IN ANY WAY OUT OF THE USE
-// OF THIS SOFTWARE, EVEN IF ADVISED OF THE POSSIBILITY OF SUCH DAMAGE.
+// Copyright (c) 2006-2008 The Chromium Authors. All rights reserved.
+// Use of this source code is governed by a BSD-style license that can be
+// found in the LICENSE file.
 
 #ifndef CHROME_BROWSER_VISTA_FRAME_H__
 #define CHROME_BROWSER_VISTA_FRAME_H__
@@ -38,7 +13,7 @@
 
 #include "base/message_loop.h"
 #include "chrome/app/chrome_dll_resource.h"
-#include "chrome/browser/chrome_frame.h"
+#include "chrome/browser/browser_window.h"
 #include "chrome/browser/frame_view.h"
 #include "chrome/browser/views/status_bubble.h"
 #include "chrome/views/view_container.h"
@@ -49,7 +24,9 @@
 
 #define VISTA_FRAME_CLASSNAME L"Chrome_VistaFrame"
 
+class BookmarkBarView;
 class Browser;
+class BrowserView;
 class TabContentsContainerView;
 class ChromeViews::FocusManager;
 class SkBitmap;
@@ -62,7 +39,7 @@
 // A CWindowImpl subclass that implements our main frame on Windows Vista
 //
 ////////////////////////////////////////////////////////////////////////////////
-class VistaFrame : public ChromeFrame,
+class VistaFrame : public BrowserWindow,
                    public CWindowImpl<VistaFrame,
                                       CWindow,
                                       CWinTraits<WS_OVERLAPPEDWINDOW |
@@ -179,12 +156,11 @@
   void OnThemeChanged();
 
   ////////////////////////////////////////////////////////////////////////////////
-  // ChromeFrame implementation
+  // BrowserWindow implementation
   ////////////////////////////////////////////////////////////////////////////////
 
   virtual void Init();
   virtual void Show(int command, bool adjust_to_fit);
-  virtual void BrowserDidPaint(HRGN region);
   virtual void Close();
   virtual void* GetPlatformID();
   virtual void ShowTabContents(TabContents* contents);
@@ -199,11 +175,7 @@
   virtual gfx::Rect GetNormalBounds();
   virtual bool IsMaximized();
   virtual gfx::Rect GetBoundsForContentBounds(const gfx::Rect content_rect);
-  virtual void SetBounds(const gfx::Rect& bounds);
-  virtual void DetachFromBrowser();
   virtual void InfoBubbleShowing();
-<<<<<<< HEAD
-=======
   virtual ToolbarStarToggle* GetStarButton() const;
   virtual LocationBarView* GetLocationBarView() const;
   virtual GoButton* GetGoButton() const;
@@ -213,7 +185,6 @@
   virtual void ProfileChanged(Profile* profile);
   virtual void FocusToolbar();
   virtual bool IsBookmarkBarVisible() const;
->>>>>>> fcfaa4e7
 
   ////////////////////////////////////////////////////////////////////////////////
   // ChromeViews::ViewContainer
@@ -376,8 +347,11 @@
   // The view that contains the tabs and any associated controls.
   TabStrip* tabstrip_;
 
-  // Toolbar provided by our browser
-  ChromeViews::View* toolbar_;
+  // The bookmark bar. This is lazily created.
+  scoped_ptr<BookmarkBarView> bookmark_bar_view_;
+
+  // The visible bookmark bar. NULL if none is visible.
+  ChromeViews::View* active_bookmark_bar_;
 
   // Browser contents
   TabContentsContainerView* tab_contents_container_;
@@ -394,14 +368,8 @@
   // whether we are currently processing a view level drag session
   bool in_drag_session_;
 
-  // whether we are waiting for a browser async paint
-  bool browser_paint_pending_;
-
   // A view positioned at the bottom of the frame.
   ChromeViews::View* shelf_view_;
-
-  // View positioned beneath the tab strip.
-  ChromeViews::View* bookmark_bar_view_;
 
   // A view positioned beneath the bookmark bar view.
   // Implementation mirrors shelf_view_
@@ -419,8 +387,6 @@
   // Static resources
   static bool g_initialized;
   static SkBitmap** g_bitmaps;
-
-  scoped_ptr<StatusBubble> status_bubble_;
 
   // Instance of accessibility information and handling for MSAA root
   CComPtr<IAccessible> accessibility_root_;
@@ -439,6 +405,9 @@
   // like unconstrained popups. Defaults to true.
   bool should_save_window_placement_;
 
+  // A view that holds the client-area contents of the browser window.
+  BrowserView* browser_view_;
+
   DISALLOW_EVIL_CONSTRUCTORS(VistaFrame);
 };
-#endif  // CHROME_BROWSER_VISTA_FRAME_H__+#endif  // CHROME_BROWSER_VISTA_FRAME_H__
