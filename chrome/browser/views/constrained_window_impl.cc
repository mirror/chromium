--- conflicted
+++ resolved
@@ -36,11 +36,8 @@
 #include "chromium_strings.h"
 #include "generated_resources.h"
 
-<<<<<<< HEAD
-=======
 using base::TimeDelta;
 
->>>>>>> 12c75e7a
 namespace views {
 class ClientView;
 }
@@ -468,17 +465,10 @@
 void ConstrainedWindowNonClientView::ViewHierarchyChanged(bool is_add,
                                                           View *parent,
                                                           View *child) {
-<<<<<<< HEAD
-  if (is_add && GetContainer()) {
-    // Add our Client View as we are added to the Container so that if we are
-    // subsequently resized all the parent-child relationships are established.
-    if (is_add && GetContainer() && child == this)
-=======
   if (is_add && GetWidget()) {
     // Add our Client View as we are added to the Container so that if we are
     // subsequently resized all the parent-child relationships are established.
     if (is_add && GetWidget() && child == this)
->>>>>>> 12c75e7a
       AddChildView(container_->client_view());
   }
 }
@@ -619,13 +609,8 @@
     focus_manager->StoreFocusedView();
 
     // Give our window the focus so we get keyboard messages.
-<<<<<<< HEAD
-        ::SetFocus(GetHWND());
-    }
-=======
     ::SetFocus(GetHWND());
   }
->>>>>>> 12c75e7a
 }
 
 void ConstrainedWindowImpl::CloseConstrainedWindow() {
@@ -651,11 +636,7 @@
   std::wstring display_title;
   if (window_delegate())
     display_title = window_delegate()->GetWindowTitle();
-<<<<<<< HEAD
-    else
-=======
   else
->>>>>>> 12c75e7a
     display_title = L"Untitled";
 
   return display_title;
@@ -696,11 +677,7 @@
 }
 
 ////////////////////////////////////////////////////////////////////////////////
-<<<<<<< HEAD
-// ConstrainedWindowImpl, views::ContainerWin overrides:
-=======
 // ConstrainedWindowImpl, views::WidgetWin overrides:
->>>>>>> 12c75e7a
 
 void ConstrainedWindowImpl::OnDestroy() {
   // We do this here, rather than |Close|, since the window may be destroyed in
@@ -731,18 +708,6 @@
   // Tell our constraining TabContents that we've gone so it can update its
   // list.
   owner_->WillClose(this);
-<<<<<<< HEAD
-
-  ContainerWin::OnFinalMessage(window);
-}
-
-void ConstrainedWindowImpl::OnGetMinMaxInfo(LPMINMAXINFO mm_info) {
-  // Override this function to set the maximize area as the client area of the
-  // containing window.
-  CRect parent_rect;
-  ::GetClientRect(GetParent(), &parent_rect);
-=======
->>>>>>> 12c75e7a
 
   WidgetWin::OnFinalMessage(window);
 }
