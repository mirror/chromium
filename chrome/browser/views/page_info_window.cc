--- conflicted
+++ resolved
@@ -523,11 +523,7 @@
   DWORD sys_color = ::GetSysColor(COLOR_3DFACE);
   SkColor color = SkColorSetRGB(GetRValue(sys_color), GetGValue(sys_color),
                                 GetBValue(sys_color));
-<<<<<<< HEAD
-  contents_->SetBackground(views::Background::CreateSolidBackground(color));
-=======
   contents_->set_background(views::Background::CreateSolidBackground(color));
->>>>>>> 12c75e7a
 
   views::GridLayout* layout = new views::GridLayout(contents_);
   contents_->SetLayoutManager(layout);
@@ -609,39 +605,8 @@
   return l10n_util::GetString(IDS_PAGEINFO_WINDOW_TITLE);
 }
 
-<<<<<<< HEAD
-void PageInfoWindow::SaveWindowPosition(const CRect& bounds,
-                                        bool maximized,
-                                        bool always_on_top) {
-  window()->SaveWindowPositionToPrefService(g_browser_process->local_state(),
-                                            prefs::kPageInfoWindowPlacement,
-                                            bounds, maximized, always_on_top);
-}
-
-bool PageInfoWindow::RestoreWindowPosition(CRect* bounds,
-                                           bool* maximized,
-                                           bool* always_on_top) {
-  bool restore = window()->RestoreWindowPositionFromPrefService(
-      g_browser_process->local_state(),
-      prefs::kPageInfoWindowPlacement,
-      bounds, maximized, always_on_top);
-
-  if (restore) {
-    // Force the correct width and height in case we've changed it
-    // or the pref got messed up (we know that some users will have
-    // the wrong preference if they ran into bug 3509). This isn't 
-    // a resizable dialog, so overriding the saved width and height
-    // shouldn't be noticable.
-    gfx::Size size = contents_->GetPreferredSize();
-    bounds->right = bounds->left + size.width();
-    bounds->bottom = bounds->top + size.height();
-  }
-
-  return restore;
-=======
 std::wstring PageInfoWindow::GetWindowName() const {
   return prefs::kPageInfoWindowPlacement;
->>>>>>> 12c75e7a
 }
 
 views::View* PageInfoWindow::GetContentsView() {
