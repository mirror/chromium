--- conflicted
+++ resolved
@@ -7,11 +7,7 @@
 #include "chrome/browser/browser_process.h"
 #include "chrome/browser/user_metrics.h"
 #include "chrome/common/pref_service.h"
-<<<<<<< HEAD
-#include "chrome/views/container.h"
-=======
 #include "chrome/views/widget.h"
->>>>>>> 12c75e7a
 
 ///////////////////////////////////////////////////////////////////////////////
 // OptionsPageView
@@ -47,11 +43,7 @@
 void OptionsPageView::ViewHierarchyChanged(bool is_add,
                                            views::View* parent,
                                            views::View* child) {
-<<<<<<< HEAD
-  if (!initialized_ && is_add && GetContainer()) {
-=======
   if (!initialized_ && is_add && GetWidget()) {
->>>>>>> 12c75e7a
     // It is important that this only get done _once_ otherwise we end up
     // duplicating the view hierarchy when tabs are switched.
     initialized_ = true;
@@ -61,13 +53,7 @@
 }
 
 HWND OptionsPageView::GetRootWindow() const {
-<<<<<<< HEAD
-  // Our Container is the TabbedPane content HWND, which is a child HWND.
-  // We need the root HWND for parenting.
-  return GetAncestor(GetContainer()->GetHWND(), GA_ROOT);
-=======
   // Our Widget is the TabbedPane content HWND, which is a child HWND.
   // We need the root HWND for parenting.
   return GetAncestor(GetWidget()->GetHWND(), GA_ROOT);
->>>>>>> 12c75e7a
 }