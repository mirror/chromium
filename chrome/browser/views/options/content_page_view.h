// Copyright (c) 2006-2008 The Chromium Authors. All rights reserved.
// Use of this source code is governed by a BSD-style license that can be
// found in the LICENSE file.

#ifndef CHROME_BROWSER_VIEWS_OPTIONS_CONTENT_PAGE_VIEW_H__
#define CHROME_BROWSER_VIEWS_OPTIONS_CONTENT_PAGE_VIEW_H__

#include "chrome/browser/views/options/options_page_view.h"
#include "chrome/browser/shell_dialogs.h"
#include "chrome/common/pref_member.h"
#include "chrome/views/native_button.h"
#include "chrome/views/view.h"

namespace views {
class CheckBox;
class RadioButton;
}
class FileDisplayArea;
class OptionsGroupView;
class PrefService;

////////////////////////////////////////////////////////////////////////////////
// ContentPageView

class ContentPageView : public OptionsPageView,
                        public views::NativeButton::Listener,
                        public SelectFileDialog::Listener {
 public:
  explicit ContentPageView(Profile* profile);
  virtual ~ContentPageView();

  // views::NativeButton::Listener implementation:
  virtual void ButtonPressed(views::NativeButton* sender);

  // SelectFileDialog::Listener implementation:
  virtual void FileSelected(const std::wstring& path, void* params);

  // OptionsPageView implementation:
  virtual bool CanClose() const;

 protected:
  // OptionsPageView implementation:
  virtual void InitControlLayout();
  virtual void NotifyPrefChanged(const std::wstring* pref_name);

  // views::View overrides:
  virtual void Layout();

 private:
  // Init all the dialog controls.
  void InitDownloadLocation();
  void InitPasswordSavingGroup();
  void InitFormAutofillGroup();
  void InitFontsLangGroup();

  // Updates the directory displayed in the default download location view with
  // the current value of the pref.
  void UpdateDownloadDirectoryDisplay();

  // Controls for the Download Location group.
  OptionsGroupView* download_location_group_;
  FileDisplayArea* download_default_download_location_display_;
  views::NativeButton* download_browse_button_;
  views::CheckBox* download_ask_for_save_location_checkbox_;
  scoped_refptr<SelectFileDialog> select_file_dialog_;

  // Controls for the Password Saving group
  OptionsGroupView* passwords_group_;
  views::RadioButton* passwords_asktosave_radio_;
  views::RadioButton* passwords_neversave_radio_;
  views::NativeButton* passwords_show_passwords_button_;
<<<<<<< HEAD
=======

  // Controls for the Form Autofill group
  OptionsGroupView* form_autofill_group_;
  views::CheckBox* form_autofill_checkbox_;
>>>>>>> 12c75e7a

  // Controls for the Popup Blocking group.
  OptionsGroupView* popups_group_;
  views::RadioButton* popups_show_minimized_radio_;
  views::RadioButton* popups_block_all_radio_;

  // Controls for the Fonts and Languages group.
  OptionsGroupView* fonts_lang_group_;
  views::Label* fonts_and_languages_label_;
  views::NativeButton* change_content_fonts_button_;

  StringPrefMember default_download_location_;
  BooleanPrefMember ask_for_save_location_;
  BooleanPrefMember ask_to_save_passwords_;
  BooleanPrefMember form_autofill_;

  DISALLOW_EVIL_CONSTRUCTORS(ContentPageView);
};

#endif  // #ifndef CHROME_BROWSER_VIEWS_OPTIONS_CONTENT_PAGE_VIEW_H__
<|MERGE_RESOLUTION|>--- conflicted
+++ resolved
@@ -69,13 +69,10 @@
   views::RadioButton* passwords_asktosave_radio_;
   views::RadioButton* passwords_neversave_radio_;
   views::NativeButton* passwords_show_passwords_button_;
-<<<<<<< HEAD
-=======
 
   // Controls for the Form Autofill group
   OptionsGroupView* form_autofill_group_;
   views::CheckBox* form_autofill_checkbox_;
->>>>>>> 12c75e7a
 
   // Controls for the Popup Blocking group.
   OptionsGroupView* popups_group_;
