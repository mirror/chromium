// Copyright (c) 2006-2008 The Chromium Authors. All rights reserved.
// Use of this source code is governed by a BSD-style license that can be
// found in the LICENSE file.
#include <windows.h>
#include <shlobj.h>
#include <vsstyle.h>
#include <vssym32.h>

#include "chrome/browser/views/options/languages_page_view.h"

#include "base/file_util.h"
#include "base/string_util.h"
#include "base/gfx/native_theme.h"
#include "base/string_util.h"
#include "chrome/app/theme/theme_resources.h"
#include "chrome/browser/browser_process.h"
#include "chrome/browser/shell_dialogs.h"
#include "chrome/browser/spellchecker.h"
#include "chrome/browser/views/options/language_combobox_model.h"
#include "chrome/browser/views/password_manager_view.h"
#include "chrome/browser/views/restart_message_box.h"
#include "chrome/browser/views/standard_layout.h"
#include "chrome/common/gfx/chrome_canvas.h"
#include "chrome/common/gfx/chrome_font.h"
#include "chrome/common/l10n_util.h"
#include "chrome/common/pref_names.h"
#include "chrome/common/pref_service.h"
#include "chrome/common/resource_bundle.h"
#include "chrome/views/checkbox.h"
#include "chrome/views/combo_box.h"
#include "chrome/views/container.h"
#include "chrome/views/grid_layout.h"
#include "chrome/views/native_button.h"
#include "chrome/views/radio_button.h"
#include "chrome/views/tabbed_pane.h"
#include "chrome/views/text_field.h"
<<<<<<< HEAD
=======
#include "chrome/views/widget.h"
>>>>>>> 12c75e7a
#include "skia/include/SkBitmap.h"
#include "unicode/uloc.h"

#include "chromium_strings.h"
#include "generated_resources.h"

static const wchar_t* const accept_language_list[] = {
  L"af",     // Afrikaans
  L"am",     // Amharic
  L"ar",     // Arabic
  L"az",     // Azerbaijani
  L"be",     // Belarusian
  L"bg",     // Bulgarian
  L"bh",     // Bihari
  L"bn",     // Bengali
  L"br",     // Breton
  L"bs",     // Bosnian
  L"ca",     // Catalan
  L"co",     // Corsican
  L"cs",     // Czech
  L"cy",     // Welsh
  L"da",     // Danish
  L"de",     // German
  L"de-AT",  // German (Austria)
  L"de-CH",  // German (Switzerland)
  L"de-DE",  // German (Germany)
  L"el",     // Greek
  L"en",     // English
  L"en-AU",  // English (Austrailia)
  L"en-CA",  // English (Canada)
  L"en-GB",  // English (UK)
  L"en-NZ",  // English (New Zealand)
  L"en-US",  // English (US)
  L"en-ZA",  // English (South Africa)
  L"eo",     // Esperanto
  // TODO(jungshik) : Do we want to list all es-Foo for Latin-American
  // Spanish speaking countries?
  L"es",     // Spanish
  L"et",     // Estonian
  L"eu",     // Basque
  L"fa",     // Persian
  L"fi",     // Finnish
  L"fil",    // Filipino
  L"fo",     // Faroese
  L"fr",     // French
  L"fr-CA",  // French (Canada)
  L"fr-CH",  // French (Switzerland)
  L"fr-FR",  // French (France)
  L"fy",     // Frisian
  L"ga",     // Irish
  L"gd",     // Scots Gaelic
  L"gl",     // Galician
  L"gn",     // Guarani
  L"gu",     // Gujarati
  L"he",     // Hebrew
  L"hi",     // Hindi
  L"hr",     // Croatian
  L"hu",     // Hungarian
  L"hy",     // Armenian
  L"ia",     // Interlingua
  L"id",     // Indonesian
  L"is",     // Icelandic
  L"it",     // Italian
  L"it-CH",  // Italian (Switzerland)
  L"it-IT",  // Italian (Italy)
  L"ja",     // Japanese
  L"jw",     // Javanese
  L"ka",     // Georgian
  L"kk",     // Kazakh
  L"km",     // Cambodian
  L"kn",     // Kannada
  L"ko",     // Korean
  L"ku",     // Kurdish
  L"ky",     // Kyrgyz
  L"la",     // Latin
  L"ln",     // Lingala
  L"lo",     // Laothian
  L"lt",     // Lithuanian
  L"lv",     // Latvian
  L"mk",     // Macedonian
  L"ml",     // Malayalam
  L"mn",     // Mongolian
  L"mo",     // Moldavian
  L"mr",     // Marathi
  L"ms",     // Malay
  L"mt",     // Maltese
  L"nb",     // Norwegian (Bokmal)
  L"ne",     // Nepali
  L"nl",     // Dutch
  L"nn",     // Norwegian (Nynorsk)
  L"no",     // Norwegian
  L"oc",     // Occitan
  L"or",     // Oriya
  L"pa",     // Punjabi
  L"pl",     // Polish
  L"ps",     // Pashto
  L"pt",     // Portuguese
  L"pt-BR",  // Portuguese (Brazil)
  L"pt-PT",  // Portuguese (Portugal)
  L"qu",     // Quechua
  L"rm",     // Romansh
  L"ro",     // Romanian
  L"ru",     // Russian
  L"sd",     // Sindhi
  L"sh",     // Serbo-Croatian
  L"si",     // Sinhalese
  L"sk",     // Slovak
  L"sl",     // Slovenian
  L"sn",     // Shona
  L"so",     // Somali
  L"sq",     // Albanian
  L"sr",     // Serbian
  L"st",     // Sesotho
  L"su",     // Sundanese
  L"sv",     // Swedish
  L"sw",     // Swahili
  L"ta",     // Tamil
  L"te",     // Telugu
  L"tg",     // Tajik
  L"th",     // Thai
  L"ti",     // Tigrinya
  L"tk",     // Turkmen
  L"to",     // Tonga
  L"tr",     // Turkish
  L"tt",     // Tatar
  L"tw",     // Twi
  L"ug",     // Uighur
  L"uk",     // Ukrainian
  L"ur",     // Urdu
  L"uz",     // Uzbek
  L"vi",     // Vietnamese
  L"xh",     // Xhosa
  L"yi",     // Yiddish
  L"yo",     // Yoruba
  L"zh",     // Chinese
  L"zh-CN",  // Chinese (Simplified)
  L"zh-TW",  // Chinese (Traditional)
  L"zu",     // Zulu
};

///////////////////////////////////////////////////////////////////////////////
// AddLanguageWindowView
//
// This opens another window from where a new accept language can be selected.
//
class AddLanguageWindowView : public views::View,
                              public views::ComboBox::Listener,
                              public views::DialogDelegate {
 public:
  AddLanguageWindowView(LanguagesPageView* language_delegate, Profile* profile);
  views::Window* container() const { return container_; }
  void set_container(views::Window* container) {
    container_ = container;
  }

  // views::DialogDelegate methods.
  virtual bool Accept();
  virtual std::wstring GetWindowTitle() const;

  // views::WindowDelegate method.
  virtual bool IsModal() const { return true; }
  virtual views::View* GetContentsView() { return this; }

  // views::ComboBox::Listener implementation:
  virtual void ItemChanged(views::ComboBox* combo_box,
                           int prev_index,
                           int new_index);

  // views::View overrides.
  virtual void Layout();
  virtual gfx::Size GetPreferredSize();

 protected:
  virtual void ViewHierarchyChanged(bool is_add, views::View* parent,
                                    views::View* child);

 private:
  void Init();

  // The Options dialog window.
  views::Window* container_;

  // Used for Call back to LanguagePageView that language has been selected.
  LanguagesPageView* language_delegate_;
  std::wstring accept_language_selected_;

  // Combobox and its corresponding model.
  scoped_ptr<LanguageComboboxModel> accept_language_combobox_model_;
  views::ComboBox* accept_language_combobox_;

  // The Profile associated with this window.
  Profile* profile_;

  DISALLOW_EVIL_CONSTRUCTORS(AddLanguageWindowView);
};

static const int kDialogPadding = 7;
static int kDefaultWindowWidthChars = 60;
static int kDefaultWindowHeightLines = 3;

AddLanguageWindowView::AddLanguageWindowView(LanguagesPageView* language_delegate,
                                             Profile* profile)
    : profile_(profile->GetOriginalProfile()),
      language_delegate_(language_delegate),
      accept_language_combobox_(NULL) {
  Init();

  // Initialize accept_language_selected_ to the first index in drop down.
  accept_language_selected_ = accept_language_combobox_model_->
      GetLocaleFromIndex(0);
}

std::wstring AddLanguageWindowView::GetWindowTitle() const {
  return l10n_util::GetString(IDS_FONT_LANGUAGE_SETTING_LANGUAGES_TAB_TITLE);
}

bool AddLanguageWindowView::Accept() {
  if (language_delegate_) {
    language_delegate_->OnAddLanguage(accept_language_selected_);
  }
  return true;
}

void AddLanguageWindowView::ItemChanged(views::ComboBox* combo_box,
                                  int prev_index,
                                  int new_index) {
  accept_language_selected_ = accept_language_combobox_model_->
      GetLocaleFromIndex(new_index);
}

void AddLanguageWindowView::Layout() {
  gfx::Size sz = accept_language_combobox_->GetPreferredSize();
  accept_language_combobox_->SetBounds(kDialogPadding, kDialogPadding,
                                       width() - 2*kDialogPadding,
                                       sz.height());
}

gfx::Size AddLanguageWindowView::GetPreferredSize() {
  ResourceBundle& rb = ResourceBundle::GetSharedInstance();
  ChromeFont font = rb.GetFont(ResourceBundle::BaseFont);
  return gfx::Size(font.ave_char_width() * kDefaultWindowWidthChars,
                   font.height() * kDefaultWindowHeightLines);
}

void AddLanguageWindowView::ViewHierarchyChanged(bool is_add,
                                                 views::View* parent,
                                                 views::View* child) {
<<<<<<< HEAD
  // Can't init before we're inserted into a Container, because we require
=======
  // Can't init before we're inserted into a Widget, because we require
>>>>>>> 12c75e7a
  // a HWND to parent native child controls to.
  if (is_add && child == this)
    Init();
}

void AddLanguageWindowView::Init() {
  // Determine Locale Codes.
  std::vector<std::wstring> locale_codes;
  const std::wstring app_locale = g_browser_process->GetApplicationLocale();
  for (size_t i = 0; i < arraysize(accept_language_list); ++i) {
    std::wstring local_name =
        l10n_util::GetLocalName(accept_language_list[i], app_locale, false);
    // This is a hack. If ICU doesn't have a translated name for
    // this language, GetLocalName will just return the language code.
    // In that case, we skip it.
    // TODO(jungshik) : Put them at the of the list with language codes
    // enclosed by brackets.
    if (local_name != accept_language_list[i])
      locale_codes.push_back(accept_language_list[i]);
  }
  accept_language_combobox_model_.reset(new LanguageComboboxModel(
    profile_, locale_codes));
  accept_language_combobox_ = new views::ComboBox(
      accept_language_combobox_model_.get());
  accept_language_combobox_->SetSelectedItem(0);
  accept_language_combobox_->SetListener(this);
  AddChildView(accept_language_combobox_);
}

class LanguageOrderTableModel : public views::TableModel {
 public:
  LanguageOrderTableModel();

  // Set Language List.
  void SetAcceptLanguagesString(const std::wstring& language_list);

  // Add at the end.
  void Add(const std::wstring& language);

  // Removes the entry at the specified index.
  void Remove(int index);

  // Move down the entry at the specified index.
  void MoveDown(int index);

  // Move up the entry at the specified index.
  void MoveUp(int index);

  // Returns the set of languagess this model contains.
  std::wstring GetLanguageList() { return VectorToList(languages_); }

  // views::TableModel overrides:
  virtual int RowCount();
  virtual std::wstring GetText(int row, int column_id);
  virtual void SetObserver(views::TableModelObserver* observer);

 private:
  // This method converts a comma separated list to a vector of strings.
  void ListToVector(const std::wstring& list,
                    std::vector<std::wstring>* vector);

  // This method returns a comma separated string given a string vector.
  std::wstring VectorToList(const std::vector<std::wstring>& vector);

  // Set of entries we're showing.
  std::vector<std::wstring> languages_;
  std::wstring comma_separated_language_list_;

  views::TableModelObserver* observer_;

  DISALLOW_EVIL_CONSTRUCTORS(LanguageOrderTableModel);
};

LanguageOrderTableModel::LanguageOrderTableModel()
    : observer_(NULL) {
}

void LanguageOrderTableModel::SetAcceptLanguagesString(
    const std::wstring& language_list) {
  std::vector<std::wstring> languages_vector;
  ListToVector(language_list, &languages_vector);
  for (int i = 0; i < static_cast<int>(languages_vector.size()); i++) {
    Add(languages_vector.at(i));
  }
}

void LanguageOrderTableModel::SetObserver(
    views::TableModelObserver* observer) {
  observer_ = observer;
}

std::wstring LanguageOrderTableModel::GetText(int row, int column_id) {
  DCHECK(row >= 0 && row < RowCount());
  const std::wstring app_locale = g_browser_process->GetApplicationLocale();
  return l10n_util::GetLocalName(languages_.at(row), app_locale, true);
}

void LanguageOrderTableModel::Add(const std::wstring& language) {
  if (language.empty())
    return;
  // Check for selecting duplicated language.
  for (std::vector<std::wstring>::const_iterator cit = languages_.begin();
       cit != languages_.end(); ++cit)
    if (*cit == language)
      return;
  languages_.push_back(language);
  if (observer_)
    observer_->OnItemsAdded(RowCount() - 1, 1);
}

void LanguageOrderTableModel::Remove(int index) {
  DCHECK(index >= 0 && index < RowCount());
  languages_.erase(languages_.begin() + index);
  if (observer_)
    observer_->OnItemsRemoved(index, 1);
}

void LanguageOrderTableModel::MoveDown(int index) {
  if (index < 0 || index >= RowCount() - 1)
    return;
  std::wstring item = languages_.at(index);
  languages_.erase(languages_.begin() + index);
  if (index == RowCount() - 1)
    languages_.push_back(item);
  else
    languages_.insert(languages_.begin() + index + 1, item);
  if (observer_)
    observer_->OnItemsChanged(0, RowCount());
}

void LanguageOrderTableModel::MoveUp(int index) {
  if (index <= 0 || index >= static_cast<int>(languages_.size()))
    return;
  std::wstring item = languages_.at(index);
  languages_.erase(languages_.begin() + index);
  languages_.insert(languages_.begin() + index - 1, item);
  if (observer_)
    observer_->OnItemsChanged(0, RowCount());
}

int LanguageOrderTableModel::RowCount() {
  return static_cast<int>(languages_.size());
}

void LanguageOrderTableModel::ListToVector(const std::wstring& list,
                                           std::vector<std::wstring>* vector) {
  SplitString(list, L',', vector);
}

std::wstring LanguageOrderTableModel::VectorToList(
    const std::vector<std::wstring>& vector)  {
  std::wstring list;
  for (int i = 0 ; i < static_cast<int>(vector.size()) ; i++) {
    list += vector.at(i);
    if (i != vector.size() - 1)
      list += ',';
  }
  return list;
}

LanguagesPageView::LanguagesPageView(Profile* profile)
    : languages_instructions_(NULL),
      languages_contents_(NULL),
      language_order_table_(NULL),
      add_button_(NULL),
      remove_button_(NULL),
      move_up_button_(NULL),
      move_down_button_(NULL),
      button_stack_(NULL),
      language_info_label_(NULL),
      ui_language_label_(NULL),
      change_ui_language_combobox_(NULL),
      change_dictionary_language_combobox_(NULL),
      enable_spellchecking_checkbox_(NULL),
      dictionary_language_label_(NULL),
      OptionsPageView(profile),
      language_table_edited_(false),
      language_warning_shown_(false),
      spellcheck_language_index_selected_(-1),
      ui_language_index_selected_(-1),
      starting_ui_language_index_(-1) {
  accept_languages_.Init(prefs::kAcceptLanguages,
      profile->GetPrefs(), NULL);
  enable_spellcheck_.Init(prefs::kEnableSpellCheck, 
      profile->GetPrefs(), NULL);
}

LanguagesPageView::~LanguagesPageView() {
  if (language_order_table_)
    language_order_table_->SetModel(NULL);
}

void LanguagesPageView::ButtonPressed(views::NativeButton* sender) {
  if (sender == move_up_button_) {
    OnMoveUpLanguage();
    language_table_edited_ = true;
  } else if (sender == move_down_button_) {
    OnMoveDownLanguage();
    language_table_edited_ = true;
  } else if (sender == remove_button_) {
    OnRemoveLanguage();
    language_table_edited_ = true;
  } else if (sender == add_button_) {
    views::Window::CreateChromeWindow(
<<<<<<< HEAD
        GetContainer()->GetHWND(),
=======
        GetWidget()->GetHWND(),
>>>>>>> 12c75e7a
        gfx::Rect(),
        new AddLanguageWindowView(this, profile()))->Show();
    language_table_edited_ = true;
  } else if (sender == enable_spellchecking_checkbox_) {
    if (enable_spellchecking_checkbox_->IsSelected())
      enable_spellcheck_.SetValue(true);
    else
      enable_spellcheck_.SetValue(false);
  }
}

void LanguagesPageView::OnAddLanguage(const std::wstring& new_language) {
  language_order_table_model_->Add(new_language);
  language_order_table_->Select(language_order_table_model_->RowCount() - 1);
  OnSelectionChanged();
}

void LanguagesPageView::InitControlLayout() {
  // Define the buttons.
  add_button_ = new views::NativeButton(l10n_util::GetString(
      IDS_FONT_LANGUAGE_SETTING_LANGUAGES_SELECTOR_ADD_BUTTON_LABEL));
  add_button_->SetListener(this);
  remove_button_ = new views::NativeButton(l10n_util::GetString(
      IDS_FONT_LANGUAGE_SETTING_LANGUAGES_SELECTOR_REMOVE_BUTTON_LABEL));
  remove_button_->SetEnabled(false);
  remove_button_->SetListener(this);
  move_up_button_ = new views::NativeButton(l10n_util::GetString(
      IDS_FONT_LANGUAGE_SETTING_LANGUAGES_SELECTOR_MOVEUP_BUTTON_LABEL));
  move_up_button_->SetEnabled(false);
  move_up_button_->SetListener(this);
  move_down_button_ = new views::NativeButton(l10n_util::GetString(
      IDS_FONT_LANGUAGE_SETTING_LANGUAGES_SELECTOR_MOVEDOWN_BUTTON_LABEL));
  move_down_button_->SetEnabled(false);
  move_down_button_->SetListener(this);

  languages_contents_ = new views::View;
  using views::GridLayout;
  using views::ColumnSet;

  GridLayout* layout = CreatePanelGridLayout(this);
  SetLayoutManager(layout);

  const int single_column_view_set_id = 0;
  ColumnSet* column_set = layout->AddColumnSet(single_column_view_set_id);

  // Add the instructions label.
  column_set->AddColumn(GridLayout::FILL, GridLayout::CENTER, 1,
                      GridLayout::USE_PREF, 0, 0);
  languages_instructions_ = new views::Label(
      l10n_util::GetString(
          IDS_FONT_LANGUAGE_SETTING_LANGUAGES_INSTRUCTIONS));
  languages_instructions_->SetMultiLine(true);
  languages_instructions_->SetHorizontalAlignment(
      views::Label::ALIGN_LEFT);
  layout->StartRow(0, single_column_view_set_id);
  layout->AddView(languages_instructions_);
  layout->AddPaddingRow(0, kRelatedControlVerticalSpacing);

  // Add two columns - for table, and for button stack.
  std::vector<views::TableColumn> columns;
  columns.push_back(views::TableColumn());
  language_order_table_model_.reset(new LanguageOrderTableModel);
  language_order_table_ = new views::TableView(
      language_order_table_model_.get(), columns,
      views::TEXT_ONLY, false, true, true);
  language_order_table_->SetObserver(this);

  const int double_column_view_set_id = 1;
  column_set = layout->AddColumnSet(double_column_view_set_id);
  column_set->AddColumn(GridLayout::FILL, GridLayout::FILL, 1,
                        GridLayout::USE_PREF, 0, 0);
  column_set->AddPaddingColumn(0, kRelatedControlHorizontalSpacing);
  column_set->AddColumn(GridLayout::FILL, GridLayout::FILL, 0,
                        GridLayout::USE_PREF, 0, 0);

  layout->StartRow(0, double_column_view_set_id);

  // Add the table to the the first column.
  layout->AddView(language_order_table_);

  // Now add the four buttons to the second column.
  button_stack_ = new views::View;
  GridLayout* button_stack_layout = new GridLayout(button_stack_);
  button_stack_->SetLayoutManager(button_stack_layout);

  column_set = button_stack_layout->AddColumnSet(single_column_view_set_id);
  column_set->AddColumn(GridLayout::LEADING, GridLayout::CENTER, 1,
                        GridLayout::USE_PREF, 0, 0);
  button_stack_layout->StartRow(0, single_column_view_set_id);
  button_stack_layout->AddView(move_up_button_, 1, 1, GridLayout::FILL,
                               GridLayout::CENTER);
  button_stack_layout->AddPaddingRow(0, kRelatedControlVerticalSpacing);
  button_stack_layout->StartRow(0, single_column_view_set_id);
  button_stack_layout->AddView(move_down_button_, 1, 1, GridLayout::FILL,
                               GridLayout::CENTER);
  button_stack_layout->AddPaddingRow(0, kRelatedControlVerticalSpacing);
  button_stack_layout->StartRow(0, single_column_view_set_id);
  button_stack_layout->AddView(remove_button_, 1, 1, GridLayout::FILL,
                               GridLayout::CENTER);
  button_stack_layout->AddPaddingRow(0, kRelatedControlVerticalSpacing);
  button_stack_layout->StartRow(0, single_column_view_set_id);
  button_stack_layout->AddView(add_button_, 1, 1, GridLayout::FILL,
                               GridLayout::CENTER);

  layout->AddView(button_stack_);

  layout->AddPaddingRow(0, kUnrelatedControlLargeVerticalSpacing);

  language_info_label_ = new views::Label(
      l10n_util::GetString(IDS_OPTIONS_CHROME_LANGUAGE_INFO));
  language_info_label_->SetHorizontalAlignment(views::Label::ALIGN_LEFT);
  ui_language_label_ = new views::Label(
      l10n_util::GetString(IDS_OPTIONS_CHROME_UI_LANGUAGE));
  ui_language_label_->SetHorizontalAlignment(views::Label::ALIGN_LEFT);
  ui_language_model_.reset(new LanguageComboboxModel);
  change_ui_language_combobox_ =
      new views::ComboBox(ui_language_model_.get());
  change_ui_language_combobox_->SetListener(this);
  dictionary_language_label_ = new views::Label(
      l10n_util::GetString(IDS_OPTIONS_CHROME_DICTIONARY_LANGUAGE));
  dictionary_language_label_->SetHorizontalAlignment(
      views::Label::ALIGN_LEFT);  
  enable_spellchecking_checkbox_ = new views::CheckBox(
      l10n_util::GetString(IDS_OPTIONS_ENABLE_SPELLCHECK));
  enable_spellchecking_checkbox_->SetListener(this);
  enable_spellchecking_checkbox_->SetMultiLine(true);
<<<<<<< HEAD
  
=======

  // Determine Locale Codes.
  SpellChecker::Languages spell_check_languages;
  SpellChecker::SpellCheckLanguages(&spell_check_languages);
  dictionary_language_model_.reset(new LanguageComboboxModel(profile(),
      spell_check_languages));
  change_dictionary_language_combobox_ =
      new views::ComboBox(dictionary_language_model_.get());
  change_dictionary_language_combobox_->SetListener(this);

  // SpellCheck language settings.
>>>>>>> 12c75e7a
  layout->StartRow(0, single_column_view_set_id);
  layout->AddView(enable_spellchecking_checkbox_);
  layout->AddPaddingRow(0, kRelatedControlVerticalSpacing);
  const int double_column_view_set_2_id = 2;
  column_set = layout->AddColumnSet(double_column_view_set_2_id);
  column_set->AddColumn(GridLayout::FILL, GridLayout::FILL, 0,
                        GridLayout::USE_PREF, 0, 0);
  column_set->AddPaddingColumn(0, kRelatedControlHorizontalSpacing);
  column_set->AddColumn(GridLayout::FILL, GridLayout::FILL, 1,
                        GridLayout::USE_PREF, 0, 0);

<<<<<<< HEAD
  // Determine Locale Codes.
  std::vector<std::wstring> locale_codes;
  for (size_t i = 0; i < arraysize(g_supported_spellchecker_languages); ++i)
    locale_codes.push_back(g_supported_spellchecker_languages[i]);
  dictionary_language_model_.reset(new LanguageComboboxModel(profile(),
                                                             locale_codes));
  change_dictionary_language_combobox_ =
      new views::ComboBox(dictionary_language_model_.get());
  change_dictionary_language_combobox_->SetListener(this);
=======
  layout->StartRow(0, double_column_view_set_2_id);
  layout->AddView(dictionary_language_label_);
  layout->AddView(change_dictionary_language_combobox_);

  // UI language settings.
  layout->AddPaddingRow(0, kUnrelatedControlLargeVerticalSpacing);
  layout->StartRow(0, single_column_view_set_id);
  layout->AddView(language_info_label_);
  layout->AddPaddingRow(0, kRelatedControlVerticalSpacing);
>>>>>>> 12c75e7a

  layout->StartRow(0, double_column_view_set_2_id);
  layout->AddView(ui_language_label_);
  layout->AddView(change_ui_language_combobox_);
  layout->AddPaddingRow(0, kRelatedControlVerticalSpacing);

<<<<<<< HEAD
  // SpellChecker settings.
  layout->StartRow(0, single_column_view_set_id);
  layout->AddView(enable_spellchecking_checkbox_);
  layout->AddPaddingRow(0, kRelatedControlVerticalSpacing);
  layout->StartRow(0, double_column_view_set_2_id);
  layout->AddView(dictionary_language_label_);
  layout->AddView(change_dictionary_language_combobox_);

=======
>>>>>>> 12c75e7a
  // Init member prefs so we can update the controls if prefs change.
  app_locale_.Init(prefs::kApplicationLocale,
                   g_browser_process->local_state(), this);
  dictionary_language_.Init(prefs::kSpellCheckDictionary,
                            profile()->GetPrefs(), this);
}

void LanguagesPageView::NotifyPrefChanged(const std::wstring* pref_name) {
  if (!pref_name || *pref_name == prefs::kAcceptLanguages) {
    language_order_table_model_->SetAcceptLanguagesString(
        accept_languages_.GetValue());
  }
  if (!pref_name || *pref_name == prefs::kApplicationLocale) {
    int index = ui_language_model_->GetSelectedLanguageIndex(
        prefs::kApplicationLocale);
    if (-1 == index) {
      // The pref value for locale isn't valid.  Use the current app locale
      // (which is what we're currently using).
      index = ui_language_model_->GetIndexFromLocale(
          g_browser_process->GetApplicationLocale());
    }
    DCHECK(-1 != index);
    change_ui_language_combobox_->SetSelectedItem(index);
    starting_ui_language_index_ = index;
  }
  if (!pref_name || *pref_name == prefs::kSpellCheckDictionary) {
    int index = dictionary_language_model_->GetSelectedLanguageIndex(
        prefs::kSpellCheckDictionary);
    change_dictionary_language_combobox_->SetSelectedItem(index);
    spellcheck_language_index_selected_ = -1;
  }
  if (!pref_name || *pref_name == prefs::kEnableSpellCheck) {
    enable_spellchecking_checkbox_->SetIsSelected(
        enable_spellcheck_.GetValue());
  }
}

void LanguagesPageView::ItemChanged(views::ComboBox* sender,
                                    int prev_index,
                                    int new_index) {
  if (prev_index == new_index)
    return;

  if (sender == change_ui_language_combobox_) {
    if (new_index == starting_ui_language_index_)
      ui_language_index_selected_ = -1;
    else
      ui_language_index_selected_ = new_index;

    if (!language_warning_shown_) {
      RestartMessageBox::ShowMessageBox(GetRootWindow());
      language_warning_shown_ = true;
    }
  } else if (sender == change_dictionary_language_combobox_) {
    spellcheck_language_index_selected_ = new_index;
  }
}

void LanguagesPageView::OnSelectionChanged() {
  move_up_button_->SetEnabled(language_order_table_->FirstSelectedRow() > 0 &&
                              language_order_table_->SelectedRowCount() == 1);
  move_down_button_->SetEnabled(language_order_table_->FirstSelectedRow() <
                                language_order_table_->RowCount() - 1 &&
                                language_order_table_->SelectedRowCount() ==
                                1);
  remove_button_->SetEnabled(language_order_table_->SelectedRowCount() > 0);
}

void LanguagesPageView::OnRemoveLanguage() {
  int item_selected = 0;
  for (views::TableView::iterator i =
       language_order_table_->SelectionBegin();
       i != language_order_table_->SelectionEnd(); ++i) {
    language_order_table_model_->Remove(*i);
    item_selected = *i;
  }

  move_up_button_->SetEnabled(false);
  move_down_button_->SetEnabled(false);
  remove_button_->SetEnabled(false);
  int items_left = language_order_table_model_->RowCount();
  if (items_left <= 0)
    return;
  if (item_selected > items_left - 1)
    item_selected = items_left - 1;
  language_order_table_->Select(item_selected);
  OnSelectionChanged();
}

void LanguagesPageView::OnMoveDownLanguage() {
  int item_selected = language_order_table_->FirstSelectedRow();
  language_order_table_model_->MoveDown(item_selected);
  language_order_table_->Select(item_selected + 1);
  OnSelectionChanged();
}

void LanguagesPageView::OnMoveUpLanguage() {
  int item_selected = language_order_table_->FirstSelectedRow();
  language_order_table_model_->MoveUp(item_selected);
  language_order_table_->Select(item_selected - 1);

  OnSelectionChanged();
}

void LanguagesPageView::SaveChanges() {
  if (language_order_table_model_.get() && language_table_edited_)
    accept_languages_.SetValue(language_order_table_model_->GetLanguageList());

  if (ui_language_index_selected_ != -1) {
    UserMetricsRecordAction(L"Options_AppLanguage",
                            g_browser_process->local_state());
    app_locale_.SetValue(ui_language_model_->
        GetLocaleFromIndex(ui_language_index_selected_));
  }

  if (spellcheck_language_index_selected_ != -1) {
    UserMetricsRecordAction(L"Options_DictionaryLanguage",
                            profile()->GetPrefs());
    dictionary_language_.SetValue(dictionary_language_model_->
        GetLocaleFromIndex(spellcheck_language_index_selected_));
  }
}<|MERGE_RESOLUTION|>--- conflicted
+++ resolved
@@ -28,16 +28,12 @@
 #include "chrome/common/resource_bundle.h"
 #include "chrome/views/checkbox.h"
 #include "chrome/views/combo_box.h"
-#include "chrome/views/container.h"
 #include "chrome/views/grid_layout.h"
 #include "chrome/views/native_button.h"
 #include "chrome/views/radio_button.h"
 #include "chrome/views/tabbed_pane.h"
 #include "chrome/views/text_field.h"
-<<<<<<< HEAD
-=======
 #include "chrome/views/widget.h"
->>>>>>> 12c75e7a
 #include "skia/include/SkBitmap.h"
 #include "unicode/uloc.h"
 
@@ -285,11 +281,7 @@
 void AddLanguageWindowView::ViewHierarchyChanged(bool is_add,
                                                  views::View* parent,
                                                  views::View* child) {
-<<<<<<< HEAD
-  // Can't init before we're inserted into a Container, because we require
-=======
   // Can't init before we're inserted into a Widget, because we require
->>>>>>> 12c75e7a
   // a HWND to parent native child controls to.
   if (is_add && child == this)
     Init();
@@ -494,11 +486,7 @@
     language_table_edited_ = true;
   } else if (sender == add_button_) {
     views::Window::CreateChromeWindow(
-<<<<<<< HEAD
-        GetContainer()->GetHWND(),
-=======
         GetWidget()->GetHWND(),
->>>>>>> 12c75e7a
         gfx::Rect(),
         new AddLanguageWindowView(this, profile()))->Show();
     language_table_edited_ = true;
@@ -625,9 +613,6 @@
       l10n_util::GetString(IDS_OPTIONS_ENABLE_SPELLCHECK));
   enable_spellchecking_checkbox_->SetListener(this);
   enable_spellchecking_checkbox_->SetMultiLine(true);
-<<<<<<< HEAD
-  
-=======
 
   // Determine Locale Codes.
   SpellChecker::Languages spell_check_languages;
@@ -639,7 +624,6 @@
   change_dictionary_language_combobox_->SetListener(this);
 
   // SpellCheck language settings.
->>>>>>> 12c75e7a
   layout->StartRow(0, single_column_view_set_id);
   layout->AddView(enable_spellchecking_checkbox_);
   layout->AddPaddingRow(0, kRelatedControlVerticalSpacing);
@@ -651,17 +635,6 @@
   column_set->AddColumn(GridLayout::FILL, GridLayout::FILL, 1,
                         GridLayout::USE_PREF, 0, 0);
 
-<<<<<<< HEAD
-  // Determine Locale Codes.
-  std::vector<std::wstring> locale_codes;
-  for (size_t i = 0; i < arraysize(g_supported_spellchecker_languages); ++i)
-    locale_codes.push_back(g_supported_spellchecker_languages[i]);
-  dictionary_language_model_.reset(new LanguageComboboxModel(profile(),
-                                                             locale_codes));
-  change_dictionary_language_combobox_ =
-      new views::ComboBox(dictionary_language_model_.get());
-  change_dictionary_language_combobox_->SetListener(this);
-=======
   layout->StartRow(0, double_column_view_set_2_id);
   layout->AddView(dictionary_language_label_);
   layout->AddView(change_dictionary_language_combobox_);
@@ -671,24 +644,12 @@
   layout->StartRow(0, single_column_view_set_id);
   layout->AddView(language_info_label_);
   layout->AddPaddingRow(0, kRelatedControlVerticalSpacing);
->>>>>>> 12c75e7a
 
   layout->StartRow(0, double_column_view_set_2_id);
   layout->AddView(ui_language_label_);
   layout->AddView(change_ui_language_combobox_);
   layout->AddPaddingRow(0, kRelatedControlVerticalSpacing);
 
-<<<<<<< HEAD
-  // SpellChecker settings.
-  layout->StartRow(0, single_column_view_set_id);
-  layout->AddView(enable_spellchecking_checkbox_);
-  layout->AddPaddingRow(0, kRelatedControlVerticalSpacing);
-  layout->StartRow(0, double_column_view_set_2_id);
-  layout->AddView(dictionary_language_label_);
-  layout->AddView(change_dictionary_language_combobox_);
-
-=======
->>>>>>> 12c75e7a
   // Init member prefs so we can update the controls if prefs change.
   app_locale_.Init(prefs::kApplicationLocale,
                    g_browser_process->local_state(), this);
