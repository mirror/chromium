--- conflicted
+++ resolved
@@ -72,13 +72,6 @@
   CookiePtrList shown_cookies_;
 
   views::TableModelObserver* observer_;
-<<<<<<< HEAD
-
-  // Static resources for this object.
-  static SkBitmap cookie_icon_;
-  static void InitClass();
-=======
->>>>>>> 12c75e7a
 
   DISALLOW_EVIL_CONSTRUCTORS(CookiesTableModel);
 };
@@ -256,13 +249,6 @@
   // Removes the cookies associated with the selected rows in the TableView.
   void RemoveSelectedCookies();
 
-<<<<<<< HEAD
- protected:
-  // views::TableView implementation:
-  virtual void OnKeyDown(unsigned short virtual_keycode);
-
-=======
->>>>>>> 12c75e7a
  private:
   // Our model, as a CookiesTableModel.
   CookiesTableModel* cookies_model_;
@@ -288,12 +274,8 @@
     return;
   }
 
-<<<<<<< HEAD
-  // Remove the selected cookies.
-=======
   // Remove the selected cookies.  This iterates over the rows backwards, which
   // is required when calling RemoveCookies, see bug 2994.
->>>>>>> 12c75e7a
   int last_selected_view_row = -1;
   int remove_count = 0;
   for (views::TableView::iterator i = SelectionBegin();
@@ -307,15 +289,6 @@
     }
     cookies_model_->RemoveCookies(selected_model_row, 1);
   }
-<<<<<<< HEAD
-
-  // Select the next row after the last row deleted (unless removing last row).
-  DCHECK(RowCount() > 0 && last_selected_view_row != -1);
-  Select(view_to_model(std::min(RowCount() - 1, 
-      last_selected_view_row - remove_count + 1)));
-}
-=======
->>>>>>> 12c75e7a
 
   // Select the next row after the last row deleted (unless removing last row).
   DCHECK(RowCount() > 0 && last_selected_view_row != -1);
