// Copyright (c) 2006-2008 The Chromium Authors. All rights reserved.
// Use of this source code is governed by a BSD-style license that can be
// found in the LICENSE file.

#include "base/logging.h"
#include "chrome/browser/views/user_data_dir_dialog.h"
#include "chrome/common/l10n_util.h"
#include "chrome/views/message_box_view.h"
#include "chrome/views/window.h"

#include "chromium_strings.h"
#include "generated_resources.h"

// static
std::wstring UserDataDirDialog::RunUserDataDirDialog(
    const std::wstring& user_data_dir) {
  // When the window closes, it will delete itself.
  UserDataDirDialog* dlg = new UserDataDirDialog(user_data_dir);
  MessageLoopForUI::current()->Run(dlg);
  return dlg->user_data_dir();
}

UserDataDirDialog::UserDataDirDialog(const std::wstring& user_data_dir)
    : select_file_dialog_(SelectFileDialog::Create(this)),
      is_blocking_(true) {
  std::wstring message_text = l10n_util::GetStringF(
      IDS_CANT_WRITE_USER_DIRECTORY_SUMMARY, user_data_dir);
  const int kDialogWidth = 400;
  message_box_view_ = new MessageBoxView(MessageBoxView::kIsConfirmMessageBox,
      message_text.c_str(), std::wstring(), kDialogWidth);

  views::Window::CreateChromeWindow(NULL, gfx::Rect(), this)->Show();
}

UserDataDirDialog::~UserDataDirDialog() {
  select_file_dialog_->ListenerDestroyed();
}

int UserDataDirDialog::GetDialogButtons() const {
  return DIALOGBUTTON_OK | DIALOGBUTTON_CANCEL;

}

std::wstring UserDataDirDialog::GetDialogButtonLabel(
    DialogButton button) const {

  switch (button) {
    case DIALOGBUTTON_OK:
      return l10n_util::GetString(
          IDS_CANT_WRITE_USER_DIRECTORY_CHOOSE_DIRECTORY_BUTTON);
    case DIALOGBUTTON_CANCEL:
      return l10n_util::GetString(IDS_CANT_WRITE_USER_DIRECTORY_EXIT_BUTTON);
    default:
      NOTREACHED();
  }

  return std::wstring();
}

std::wstring UserDataDirDialog::GetWindowTitle() const {
  return l10n_util::GetString(IDS_CANT_WRITE_USER_DIRECTORY_TITLE);
}

void UserDataDirDialog::WindowClosing() {
  delete this;
}

bool UserDataDirDialog::Accept() {
  // Directory picker
  std::wstring dialog_title = l10n_util::GetString(
      IDS_CANT_WRITE_USER_DIRECTORY_CHOOSE_DIRECTORY_BUTTON);
  HWND owning_hwnd =
<<<<<<< HEAD
      GetAncestor(message_box_view_->GetContainer()->GetHWND(), GA_ROOT);
=======
      GetAncestor(message_box_view_->GetWidget()->GetHWND(), GA_ROOT);
>>>>>>> 12c75e7a
  select_file_dialog_->SelectFile(SelectFileDialog::SELECT_FOLDER,
                                  dialog_title, std::wstring(), std::wstring(),
                                  std::wstring(), owning_hwnd, NULL);
  return false;
}

bool UserDataDirDialog::Cancel() {
  is_blocking_ = false;
  return true;
}

views::View* UserDataDirDialog::GetContentsView() {
  return message_box_view_;
}

bool UserDataDirDialog::Dispatch(const MSG& msg) {
  TranslateMessage(&msg);
  DispatchMessage(&msg);
  return is_blocking_;
}

void UserDataDirDialog::FileSelected(const std::wstring& path, void* params) {
  user_data_dir_ = path;
  is_blocking_ = false;
  window()->Close();
}

void UserDataDirDialog::FileSelectionCanceled(void* params) {
}
<|MERGE_RESOLUTION|>--- conflicted
+++ resolved
@@ -70,11 +70,7 @@
   std::wstring dialog_title = l10n_util::GetString(
       IDS_CANT_WRITE_USER_DIRECTORY_CHOOSE_DIRECTORY_BUTTON);
   HWND owning_hwnd =
-<<<<<<< HEAD
-      GetAncestor(message_box_view_->GetContainer()->GetHWND(), GA_ROOT);
-=======
       GetAncestor(message_box_view_->GetWidget()->GetHWND(), GA_ROOT);
->>>>>>> 12c75e7a
   select_file_dialog_->SelectFile(SelectFileDialog::SELECT_FOLDER,
                                   dialog_title, std::wstring(), std::wstring(),
                                   std::wstring(), owning_hwnd, NULL);
