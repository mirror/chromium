// Copyright (c) 2006-2008 The Chromium Authors. All rights reserved.
// Use of this source code is governed by a BSD-style license that can be
// found in the LICENSE file.

#include "chrome/browser/views/bookmark_editor_view.h"

#include "base/basictypes.h"
#include "base/logging.h"
#include "base/string_util.h"
#include "chrome/app/locales/locale_settings.h"
#include "chrome/browser/history/history.h"
#include "chrome/browser/profile.h"
#include "chrome/browser/url_fixer_upper.h"
#include "chrome/browser/views/standard_layout.h"
#include "chrome/common/l10n_util.h"
#include "chrome/views/background.h"
#include "chrome/views/focus_manager.h"
#include "chrome/views/grid_layout.h"
#include "chrome/views/label.h"
#include "chrome/views/window.h"
#include "googleurl/src/gurl.h"

#include "chromium_strings.h"
#include "generated_resources.h"

<<<<<<< HEAD
=======
using base::Time;
>>>>>>> 12c75e7a
using views::ColumnSet;
using views::GridLayout;
using views::Label;
using views::NativeButton;
using views::TextField;
using views::TreeNode;

// Background color of text field when URL is invalid.
static const SkColor kErrorColor = SkColorSetRGB(0xFF, 0xBC, 0xBC);

// Preferred width of the tree.
static const int kTreeWidth = 300;

// ID for various children.
static const int kNewGroupButtonID             = 1002;

BookmarkEditorView::BookmarkEditorView(Profile* profile,
                                       BookmarkNode* parent,
                                       BookmarkNode* node,
                                       Configuration configuration,
                                       Handler* handler)
    : profile_(profile),
      tree_view_(NULL),
      new_group_button_(NULL),
      parent_(parent),
      node_(node),
      running_menu_for_root_(false),
      show_tree_(configuration == SHOW_TREE),
      handler_(handler) {
  DCHECK(profile);
  Init();
}

BookmarkEditorView::~BookmarkEditorView() {
  // The tree model is deleted before the view. Reset the model otherwise the
  // tree will reference a deleted model.
  if (tree_view_)
    tree_view_->SetModel(NULL);
  bb_model_->RemoveObserver(this);
}

// static
void BookmarkEditorView::Show(HWND parent_hwnd,
                              Profile* profile,
                              BookmarkNode* parent,
                              BookmarkNode* node,
                              Configuration configuration,
                              Handler* handler) {
  DCHECK(profile);
  BookmarkEditorView* editor =
      new BookmarkEditorView(profile, parent, node, configuration, handler);
  editor->Show(parent_hwnd);
}

bool BookmarkEditorView::IsDialogButtonEnabled(DialogButton button) const {
  if (button == DIALOGBUTTON_OK) {
    const GURL url(GetInputURL());
    return bb_model_->IsLoaded() && url.is_valid();
  }
  return true;
}
bool BookmarkEditorView::IsModal() const {
  return true;
}

std::wstring BookmarkEditorView::GetWindowTitle() const {
  return l10n_util::GetString(IDS_BOOMARK_EDITOR_TITLE);
}

bool BookmarkEditorView::Accept() {
  if (!IsDialogButtonEnabled(DIALOGBUTTON_OK)) {
    // The url is invalid, focus the url field.
    url_tf_.SelectAll();
    url_tf_.RequestFocus();
    return false;
  }
  // Otherwise save changes and close the dialog box.
  ApplyEdits();
  return true;
}

bool BookmarkEditorView::AreAcceleratorsEnabled(DialogButton button) {
  return !show_tree_ || !tree_view_->GetEditingNode();
}

views::View* BookmarkEditorView::GetContentsView() {
  return this;
}

void BookmarkEditorView::Layout() {
  // Let the grid layout manager lay out most of the dialog...
  GetLayoutManager()->Layout(this);

  if (!show_tree_)
    return;

  // Manually lay out the New Folder button in the same row as the OK/Cancel
  // buttons...
  gfx::Rect parent_bounds = GetParent()->GetLocalBounds(false);
  gfx::Size prefsize = new_group_button_->GetPreferredSize();
  int button_y =
      parent_bounds.bottom() - prefsize.height() - kButtonVEdgeMargin;
  new_group_button_->SetBounds(kPanelHorizMargin, button_y, prefsize.width(),
                              prefsize.height());
}

gfx::Size BookmarkEditorView::GetPreferredSize() {
  if (!show_tree_)
    return views::View::GetPreferredSize();

  return gfx::Size(views::Window::GetLocalizedContentsSize(
      IDS_EDITBOOKMARK_DIALOG_WIDTH_CHARS,
      IDS_EDITBOOKMARK_DIALOG_HEIGHT_LINES));
}

void BookmarkEditorView::ViewHierarchyChanged(bool is_add,
                                              views::View* parent,
                                              views::View* child) {
  if (show_tree_ && child == this) {
    // Add and remove the New Folder button from the ClientView's hierarchy.
    if (is_add) {
      parent->AddChildView(new_group_button_.get());
    } else {
      parent->RemoveChildView(new_group_button_.get());
    }
  }
}

void BookmarkEditorView::OnTreeViewSelectionChanged(
    views::TreeView* tree_view) {
}

bool BookmarkEditorView::CanEdit(views::TreeView* tree_view,
                                 views::TreeModelNode* node) {
  // Only allow editting of children of the bookmark bar node and other node.
  EditorNode* bb_node = tree_model_->AsNode(node);
  return (bb_node->GetParent() && bb_node->GetParent()->GetParent());
}

void BookmarkEditorView::ContentsChanged(TextField* sender,
                                         const std::wstring& new_contents) {
  UserInputChanged();
}

void BookmarkEditorView::ButtonPressed(NativeButton* sender) {
  DCHECK(sender);
  switch (sender->GetID()) {
    case kNewGroupButtonID:
      NewGroup();
      break;

    default:
      NOTREACHED();
  }
}

void BookmarkEditorView::ExecuteCommand(int id) {
  DCHECK(tree_view_->GetSelectedNode());
  if (id == IDS_EDIT) {
    tree_view_->StartEditing(tree_view_->GetSelectedNode());
  } else {
    DCHECK(id == IDS_BOOMARK_EDITOR_NEW_FOLDER_MENU_ITEM);
    NewGroup();
  }
}

bool BookmarkEditorView::IsCommandEnabled(int id) const {
  return (id != IDS_EDIT || !running_menu_for_root_);
}

void BookmarkEditorView::Show(HWND parent_hwnd) {
  views::Window::CreateChromeWindow(parent_hwnd, gfx::Rect(), this);
  UserInputChanged();
  if (show_tree_ && bb_model_->IsLoaded())
    ExpandAndSelect();
  window()->Show();
  // Select all the text in the name textfield.
  title_tf_.SelectAll();
  // Give focus to the name textfield.
  title_tf_.RequestFocus();
}

void BookmarkEditorView::Close() {
  DCHECK(window());
  window()->Close();
}

void BookmarkEditorView::ShowContextMenu(View* source,
                                         int x,
                                         int y,
                                         bool is_mouse_gesture) {
  DCHECK(source == tree_view_);
  if (!tree_view_->GetSelectedNode())
    return;
  running_menu_for_root_ =
      (tree_model_->GetParent(tree_view_->GetSelectedNode()) ==
       tree_model_->GetRoot());
<<<<<<< HEAD
  context_menu_.reset(new Menu(this, Menu::TOPLEFT,
                               GetContainer()->GetHWND()));
=======
  context_menu_.reset(new Menu(this, Menu::TOPLEFT, GetWidget()->GetHWND()));
>>>>>>> 12c75e7a
  context_menu_->AppendMenuItemWithLabel(IDS_EDIT,
      l10n_util::GetString(IDS_EDIT));
  context_menu_->AppendMenuItemWithLabel(
      IDS_BOOMARK_EDITOR_NEW_FOLDER_MENU_ITEM,
      l10n_util::GetString(IDS_BOOMARK_EDITOR_NEW_FOLDER_MENU_ITEM));
  context_menu_->RunMenuAt(x, y);
}

void BookmarkEditorView::Init() {
  bb_model_ = profile_->GetBookmarkModel();
  DCHECK(bb_model_);
  bb_model_->AddObserver(this);

  url_tf_.SetParentOwned(false);
  title_tf_.SetParentOwned(false);

  title_tf_.SetText(node_ ? node_->GetTitle() : std::wstring());
  title_tf_.SetController(this);

  url_tf_.SetText(node_ ? UTF8ToWide(node_->GetURL().spec()) : std::wstring());
  url_tf_.SetController(this);

  if (show_tree_) {
    tree_view_ = new views::TreeView();
    new_group_button_.reset(new views::NativeButton(
        l10n_util::GetString(IDS_BOOMARK_EDITOR_NEW_FOLDER_BUTTON)));
    new_group_button_->SetParentOwned(false);
    tree_view_->SetContextMenuController(this);

    tree_view_->SetRootShown(false);
    new_group_button_->SetEnabled(false);
    new_group_button_->SetListener(this);
    new_group_button_->SetID(kNewGroupButtonID);
  }

  // Yummy layout code.
  const int labels_column_set_id = 0;
  const int single_column_view_set_id = 1;
  const int buttons_column_set_id = 2;
  GridLayout* layout = CreatePanelGridLayout(this);
  SetLayoutManager(layout);
  ColumnSet* column_set = layout->AddColumnSet(labels_column_set_id);
  column_set->AddColumn(GridLayout::LEADING, GridLayout::CENTER, 0,
                        GridLayout::USE_PREF, 0, 0);
  column_set->AddPaddingColumn(0, kRelatedControlHorizontalSpacing);
  column_set->AddColumn(GridLayout::FILL, GridLayout::CENTER, 1,
                        GridLayout::USE_PREF, 0, 0);

  column_set = layout->AddColumnSet(single_column_view_set_id);
  column_set->AddColumn(GridLayout::FILL, GridLayout::FILL, 1,
                        GridLayout::FIXED, kTreeWidth, 0);

  column_set = layout->AddColumnSet(buttons_column_set_id);
  column_set->AddColumn(GridLayout::FILL, GridLayout::LEADING, 0,
                        GridLayout::USE_PREF, 0, 0);
  column_set->AddPaddingColumn(1, kRelatedControlHorizontalSpacing);
  column_set->AddColumn(GridLayout::FILL, GridLayout::LEADING, 0,
                        GridLayout::USE_PREF, 0, 0);
  column_set->AddPaddingColumn(0, kRelatedControlHorizontalSpacing);
  column_set->AddColumn(GridLayout::FILL, GridLayout::LEADING, 0,
                        GridLayout::USE_PREF, 0, 0);
  column_set->LinkColumnSizes(0, 2, 4, -1);

  layout->StartRow(0, labels_column_set_id);
  layout->AddView(
      new Label(l10n_util::GetString(IDS_BOOMARK_EDITOR_NAME_LABEL)));
  layout->AddView(&title_tf_);

  layout->AddPaddingRow(0, kRelatedControlVerticalSpacing);

  layout->StartRow(0, labels_column_set_id);
  layout->AddView(
      new Label(l10n_util::GetString(IDS_BOOMARK_EDITOR_URL_LABEL)));
  layout->AddView(&url_tf_);

  if (show_tree_) {
    layout->AddPaddingRow(0, kRelatedControlVerticalSpacing);
    layout->StartRow(1, single_column_view_set_id);
    layout->AddView(tree_view_);
  }

  layout->AddPaddingRow(0, kRelatedControlVerticalSpacing);

  if (!show_tree_ || bb_model_->IsLoaded())
    Reset();
}

void BookmarkEditorView::BookmarkNodeMoved(BookmarkModel* model,
                                           BookmarkNode* old_parent,
                                           int old_index,
                                           BookmarkNode* new_parent,
                                           int new_index) {
  Reset();
}

void BookmarkEditorView::BookmarkNodeAdded(BookmarkModel* model,
                                           BookmarkNode* parent,
                                           int index) {
  Reset();
}

void BookmarkEditorView::BookmarkNodeRemoved(BookmarkModel* model,
                                             BookmarkNode* parent,
                                             int index,
                                             BookmarkNode* node) {
  if ((node_ && node_->HasAncestor(node)) ||
      (parent_ && parent_->HasAncestor(node))) {
    // The node, or its parent was removed. Close the dialog.
    window()->Close();
  } else {
    Reset();
  }
}

void BookmarkEditorView::Reset() {
  if (!show_tree_) {
    if (GetParent())
      UserInputChanged();
    return;
  }

  new_group_button_->SetEnabled(true);

  // Do this first, otherwise when we invoke SetModel with the real one
  // tree_view will try to invoke something on the model we just deleted.
  tree_view_->SetModel(NULL);

  EditorNode* root_node = CreateRootNode();
  tree_model_.reset(new EditorTreeModel(root_node));

  tree_view_->SetModel(tree_model_.get());
  tree_view_->SetController(this);

  context_menu_.reset();

  if (GetParent()) {
    ExpandAndSelect();
  } else if (GetParent()) {
    tree_view_->ExpandAll();
  }
}
GURL BookmarkEditorView::GetInputURL() const {
  std::wstring input = URLFixerUpper::FixupURL(url_tf_.GetText(), L"");
  return GURL(input);
}

std::wstring BookmarkEditorView::GetInputTitle() const {
  return title_tf_.GetText();
}

void BookmarkEditorView::UserInputChanged() {
  const GURL url(GetInputURL());
  if (!url.is_valid())
    url_tf_.SetBackgroundColor(kErrorColor);
  else
    url_tf_.SetDefaultBackgroundColor();
  GetDialogClientView()->UpdateDialogButtons();
}

void BookmarkEditorView::NewGroup() {
  // Create a new entry parented to the selected item, or the bookmark
  // bar if nothing is selected.
  EditorNode* parent = tree_model_->AsNode(tree_view_->GetSelectedNode());
  if (!parent) {
    NOTREACHED();
    return;
  }

  tree_view_->StartEditing(AddNewGroup(parent));
}

BookmarkEditorView::EditorNode* BookmarkEditorView::AddNewGroup(
    EditorNode* parent) {
  EditorNode* new_node = new EditorNode();
  new_node->SetTitle(l10n_util::GetString(IDS_BOOMARK_EDITOR_NEW_FOLDER_NAME));
  new_node->value = 0;
  // new_node is now owned by parent.
  tree_model_->Add(parent, parent->GetChildCount(), new_node);
  return new_node;
}

void BookmarkEditorView::ExpandAndSelect() {
  tree_view_->ExpandAll();

  BookmarkNode* to_select = node_ ? node_->GetParent() : parent_;
  int group_id_to_select = to_select->id();
  DCHECK(group_id_to_select);  // GetMostRecentParent should never return NULL.
  EditorNode* b_node =
      FindNodeWithID(tree_model_->GetRoot(), group_id_to_select);
  if (!b_node)
    b_node = tree_model_->GetRoot()->GetChild(0);  // Bookmark bar node.

  tree_view_->SetSelectedNode(b_node);
}

BookmarkEditorView::EditorNode* BookmarkEditorView::CreateRootNode() {
  EditorNode* root_node = new EditorNode(std::wstring(), 0);
  BookmarkNode* bb_root_node = bb_model_->root_node();
  CreateNodes(bb_root_node, root_node);
  DCHECK(root_node->GetChildCount() == 2);
  DCHECK(bb_root_node->GetChild(0)->GetType() ==
         history::StarredEntry::BOOKMARK_BAR);
  DCHECK(bb_root_node->GetChild(1)->GetType() == history::StarredEntry::OTHER);
  return root_node;
}

void BookmarkEditorView::CreateNodes(BookmarkNode* bb_node,
                                     BookmarkEditorView::EditorNode* b_node) {
  for (int i = 0; i < bb_node->GetChildCount(); ++i) {
    BookmarkNode* child_bb_node = bb_node->GetChild(i);
    if (child_bb_node->is_folder()) {
      EditorNode* new_b_node = new EditorNode(child_bb_node->GetTitle(),
                                                  child_bb_node->id());
      b_node->Add(b_node->GetChildCount(), new_b_node);
      CreateNodes(child_bb_node, new_b_node);
    }
  }
}

BookmarkEditorView::EditorNode* BookmarkEditorView::FindNodeWithID(
    BookmarkEditorView::EditorNode* node,
    int id) {
  if (node->value == id)
    return node;
  for (int i = 0; i < node->GetChildCount(); ++i) {
    EditorNode* result = FindNodeWithID(node->GetChild(i), id);
    if (result)
      return result;
  }
  return NULL;
}

void BookmarkEditorView::ApplyEdits() {
  DCHECK(bb_model_->IsLoaded());

  EditorNode* parent = show_tree_ ?
      tree_model_->AsNode(tree_view_->GetSelectedNode()) : NULL;
  if (show_tree_ && !parent) {
    NOTREACHED();
    return;
  }
  ApplyEdits(parent);
}

void BookmarkEditorView::ApplyEdits(EditorNode* parent) {
  DCHECK(!show_tree_ || parent);

  // We're going to apply edits to the bookmark bar model, which will call us
  // back. Normally when a structural edit occurs we reset the tree model.
  // We don't want to do that here, so we remove ourselves as an observer.
  bb_model_->RemoveObserver(this);

  GURL new_url(GetInputURL());
  std::wstring new_title(GetInputTitle());

  BookmarkNode* old_parent = node_ ? node_->GetParent() : NULL;
  const int old_index = old_parent ? old_parent->IndexOfChild(node_) : -1;

  if (!show_tree_ ) {
    if (!node_) {
      BookmarkNode* node =
          bb_model_->AddURL(parent_, parent_->GetChildCount(), new_title,
                            new_url);
      if (handler_.get())
        handler_->NodeCreated(node);
      return;
    }
    // If we're not showing the tree we only need to modify the node.
    if (old_index == -1) {
      NOTREACHED();
      return;
    }
    if (new_url != node_->GetURL()) {
      bb_model_->AddURLWithCreationTime(old_parent, old_index, new_title,
                                        new_url, node_->date_added());
      bb_model_->Remove(old_parent, old_index + 1);
    } else {
      bb_model_->SetTitle(node_, new_title);
    }
    return;
  }

  // Create the new groups and update the titles.
  BookmarkNode* new_parent = NULL;
  ApplyNameChangesAndCreateNewGroups(
      bb_model_->root_node(), tree_model_->GetRoot(), parent, &new_parent);

  if (!new_parent) {
    // Bookmarks must be parented.
    NOTREACHED();
    return;
  }

  if (node_) {
    Time date_added = node_->date_added();
    if (new_parent == node_->GetParent()) {
      // The parent is the same.
      if (new_url != node_->GetURL()) {
        bb_model_->Remove(old_parent, old_index);
        BookmarkNode* new_node =
            bb_model_->AddURL(old_parent, old_index, new_title, new_url);
        new_node->date_added_ = date_added;
      } else {
        bb_model_->SetTitle(node_, new_title);
      }
    } else if (new_url != node_->GetURL()) {
      // The parent and URL changed.
      bb_model_->Remove(old_parent, old_index);
      BookmarkNode* new_node =
          bb_model_->AddURL(new_parent, new_parent->GetChildCount(), new_title,
                            new_url);
      new_node->date_added_ = date_added;
    } else {
      // The parent and title changed. Move the node and change the title.
      bb_model_->Move(node_, new_parent, new_parent->GetChildCount());
      bb_model_->SetTitle(node_, new_title);
    }
  } else {
    // We're adding a new URL.
    BookmarkNode* node =
        bb_model_->AddURL(new_parent, new_parent->GetChildCount(), new_title,
                          new_url);
    if (handler_.get())
      handler_->NodeCreated(node);
  }
}

void BookmarkEditorView::ApplyNameChangesAndCreateNewGroups(
    BookmarkNode* bb_node,
    BookmarkEditorView::EditorNode* b_node,
    BookmarkEditorView::EditorNode* parent_b_node,
    BookmarkNode** parent_bb_node) {
  if (parent_b_node == b_node)
    *parent_bb_node = bb_node;
  for (int i = 0; i < b_node->GetChildCount(); ++i) {
    EditorNode* child_b_node = b_node->GetChild(i);
    BookmarkNode* child_bb_node = NULL;
    if (child_b_node->value == 0) {
      // New group.
      child_bb_node = bb_model_->AddGroup(bb_node,
          bb_node->GetChildCount(), child_b_node->GetTitle());
    } else {
      // Existing node, reset the title (BBModel ignores changes if the title
      // is the same).
      for (int j = 0; j < bb_node->GetChildCount(); ++j) {
        BookmarkNode* node = bb_node->GetChild(j);
        if (node->is_folder() && node->id() == child_b_node->value) {
          child_bb_node = node;
          break;
        }
      }
      DCHECK(child_bb_node);
      bb_model_->SetTitle(child_bb_node, child_b_node->GetTitle());
    }
    ApplyNameChangesAndCreateNewGroups(child_bb_node, child_b_node,
                                       parent_b_node, parent_bb_node);
  }
}<|MERGE_RESOLUTION|>--- conflicted
+++ resolved
@@ -23,10 +23,7 @@
 #include "chromium_strings.h"
 #include "generated_resources.h"
 
-<<<<<<< HEAD
-=======
 using base::Time;
->>>>>>> 12c75e7a
 using views::ColumnSet;
 using views::GridLayout;
 using views::Label;
@@ -224,12 +221,7 @@
   running_menu_for_root_ =
       (tree_model_->GetParent(tree_view_->GetSelectedNode()) ==
        tree_model_->GetRoot());
-<<<<<<< HEAD
-  context_menu_.reset(new Menu(this, Menu::TOPLEFT,
-                               GetContainer()->GetHWND()));
-=======
   context_menu_.reset(new Menu(this, Menu::TOPLEFT, GetWidget()->GetHWND()));
->>>>>>> 12c75e7a
   context_menu_->AppendMenuItemWithLabel(IDS_EDIT,
       l10n_util::GetString(IDS_EDIT));
   context_menu_->AppendMenuItemWithLabel(
