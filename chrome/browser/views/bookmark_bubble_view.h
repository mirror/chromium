--- conflicted
+++ resolved
@@ -154,15 +154,12 @@
   // ComboBox showing a handful of folders the user can choose from, including
   // the current parent.
   views::ComboBox* parent_combobox_;
-<<<<<<< HEAD
-=======
 
   // When the destructor is invoked should the bookmark be removed?
   bool remove_bookmark_;
 
   // When the destructor is invoked should edits be applied?
   bool apply_edits_;
->>>>>>> 12c75e7a
 
   DISALLOW_COPY_AND_ASSIGN(BookmarkBubbleView);
 };
