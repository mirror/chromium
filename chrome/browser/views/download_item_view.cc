--- conflicted
+++ resolved
@@ -14,20 +14,12 @@
 #include "chrome/browser/views/download_shelf_view.h"
 #include "chrome/common/gfx/chrome_canvas.h"
 #include "chrome/common/gfx/text_elider.h"
-<<<<<<< HEAD
-#include "chrome/common/resource_bundle.h"
-#include "chrome/common/win_util.h"
-#include "chrome/views/container.h"
-#include "chrome/views/native_button.h"
-#include "chrome/views/root_view.h"
-=======
 #include "chrome/common/l10n_util.h"
 #include "chrome/common/resource_bundle.h"
 #include "chrome/common/win_util.h"
 #include "chrome/views/native_button.h"
 #include "chrome/views/root_view.h"
 #include "chrome/views/widget.h"
->>>>>>> 12c75e7a
 
 #include "generated_resources.h"
 
@@ -36,25 +28,12 @@
 // TODO(paulg): These may need to be adjusted when download progress
 //              animation is added, and also possibly to take into account
 //              different screen resolutions.
-<<<<<<< HEAD
-static const int kTextWidth = 140;           // Pixels
-static const int kDangerousTextWidth = 200;  // Pixels
-static const int kHorizontalTextPadding = 2; // Pixels
-static const int kVerticalPadding = 3;       // Pixels
-static const int kVerticalTextSpacer = 2;    // Pixels
-static const int kVerticalTextPadding = 2;   // Pixels
-=======
 static const int kTextWidth = 140;            // Pixels
 static const int kDangerousTextWidth = 200;   // Pixels
 static const int kHorizontalTextPadding = 2;  // Pixels
 static const int kVerticalPadding = 3;        // Pixels
 static const int kVerticalTextSpacer = 2;     // Pixels
 static const int kVerticalTextPadding = 2;    // Pixels
-
-// The maximum number of characters we show in a file name when displaying the
-// dangerous download message.
-static const int kFileNameMaxLength = 20;
->>>>>>> 12c75e7a
 
 // The maximum number of characters we show in a file name when displaying the
 // dangerous download message.
@@ -608,10 +587,6 @@
     width += warning_icon_->width() + kLabelPadding;
     width += dangerous_download_label_->width() + kLabelPadding;
     gfx::Size button_size = GetButtonSize();
-<<<<<<< HEAD
-
-=======
->>>>>>> 12c75e7a
     // Make sure the button fits.
     height = std::max<int>(height, 2 * kVerticalPadding + button_size.height());
     // Then we make sure the warning icon fits.
@@ -684,11 +659,7 @@
 
     views::View::ConvertPointToScreen(this, &point);
     download_util::DownloadShelfContextMenu menu(download_,
-<<<<<<< HEAD
-                                                 GetContainer()->GetHWND(),
-=======
                                                  GetWidget()->GetHWND(),
->>>>>>> 12c75e7a
                                                  model_.get(),
                                                  point.ToPOINT());
     drop_down_pressed_ = false;
