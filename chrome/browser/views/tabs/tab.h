--- conflicted
+++ resolved
@@ -84,13 +84,10 @@
   virtual bool IsSelected() const;
 
  private:
-<<<<<<< HEAD
-=======
   class ContextMenuController;
 
   friend class ContextMenuController;
 
->>>>>>> 12c75e7a
   // views::View overrides:
   virtual bool HasHitTestMask() const;
   virtual void GetHitTestMask(gfx::Path* mask) const;
