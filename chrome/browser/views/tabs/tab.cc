--- conflicted
+++ resolved
@@ -10,7 +10,6 @@
 #include "chrome/common/l10n_util.h"
 #include "chrome/common/resource_bundle.h"
 #include "chrome/views/chrome_menu.h"
-#include "chrome/views/container.h"
 #include "chrome/views/tooltip_manager.h"
 #include "chrome/views/widget.h"
 #include "generated_resources.h"
@@ -21,11 +20,7 @@
 static const SkScalar kTabTopCurveWidth = 4;
 static const SkScalar kTabBottomCurveWidth = 3;
 
-<<<<<<< HEAD
-class TabContextMenuController : public views::MenuDelegate {
-=======
 class Tab::ContextMenuController : public views::MenuDelegate {
->>>>>>> 12c75e7a
  public:
   explicit ContextMenuController(Tab* tab)
       : tab_(tab),
@@ -55,13 +50,6 @@
   }
 
   void RunMenuAt(int x, int y) {
-<<<<<<< HEAD
-    menu_->RunMenuAt(tab_->GetContainer()->GetHWND(), gfx::Rect(x, y, 0, 0),
-                     views::MenuItemView::TOPLEFT, true);
-  }
-
- private:
-=======
     menu_->RunMenuAt(tab_->GetWidget()->GetHWND(), gfx::Rect(x, y, 0, 0),
                      views::MenuItemView::TOPLEFT, true);
     if (tab_)
@@ -78,7 +66,6 @@
   virtual ~ContextMenuController() {
   }
 
->>>>>>> 12c75e7a
   // views::MenuDelegate implementation:
   virtual bool IsCommandEnabled(int id) const {
     // The MenuItemView used to contain the contents of the Context Menu itself
@@ -103,12 +90,9 @@
   }
 
   virtual void SelectionChanged(views::MenuItemView* menu) {
-<<<<<<< HEAD
-=======
     if (!tab_)
       return;
 
->>>>>>> 12c75e7a
     TabStripModel::ContextMenuCommand command =
         static_cast<TabStripModel::ContextMenuCommand>(menu->GetCommand());
     tab_->delegate()->StopHighlightTabsForCommand(last_command_, tab_);
