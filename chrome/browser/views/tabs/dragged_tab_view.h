--- conflicted
+++ resolved
@@ -13,11 +13,7 @@
 #include "skia/include/SkBitmap.h"
 
 namespace views {
-<<<<<<< HEAD
-class ContainerWin;
-=======
 class WidgetWin;
->>>>>>> 12c75e7a
 }
 namespace gfx {
 class Point;
@@ -80,11 +76,7 @@
   int ScaleValue(int value);
 
   // The window that contains the DraggedTabView.
-<<<<<<< HEAD
-  views::ContainerWin* container_;
-=======
   scoped_ptr<views::WidgetWin> container_;
->>>>>>> 12c75e7a
 
   // The renderer that paints the Tab shape.
   scoped_ptr<TabRenderer> renderer_;
