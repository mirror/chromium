--- conflicted
+++ resolved
@@ -6,11 +6,7 @@
 #include "chrome/browser/tab_contents.h"
 #include "chrome/browser/views/tabs/hwnd_photobooth.h"
 #include "chrome/common/gfx/chrome_canvas.h"
-<<<<<<< HEAD
-#include "chrome/views/container_win.h"
-=======
 #include "chrome/views/widget_win.h"
->>>>>>> 12c75e7a
 #include "skia/include/SkBitmap.h"
 
 namespace {
@@ -147,11 +143,7 @@
   gfx::Point window_position = GetCaptureWindowPosition();
   gfx::Rect capture_bounds(window_position.x(), window_position.y(),
                            contents_rect.Width(), contents_rect.Height());
-<<<<<<< HEAD
-  capture_window_ = new views::ContainerWin;
-=======
   capture_window_ = new views::WidgetWin;
->>>>>>> 12c75e7a
   capture_window_->set_window_style(WS_POPUP);
   // WS_EX_TOOLWINDOW ensures the capture window doesn't produce a Taskbar
   // button.
