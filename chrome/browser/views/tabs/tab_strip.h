--- conflicted
+++ resolved
@@ -9,10 +9,6 @@
 #include "chrome/browser/tabs/tab_strip_model.h"
 #include "chrome/browser/views/tabs/tab.h"
 #include "chrome/views/button.h"
-<<<<<<< HEAD
-#include "chrome/views/container_win.h"
-=======
->>>>>>> 12c75e7a
 #include "chrome/views/menu.h"
 #include "chrome/views/view.h"
 #include "chrome/views/widget_win.h"
@@ -96,12 +92,9 @@
   // Retrieve the ideal bounds for the Tab at the specified index.
   gfx::Rect GetIdealBounds(int index);
 
-<<<<<<< HEAD
-=======
   // Updates loading animations for the TabStrip.
   void UpdateLoadingAnimations();
 
->>>>>>> 12c75e7a
   // views::View overrides:
   virtual void PaintChildren(ChromeCanvas* canvas);
   virtual views::View* GetViewByID(int id) const;
@@ -339,11 +332,7 @@
     bool point_down;
 
     // Renders the drop indicator.
-<<<<<<< HEAD
-    views::ContainerWin* arrow_window;
-=======
     views::WidgetWin* arrow_window;
->>>>>>> 12c75e7a
     views::ImageView* arrow_view;
 
    private:
