--- conflicted
+++ resolved
@@ -3,17 +3,20 @@
 // found in the LICENSE file.
 
 #include <math.h>
+#include <set>
 
 #include "chrome/browser/views/tabs/dragged_tab_controller.h"
 
 #include "chrome/browser/browser_window.h"
-#include "chrome/browser/frame_util.h"
 #include "chrome/browser/tab_contents.h"
+#include "chrome/browser/user_metrics.h"
+#include "chrome/browser/views/frame/browser_view.h"
 #include "chrome/browser/views/tabs/dragged_tab_view.h"
 #include "chrome/browser/views/tabs/hwnd_photobooth.h"
 #include "chrome/browser/views/tabs/tab.h"
 #include "chrome/browser/views/tabs/tab_strip.h"
 #include "chrome/browser/web_contents.h"
+#include "chrome/common/animation.h"
 #include "chrome/views/event.h"
 #include "chrome/views/root_view.h"
 #include "skia/include/SkBitmap.h"
@@ -22,51 +25,141 @@
 
 namespace {
 
-///////////////////////////////////////////////////////////////////////////////
-// WindowFinder
-//  A WindowForPoint facility that can ignore 2 provided window HWNDs.
-//
-class WindowFinder {
+// Horizontal width of DockView. The height is 3/4 of this. If you change this,
+// be sure and update the constants in DockInfo (kEnableDeltaX/kEnableDeltaY).
+const int kDropWindowSize = 100;
+
+// Delay, in ms, during dragging before we bring a window to front.
+const int kBringToFrontDelay = 750;
+
+// TODO (glen): nuke this class in favor of something pretty. Consider this
+// class a placeholder for the real thing.
+class DockView : public views::View {
  public:
-  static HWND WindowForPoint(const gfx::Point& screen_point, HWND ignore1) {
-    WindowFinder instance(screen_point, ignore1);
-    return instance.GetResult();
-  }
+  explicit DockView(DockInfo::Type type)
+      : size_(kDropWindowSize),
+        rect_radius_(4),
+        stroke_size_(4),
+        inner_stroke_size_(2),
+        inner_margin_(8),
+        inner_padding_(8),
+        type_(type) {}
+
+  virtual gfx::Size GetPreferredSize() {
+    return gfx::Size(size_, size_);
+  }
+
+  virtual void PaintBackground(ChromeCanvas* canvas) {
+    int h = size_ * 3 / 4;
+    int outer_x = (width() - size_) / 2;
+    int outer_y = (height() - h) / 2;
+    switch (type_) {
+      case DockInfo::MAXIMIZE:
+        outer_y = 0;
+        break;
+      case DockInfo::LEFT_HALF:
+        outer_x = 0;
+        break;
+      case DockInfo::RIGHT_HALF:
+        outer_x = width() - size_;
+        break;
+      case DockInfo::BOTTOM_HALF:
+        outer_y = height() - h;
+        break;
+      default:
+        break;
+    }
+
+    SkRect outer_rect = { SkIntToScalar(outer_x),
+                          SkIntToScalar(outer_y),
+                          SkIntToScalar(outer_x + size_),
+                          SkIntToScalar(outer_y + h) };
+
+    // Fill the background rect.
+    SkPaint paint;
+    paint.setColor(SkColorSetRGB(58, 58, 58));
+    paint.setStyle(SkPaint::kFill_Style);
+    canvas->drawRoundRect(outer_rect, SkIntToScalar(rect_radius_),
+                          SkIntToScalar(rect_radius_), paint);
+
+    // Outline the background rect.
+    paint.setFlags(SkPaint::kAntiAlias_Flag);
+    paint.setStrokeWidth(SkIntToScalar(stroke_size_));
+    paint.setColor(SK_ColorBLACK);
+    paint.setStyle(SkPaint::kStroke_Style);
+    canvas->drawRoundRect(outer_rect, SkIntToScalar(rect_radius_),
+                          SkIntToScalar(rect_radius_), paint);
+
+    // Then the inner rect.
+    int inner_x = outer_x + inner_margin_;
+    int inner_y = outer_y + inner_margin_;
+    int inner_width =
+        (size_ - inner_margin_ - inner_margin_ - inner_padding_) / 2;
+    int inner_height = (h - inner_margin_ - inner_margin_);
+    switch (type_) {
+      case DockInfo::LEFT_OF_WINDOW:
+      case DockInfo::RIGHT_OF_WINDOW:
+        DrawWindow(canvas, inner_x, inner_y, inner_width, inner_height);
+        DrawWindow(canvas, inner_x + inner_width + inner_padding_, inner_y,
+                   inner_width, inner_height);
+        break;
+
+      case DockInfo::TOP_OF_WINDOW:
+      case DockInfo::BOTTOM_OF_WINDOW:
+        inner_height =
+            (h - inner_margin_ - inner_margin_ - inner_padding_) / 2;
+        inner_width += inner_width + inner_padding_;
+        DrawWindow(canvas, inner_x, inner_y, inner_width, inner_height);
+        DrawWindow(canvas, inner_x, inner_y + inner_height + inner_padding_,
+                   inner_width, inner_height);
+        break;
+
+      case DockInfo::MAXIMIZE:
+        inner_width += inner_width + inner_padding_;
+        DrawWindow(canvas, inner_x, inner_y, inner_width, inner_height);
+        break;
+
+      case DockInfo::LEFT_HALF:
+        DrawWindow(canvas, inner_x, inner_y, inner_width, inner_height);
+        break;
+
+      case DockInfo::RIGHT_HALF:
+        DrawWindow(canvas, inner_x + inner_width + inner_padding_, inner_y,
+                   inner_width, inner_height);
+        break;
+
+      case DockInfo::BOTTOM_HALF:
+        inner_height =
+            (h - inner_margin_ - inner_margin_ - inner_padding_) / 2;
+        inner_width += inner_width + inner_padding_;
+        DrawWindow(canvas, inner_x, inner_y + inner_height + inner_padding_,
+                   inner_width, inner_height);
+        break;
+    }
+  }
+
  private:
-  WindowFinder(const gfx::Point& screen_point, HWND ignore1)
-      : screen_point_(screen_point.ToPOINT()),
-    ignore1_(ignore1),
-    result_(NULL) {
-  }
-
-  static BOOL CALLBACK WindowEnumProc(HWND hwnd, LPARAM lParam) {
-    WindowFinder* wf = reinterpret_cast<WindowFinder*>(lParam);
-    if (hwnd == wf->ignore1_)
-      return true;
-
-    if (::IsWindowVisible(hwnd)) {
-      CRect r;
-      ::GetWindowRect(hwnd, &r);
-      if (r.PtInRect(wf->screen_point_)) {
-        // We always deal with the root HWND.
-        wf->result_ = GetAncestor(hwnd, GA_ROOT);
-        return FALSE;
-      }
-    }
-    return TRUE;
-  }
-
-  HWND GetResult() {
-    EnumThreadWindows(GetCurrentThreadId(), WindowEnumProc,
-                      reinterpret_cast<LPARAM>(this));
-    return result_;
-  }
-
-  POINT screen_point_;
-  HWND ignore1_;
-  HWND result_;
-
-  DISALLOW_EVIL_CONSTRUCTORS(WindowFinder);
+  void DrawWindow(ChromeCanvas* canvas, int x, int y, int w, int h) {
+    canvas->FillRectInt(SkColorSetRGB(160, 160, 160), x, y, w, h);
+
+    SkPaint paint;
+    paint.setStrokeWidth(SkIntToScalar(inner_stroke_size_));
+    paint.setColor(SK_ColorWHITE);
+    paint.setStyle(SkPaint::kStroke_Style);
+    SkRect rect = { SkIntToScalar(x), SkIntToScalar(y), SkIntToScalar(x + w),
+                    SkIntToScalar(y + h) };
+    canvas->drawRect(rect, paint);
+  }
+
+  int size_;
+  int rect_radius_;
+  int stroke_size_;
+  int inner_stroke_size_;
+  int inner_margin_;
+  int inner_padding_;
+  DockInfo::Type type_;
+
+  DISALLOW_COPY_AND_ASSIGN(DockView);
 };
 
 gfx::Point ConvertScreenPointToTabStripPoint(TabStrip* tabstrip,
@@ -77,7 +170,139 @@
                     screen_point.y() - tabstrip_topleft.y());
 }
 
-}
+}  // namespace
+
+///////////////////////////////////////////////////////////////////////////////
+// DockDisplayer
+
+// DockDisplayer is responsible for giving the user a visual indication of a
+// possible dock position (as represented by DockInfo). DockDisplayer shows
+// a window with a DockView in it. Two animations are used that correspond to
+// the state of DockInfo::in_enable_area.
+class DraggedTabController::DockDisplayer : public AnimationDelegate {
+ public:
+  DockDisplayer(DraggedTabController* controller,
+                const DockInfo& info)
+      : controller_(controller),
+        popup_(NULL),
+        popup_hwnd_(NULL),
+#pragma warning(suppress: 4355)  // Okay to pass "this" here.
+        hot_animation_(this),
+        enable_animation_(this),
+        hidden_(false),
+        in_enable_area_(info.in_enable_area()) {
+    gfx::Rect bounds(info.hot_spot().x() - kDropWindowSize / 2,
+                     info.hot_spot().y() - kDropWindowSize / 2,
+                     kDropWindowSize, kDropWindowSize);
+    switch (info.type()) {
+      case DockInfo::MAXIMIZE:
+        bounds.Offset(0, kDropWindowSize / 2);
+        break;
+      case DockInfo::LEFT_HALF:
+        bounds.Offset(kDropWindowSize / 2, 0);
+        break;
+      case DockInfo::RIGHT_HALF:
+        bounds.Offset(-kDropWindowSize / 2, 0);
+        break;
+      case DockInfo::BOTTOM_HALF:
+        bounds.Offset(0, -kDropWindowSize / 2);
+        break;
+      default:
+        break;
+    }
+
+    popup_ = new views::WidgetWin;
+    popup_->set_window_style(WS_POPUP);
+    popup_->set_window_ex_style(WS_EX_LAYERED | WS_EX_TOOLWINDOW |
+                                WS_EX_TOPMOST);
+    popup_->SetLayeredAlpha(0x00);
+    popup_->Init(NULL, bounds, false);
+    popup_->SetContentsView(new DockView(info.type()));
+    hot_animation_.Show();
+    if (info.in_enable_area())
+      enable_animation_.Show();
+    popup_->SetWindowPos(HWND_TOP, 0, 0, 0, 0,
+        SWP_NOSIZE | SWP_NOACTIVATE | SWP_NOMOVE | SWP_SHOWWINDOW);
+    popup_hwnd_ = popup_->GetHWND();
+  }
+
+  ~DockDisplayer() {
+    if (controller_)
+      controller_->DockDisplayerDestroyed(this);
+  }
+
+  // Updates the state based on |in_enable_area|.
+  void UpdateInEnabledArea(bool in_enable_area) {
+    if (in_enable_area != in_enable_area_) {
+      in_enable_area_ = in_enable_area;
+      if (!in_enable_area_)
+        enable_animation_.Hide();
+      else
+        enable_animation_.Show();
+    }
+  }
+
+  // Resets the reference to the hosting DraggedTabController. This is invoked
+  // when the DraggedTabController is destoryed.
+  void clear_controller() { controller_ = NULL; }
+
+  // HWND of the window we create.
+  HWND popup_hwnd() { return popup_hwnd_; }
+
+  // Starts the hide animation. When the window is closed the
+  // DraggedTabController is notified by way of the DockDisplayerDestroyed
+  // method
+  void Hide() {
+    if (hidden_)
+      return;
+
+    if (!popup_) {
+      delete this;
+      return;
+    }
+    hidden_ = true;
+    enable_animation_.Hide();
+    hot_animation_.Hide();
+  }
+
+  virtual void AnimationProgressed(const Animation* animation) {
+    popup_->SetLayeredAlpha(
+        static_cast<BYTE>((hot_animation_.GetCurrentValue() +
+                           enable_animation_.GetCurrentValue()) / 2 * 255.0));
+    popup_->GetRootView()->SchedulePaint();
+  }
+
+  virtual void AnimationEnded(const Animation* animation) {
+    if (!hidden_)
+      return;
+    popup_->Close();
+    delete this;
+    return;
+  }
+
+ private:
+  // DraggedTabController that created us.
+  DraggedTabController* controller_;
+
+  // Window we're showing.
+  views::WidgetWin* popup_;
+
+  // HWND of |popup_|. We cache this to avoid the possibility of invoking a
+  // method on popup_ after we close it.
+  HWND popup_hwnd_;
+
+  // Animation corresponding to !DockInfo::in_enable_area.
+  SlideAnimation hot_animation_;
+
+  // Animation corresponding to DockInfo::in_enable_area.
+  SlideAnimation enable_animation_;
+
+  // Have we been hidden?
+  bool hidden_;
+
+  // Value of DockInfo::in_enable_area.
+  bool in_enable_area_;
+};
 
 ///////////////////////////////////////////////////////////////////////////////
 // DraggedTabController, public:
@@ -117,6 +342,8 @@
 }
 
 void DraggedTabController::Drag() {
+  bring_to_front_timer_.Stop();
+
   // Before we get to dragging anywhere, ensure that we consider ourselves
   // attached to the source tabstrip.
   if (source_tab_->IsVisible() && CanStartDrag())
@@ -280,15 +507,50 @@
 void DraggedTabController::InitWindowCreatePoint() {
   window_create_point_.SetPoint(mouse_offset_.x(), mouse_offset_.y());
   Tab* first_tab = attached_tabstrip_->GetTabAt(0);
-  views::View::ConvertPointToContainer(first_tab, &window_create_point_);
+  views::View::ConvertPointToWidget(first_tab, &window_create_point_);
 }
 
 gfx::Point DraggedTabController::GetWindowCreatePoint() const {
   POINT pt;
   GetCursorPos(&pt);
+  if (dock_info_.type() != DockInfo::NONE) {
+    // If we're going to dock, we need to return the exact coordinate,
+    // otherwise we may attempt to maximize on the wrong monitor.
+    return gfx::Point(pt);
+  }
   return gfx::Point(pt.x - window_create_point_.x(),
                     pt.y - window_create_point_.y());
 }
+
+void DraggedTabController::UpdateDockInfo(const gfx::Point& screen_point) {
+  // Update the DockInfo for the current mouse coordinates.
+  DockInfo dock_info = GetDockInfoAtPoint(screen_point);
+  if (!dock_info.equals(dock_info_)) {
+    // DockInfo for current position differs.
+    if (dock_info_.type() != DockInfo::NONE &&
+        !dock_controllers_.empty()) {
+      // Hide old visual indicator.
+      dock_controllers_.back()->Hide();
+    }
+    dock_info_ = dock_info;
+    if (dock_info_.type() != DockInfo::NONE) {
+      // Show new docking position.
+      DockDisplayer* controller = new DockDisplayer(this, dock_info_);
+      if (controller->popup_hwnd()) {
+        dock_controllers_.push_back(controller);
+        dock_windows_.insert(controller->popup_hwnd());
+      } else {
+        delete controller;
+      }
+    }
+  } else if (dock_info_.type() != DockInfo::NONE &&
+             !dock_controllers_.empty()) {
+    // Current dock position is the same as last, update the controller's
+    // in_enable_area state as it may have changed.
+    dock_controllers_.back()->UpdateInEnabledArea(dock_info_.in_enable_area());
+  }
+}
+
 
 void DraggedTabController::ChangeDraggedContents(TabContents* new_contents) {
   if (dragged_contents_) {
@@ -355,6 +617,14 @@
     if (target_tabstrip)
       Attach(target_tabstrip, screen_point);
   }
+  if (!target_tabstrip) {
+    bring_to_front_timer_.Start(
+        base::TimeDelta::FromMilliseconds(kBringToFrontDelay), this,
+        &DraggedTabController::BringWindowUnderMouseToFront);
+  }
+
+  UpdateDockInfo(screen_point);
+
   MoveTab(screen_point);
 }
 
@@ -390,21 +660,44 @@
   view_->MoveTo(dragged_view_point);
 }
 
+DockInfo DraggedTabController::GetDockInfoAtPoint(
+    const gfx::Point& screen_point) {
+  if (attached_tabstrip_) {
+    // If the mouse is over a tab strip, don't offer a dock position.
+    return DockInfo();
+  }
+
+  if (dock_info_.IsValidForPoint(screen_point)) {
+    // It's possible any given screen coordinate has multiple docking
+    // positions. Check the current info first to avoid having the docking
+    // position bounce around.
+    return dock_info_;
+  }
+
+  HWND dragged_hwnd = view_->GetWidget()->GetHWND();
+  dock_windows_.insert(dragged_hwnd);
+  DockInfo info = DockInfo::GetDockInfoAtPoint(screen_point, dock_windows_);
+  dock_windows_.erase(dragged_hwnd);
+  return info;
+}
+
 TabStrip* DraggedTabController::GetTabStripForPoint(
-    const gfx::Point& screen_point) const {
-  HWND dragged_hwnd = view_->GetContainer()->GetHWND();
-  HWND other_hwnd = WindowFinder::WindowForPoint(screen_point, dragged_hwnd);
-  if (!other_hwnd)
+    const gfx::Point& screen_point) {
+  HWND dragged_hwnd = view_->GetWidget()->GetHWND();
+  dock_windows_.insert(dragged_hwnd);
+  HWND local_window =
+      DockInfo::GetLocalProcessWindowAtPoint(screen_point, dock_windows_);
+  dock_windows_.erase(dragged_hwnd);
+  if (!local_window)
     return NULL;
-
-  BrowserWindow* other_frame = FrameUtil::GetBrowserWindowForHWND(other_hwnd);
-  if (other_frame) {
-    TabStrip* other_tabstrip = other_frame->GetTabStrip();
-    if (!other_tabstrip->IsCompatibleWith(source_tabstrip_))
-      return NULL;
-    return GetTabStripIfItContains(other_tabstrip, screen_point);
-  }
-  return NULL;
+  BrowserWindow* browser = BrowserView::GetBrowserWindowForHWND(local_window);
+  if (!browser)
+    return NULL;
+
+  TabStrip* other_tabstrip = browser->GetTabStrip();
+  if (!other_tabstrip->IsCompatibleWith(source_tabstrip_))
+    return NULL;
+  return GetTabStripIfItContains(other_tabstrip, screen_point);
 }
 
 TabStrip* DraggedTabController::GetTabStripIfItContains(
@@ -493,7 +786,7 @@
   tab->SetVisible(false);
 
   // Move the corresponding window to the front.
-  attached_tabstrip_->GetContainer()->MoveToFront(true);
+  attached_tabstrip_->GetWidget()->MoveToFront(true);
 }
 
 void DraggedTabController::Detach() {
@@ -628,9 +921,6 @@
   return index == TabStripModel::kNoTab ? NULL : tabstrip->GetTabAt(index);
 }
 
-<<<<<<< HEAD
-void DraggedTabController::EndDragImpl(EndDragType type) {
-=======
 bool DraggedTabController::EndDragImpl(EndDragType type) {
   bring_to_front_timer_.Stop();
 
@@ -644,7 +934,6 @@
   dock_controllers_.clear();
   dock_windows_.clear();
 
->>>>>>> 5d99fccd
   bool destroy_now = true;
   if (type != TAB_DESTROYED) {
     // We only finish up the drag if we were actually dragging. If we never
@@ -709,7 +998,7 @@
   // it has been hidden.
   if (restore_frame) {
     if (!restore_bounds_.IsEmpty()) {
-      HWND frame_hwnd = source_tabstrip_->GetContainer()->GetHWND();
+      HWND frame_hwnd = source_tabstrip_->GetWidget()->GetHWND();
       MoveWindow(frame_hwnd, restore_bounds_.x(), restore_bounds_.y(),
                  restore_bounds_.width(), restore_bounds_.height(), TRUE);
     }
@@ -728,10 +1017,61 @@
         NewCallback(this, &DraggedTabController::OnAnimateToBoundsComplete));
     destroy_immediately = false;
   } else {
+    if (dock_info_.type() != DockInfo::NONE) {
+      switch (dock_info_.type()) {
+        case DockInfo::LEFT_OF_WINDOW:
+          UserMetrics::RecordAction(L"DockingWindow_Left",
+                                    source_tabstrip_->model()->profile());
+          break;
+
+        case DockInfo::RIGHT_OF_WINDOW:
+          UserMetrics::RecordAction(L"DockingWindow_Right",
+                                    source_tabstrip_->model()->profile());
+          break;
+
+        case DockInfo::BOTTOM_OF_WINDOW:
+          UserMetrics::RecordAction(L"DockingWindow_Bottom",
+                                    source_tabstrip_->model()->profile());
+          break;
+
+        case DockInfo::TOP_OF_WINDOW:
+          UserMetrics::RecordAction(L"DockingWindow_Top",
+                                    source_tabstrip_->model()->profile());
+          break;
+
+        case DockInfo::MAXIMIZE:
+          UserMetrics::RecordAction(L"DockingWindow_Maximize",
+                                    source_tabstrip_->model()->profile());
+          break;
+
+        case DockInfo::LEFT_HALF:
+          UserMetrics::RecordAction(L"DockingWindow_LeftHalf",
+                                    source_tabstrip_->model()->profile());
+          break;
+
+        case DockInfo::RIGHT_HALF:
+          UserMetrics::RecordAction(L"DockingWindow_RightHalf",
+                                    source_tabstrip_->model()->profile());
+          break;
+
+        case DockInfo::BOTTOM_HALF:
+          UserMetrics::RecordAction(L"DockingWindow_BottomHalf",
+                                    source_tabstrip_->model()->profile());
+          break;
+
+        default:
+          NOTREACHED();
+          break;
+      }
+    }
     // Compel the model to construct a new window for the detached TabContents.
-    source_tabstrip_->model()->TearOffTabContents(
-        dragged_contents_,
-        GetWindowCreatePoint());
+    CRect browser_rect;
+    GetWindowRect(source_tabstrip_->GetWidget()->GetHWND(), &browser_rect);
+    gfx::Rect window_bounds(
+        GetWindowCreatePoint(),
+        gfx::Size(browser_rect.Width(), browser_rect.Height()));
+    source_tabstrip_->model()->delegate()->CreateNewStripWithContents(
+        dragged_contents_, window_bounds, dock_info_);
     CleanUpHiddenFrame();
   }
 
@@ -775,7 +1115,7 @@
 void DraggedTabController::HideFrame() {
   // We don't actually hide the window, rather we just move it way off-screen.
   // If we actually hide it, we stop receiving drag events.
-  HWND frame_hwnd = source_tabstrip_->GetContainer()->GetHWND();
+  HWND frame_hwnd = source_tabstrip_->GetWidget()->GetHWND();
   RECT wr;
   GetWindowRect(frame_hwnd, &wr);
   MoveWindow(frame_hwnd, 0xFFFF, 0xFFFF, wr.right - wr.left,
@@ -808,11 +1148,55 @@
   // detach even though we aren't attached to a TabStrip. Guard against that.
   if (attached_tabstrip_) {
     Tab* tab = GetTabMatchingDraggedContents(attached_tabstrip_);
-    if (tab)
+    if (tab) {
       tab->SetVisible(true);
+      // Paint the tab now, otherwise there may be slight flicker between the
+      // time the dragged tab window is destroyed and we paint.
+      tab->PaintNow();
+    }
   }
   CleanUpHiddenFrame();
 
   if (!in_destructor_)
     source_tabstrip_->DestroyDragController();
 }
+
+void DraggedTabController::DockDisplayerDestroyed(
+    DockDisplayer* controller) {
+  std::set<HWND>::iterator dock_i =
+      dock_windows_.find(controller->popup_hwnd());
+  if (dock_i != dock_windows_.end())
+    dock_windows_.erase(dock_i);
+  else
+    NOTREACHED();
+
+  std::vector<DockDisplayer*>::iterator i =
+      std::find(dock_controllers_.begin(), dock_controllers_.end(),
+                controller);
+  if (i != dock_controllers_.end())
+    dock_controllers_.erase(i);
+  else
+    NOTREACHED();
+}
+
+void DraggedTabController::BringWindowUnderMouseToFront() {
+  // If we're going to dock to another window, bring it to the front.
+  HWND hwnd = dock_info_.hwnd();
+  if (!hwnd) {
+    HWND dragged_hwnd = view_->GetWidget()->GetHWND();
+    dock_windows_.insert(dragged_hwnd);
+    hwnd = DockInfo::GetLocalProcessWindowAtPoint(GetCursorScreenPoint(),
+                                                  dock_windows_);
+    dock_windows_.erase(dragged_hwnd);
+  }
+  if (hwnd) {
+    // Move the window to the front.
+    SetWindowPos(hwnd, HWND_TOP, 0, 0, 0, 0,
+                 SWP_NOACTIVATE | SWP_NOMOVE | SWP_NOSIZE);
+
+    // The previous call made the window appear on top of the dragged window,
+    // move the dragged window to the front.
+    SetWindowPos(view_->GetWidget()->GetHWND(), HWND_TOP, 0, 0, 0, 0,
+                 SWP_NOACTIVATE | SWP_NOMOVE | SWP_NOSIZE);
+  }
+}