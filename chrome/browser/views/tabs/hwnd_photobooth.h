// Copyright (c) 2006-2008 The Chromium Authors. All rights reserved.
// Use of this source code is governed by a BSD-style license that can be
// found in the LICENSE file.

#ifndef CHROME_BROWSER_VIEWS_TABS_HWND_PHOTOBOOTH_H__
#define CHROME_BROWSER_VIEWS_TABS_HWND_PHOTOBOOTH_H__

#include "base/basictypes.h"
#include "base/gfx/rect.h"

class ChromeCanvas;
namespace views {
<<<<<<< HEAD
class ContainerWin;
=======
class WidgetWin;
>>>>>>> 12c75e7a
}

///////////////////////////////////////////////////////////////////////////////
// HWNDPhotobooth
//
//  An object that a HWND "steps into" to have its picture taken. This is used
//  to generate a full size screen shot of the contents of a HWND including
//  any child windows.
//
//  Implementation note: This causes the HWND to be re-parented to a mostly
//  off-screen layered window.
//
class HWNDPhotobooth {
 public:
  // Creates the photo booth. Constructs a nearly off-screen window, parents
  // the HWND, then shows it. The caller is responsible for destroying this
  // window, since the photo-booth will detach it before it is destroyed.
  // |canvas| is a canvas to paint the contents into, and dest_bounds is the
  // target area in |canvas| to which painted contents will be clipped.
  explicit HWNDPhotobooth(HWND initial_hwnd);

  // Destroys the photo booth window.
  virtual ~HWNDPhotobooth();

  // Replaces the HWND in the photo booth with the specified one. The caller is
  // responsible for destroying this HWND since it will be detached from the
  // capture window before the capture window is destroyed.
  void ReplaceHWND(HWND new_hwnd);

  // Paints the current display image of the window into |canvas|, clipped to
  // |target_bounds|.
  void PaintScreenshotIntoCanvas(ChromeCanvas* canvas,
                                 const gfx::Rect& target_bounds);

 private:
  // Creates a mostly off-screen window to contain the HWND to be captured.
  void CreateCaptureWindow(HWND initial_hwnd);

  // The nearly off-screen photo-booth layered window used to hold the HWND.
<<<<<<< HEAD
  views::ContainerWin* capture_window_;
=======
  views::WidgetWin* capture_window_;
>>>>>>> 12c75e7a

  // The current HWND being captured.
  HWND current_hwnd_;

  DISALLOW_EVIL_CONSTRUCTORS(HWNDPhotobooth);
};

#endif  // #ifndef CHROME_BROWSER_VIEWS_TABS_HWND_PHOTOBOOTH_H__
<|MERGE_RESOLUTION|>--- conflicted
+++ resolved
@@ -10,11 +10,7 @@
 
 class ChromeCanvas;
 namespace views {
-<<<<<<< HEAD
-class ContainerWin;
-=======
 class WidgetWin;
->>>>>>> 12c75e7a
 }
 
 ///////////////////////////////////////////////////////////////////////////////
@@ -54,11 +50,7 @@
   void CreateCaptureWindow(HWND initial_hwnd);
 
   // The nearly off-screen photo-booth layered window used to hold the HWND.
-<<<<<<< HEAD
-  views::ContainerWin* capture_window_;
-=======
   views::WidgetWin* capture_window_;
->>>>>>> 12c75e7a
 
   // The current HWND being captured.
   HWND current_hwnd_;
