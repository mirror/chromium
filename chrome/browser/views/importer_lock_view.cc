--- conflicted
+++ resolved
@@ -1,45 +1,17 @@
-// Copyright 2008, Google Inc.
-// All rights reserved.
-//
-// Redistribution and use in source and binary forms, with or without
-// modification, are permitted provided that the following conditions are
-// met:
-//
-//    * Redistributions of source code must retain the above copyright
-// notice, this list of conditions and the following disclaimer.
-//    * Redistributions in binary form must reproduce the above
-// copyright notice, this list of conditions and the following disclaimer
-// in the documentation and/or other materials provided with the
-// distribution.
-//    * Neither the name of Google Inc. nor the names of its
-// contributors may be used to endorse or promote products derived from
-// this software without specific prior written permission.
-//
-// THIS SOFTWARE IS PROVIDED BY THE COPYRIGHT HOLDERS AND CONTRIBUTORS
-// "AS IS" AND ANY EXPRESS OR IMPLIED WARRANTIES, INCLUDING, BUT NOT
-// LIMITED TO, THE IMPLIED WARRANTIES OF MERCHANTABILITY AND FITNESS FOR
-// A PARTICULAR PURPOSE ARE DISCLAIMED. IN NO EVENT SHALL THE COPYRIGHT
-// OWNER OR CONTRIBUTORS BE LIABLE FOR ANY DIRECT, INDIRECT, INCIDENTAL,
-// SPECIAL, EXEMPLARY, OR CONSEQUENTIAL DAMAGES (INCLUDING, BUT NOT
-// LIMITED TO, PROCUREMENT OF SUBSTITUTE GOODS OR SERVICES; LOSS OF USE,
-// DATA, OR PROFITS; OR BUSINESS INTERRUPTION) HOWEVER CAUSED AND ON ANY
-// THEORY OF LIABILITY, WHETHER IN CONTRACT, STRICT LIABILITY, OR TORT
-// (INCLUDING NEGLIGENCE OR OTHERWISE) ARISING IN ANY WAY OUT OF THE USE
-// OF THIS SOFTWARE, EVEN IF ADVISED OF THE POSSIBILITY OF SUCH DAMAGE.
+// Copyright (c) 2006-2008 The Chromium Authors. All rights reserved.
+// Use of this source code is governed by a BSD-style license that can be
+// found in the LICENSE file.
 
 #include "chrome/browser/views/importer_lock_view.h"
 
-<<<<<<< HEAD
-#include "chrome/browser/importer.h"
-#include "chrome/browser/standard_layout.h"
-=======
 #include "chrome/app/locales/locale_settings.h"
 #include "chrome/browser/importer/importer.h"
 #include "chrome/browser/views/standard_layout.h"
->>>>>>> b8afeda4
 #include "chrome/common/l10n_util.h"
 #include "chrome/views/label.h"
+#include "chrome/views/window.h"
 
+#include "chromium_strings.h"
 #include "generated_resources.h"
 
 using ChromeViews::ColumnSet;
@@ -50,8 +22,7 @@
 static const int kDefaultWindowHeight = 100;
 
 ImporterLockView::ImporterLockView(ImporterHost* host)
-    : dialog_(NULL),
-      description_label_(NULL),
+    : description_label_(NULL),
       importer_host_(host) {
   description_label_ = new ChromeViews::Label(
       l10n_util::GetString(IDS_IMPORTER_LOCK_TEXT));
@@ -64,19 +35,16 @@
 }
 
 void ImporterLockView::GetPreferredSize(CSize *out) {
-  out->cx = kDefaultWindowWidth;
-  out->cy = kDefaultWindowHeight;
+  DCHECK(out);
+  *out = ChromeViews::Window::GetLocalizedContentsSize(
+      IDS_IMPORTLOCK_DIALOG_WIDTH_CHARS,
+      IDS_IMPORTLOCK_DIALOG_HEIGHT_LINES).ToSIZE();
 }
 
 void ImporterLockView::Layout() {
   description_label_->SetBounds(kPanelHorizMargin, kPanelVertMargin,
-<<<<<<< HEAD
-      kDefaultWindowWidth - 2 * kPanelHorizMargin,
-      kDefaultWindowHeight - 2 * kPanelVertMargin);
-=======
       width() - 2 * kPanelHorizMargin,
       height() - 2 * kPanelVertMargin);
->>>>>>> b8afeda4
 }
 
 std::wstring ImporterLockView::GetDialogButtonLabel(
@@ -107,4 +75,8 @@
   MessageLoop::current()->PostTask(FROM_HERE, NewRunnableMethod(
       importer_host_, &ImporterHost::OnLockViewEnd, false));
   return true;
-}+}
+
+ChromeViews::View* ImporterLockView::GetContentsView() {
+  return this;
+}
