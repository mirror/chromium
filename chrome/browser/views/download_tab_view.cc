// Copyright (c) 2006-2008 The Chromium Authors. All rights reserved.
// Use of this source code is governed by a BSD-style license that can be
// found in the LICENSE file.

#include "chrome/browser/views/download_tab_view.h"

#include <time.h>

#include <algorithm>
#include <functional>

#include "base/file_util.h"
#include "base/string_util.h"
#include "base/task.h"
#include "base/time_format.h"
#include "base/timer.h"
#include "chrome/app/theme/theme_resources.h"
#include "chrome/browser/browser_process.h"
#include "chrome/browser/profile.h"
#include "chrome/browser/user_metrics.h"
#include "chrome/common/gfx/chrome_canvas.h"
#include "chrome/common/gfx/chrome_font.h"
#include "chrome/common/gfx/text_elider.h"
#include "chrome/common/l10n_util.h"
#include "chrome/common/resource_bundle.h"
#include "chrome/common/stl_util-inl.h"
#include "chrome/common/time_format.h"
#include "chrome/views/background.h"
#include "googleurl/src/gurl.h"
#include "generated_resources.h"

using base::Time;
using base::TimeDelta;

// Approximate spacing, in pixels, taken from initial UI mock up screens
static const int kVerticalPadding = 5;
static const int kHorizontalLinkPadding = 15;
static const int kHorizontalButtonPadding = 8;

// For vertical and horizontal element spacing
static const int kSpacer = 20;

// Horizontal space between the left edge of the entries and the
// left edge of the view.
static const int kLeftMargin = 38;

// x-position of the icon (massage this so it visually matches
// kDestinationSearchOffset in native_ui_contents.cc
static const int kDownloadIconOffset = 132;

// Padding between the progress icon and the title, url
static const int kInfoPadding = 16;

// Horizontal distance from the left window edge to the left icon edge
static const int kDateSize = 132;

// Maximum size of the text for the file name or URL
static const int kFilenameSize = 350;

// Maximum size of the progress text during download, which is taken
// out of kFilenameSize
static const int kProgressSize = 170;

// Status label color (grey)
static const SkColor kStatusColor = SkColorSetRGB(128, 128, 128);

// URL label color (green)
static const SkColor kUrlColor = SkColorSetRGB(0, 128, 0);

// Paused download indicator (red)
static const SkColor kPauseColor = SkColorSetRGB(128, 0, 0);

// Warning label color (blue)
static const SkColor kWarningColor = SkColorSetRGB(87, 108, 149);

// Selected item background color
static const SkColor kSelectedItemColor = SkColorSetRGB(215, 232, 255);

// State key used to identify search text.
static const wchar_t kSearchTextKey[] = L"st";

// The maximum number of characters we show in a file name when displaying the
// dangerous download message.
static const int kFileNameMaxLength = 20;

// Sorting functor for DownloadItem --------------------------------------------

// Sort DownloadItems into ascending order by their start time.
class DownloadItemSorter : public std::binary_function<DownloadItem*,
                                                       DownloadItem*,
                                                       bool> {
 public:
  bool operator()(const DownloadItem* lhs, const DownloadItem* rhs) {
    return lhs->start_time() < rhs->start_time();
  }
};


// DownloadItemTabView implementation ------------------------------------------
DownloadItemTabView::DownloadItemTabView()
    : model_(NULL),
      parent_(NULL),
      is_floating_view_renderer_(false) {
  // Create our element views using empty strings for now,
  // set them based on the model's state in Layout().
  since_ = new views::Label(L"");
  ResourceBundle& rb = ResourceBundle::GetSharedInstance();
  ChromeFont font = rb.GetFont(ResourceBundle::WebFont);
  since_->SetHorizontalAlignment(views::Label::ALIGN_LEFT);
  since_->SetFont(font);
  AddChildView(since_);

  date_ = new views::Label(L"");
  date_->SetColor(kStatusColor);
  date_->SetHorizontalAlignment(views::Label::ALIGN_LEFT);
  date_->SetFont(font);
  AddChildView(date_);

  // file_name_ is enabled once the download has finished and we can open
  // it via ShellExecute.
  file_name_ = new views::Link(L"");
  file_name_->SetHorizontalAlignment(views::Label::ALIGN_LEFT);
  file_name_->SetController(this);
  file_name_->SetFont(font);
  AddChildView(file_name_);

  // dangerous_download_warning_ is enabled when a dangerous download has been
  // initiated.
  dangerous_download_warning_ = new views::Label();
  dangerous_download_warning_ ->SetMultiLine(true);
  dangerous_download_warning_->SetColor(kWarningColor);
  dangerous_download_warning_->SetHorizontalAlignment(
      views::Label::ALIGN_LEFT);
  dangerous_download_warning_->SetFont(font);
  AddChildView(dangerous_download_warning_);

  // The save and discard buttons are shown to prompt the user when a dangerous
  // download was started.
  save_button_ = new views::NativeButton(
      l10n_util::GetString(IDS_SAVE_DOWNLOAD));
  save_button_->set_enforce_dlu_min_size(false);
  save_button_->SetListener(this);
  discard_button_ = new views::NativeButton(
      l10n_util::GetString(IDS_DISCARD_DOWNLOAD));
  discard_button_->SetListener(this);
  discard_button_->set_enforce_dlu_min_size(false);
  AddChildView(save_button_);
  AddChildView(discard_button_);

  // Set our URL name
  download_url_ = new views::Label(L"");
  download_url_->SetColor(kUrlColor);
  download_url_->SetHorizontalAlignment(views::Label::ALIGN_LEFT);
  download_url_->SetFont(font);
  AddChildView(download_url_);

  // Set our time remaining
  time_remaining_ = new views::Label(L"");
  time_remaining_->SetColor(kStatusColor);
  time_remaining_->SetHorizontalAlignment(views::Label::ALIGN_LEFT);
  time_remaining_->SetFont(font);
  AddChildView(time_remaining_);

  // Set our download progress
  download_progress_ = new views::Label(L"");
  download_progress_->SetColor(kStatusColor);
  download_progress_->SetHorizontalAlignment(views::Label::ALIGN_LEFT);
  download_progress_->SetFont(font);
  AddChildView(download_progress_);

  // Set our 'Pause', 'Cancel' and 'Show in folder' links using
  // actual strings, since these are constant
  pause_ = new views::Link(l10n_util::GetString(IDS_DOWNLOAD_LINK_PAUSE));
  pause_->SetController(this);
  pause_->SetFont(font);
  AddChildView(pause_);

  cancel_ = new views::Link(l10n_util::GetString(IDS_DOWNLOAD_LINK_CANCEL));
  cancel_->SetController(this);
  cancel_->SetFont(font);
  AddChildView(cancel_);

  show_ = new views::Link(l10n_util::GetString(IDS_DOWNLOAD_LINK_SHOW));
  show_->SetController(this);
  show_->SetFont(font);
  AddChildView(show_);
}

DownloadItemTabView::~DownloadItemTabView() {
}

void DownloadItemTabView::SetModel(DownloadItem* model,
                                   DownloadTabView* parent) {
  DCHECK(model && parent);
  model_ = model;
  parent_ = parent;
  parent_->LookupIcon(model_);
}

gfx::Size DownloadItemTabView::GetPreferredSize() {
  gfx::Size pause_size = pause_->GetPreferredSize();
  gfx::Size cancel_size = cancel_->GetPreferredSize();
  gfx::Size show_size = show_->GetPreferredSize();
  return gfx::Size(parent_->big_icon_size() +
                   2 * kSpacer +
                   kHorizontalLinkPadding +
                   kFilenameSize +
                   std::max(pause_size.width() + cancel_size.width() +
                            kHorizontalLinkPadding, show_size.width()),
                   parent_->big_icon_size());
}

// Each DownloadItemTabView has reasonably complex layout requirements
// that are based on the state of its model. To make the code much simpler
// to read, Layout() is split into state specific code which will result
// in some redundant code.
void DownloadItemTabView::Layout() {
  DCHECK(model_);
  switch (model_->state()) {
    case DownloadItem::COMPLETE:
      if (model_->safety_state() == DownloadItem::DANGEROUS)
        LayoutPromptDangerousDownload();
      else
        LayoutComplete();
      break;
    case DownloadItem::CANCELLED:
      LayoutCancelled();
      break;
    case DownloadItem::IN_PROGRESS:
      if (model_->safety_state() == DownloadItem::DANGEROUS)
        LayoutPromptDangerousDownload();
      else
        LayoutInProgress();
      break;
    case DownloadItem::REMOVING:
      break;
    default:
      NOTREACHED();
  }
}

// Only display the date if the download is the last that occurred
// on a given day.
void DownloadItemTabView::LayoutDate() {
  if (!parent_->ShouldDrawDateForDownload(model_)) {
    since_->SetVisible(false);
    date_->SetVisible(false);
    return;
  }

  since_->SetText(TimeFormat::RelativeDate(model_->start_time(), NULL));
  gfx::Size since_size = since_->GetPreferredSize();
  since_->SetBounds(kLeftMargin, parent_->big_icon_offset(),
                    kDateSize, since_size.height());
  since_->SetVisible(true);

  date_->SetText(base::TimeFormatShortDate(model_->start_time()));
  gfx::Size date_size = date_->GetPreferredSize();
  date_->SetBounds(kLeftMargin, since_size.height() + kVerticalPadding +
                       parent_->big_icon_offset(),
                   kDateSize, date_size.height());
  date_->SetVisible(true);
}

// DownloadItem::COMPLETE state layout
void DownloadItemTabView::LayoutComplete() {
  // Hide unused UI elements
  pause_->SetVisible(false);
  pause_->SetEnabled(false);
  cancel_->SetVisible(false);
  cancel_->SetEnabled(false);
  time_remaining_->SetVisible(false);
  download_progress_->SetVisible(false);
  dangerous_download_warning_->SetVisible(false);
  save_button_->SetVisible(false);
  save_button_->SetEnabled(false);
  discard_button_->SetVisible(false);
  discard_button_->SetEnabled(false);

  LayoutDate();
  int dx = kDownloadIconOffset - parent_->big_icon_offset() +
           parent_->big_icon_size() + kInfoPadding;

  // File name and URL
  ResourceBundle& rb = ResourceBundle::GetSharedInstance();
  ChromeFont font = rb.GetFont(ResourceBundle::WebFont);
  file_name_->SetText(
    gfx::ElideFilename(model_->GetFileName(), font, kFilenameSize));

  gfx::Size file_name_size = file_name_->GetPreferredSize();

  file_name_->SetBounds(dx, parent_->big_icon_offset(),
                        std::min(kFilenameSize,
                                 static_cast<int>(file_name_size.width())),
                        file_name_size.height());
  file_name_->SetVisible(true);
  file_name_->SetEnabled(true);

  GURL url(model_->url());
  download_url_->SetURL(url);
  gfx::Size url_size = download_url_->GetPreferredSize();
  download_url_->SetBounds(dx,
                           file_name_size.height() + kVerticalPadding +
                           parent_->big_icon_offset(),
                           std::min(kFilenameSize,
                                    static_cast<int>(width() - dx)),
                           url_size.height());
  download_url_->SetVisible(true);
  dx += kFilenameSize + kSpacer;

  // Action button (text is constant and set in constructor)
  gfx::Size show_size = show_->GetPreferredSize();
  show_->SetBounds(dx, ((file_name_size.height() + url_size.height()) / 2) +
                   parent_->big_icon_offset(),
                   show_size.width(), show_size.height());
  show_->SetVisible(true);
  show_->SetEnabled(true);
}

// DownloadItem::CANCELLED state layout
void DownloadItemTabView::LayoutCancelled() {
  // Hide unused UI elements
  show_->SetVisible(false);
  show_->SetEnabled(false);
  pause_->SetVisible(false);
  pause_->SetEnabled(false);
  cancel_->SetVisible(false);
  cancel_->SetEnabled(false);
  dangerous_download_warning_->SetVisible(false);
  save_button_->SetVisible(false);
  save_button_->SetEnabled(false);
  discard_button_->SetVisible(false);
  discard_button_->SetEnabled(false);

  LayoutDate();
  int dx = kDownloadIconOffset - parent_->big_icon_offset() +
           parent_->big_icon_size() + kInfoPadding;

  // File name and URL, truncated to show cancelled status
  ResourceBundle& rb = ResourceBundle::GetSharedInstance();
  ChromeFont font = rb.GetFont(ResourceBundle::WebFont);
  file_name_->SetText(gfx::ElideFilename(model_->GetFileName(), 
                                         font, 
                                         kFilenameSize));
  gfx::Size file_name_size = file_name_->GetPreferredSize();
  file_name_->SetBounds(dx, parent_->big_icon_offset(),
                        kFilenameSize - kProgressSize - kSpacer,
                        file_name_size.height());
  file_name_->SetVisible(true);
  file_name_->SetEnabled(false);

  GURL url(model_->url());
  download_url_->SetURL(url);
  gfx::Size url_size = download_url_->GetPreferredSize();
  download_url_->SetBounds(dx,
                           file_name_size.height() + kVerticalPadding +
                           parent_->big_icon_offset(),
                           std::min(kFilenameSize - kProgressSize - kSpacer,
                                    static_cast<int>(width() - dx)),
                           url_size.height());
  download_url_->SetVisible(true);

  dx += kFilenameSize - kProgressSize;

  // Display cancelled status
  time_remaining_->SetColor(kStatusColor);
  time_remaining_->SetText(l10n_util::GetString(IDS_DOWNLOAD_TAB_CANCELLED));
  gfx::Size cancel_size = time_remaining_->GetPreferredSize();
  time_remaining_->SetBounds(dx, parent_->big_icon_offset(),
                             kProgressSize, cancel_size.height());
  time_remaining_->SetVisible(true);

  // Display received size, we may not know the total size if the server didn't
  // provide a content-length.
  int64 total = model_->total_bytes();
  int64 size = model_->received_bytes();
  DataUnits amount_units = GetByteDisplayUnits(size);
  std::wstring received_size = FormatBytes(size, amount_units, true);
  std::wstring amount = received_size;

  // We don't know which string we'll end up using for constructing the final
  // progress string so we need to adjust both strings for the locale
  // direction.
  std::wstring amount_localized;
  if (l10n_util::AdjustStringForLocaleDirection(amount, &amount_localized)) {
    amount.assign(amount_localized);
    received_size.assign(amount_localized);
  }

  if (total > 0) {
    amount_units = GetByteDisplayUnits(total);
    std::wstring total_text = FormatBytes(total, amount_units, true);
    std::wstring total_text_localized;
    if (l10n_util::AdjustStringForLocaleDirection(total_text,
                                                  &total_text_localized))
      total_text.assign(total_text_localized);

    // Note that there is no need to adjust the new amount string for the
    // locale direction as views::Label does that for us.
    amount = l10n_util::GetStringF(IDS_DOWNLOAD_TAB_PROGRESS_SIZE,
                                   received_size,
                                   total_text);
  }

  download_progress_->SetText(amount);
  gfx::Size byte_size = download_progress_->GetPreferredSize();
  download_progress_->SetBounds(dx,
                                file_name_size.height() + kVerticalPadding +
                                parent_->big_icon_offset(),
                                kProgressSize,
                                byte_size.height());
  download_progress_->SetVisible(true);
}

// DownloadItem::IN_PROGRESS state layout
void DownloadItemTabView::LayoutInProgress() {
  // Hide unused UI elements
  show_->SetVisible(false);
  show_->SetEnabled(false);
  dangerous_download_warning_->SetVisible(false);
  save_button_->SetVisible(false);
  save_button_->SetEnabled(false);
  discard_button_->SetVisible(false);
  discard_button_->SetEnabled(false);

  LayoutDate();
  int dx = kDownloadIconOffset - parent_->big_icon_offset() +
           parent_->big_icon_size() + kInfoPadding;

  // File name and URL, truncated to show progress status
  ResourceBundle& rb = ResourceBundle::GetSharedInstance();
  ChromeFont font = rb.GetFont(ResourceBundle::WebFont);
  file_name_->SetText(gfx::ElideFilename(model_->GetFileName(),
                                         font,
                                         kFilenameSize));
  gfx::Size file_name_size = file_name_->GetPreferredSize();
  file_name_->SetBounds(dx, parent_->big_icon_offset(),
                        kFilenameSize - kProgressSize - kSpacer,
                        file_name_size.height());
  file_name_->SetVisible(true);
  file_name_->SetEnabled(false);

  GURL url(model_->url());
  download_url_->SetURL(url);
  gfx::Size url_size = download_url_->GetPreferredSize();
  download_url_->SetBounds(dx, file_name_size.height() + kVerticalPadding +
                           parent_->big_icon_offset(),
                           std::min(kFilenameSize - kProgressSize - kSpacer,
                                    static_cast<int>(width() - dx)),
                           url_size.height());
  download_url_->SetVisible(true);

  dx += kFilenameSize - kProgressSize;

  // Set the time remaining and progress display strings. This can
  // be complicated by not having received the total download size
  // In that case, we can't calculate time remaining so we just
  // display speed and received size.

  // Size
  int64 total = model_->total_bytes();
  int64 size = model_->received_bytes();
  DataUnits amount_units = GetByteDisplayUnits(size);
  std::wstring received_size = FormatBytes(size, amount_units, true);
  std::wstring amount = received_size;

  // Adjust both strings for the locale direction since we don't yet know which
  // string we'll end up using for constructing the final progress string.
  std::wstring amount_localized;
  if (l10n_util::AdjustStringForLocaleDirection(amount, &amount_localized)) {
    amount.assign(amount_localized);
    received_size.assign(amount_localized);
  }

  if (total > 0) {
    amount_units = GetByteDisplayUnits(total);
    std::wstring total_text = FormatBytes(total, amount_units, true);
    std::wstring total_text_localized;
    if (l10n_util::AdjustStringForLocaleDirection(total_text,
                                                  &total_text_localized))
      total_text.assign(total_text_localized);

    amount = l10n_util::GetStringF(IDS_DOWNLOAD_TAB_PROGRESS_SIZE,
                                   received_size,
                                   total_text);

    // We adjust the 'amount' string in case we use it as part of the progress
    // text.
    if (l10n_util::AdjustStringForLocaleDirection(amount, &amount_localized))
      amount.assign(amount_localized);
  }

  // Speed
  int64 speed = model_->CurrentSpeed();
  std::wstring progress = amount;
  if (!model_->is_paused() && speed > 0) {
    amount_units = GetByteDisplayUnits(speed);
    std::wstring speed_text = FormatSpeed(speed, amount_units, true);
    std::wstring speed_text_localized;
    if (l10n_util::AdjustStringForLocaleDirection(speed_text,
                                                  &speed_text_localized))
      speed_text.assign(speed_text_localized);

    progress = l10n_util::GetStringF(IDS_DOWNLOAD_TAB_PROGRESS_SPEED,
                                     speed_text,
                                     amount);

    // For some reason, the appearance of the dash character ('-') in a string
    // causes Windows to ignore the 'LRE'/'RLE'/'PDF' Unicode formatting
    // characters within the string and this causes the string to be displayed
    // incorrectly on RTL UIs. Therefore, we add the Unicode right-to-left
    // override character (U+202E) if the locale is RTL in order to fix this
    // problem.
    if (l10n_util::GetTextDirection() == l10n_util::RIGHT_TO_LEFT)
      progress.insert(0, L"\x202E");
  }

  // Time remaining
  int y_pos = file_name_size.height() + kVerticalPadding +
              parent_->big_icon_offset();
  gfx::Size time_size;
  time_remaining_->SetColor(kStatusColor);
  if (model_->is_paused()) {
    time_remaining_->SetColor(kPauseColor);
    time_remaining_->SetText(
        l10n_util::GetString(IDS_DOWNLOAD_PROGRESS_PAUSED));
    time_size = time_remaining_->GetPreferredSize();
    time_remaining_->SetBounds(dx, parent_->big_icon_offset(),
                               kProgressSize, time_size.height());
    time_remaining_->SetVisible(true);
  } else if (total > 0)  {
    TimeDelta remaining;
    if (model_->TimeRemaining(&remaining))
      time_remaining_->SetText(TimeFormat::TimeRemaining(remaining));
    time_size = time_remaining_->GetPreferredSize();
    time_remaining_->SetBounds(dx, parent_->big_icon_offset(),
                               kProgressSize, time_size.height());
    time_remaining_->SetVisible(true);
  } else {
    time_remaining_->SetText(L"");
    y_pos = ((file_name_size.height() + url_size.height()) / 2) +
            parent_->big_icon_offset();
  }

  download_progress_->SetText(progress);
  gfx::Size byte_size = download_progress_->GetPreferredSize();
  download_progress_->SetBounds(dx, y_pos,
                                kProgressSize, byte_size.height());
  download_progress_->SetVisible(true);

  dx += kProgressSize + kSpacer;
  y_pos = ((file_name_size.height() + url_size.height()) / 2) +
          parent_->big_icon_offset();

  // Pause (or Resume) / Cancel buttons.
  if (model_->is_paused())
    pause_->SetText(l10n_util::GetString(IDS_DOWNLOAD_LINK_RESUME));
  else
    pause_->SetText(l10n_util::GetString(IDS_DOWNLOAD_LINK_PAUSE));

  pause_->SetVisible(true);
  pause_->SetEnabled(true);
  gfx::Size pause_size = pause_->GetPreferredSize();
  pause_->SetBounds(dx, y_pos, pause_size.width(), pause_size.height());

  dx += pause_size.width() + kHorizontalLinkPadding;

  gfx::Size cancel_size = cancel_->GetPreferredSize();
  cancel_->SetBounds(dx, y_pos, cancel_size.width(), cancel_size.height());
  cancel_->SetVisible(true);
  cancel_->SetEnabled(true);
}

void DownloadItemTabView::LayoutPromptDangerousDownload() {
  // Hide unused UI elements
  show_->SetVisible(false);
  show_->SetEnabled(false);
  file_name_->SetVisible(false);
  file_name_->SetEnabled(false);
  pause_->SetVisible(false);
  pause_->SetEnabled(false);
  cancel_->SetVisible(false);
  cancel_->SetEnabled(false);
  time_remaining_->SetVisible(false);
  download_progress_->SetVisible(false);

  LayoutDate();
  int dx = kDownloadIconOffset - parent_->big_icon_offset() +
           parent_->big_icon_size() + kInfoPadding;

  // Warning message and URL.
  std::wstring file_name;
  ElideString(model_->original_name(), kFileNameMaxLength, &file_name);
  dangerous_download_warning_->SetText(
      l10n_util::GetStringF(IDS_PROMPT_DANGEROUS_DOWNLOAD, file_name));
  gfx::Size warning_size = dangerous_download_warning_->GetPreferredSize();
  dangerous_download_warning_->SetBounds(dx, 0,
                                         kFilenameSize, warning_size.height());
  dangerous_download_warning_->SetVisible(true);

  GURL url(model_->url());
  download_url_->SetURL(url);
  gfx::Size url_size = download_url_->GetPreferredSize();
  download_url_->SetBounds(dx, height() - url_size.height(),
                           std::min(kFilenameSize - kSpacer,
                                    static_cast<int>(width() - dx)),
                           url_size.height());
  download_url_->SetVisible(true);

  dx += kFilenameSize + kSpacer;

  // Save/Discard buttons.
  gfx::Size button_size = save_button_->GetPreferredSize();
  save_button_->SetBounds(dx, (height() - button_size.height()) / 2,
                          button_size.width(), button_size.height());
  save_button_->SetVisible(true);
  save_button_->SetEnabled(true);

  dx += button_size.width() + kHorizontalButtonPadding;

  button_size = discard_button_->GetPreferredSize();
  discard_button_->SetBounds(dx, (height() - button_size.height()) / 2,
                             button_size.width(), button_size.height());
  discard_button_->SetVisible(true);
  discard_button_->SetEnabled(true);
}

void DownloadItemTabView::Paint(ChromeCanvas* canvas) {
  PaintBackground(canvas);

  if (model_->state() == DownloadItem::IN_PROGRESS  &&
      model_->safety_state() != DownloadItem::DANGEROUS) {
    // For most languages, 'offset' will be 0. For languages where the dangerous
    // download warning is longer than usual, the download view will be slightly
    // larger and 'offset' will be positive value that lines up the progress
    // halo and the file's icon in order to accomodate the larger view.
    int offset = (parent_->big_icon_size() -
                  download_util::kBigProgressIconSize) / 2;
    download_util::PaintDownloadProgress(
        canvas,
        this,
        offset + kDownloadIconOffset -
        parent_->big_icon_offset(),
        offset,
        parent_->start_angle(),
        model_->PercentComplete(),
        download_util::BIG);
  }

  // Most of the UI elements in the DownloadItemTabView are represented as
  // child Views and therefore they get mirrored automatically in
  // right-to-left UIs. The download item icon is not contained within a child
  // View so we need to mirror it manually if the locale is RTL.
  SkBitmap* icon = parent_->LookupIcon(model_);
  if (icon) {
    gfx::Rect icon_bounds(kDownloadIconOffset,
                          parent_->big_icon_offset(),
                          icon->width(), icon->height());
    icon_bounds.set_x(MirroredLeftPointForRect(icon_bounds));
    canvas->DrawBitmapInt(*icon, icon_bounds.x(), icon_bounds.y());
  }
}

void DownloadItemTabView::PaintBackground(ChromeCanvas* canvas) {
  if (parent_->ItemIsSelected(model_)) {
    // Before we paint the border and the focus rect, we need to mirror the
    // highlighted area if the View is using a right-to-left UI layout. We need
    // to explicitly mirror the position because the highlighted area is
    // directly painted on the canvas (as opposed to being represented as a
    // child View like the rest of the UI elements in DownloadItemTabView).
    gfx::Rect highlighted_bounds(kDownloadIconOffset -
                                 parent_->big_icon_offset(),
                                 0,
                                 parent_->big_icon_size() +
                                 kInfoPadding + kFilenameSize,
                                 parent_->big_icon_size());
    highlighted_bounds.set_x(MirroredLeftPointForRect(highlighted_bounds));

    canvas->FillRectInt(kSelectedItemColor,
                        highlighted_bounds.x(),
                        highlighted_bounds.y(),
                        highlighted_bounds.width(),
                        highlighted_bounds.height());

    canvas->DrawFocusRect(highlighted_bounds.x(),
                          highlighted_bounds.y(),
                          highlighted_bounds.width(),
                          highlighted_bounds.height());
  }
}

bool DownloadItemTabView::OnMousePressed(const views::MouseEvent& event) {
  gfx::Point point(event.location());

  // If the click is in the highlight region, then highlight this download.
  // Otherwise, remove the highlighting from any download.
  gfx::Rect select_rect(
      kDownloadIconOffset - parent_->big_icon_offset(),
      0,
      kDownloadIconOffset - parent_->big_icon_offset() +
      parent_->big_icon_size() + kInfoPadding + kFilenameSize,
      parent_->big_icon_size());

  // The position of the highlighted region does not take into account the
  // View's UI layout so we have to manually mirror the position if the View is
  // using a right-to-left UI layout.
  gfx::Rect mirrored_rect(select_rect);
  select_rect.set_x(MirroredLeftPointForRect(mirrored_rect));
  if (select_rect.Contains(point)) {
    parent_->ItemBecameSelected(model_);

    // Don't show the right-click menu if we are prompting the user for a
    // dangerous download.
    if (event.IsRightMouseButton() &&
        model_->safety_state() != DownloadItem::DANGEROUS) {
      views::View::ConvertPointToScreen(this, &point);

      download_util::DownloadDestinationContextMenu menu(
<<<<<<< HEAD
          model_, GetContainer()->GetHWND(), point.ToPOINT());
=======
          model_, GetWidget()->GetHWND(), point.ToPOINT());
>>>>>>> 12c75e7a
    }
  } else {
    parent_->ItemBecameSelected(NULL);
  }

  return true;
}

// Handle drag (file copy) operations.
bool DownloadItemTabView::OnMouseDragged(const views::MouseEvent& event) {
  if (model_->state() != DownloadItem::COMPLETE ||
      model_->safety_state() == DownloadItem::DANGEROUS)
    return false;

  CPoint point(event.x(), event.y());

  // In order to make sure drag and drop works as expected when the UI is
  // mirrored, we can either flip the mouse X coordinate or flip the X position
  // of the drag rectangle. Flipping the mouse X coordinate is easier.
  point.x = MirroredXCoordinateInsideView(point.x);
  CRect drag_rect(kDownloadIconOffset -
                  parent_->big_icon_offset(),
                  0,
                  kDownloadIconOffset -
                  parent_->big_icon_offset() +
                  parent_->big_icon_size() + kInfoPadding +
                  kFilenameSize,
                  parent_->big_icon_size());

  if (drag_rect.PtInRect(point)) {
    SkBitmap* icon = parent_->LookupIcon(model_);
    if (icon)
      download_util::DragDownload(model_, icon);
  }

  return true;
}

void DownloadItemTabView::LinkActivated(views::Link* source, int event_flags) {
  // There are several links in our view that could have been clicked:
  if (source == file_name_) {
<<<<<<< HEAD
    views::Container* container = this->GetContainer();
    HWND parent_window = container ? container->GetHWND() : NULL;
=======
    views::Widget* widget = this->GetWidget();
    HWND parent_window = widget ? widget->GetHWND() : NULL;
>>>>>>> 12c75e7a
    model_->manager()->OpenDownloadInShell(model_, parent_window);
  } else if (source == pause_) {
    model_->TogglePause();
  } else if (source == cancel_) {
    model_->Cancel(true /* update history service */);
  } else if (source == show_) {
    model_->manager()->ShowDownloadInShell(model_);
  } else {
    NOTREACHED();
  }

  parent_->ItemBecameSelected(model_);
}

void DownloadItemTabView::ButtonPressed(views::NativeButton* sender) {
  if (sender == save_button_) {
    parent_->model()->DangerousDownloadValidated(model_);
    // Relayout and repaint to display the right mode (complete or in progress).
    Layout();
    SchedulePaint();
  } else if (sender == discard_button_) {
    model_->Remove(true);
  } else  {
    NOTREACHED();
  }
}

// DownloadTabView implementation ----------------------------------------------

DownloadTabView::DownloadTabView(DownloadManager* model)
    : model_(model),
      big_icon_size_(download_util::GetBigProgressIconSize()),
      big_icon_offset_(download_util::GetBigProgressIconOffset()),
      start_angle_(download_util::kStartAngleDegrees),
      scroll_helper_(kSpacer, big_icon_size_ + kSpacer),
      selected_index_(-1) {
  DCHECK(model_);
}

DownloadTabView::~DownloadTabView() {
  StopDownloadProgress();
  model_->RemoveObserver(this);

  // DownloadManager owns the contents.
  for (OrderedDownloads::iterator it = downloads_.begin();
       it != downloads_.end(); ++it) {
    (*it)->RemoveObserver(this);
  }
  downloads_.clear();
  ClearDownloadInProgress();
  ClearDangerousDownloads();


  icon_consumer_.CancelAllRequests();
}

void DownloadTabView::Initialize() {
  model_->AddObserver(this);
}

// Start progress animation timers when we get our first (in-progress) download.
void DownloadTabView::StartDownloadProgress() {
  if (progress_timer_.IsRunning())
    return;
  progress_timer_.Start(
      TimeDelta::FromMilliseconds(download_util::kProgressRateMs), this,
      &DownloadTabView::UpdateDownloadProgress);
}

// Stop progress animation when there are no more in-progress downloads.
void DownloadTabView::StopDownloadProgress() {
  progress_timer_.Stop();
}

// Update our animations.
void DownloadTabView::UpdateDownloadProgress() {
  start_angle_ = (start_angle_ + download_util::kUnknownIncrementDegrees) %
                 download_util::kMaxDegrees;
  SchedulePaint();
}

void DownloadTabView::Layout() {
  DetachAllFloatingViews();
  // Dangerous downloads items use NativeButtons, so they need to be attached
  // as NativeControls are not supported yet in floating views.
  gfx::Rect visible_bounds = GetVisibleBounds();
  int row_start = (visible_bounds.y() - kSpacer) /
                  (big_icon_size_ + kSpacer);
  int row_stop = (visible_bounds.y() - kSpacer + visible_bounds.height()) /
                 (big_icon_size_ + kSpacer);
  row_stop = std::min(row_stop, static_cast<int>(downloads_.size()) - 1);
  for (int i = row_start; i <= row_stop; ++i) {
    // The DownloadManager stores downloads earliest first, but this view
    // displays latest first, so adjust the index:
    int index = static_cast<int>(downloads_.size()) - 1 - i;
    if (downloads_[index]->safety_state() == DownloadItem::DANGEROUS)
      ValidateFloatingViewForID(index);
  }
  View* v = GetParent();
  if (v) {
    int h = static_cast<int>(downloads_.size()) *
            (big_icon_size_ + kSpacer) + kSpacer;
    SetBounds(x(), y(), v->width(), h);
  }
}

// Paint our scrolled region
void DownloadTabView::Paint(ChromeCanvas* canvas) {
  views::View::Paint(canvas);

  if (download_util::kBigIconSize == 0 || downloads_.size() == 0)
    return;

  SkRect clip;
  if (canvas->getClipBounds(&clip)) {
    int row_start = (SkScalarRound(clip.fTop) - kSpacer) /
                    (big_icon_size_ + kSpacer);
<<<<<<< HEAD
    int row_stop = SkScalarRound(clip.fBottom) / (big_icon_size_ + kSpacer);
=======
    int row_stop =
        std::min(static_cast<int>(downloads_.size()) - 1,
                 (SkScalarRound(clip.fBottom) - kSpacer) /
                 (big_icon_size_ + kSpacer));
>>>>>>> 12c75e7a
    SkRect download_rect;
    for (int i = row_start; i <= row_stop; ++i) {
      int y = i * (big_icon_size_ + kSpacer) + kSpacer;
      if (HasFloatingViewForPoint(0, y))
        continue;
      download_rect.set(SkIntToScalar(0),
                        SkIntToScalar(y),
                        SkIntToScalar(width()),
                        SkIntToScalar(y + big_icon_size_));
      if (SkRect::Intersects(clip, download_rect)) {
        // The DownloadManager stores downloads earliest first, but this
        // view displays latest first, so adjust the index:
        int index = static_cast<int>(downloads_.size()) - 1 - i;
        download_renderer_.SetModel(downloads_[index], this);
        PaintFloatingView(canvas, &download_renderer_,
                          0, y, width(), big_icon_size_);
      }
    }
  }
}

// Draw the DownloadItemTabView for the current position.
bool DownloadTabView::GetFloatingViewIDForPoint(int x, int y, int* id) {
  if (y < kSpacer ||
      y > (kSpacer + big_icon_size_) * static_cast<int>(downloads_.size()))
    return false;

  // Are we hovering over a download or the spacer? If we're over the
  // download, create a floating view for it.
  if ((y - kSpacer) % (big_icon_size_ + kSpacer) < big_icon_size_) {
    int row = y / (big_icon_size_ + kSpacer);
    *id = static_cast<int>(downloads_.size()) - 1 - row;
    return true;
  }
  return false;
}

views::View* DownloadTabView::CreateFloatingViewForIndex(int index) {
  if (index >= static_cast<int>(downloads_.size())) {
    // It's possible that the downloads have been cleared via the "Clear
    // Browsing Data" command, so this index is gone.
    return NULL;
  }

  DownloadItemTabView* dl = new DownloadItemTabView();
  // We attach the view before layout as the Save/Discard buttons are native
  // and need to be in the tree hierarchy to compute their preferred size
  // correctly.
  AttachFloatingView(dl, index);
  dl->SetModel(downloads_[index], this);
  int row = static_cast<int>(downloads_.size()) - 1 - index;
  int y_pos = row * (big_icon_size_ + kSpacer) + kSpacer;
  dl->SetBounds(0, y_pos, width(), big_icon_size_);
  dl->Layout();
  return dl;
}

bool DownloadTabView::EnumerateFloatingViews(
      views::View::FloatingViewPosition position,
      int starting_id, int* id) {
  DCHECK(id);
  return View::EnumerateFloatingViewsForInterval(
      0, static_cast<int>(downloads_.size()), false, position, starting_id, id);
}

views::View* DownloadTabView::ValidateFloatingViewForID(int id) {
  return CreateFloatingViewForIndex(id);
}

void DownloadTabView::OnDownloadUpdated(DownloadItem* download) {
  switch (download->state()) {
    case DownloadItem::COMPLETE:
    case DownloadItem::CANCELLED: {
      base::hash_set<DownloadItem*>::iterator d = in_progress_.find(download);
      if (d != in_progress_.end()) {
        // If this is a dangerous download not yet validated by the user, we
        // still need to be notified when the validation happens.
        if (download->safety_state() != DownloadItem::DANGEROUS) {
          (*d)->RemoveObserver(this);
        } else {
          // Add the download to dangerous_downloads_ so we call RemoveObserver
          // on ClearDangerousDownloads().
          dangerous_downloads_.insert(download);
        }
        in_progress_.erase(d);
      }
      if (in_progress_.empty())
        StopDownloadProgress();
      LoadIcon(download);
      break;
    }
    case DownloadItem::IN_PROGRESS: {
      // If all IN_PROGRESS downloads are paused, don't waste CPU issuing any
      // further progress updates until at least one download is active again.
      if (download->is_paused()) {
        bool continue_update = false;
        base::hash_set<DownloadItem*>::iterator it = in_progress_.begin();
        for (; it != in_progress_.end(); ++it) {
          if (!(*it)->is_paused()) {
            continue_update = true;
            break;
          }
        }
        if (!continue_update)
          StopDownloadProgress();
      } else {
        StartDownloadProgress();
      }
      break;
    }
    case DownloadItem::REMOVING:
      // Handled below.
      break;
    default:
      NOTREACHED();
      break;
  }

  OrderedDownloads::iterator it = find(downloads_.begin(),
                                       downloads_.end(),
                                       download);
  if (it == downloads_.end())
    return;

  const int index = static_cast<int>(it - downloads_.begin());
  DownloadItemTabView* view =
      static_cast<DownloadItemTabView*>(RetrieveFloatingViewForID(index));
  if (view) {
    if (download->state() != DownloadItem::REMOVING) {
      view->Layout();
      SchedulePaintForViewAtIndex(index);
    } else if (selected_index_ == index) {
      selected_index_ = -1;
    }
  }
}

// A download has started or been deleted. Query our DownloadManager for the
// current set of downloads, which will call us back in SetDownloads once it
// has retrieved them.
void DownloadTabView::ModelChanged() {
  downloads_.clear();
  ClearDownloadInProgress();
  ClearDangerousDownloads();
  DetachAllFloatingViews();

  // Issue the query.
  model_->GetDownloads(this, search_text_);
}

void DownloadTabView::SetDownloads(std::vector<DownloadItem*>& downloads) {
  // Stop progress timers.
  StopDownloadProgress();

  // Clear out old state and remove self as observer for each download.
  downloads_.clear();
  ClearDownloadInProgress();
  ClearDangerousDownloads();

  // Swap new downloads in.
  downloads_.swap(downloads);
  sort(downloads_.begin(), downloads_.end(), DownloadItemSorter());

  // Scan for any in progress downloads and add ourself to them as an observer.
  for (OrderedDownloads::iterator it = downloads_.begin();
       it != downloads_.end(); ++it) {
    DownloadItem* download = *it;
    if (download->state() == DownloadItem::IN_PROGRESS) {
      download->AddObserver(this);
      in_progress_.insert(download);
    } else if (download->safety_state() == DownloadItem::DANGEROUS) {
      // We need to be notified when the user validates the dangerous download.
      download->AddObserver(this);
      dangerous_downloads_.insert(download);
    }
  }

  // Start any progress timers if required.
  if (!in_progress_.empty())
    StartDownloadProgress();

  // Update the UI.
  selected_index_ = -1;
  GetParent()->GetParent()->Layout();
  SchedulePaint();
}


// If we have the icon in our cache, then return it. If not, look it up via the
// IconManager. Ignore in progress requests (duplicates).
SkBitmap* DownloadTabView::LookupIcon(DownloadItem* download) {
  IconManager* im = g_browser_process->icon_manager();
  // Fast look up.
  SkBitmap* icon = im->LookupIcon(download->full_path(), IconLoader::NORMAL);

  // Expensive look up.
  if (!icon)
    LoadIcon(download);

  return icon;
}

// Bypass the caches and perform the Icon extraction directly. This is useful in
// the case where the download has completed and we want to re-check the file
// to see if it has an embedded icon (which we couldn't do at download start).
void DownloadTabView::LoadIcon(DownloadItem* download) {
  IconManager* im = g_browser_process->icon_manager();
  IconManager::Handle h =
      im->LoadIcon(download->full_path(), IconLoader::NORMAL,
                   &icon_consumer_,
                   NewCallback(this, &DownloadTabView::OnExtractIconComplete));
  icon_consumer_.SetClientData(im, h, download);
}

void DownloadTabView::ClearDownloadInProgress() {
  for (base::hash_set<DownloadItem*>::iterator it = in_progress_.begin();
       it != in_progress_.end(); ++it)
    (*it)->RemoveObserver(this);
  in_progress_.clear();
}

void DownloadTabView::ClearDangerousDownloads() {
  base::hash_set<DownloadItem*>::const_iterator it;
  for (it = dangerous_downloads_.begin();
       it != dangerous_downloads_.end(); ++it)
    (*it)->RemoveObserver(this);
  dangerous_downloads_.clear();
}

// Check to see if the download is the latest download on a given day.
// We use this to determine when to draw the date next to a particular
// download view: if the DownloadItem is the latest download on a given
// day, the date gets drawn.
bool DownloadTabView::ShouldDrawDateForDownload(DownloadItem* download) {
  DCHECK(download);
  OrderedDownloads::iterator it = find(downloads_.begin(),
                                       downloads_.end(),
                                       download);
  DCHECK(it != downloads_.end());
  const int index = static_cast<int>(it - downloads_.begin());

  // If download is the last or only download, it draws the date.
  if (downloads_.size() - 1 == index)
    return true;

  const DownloadItem* next = downloads_[index + 1];

  Time next_midnight = next->start_time().LocalMidnight();
  Time curr_midnight = download->start_time().LocalMidnight();
  if (next_midnight == curr_midnight) {
    // 'next' happened today: let it draw the date so we don't have to.
    return false;
  }
  return true;
}

int DownloadTabView::GetPageScrollIncrement(
    views::ScrollView* scroll_view, bool is_horizontal,
    bool is_positive) {
  return scroll_helper_.GetPageScrollIncrement(scroll_view, is_horizontal,
                                               is_positive);
}

int DownloadTabView::GetLineScrollIncrement(
    views::ScrollView* scroll_view, bool is_horizontal,
    bool is_positive) {
  return scroll_helper_.GetLineScrollIncrement(scroll_view, is_horizontal,
                                               is_positive);
}

void DownloadTabView::ItemBecameSelected(const DownloadItem* download) {
  int index = -1;
  if (download != NULL) {
    OrderedDownloads::const_iterator it = find(downloads_.begin(),
                                               downloads_.end(),
                                               download);
    DCHECK(it != downloads_.end());
    index = static_cast<int>(it - downloads_.begin());
    if (index == selected_index_)
      return;  // Avoid unnecessary paint.
  }

  if (selected_index_ >= 0)
    SchedulePaintForViewAtIndex(selected_index_);
  if (index >= 0)
    SchedulePaintForViewAtIndex(index);
  selected_index_ = index;
}

bool DownloadTabView::ItemIsSelected(DownloadItem* download) {
  OrderedDownloads::iterator it = find(downloads_.begin(),
                                       downloads_.end(),
                                       download);
  if (it != downloads_.end())
    return selected_index_ == static_cast<int>(it - downloads_.begin());
  return false;
}

void DownloadTabView::SchedulePaintForViewAtIndex(int index) {
  int y = GetYPositionForIndex(index);
  SchedulePaint(0, y, width(), big_icon_size_);
}

int DownloadTabView::GetYPositionForIndex(int index) {
  int row = static_cast<int>(downloads_.size()) - 1 - index;
  return row * (big_icon_size_ + kSpacer) + kSpacer;
}

void DownloadTabView::SetSearchText(const std::wstring& search_text) {
  search_text_ = search_text;
  model_->GetDownloads(this, search_text_);
}

// The 'icon_bitmap' is ignored here, since it is cached by the IconManager.
// When the paint message runs, we'll use the fast IconManager lookup API to
// retrieve it.
void DownloadTabView::OnExtractIconComplete(IconManager::Handle handle,
                                            SkBitmap* icon_bitmap) {
  IconManager* im = g_browser_process->icon_manager();
  DownloadItem* download = icon_consumer_.GetClientData(im, handle);
  OrderedDownloads::iterator it = find(downloads_.begin(),
                                       downloads_.end(),
                                       download);
  if (it != downloads_.end()) {
    const int index = static_cast<int>(it - downloads_.begin());
    SchedulePaintForViewAtIndex(index);
  }
}

// DownloadTabUIFactory ------------------------------------------------------

class DownloadTabUIFactory : public NativeUIFactory {
 public:
  DownloadTabUIFactory() {}
  virtual ~DownloadTabUIFactory() {}

  virtual NativeUI* CreateNativeUIForURL(const GURL& url,
                                         NativeUIContents* contents) {
    return new DownloadTabUI(contents);
  }

 private:
  DISALLOW_EVIL_CONSTRUCTORS(DownloadTabUIFactory);
};

// DownloadTabUI -------------------------------------------------------------

DownloadTabUI::DownloadTabUI(NativeUIContents* contents)
#pragma warning(suppress: 4355)  // Okay to pass "this" here.
    : searchable_container_(this),
      download_tab_view_(NULL),
      contents_(contents) {
  DownloadManager* dlm = contents_->profile()->GetDownloadManager();
  download_tab_view_ = new DownloadTabView(dlm);
  searchable_container_.SetContents(download_tab_view_);
  download_tab_view_->Initialize();

  NotificationService* ns = NotificationService::current();
  ns->AddObserver(this, NOTIFY_DOWNLOAD_START,
                  NotificationService::AllSources());
  ns->AddObserver(this, NOTIFY_DOWNLOAD_STOP,
                  NotificationService::AllSources());

  // Spin the throbber if there are active downloads, since we may have been
  // created after the NOTIFY_DOWNLOAD_START was sent. If the download manager
  // has not been created, don't bother since it will negatively impact start
  // up time with history requests.
  Profile* profile = contents_->profile();
  if (profile &&
      profile->HasCreatedDownloadManager() &&
      profile->GetDownloadManager()->in_progress_count() > 0)
    contents_->SetIsLoading(true, NULL);
}

DownloadTabUI::~DownloadTabUI() {
  NotificationService* ns = NotificationService::current();
  ns->RemoveObserver(this, NOTIFY_DOWNLOAD_START,
                     NotificationService::AllSources());
  ns->RemoveObserver(this, NOTIFY_DOWNLOAD_STOP,
                     NotificationService::AllSources());
}

const std::wstring DownloadTabUI::GetTitle() const {
  return l10n_util::GetString(IDS_DOWNLOAD_TITLE);
}

const int DownloadTabUI::GetFavIconID() const {
  return IDR_DOWNLOADS_FAVICON;
}

const int DownloadTabUI::GetSectionIconID() const {
  return IDR_DOWNLOADS_SECTION;
}

const std::wstring DownloadTabUI::GetSearchButtonText() const {
  return l10n_util::GetString(IDS_DOWNLOAD_SEARCH_BUTTON);
}

views::View* DownloadTabUI::GetView() {
  return &searchable_container_;
}

void DownloadTabUI::WillBecomeVisible(NativeUIContents* parent) {
  UserMetrics::RecordAction(L"Destination_Downloads", parent->profile());
}

void DownloadTabUI::WillBecomeInvisible(NativeUIContents* parent) {
}

void DownloadTabUI::Navigate(const PageState& state) {
  std::wstring search_text;
  state.GetProperty(kSearchTextKey, &search_text);
  download_tab_view_->SetSearchText(search_text);
  searchable_container_.GetSearchField()->SetText(search_text);
}

bool DownloadTabUI::SetInitialFocus() {
  searchable_container_.GetSearchField()->RequestFocus();
  return true;
}

// static
GURL DownloadTabUI::GetURL() {
  std::string spec(NativeUIContents::GetScheme());
  spec.append("://downloads");
  return GURL(spec);
}

// static
NativeUIFactory* DownloadTabUI::GetNativeUIFactory() {
  return new DownloadTabUIFactory();
}

void DownloadTabUI::DoSearch(const std::wstring& new_text) {
  download_tab_view_->SetSearchText(new_text);
  PageState* page_state = contents_->page_state().Copy();
  page_state->SetProperty(kSearchTextKey, new_text);
  contents_->SetPageState(page_state);
}

void DownloadTabUI::Observe(NotificationType type,
                            const NotificationSource& source,
                            const NotificationDetails& details) {
  switch (type) {
    case NOTIFY_DOWNLOAD_START:
    case NOTIFY_DOWNLOAD_STOP:
      DCHECK(profile()->HasCreatedDownloadManager());
      contents_->SetIsLoading(
          profile()->GetDownloadManager()->in_progress_count() > 0,
          NULL);
      break;
    default:
      break;
  }
}<|MERGE_RESOLUTION|>--- conflicted
+++ resolved
@@ -716,11 +716,7 @@
       views::View::ConvertPointToScreen(this, &point);
 
       download_util::DownloadDestinationContextMenu menu(
-<<<<<<< HEAD
-          model_, GetContainer()->GetHWND(), point.ToPOINT());
-=======
           model_, GetWidget()->GetHWND(), point.ToPOINT());
->>>>>>> 12c75e7a
     }
   } else {
     parent_->ItemBecameSelected(NULL);
@@ -762,13 +758,8 @@
 void DownloadItemTabView::LinkActivated(views::Link* source, int event_flags) {
   // There are several links in our view that could have been clicked:
   if (source == file_name_) {
-<<<<<<< HEAD
-    views::Container* container = this->GetContainer();
-    HWND parent_window = container ? container->GetHWND() : NULL;
-=======
     views::Widget* widget = this->GetWidget();
     HWND parent_window = widget ? widget->GetHWND() : NULL;
->>>>>>> 12c75e7a
     model_->manager()->OpenDownloadInShell(model_, parent_window);
   } else if (source == pause_) {
     model_->TogglePause();
@@ -886,14 +877,10 @@
   if (canvas->getClipBounds(&clip)) {
     int row_start = (SkScalarRound(clip.fTop) - kSpacer) /
                     (big_icon_size_ + kSpacer);
-<<<<<<< HEAD
-    int row_stop = SkScalarRound(clip.fBottom) / (big_icon_size_ + kSpacer);
-=======
     int row_stop =
         std::min(static_cast<int>(downloads_.size()) - 1,
                  (SkScalarRound(clip.fBottom) - kSpacer) /
                  (big_icon_size_ + kSpacer));
->>>>>>> 12c75e7a
     SkRect download_rect;
     for (int i = row_start; i <= row_stop; ++i) {
       int y = i * (big_icon_size_ + kSpacer) + kSpacer;
