// Copyright 2008, Google Inc.
// All rights reserved.
//
// Redistribution and use in source and binary forms, with or without
// modification, are permitted provided that the following conditions are
// met:
//
//    * Redistributions of source code must retain the above copyright
// notice, this list of conditions and the following disclaimer.
//    * Redistributions in binary form must reproduce the above
// copyright notice, this list of conditions and the following disclaimer
// in the documentation and/or other materials provided with the
// distribution.
//    * Neither the name of Google Inc. nor the names of its
// contributors may be used to endorse or promote products derived from
// this software without specific prior written permission.
//
// THIS SOFTWARE IS PROVIDED BY THE COPYRIGHT HOLDERS AND CONTRIBUTORS
// "AS IS" AND ANY EXPRESS OR IMPLIED WARRANTIES, INCLUDING, BUT NOT
// LIMITED TO, THE IMPLIED WARRANTIES OF MERCHANTABILITY AND FITNESS FOR
// A PARTICULAR PURPOSE ARE DISCLAIMED. IN NO EVENT SHALL THE COPYRIGHT
// OWNER OR CONTRIBUTORS BE LIABLE FOR ANY DIRECT, INDIRECT, INCIDENTAL,
// SPECIAL, EXEMPLARY, OR CONSEQUENTIAL DAMAGES (INCLUDING, BUT NOT
// LIMITED TO, PROCUREMENT OF SUBSTITUTE GOODS OR SERVICES; LOSS OF USE,
// DATA, OR PROFITS; OR BUSINESS INTERRUPTION) HOWEVER CAUSED AND ON ANY
// THEORY OF LIABILITY, WHETHER IN CONTRACT, STRICT LIABILITY, OR TORT
// (INCLUDING NEGLIGENCE OR OTHERWISE) ARISING IN ANY WAY OUT OF THE USE
// OF THIS SOFTWARE, EVEN IF ADVISED OF THE POSSIBILITY OF SUCH DAMAGE.

#include "chrome/browser/views/about_chrome_view.h"

#include <commdlg.h>

#include "base/file_version_info.h"
#include "base/string_util.h"
#include "base/win_util.h"
#include "chrome/app/locales/locale_settings.h"
#include "chrome/app/theme/theme_resources.h"
#include "chrome/common/gfx/color_utils.h"
#include "chrome/browser/user_metrics.h"
#include "chrome/browser/views/restart_message_box.h"
<<<<<<< HEAD
=======
#include "chrome/browser/views/standard_layout.h"
#include "chrome/common/l10n_util.h"
>>>>>>> b8afeda4
#include "chrome/common/resource_bundle.h"
#include "chrome/common/chrome_constants.h"
#include "chrome/installer/util/install_util.h"
#include "chrome/views/text_field.h"
#include "chrome/views/throbber.h"
#include "chrome/views/window.h"
#include "webkit/glue/webkit_glue.h"

#include "generated_resources.h"

// The pixel width of the version text field. Ideally, we'd like to have the
// bounds set to the edge of the icon. However, the icon is not a view but a
// part of the background, so we have to hard code the width to make sure
// the version field doesn't overlap it.
const int kVersionFieldWidth = 195;

////////////////////////////////////////////////////////////////////////////////
// AboutChromeView, public:

AboutChromeView::AboutChromeView(Profile* profile)
    : dialog_(NULL),
      profile_(profile),
      about_dlg_background_(NULL),
      about_title_label_(NULL),
      version_label_(NULL),
      main_text_label_(NULL),
      check_button_status_(CHECKBUTTON_HIDDEN) {
  DCHECK(profile);
  Init();

  google_updater_ = new GoogleUpdate();
  google_updater_->AddStatusChangeListener(this);
}

AboutChromeView::~AboutChromeView() {
  // The Google Updater will hold a pointer to us until it reports status, so we
  // need to let it know that we will no longer be listening.
  if (google_updater_)
    google_updater_->RemoveStatusChangeListener();
}

void AboutChromeView::Init() {
  ResourceBundle& rb = ResourceBundle::GetSharedInstance();

  scoped_ptr<FileVersionInfo> version_info(
      FileVersionInfo::CreateFileVersionInfoForCurrentModule());
  if (version_info.get() == NULL) {
    NOTREACHED() << L"Failed to initialize about window";
    return;
  }

  current_version_ = version_info->file_version();

  std::wstring official;
  if (version_info->is_official_build()) {
    official = l10n_util::GetString(IDS_ABOUT_VERSION_OFFICIAL);
  } else {
    official = l10n_util::GetString(IDS_ABOUT_VERSION_UNOFFICIAL);
  }

  // Views we will add to the *parent* of this dialog, since it will display
  // next to the buttons which we don't draw ourselves.
  throbber_.reset(new ChromeViews::Throbber(50, true));
  throbber_->SetParentOwned(false);
  throbber_->SetVisible(false);

  SkBitmap* success_image = rb.GetBitmapNamed(IDR_UPDATE_UPTODATE);
  success_indicator_.SetImage(*success_image);
  success_indicator_.SetParentOwned(false);

  SkBitmap* update_available_image = rb.GetBitmapNamed(IDR_UPDATE_AVAILABLE);
  update_available_indicator_.SetImage(*update_available_image);
  update_available_indicator_.SetParentOwned(false);

  SkBitmap* timeout_image = rb.GetBitmapNamed(IDR_UPDATE_FAIL);
  timeout_indicator_.SetImage(*timeout_image);
  timeout_indicator_.SetParentOwned(false);

  update_label_.SetVisible(false);
  update_label_.SetParentOwned(false);

  // Regular view controls we draw by ourself. First, we add the background
  // image for the dialog. We have two different background bitmaps, one for
  // LTR UIs and one for RTL UIs. We load the correct bitmap based on the UI
  // layout of the view.
  about_dlg_background_ = new ChromeViews::ImageView();
  SkBitmap* about_background;
  if (UILayoutIsRightToLeft())
    about_background = rb.GetBitmapNamed(IDR_ABOUT_BACKGROUND_RTL);
  else
    about_background = rb.GetBitmapNamed(IDR_ABOUT_BACKGROUND);

  about_dlg_background_->SetImage(*about_background);
  AddChildView(about_dlg_background_);

  // Add the dialog labels.
  about_title_label_ = new ChromeViews::Label(
      l10n_util::GetString(IDS_PRODUCT_NAME));
  about_title_label_->SetFont(ResourceBundle::GetSharedInstance().GetFont(
      ResourceBundle::BaseFont).DeriveFont(18, BOLD_FONTTYPE));
  AddChildView(about_title_label_);

  // This is a text field so people can copy the version number from the dialog.
  version_label_ = new ChromeViews::TextField();
  version_label_->SetText(current_version_);
  version_label_->SetReadOnly(true);
  version_label_->RemoveBorder();
  version_label_->SetFont(ResourceBundle::GetSharedInstance().GetFont(
      ResourceBundle::BaseFont).DeriveFont(0, BOLD_FONTTYPE));
  AddChildView(version_label_);

  // Text to display at the bottom of the dialog.
  std::wstring main_text =
      l10n_util::GetString(IDS_ABOUT_VERSION_COMPANY_NAME) + L"\n" +
      l10n_util::GetString(IDS_ABOUT_VERSION_COPYRIGHT) + L"\n" +
      l10n_util::GetStringF(IDS_ABOUT_VERSION_LICENSE,
          l10n_util::GetString(IDS_ABOUT_VERSION_LICENSE_URL)) + L"\n\n" +
      official + L" " + version_info->last_change() + L"\n" +
      UTF8ToWide(webkit_glue::GetDefaultUserAgent());

  main_text_label_ =
      new ChromeViews::TextField(ChromeViews::TextField::STYLE_MULTILINE);
  main_text_label_->SetText(main_text);
  main_text_label_->SetReadOnly(true);
  main_text_label_->RemoveBorder();
  // Background color for the main label TextField.
  SkColor main_label_background = color_utils::GetSysSkColor(COLOR_3DFACE);
  main_text_label_->SetBackgroundColor(main_label_background);
  AddChildView(main_text_label_);
}

////////////////////////////////////////////////////////////////////////////////
// AboutChromeView, ChromeViews::View implementation:

void AboutChromeView::GetPreferredSize(CSize *out) {
  DCHECK(out);
  *out = ChromeViews::Window::GetLocalizedContentsSize(
      IDS_ABOUT_DIALOG_WIDTH_CHARS,
      IDS_ABOUT_DIALOG_HEIGHT_LINES).ToSIZE();
  // We compute the height of the dialog based on the size of the image (it
  // would be nice to not hard code this), the text in the about dialog and the
  // margins around the text.
  out->cy += 145 + (kPanelVertMargin * 2);
  // TODO(beng): Eventually the image should be positioned such that hard-
  //             coding the width isn't necessary.  This breaks with fonts
  //             that are large and cause wrapping.
  out->cx = 422;
}

void AboutChromeView::Layout() {
  CSize panel_size;
  GetPreferredSize(&panel_size);

  CSize sz;

  // Background image for the dialog.
  about_dlg_background_->GetPreferredSize(&sz);
  int background_image_height = sz.cy;  // used to position main text below.
  about_dlg_background_->SetBounds(0, 0, sz.cx, sz.cy);

  // First label goes to the top left corner.
  about_title_label_->GetPreferredSize(&sz);
  about_title_label_->SetBounds(kPanelHorizMargin, kPanelVertMargin,
                                sz.cx, sz.cy);

  // Then we have the version number right below it.
  version_label_->GetPreferredSize(&sz);
  version_label_->SetBounds(kPanelHorizMargin,
                            about_title_label_->y() +
                                about_title_label_->height() +
                                kRelatedControlVerticalSpacing,
                            kVersionFieldWidth,
                            sz.cy);

  // For the width of the main text label we want to use up the whole panel
  // width and remaining height, minus a little margin on each side.
  int y_pos = background_image_height + kPanelVertMargin;
  sz.cx = panel_size.cx - 2 * kPanelHorizMargin;
  sz.cy = panel_size.cy - y_pos;
  // Draw the text right below the background image.
  main_text_label_->SetBounds(kPanelHorizMargin,
                              y_pos,
                              sz.cx,
                              sz.cy);

  // Get the y-coordinate of our parent so we can position the text left of the
  // buttons at the bottom.
  CRect parent_bounds;
  GetParent()->GetLocalBounds(&parent_bounds, false);

  throbber_->GetPreferredSize(&sz);
  int throbber_topleft_x = kPanelHorizMargin;
  int throbber_topleft_y = parent_bounds.bottom - sz.cy -
                           kButtonVEdgeMargin - 3;
  throbber_->SetBounds(throbber_topleft_x, throbber_topleft_y, sz.cx, sz.cy);

  // This image is hidden (see ViewHierarchyChanged) and displayed on demand.
  success_indicator_.GetPreferredSize(&sz);
  success_indicator_.SetBounds(throbber_topleft_x, throbber_topleft_y,
                               sz.cx, sz.cy);

  // This image is hidden (see ViewHierarchyChanged) and displayed on demand.
  update_available_indicator_.GetPreferredSize(&sz);
  update_available_indicator_.SetBounds(throbber_topleft_x, throbber_topleft_y,
                                        sz.cx, sz.cy);

  // This image is hidden (see ViewHierarchyChanged) and displayed on demand.
  timeout_indicator_.GetPreferredSize(&sz);
  timeout_indicator_.SetBounds(throbber_topleft_x, throbber_topleft_y,
                                sz.cx, sz.cy);

  // The update label should be at the bottom of the screen, to the right of
  // the throbber. We specify width to the end of the dialog because it contains
  // variable length messages.
  update_label_.GetPreferredSize(&sz);
  int update_label_x = throbber_->x() + throbber_->width() +
                       kRelatedControlHorizontalSpacing;
  update_label_.SetHorizontalAlignment(ChromeViews::Label::ALIGN_LEFT);
  update_label_.SetBounds(update_label_x,
                          throbber_topleft_y + 1,
                          parent_bounds.Width() - update_label_x,
                          sz.cy);
}

void AboutChromeView::ViewHierarchyChanged(bool is_add,
                                           ChromeViews::View* parent,
                                           ChromeViews::View* child) {
  // Since we want the some of the controls to show up in the same visual row
  // as the buttons, which are provided by the framework, we must add the
  // buttons to the non-client view, which is the parent of this view.
  // Similarly, when we're removed from the view hierarchy, we must take care
  // to remove these items as well.
  if (child == this) {
    if (is_add) {
      parent->AddChildView(&update_label_);
      parent->AddChildView(throbber_.get());
      parent->AddChildView(&success_indicator_);
      success_indicator_.SetVisible(false);
      parent->AddChildView(&update_available_indicator_);
      update_available_indicator_.SetVisible(false);
      parent->AddChildView(&timeout_indicator_);
      timeout_indicator_.SetVisible(false);

      // On-demand updates for Chrome don't work in Vista RTM when UAC is turned
      // off. So, in this case we just want the About box to not mention
      // on-demand updates. Silent updates (in the background) should still
      // work as before - enabling UAC or installing the latest service pack
      // for Vista is another option.
      int service_pack_major = 0, service_pack_minor = 0;
      win_util::GetServicePackLevel(&service_pack_major, &service_pack_minor);
      if (win_util::UserAccountControlIsEnabled() ||
<<<<<<< HEAD
=======
          win_util::GetWinVersion() == win_util::WINVERSION_XP ||
>>>>>>> b8afeda4
          (win_util::GetWinVersion() == win_util::WINVERSION_VISTA &&
           service_pack_major >= 1)) {
        UpdateStatus(UPGRADE_CHECK_STARTED, GOOGLE_UPDATE_NO_ERROR);
        google_updater_->CheckForUpdate(false);  // false=don't upgrade yet.
      }
    } else {
      parent->RemoveChildView(&update_label_);
      parent->RemoveChildView(throbber_.get());
      parent->RemoveChildView(&success_indicator_);
      parent->RemoveChildView(&update_available_indicator_);
      parent->RemoveChildView(&timeout_indicator_);
    }
  }
}

////////////////////////////////////////////////////////////////////////////////
// AboutChromeView, ChromeViews::DialogDelegate implementation:

int AboutChromeView::GetDialogButtons() const {
  return DIALOGBUTTON_OK | DIALOGBUTTON_CANCEL;
}

std::wstring AboutChromeView::GetDialogButtonLabel(
    DialogButton button) const {
  if (button == DIALOGBUTTON_OK) {
    return l10n_util::GetString(IDS_ABOUT_CHROME_UPDATE_CHECK);
  } else if (button == DIALOGBUTTON_CANCEL) {
    // The OK button (which is the default button) has been re-purposed to be
    // 'Check for Updates' so we want the Cancel button should have the label
    // OK but act like a Cancel button in all other ways.
    return l10n_util::GetString(IDS_OK);
  }

  NOTREACHED();
  return L"";
}

bool AboutChromeView::IsDialogButtonEnabled(DialogButton button) const {
  if (button == DIALOGBUTTON_OK && check_button_status_ != CHECKBUTTON_ENABLED)
    return false;

  return true;
}

bool AboutChromeView::IsDialogButtonVisible(DialogButton button) const {
  if (button == DIALOGBUTTON_OK && check_button_status_ == CHECKBUTTON_HIDDEN)
    return false;

  return true;
}

bool AboutChromeView::CanResize() const {
  return false;
}

bool AboutChromeView::CanMaximize() const {
  return false;
}

bool AboutChromeView::IsAlwaysOnTop() const {
  return false;
}

bool AboutChromeView::HasAlwaysOnTopMenu() const {
  return false;
}

bool AboutChromeView::IsModal() const {
  return true;
}

std::wstring AboutChromeView::GetWindowTitle() const {
  return l10n_util::GetString(IDS_ABOUT_CHROME_TITLE);
}

bool AboutChromeView::Accept() {
  UpdateStatus(UPGRADE_STARTED, GOOGLE_UPDATE_NO_ERROR);

  // The Upgrade button isn't available until we have received notification
  // that an update is available, at which point this pointer should have been
  // null-ed out.
  DCHECK(!google_updater_);
  google_updater_ = new GoogleUpdate();
  google_updater_->AddStatusChangeListener(this);
  google_updater_->CheckForUpdate(true);  // true=upgrade if new version found.

  return false;  // We never allow this button to close the window.
}

////////////////////////////////////////////////////////////////////////////////
// AboutChromeView, GoogleUpdateStatusListener implementation:

void AboutChromeView::OnReportResults(GoogleUpdateUpgradeResult result,
                                      GoogleUpdateErrorCode error_code,
                                      const std::wstring& version) {
  // Drop the last reference to the object so that it gets cleaned up here.
  google_updater_ = NULL;

  // Make a note of which version Google Update is reporting is the latest
  // version.
  new_version_available_ = version;
  if (!new_version_available_.empty()) {
    new_version_available_ = std::wstring(L"(") +
                             new_version_available_ +
                             std::wstring(L")");
  }
  UpdateStatus(result, error_code);
}

////////////////////////////////////////////////////////////////////////////////
// AboutChromeView, private:

void AboutChromeView::UpdateStatus(GoogleUpdateUpgradeResult result,
                                   GoogleUpdateErrorCode error_code) {
  bool show_success_indicator = false;
  bool show_update_available_indicator = false;
  bool show_timeout_indicator = false;
  bool show_throbber = false;
  bool show_update_label = true;  // Always visible, except at start.

  switch (result) {
    case UPGRADE_STARTED:
      UserMetrics::RecordAction(L"Upgrade_Started", profile_);
      check_button_status_ = CHECKBUTTON_DISABLED;
      show_throbber = true;
      update_label_.SetText(l10n_util::GetString(IDS_UPGRADE_STARTED));
      break;
    case UPGRADE_CHECK_STARTED:
      UserMetrics::RecordAction(L"UpgradeCheck_Started", profile_);
      check_button_status_ = CHECKBUTTON_HIDDEN;
      show_throbber = true;
      update_label_.SetText(l10n_util::GetString(IDS_UPGRADE_CHECK_STARTED));
      break;
    case UPGRADE_IS_AVAILABLE:
      UserMetrics::RecordAction(L"UpgradeCheck_UpgradeIsAvailable", profile_);
      check_button_status_ = CHECKBUTTON_ENABLED;
      update_label_.SetText(
          l10n_util::GetStringF(IDS_UPGRADE_AVAILABLE,
                                l10n_util::GetString(IDS_PRODUCT_NAME)));
      show_update_available_indicator = true;
      break;
    case UPGRADE_ALREADY_UP_TO_DATE: {
      // Google Update reported that Chrome is up-to-date. Now make sure that we
      // are running the latest version and if not, notify the user by falling
      // into the next case of UPGRADE_SUCCESSFUL.
      scoped_ptr<installer::Version> installed_version(
          InstallUtil::GetChromeVersion(false));
      scoped_ptr<installer::Version> running_version(
          installer::Version::GetVersionFromString(current_version_));
      if (!installed_version.get() ||
          !installed_version->IsHigherThan(running_version.get())) {
        UserMetrics::RecordAction(L"UpgradeCheck_AlreadyUpToDate", profile_);
        check_button_status_ = CHECKBUTTON_HIDDEN;
        update_label_.SetText(
            l10n_util::GetStringF(IDS_UPGRADE_ALREADY_UP_TO_DATE,
                                  l10n_util::GetString(IDS_PRODUCT_NAME),
                                  current_version_));
        show_success_indicator = true;
        break;
      }
      // No break here as we want to notify user about upgrade if there is one.
    }
    case UPGRADE_SUCCESSFUL:
      if (result == UPGRADE_ALREADY_UP_TO_DATE)
        UserMetrics::RecordAction(L"UpgradeCheck_AlreadyUpgraded", profile_);
      else
        UserMetrics::RecordAction(L"UpgradeCheck_Upgraded", profile_);
      check_button_status_ = CHECKBUTTON_HIDDEN;
      update_label_.SetText(l10n_util::GetStringF(IDS_UPGRADE_SUCCESSFUL,
          l10n_util::GetString(IDS_PRODUCT_NAME),
          new_version_available_));
      show_success_indicator = true;
      RestartMessageBox::ShowMessageBox(dialog_->GetHWND());
      break;
    case UPGRADE_ERROR:
      UserMetrics::RecordAction(L"UpgradeCheck_Error", profile_);
      check_button_status_ = CHECKBUTTON_HIDDEN;
      update_label_.SetText(l10n_util::GetStringF(IDS_UPGRADE_ERROR,
                                                  IntToWString(error_code)));
      show_timeout_indicator = true;
      break;
    default:
      NOTREACHED();
  }

  success_indicator_.SetVisible(show_success_indicator);
  update_available_indicator_.SetVisible(show_update_available_indicator);
  timeout_indicator_.SetVisible(show_timeout_indicator);
  update_label_.SetVisible(show_update_label);
  throbber_->SetVisible(show_throbber);
  if (show_throbber)
    throbber_->Start();
  else
    throbber_->Stop();

  // We have updated controls on the parent, so we need to update its layout.
  View* parent = GetParent();
  parent->Layout();

  // Check button may have appeared/disappeared. We cannot call this during
  // ViewHierarchyChanged because the |dialog_| pointer hasn't been set yet.
  if (dialog_)
    dialog_->UpdateDialogButtons();
}<|MERGE_RESOLUTION|>--- conflicted
+++ resolved
@@ -1,31 +1,6 @@
-// Copyright 2008, Google Inc.
-// All rights reserved.
-//
-// Redistribution and use in source and binary forms, with or without
-// modification, are permitted provided that the following conditions are
-// met:
-//
-//    * Redistributions of source code must retain the above copyright
-// notice, this list of conditions and the following disclaimer.
-//    * Redistributions in binary form must reproduce the above
-// copyright notice, this list of conditions and the following disclaimer
-// in the documentation and/or other materials provided with the
-// distribution.
-//    * Neither the name of Google Inc. nor the names of its
-// contributors may be used to endorse or promote products derived from
-// this software without specific prior written permission.
-//
-// THIS SOFTWARE IS PROVIDED BY THE COPYRIGHT HOLDERS AND CONTRIBUTORS
-// "AS IS" AND ANY EXPRESS OR IMPLIED WARRANTIES, INCLUDING, BUT NOT
-// LIMITED TO, THE IMPLIED WARRANTIES OF MERCHANTABILITY AND FITNESS FOR
-// A PARTICULAR PURPOSE ARE DISCLAIMED. IN NO EVENT SHALL THE COPYRIGHT
-// OWNER OR CONTRIBUTORS BE LIABLE FOR ANY DIRECT, INDIRECT, INCIDENTAL,
-// SPECIAL, EXEMPLARY, OR CONSEQUENTIAL DAMAGES (INCLUDING, BUT NOT
-// LIMITED TO, PROCUREMENT OF SUBSTITUTE GOODS OR SERVICES; LOSS OF USE,
-// DATA, OR PROFITS; OR BUSINESS INTERRUPTION) HOWEVER CAUSED AND ON ANY
-// THEORY OF LIABILITY, WHETHER IN CONTRACT, STRICT LIABILITY, OR TORT
-// (INCLUDING NEGLIGENCE OR OTHERWISE) ARISING IN ANY WAY OUT OF THE USE
-// OF THIS SOFTWARE, EVEN IF ADVISED OF THE POSSIBILITY OF SUCH DAMAGE.
+// Copyright (c) 2006-2008 The Chromium Authors. All rights reserved.
+// Use of this source code is governed by a BSD-style license that can be
+// found in the LICENSE file.
 
 #include "chrome/browser/views/about_chrome_view.h"
 
@@ -39,11 +14,8 @@
 #include "chrome/common/gfx/color_utils.h"
 #include "chrome/browser/user_metrics.h"
 #include "chrome/browser/views/restart_message_box.h"
-<<<<<<< HEAD
-=======
 #include "chrome/browser/views/standard_layout.h"
 #include "chrome/common/l10n_util.h"
->>>>>>> b8afeda4
 #include "chrome/common/resource_bundle.h"
 #include "chrome/common/chrome_constants.h"
 #include "chrome/installer/util/install_util.h"
@@ -52,6 +24,7 @@
 #include "chrome/views/window.h"
 #include "webkit/glue/webkit_glue.h"
 
+#include "chromium_strings.h"
 #include "generated_resources.h"
 
 // The pixel width of the version text field. Ideally, we'd like to have the
@@ -64,8 +37,7 @@
 // AboutChromeView, public:
 
 AboutChromeView::AboutChromeView(Profile* profile)
-    : dialog_(NULL),
-      profile_(profile),
+    : profile_(profile),
       about_dlg_background_(NULL),
       about_title_label_(NULL),
       version_label_(NULL),
@@ -96,13 +68,6 @@
   }
 
   current_version_ = version_info->file_version();
-
-  std::wstring official;
-  if (version_info->is_official_build()) {
-    official = l10n_util::GetString(IDS_ABOUT_VERSION_OFFICIAL);
-  } else {
-    official = l10n_util::GetString(IDS_ABOUT_VERSION_UNOFFICIAL);
-  }
 
   // Views we will add to the *parent* of this dialog, since it will display
   // next to the buttons which we don't draw ourselves.
@@ -160,9 +125,7 @@
       l10n_util::GetString(IDS_ABOUT_VERSION_COMPANY_NAME) + L"\n" +
       l10n_util::GetString(IDS_ABOUT_VERSION_COPYRIGHT) + L"\n" +
       l10n_util::GetStringF(IDS_ABOUT_VERSION_LICENSE,
-          l10n_util::GetString(IDS_ABOUT_VERSION_LICENSE_URL)) + L"\n\n" +
-      official + L" " + version_info->last_change() + L"\n" +
-      UTF8ToWide(webkit_glue::GetDefaultUserAgent());
+          l10n_util::GetString(IDS_ABOUT_VERSION_LICENSE_URL));
 
   main_text_label_ =
       new ChromeViews::TextField(ChromeViews::TextField::STYLE_MULTILINE);
@@ -295,10 +258,7 @@
       int service_pack_major = 0, service_pack_minor = 0;
       win_util::GetServicePackLevel(&service_pack_major, &service_pack_minor);
       if (win_util::UserAccountControlIsEnabled() ||
-<<<<<<< HEAD
-=======
           win_util::GetWinVersion() == win_util::WINVERSION_XP ||
->>>>>>> b8afeda4
           (win_util::GetWinVersion() == win_util::WINVERSION_VISTA &&
            service_pack_major >= 1)) {
         UpdateStatus(UPGRADE_CHECK_STARTED, GOOGLE_UPDATE_NO_ERROR);
@@ -386,6 +346,10 @@
   google_updater_->CheckForUpdate(true);  // true=upgrade if new version found.
 
   return false;  // We never allow this button to close the window.
+}
+
+ChromeViews::View* AboutChromeView::GetContentsView() {
+  return this;
 }
 
 ////////////////////////////////////////////////////////////////////////////////
@@ -471,7 +435,7 @@
           l10n_util::GetString(IDS_PRODUCT_NAME),
           new_version_available_));
       show_success_indicator = true;
-      RestartMessageBox::ShowMessageBox(dialog_->GetHWND());
+      RestartMessageBox::ShowMessageBox(window()->GetHWND());
       break;
     case UPGRADE_ERROR:
       UserMetrics::RecordAction(L"UpgradeCheck_Error", profile_);
@@ -499,7 +463,7 @@
   parent->Layout();
 
   // Check button may have appeared/disappeared. We cannot call this during
-  // ViewHierarchyChanged because the |dialog_| pointer hasn't been set yet.
-  if (dialog_)
-    dialog_->UpdateDialogButtons();
-}+  // ViewHierarchyChanged because the |window()| pointer hasn't been set yet.
+  if (window())
+    GetDialogClientView()->UpdateDialogButtons();
+}
