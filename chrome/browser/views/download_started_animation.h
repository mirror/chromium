// Copyright (c) 2006-2008 The Chromium Authors. All rights reserved.
// Use of this source code is governed by a BSD-style license that can be
// found in the LICENSE file.

#ifndef CHROME_BROWSER_VIEWS_DOWNLOAD_STARTED_ANIMATION_H__
#define CHROME_BROWSER_VIEWS_DOWNLOAD_STARTED_ANIMATION_H__

#include "base/gfx/rect.h"
#include "chrome/common/animation.h"
#include "chrome/common/notification_service.h"
#include "chrome/views/image_view.h"

namespace views {
<<<<<<< HEAD
class ContainerWin;
=======
class WidgetWin;
>>>>>>> 12c75e7a
};
class TabContents;

// DownloadStartAnimation creates an animation (which begins running
// immediately) that animates an image downward from the center of the frame
// provided on the constructor, while simultaneously fading it out.  To use,
// simply call "new DownloadStartAnimation"; the class cleans itself up when it
// finishes animating.
class DownloadStartedAnimation : public Animation,
                                 public NotificationObserver,
                                 public views::ImageView {
 public:
  DownloadStartedAnimation(TabContents* tab_contents);

 private:
  // Move the animation to wherever it should currently be.
  void Reposition();

  // Shut down the animation cleanly.
  void Close();

  // Animation
  virtual void AnimateToState(double state);

  // NotificationObserver
  virtual void Observe(NotificationType type,
                       const NotificationSource& source,
                       const NotificationDetails& details);

  // We use a HWND for the popup so that it may float above any HWNDs in our UI.
<<<<<<< HEAD
  views::ContainerWin* popup_;
=======
  views::WidgetWin* popup_;
>>>>>>> 12c75e7a

  // The content area holding us.
  TabContents* tab_contents_;

  // The content area at the start of the animation. We store this so that the
  // download shelf's resizing of the content area doesn't cause the animation
  // to move around. This means that once started, the animation won't move
  // with the parent window, but it's so fast that this shouldn't cause too
  // much heartbreak.
  gfx::Rect tab_contents_bounds_;

  DISALLOW_EVIL_CONSTRUCTORS(DownloadStartedAnimation);
};

#endif  // CHROME_BROWSER_VIEWS_DOWNLOAD_STARTED_ANIMATION_H__
<|MERGE_RESOLUTION|>--- conflicted
+++ resolved
@@ -11,11 +11,7 @@
 #include "chrome/views/image_view.h"
 
 namespace views {
-<<<<<<< HEAD
-class ContainerWin;
-=======
 class WidgetWin;
->>>>>>> 12c75e7a
 };
 class TabContents;
 
@@ -46,11 +42,7 @@
                        const NotificationDetails& details);
 
   // We use a HWND for the popup so that it may float above any HWNDs in our UI.
-<<<<<<< HEAD
-  views::ContainerWin* popup_;
-=======
   views::WidgetWin* popup_;
->>>>>>> 12c75e7a
 
   // The content area holding us.
   TabContents* tab_contents_;
