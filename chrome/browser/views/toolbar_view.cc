--- conflicted
+++ resolved
@@ -19,6 +19,7 @@
 #include "chrome/browser/navigation_controller.h"
 #include "chrome/browser/navigation_entry.h"
 #include "chrome/browser/profile.h"
+#include "chrome/browser/user_data_manager.h"
 #include "chrome/browser/user_metrics.h"
 #include "chrome/browser/views/dom_view.h"
 #include "chrome/browser/views/go_button.h"
@@ -34,12 +35,12 @@
 #include "chrome/common/pref_names.h"
 #include "chrome/common/pref_service.h"
 #include "chrome/common/resource_bundle.h"
-#include "chrome/views/container.h"
+#include "chrome/views/background.h"
 #include "chrome/views/button_dropdown.h"
 #include "chrome/views/hwnd_view.h"
-#include "chrome/views/background.h"
 #include "chrome/views/label.h"
 #include "chrome/views/tooltip_manager.h"
+#include "chrome/views/widget.h"
 #include "net/base/net_util.h"
 
 #include "chromium_strings.h"
@@ -74,19 +75,22 @@
       profile_(NULL),
       acc_focused_view_(NULL),
       browser_(browser),
-      tab_(NULL) {
+      tab_(NULL),
+      profiles_helper_(new GetProfilesHelper(this)),
+      profiles_menu_(NULL) {
   back_menu_model_.reset(new BackForwardMenuModel(
       browser, BackForwardMenuModel::BACKWARD_MENU_DELEGATE));
   forward_menu_model_.reset(new BackForwardMenuModel(
       browser, BackForwardMenuModel::FORWARD_MENU_DELEGATE));
 
-  if (browser->GetType() == BrowserType::TABBED_BROWSER)
+  if (browser->type() == Browser::TYPE_NORMAL)
     display_mode_ = DISPLAYMODE_NORMAL;
   else
     display_mode_ = DISPLAYMODE_LOCATION;
 }
 
 BrowserToolbarView::~BrowserToolbarView() {
+  profiles_helper_->OnDelegateDeleted();
 }
 
 void BrowserToolbarView::Init(Profile* profile) {
@@ -112,6 +116,8 @@
   ResourceBundle &rb = ResourceBundle::GetSharedInstance();
 
   back_ = new views::ButtonDropDown(back_menu_model_.get());
+  back_->SetImageAlignment(views::Button::ALIGN_RIGHT,
+                           views::Button::ALIGN_TOP);
   back_->SetImage(views::Button::BS_NORMAL, rb.GetBitmapNamed(IDR_BACK));
   back_->SetImage(views::Button::BS_HOT, rb.GetBitmapNamed(IDR_BACK_H));
   back_->SetImage(views::Button::BS_PUSHED, rb.GetBitmapNamed(IDR_BACK_P));
@@ -151,6 +157,7 @@
   home_->SetImage(views::Button::BS_PUSHED, rb.GetBitmapNamed(IDR_HOME_P));
   home_->SetTooltipText(l10n_util::GetString(IDS_TOOLTIP_HOME));
   home_->SetAccessibleName(l10n_util::GetString(IDS_ACCNAME_HOME));
+  home_->SetID(VIEW_ID_HOME_BUTTON);
   AddChildView(home_);
   controller_->AddManagedButton(home_, IDC_HOME);
 }
@@ -257,8 +264,20 @@
   int right_side_width = 0;
   if (IsDisplayModeNormal()) {
     sz = back_->GetPreferredSize();
-    back_->SetBounds(kControlIndent, kControlVertOffset, sz.width(),
-                     sz.height());
+    // TODO(abarth):  If the window becomes maximized but is not resized,
+    //                then Layout() might not be called and the back button
+    //                will be slightly the wrong size.  We should force a
+    //                Layout() in this case.
+    //                http://crbug.com/5540
+    if (browser_->window() && browser_->window()->IsMaximized()) {
+      // If the window is maximized, we extend the back button to the left so
+      // that clicking on the left-most pixel will activate the back button.
+      back_->SetBounds(0, kControlVertOffset, sz.width() + kControlIndent,
+                       sz.height());
+    } else {
+      back_->SetBounds(kControlIndent, kControlVertOffset, sz.width(),
+                       sz.height());
+    }
 
     sz = forward_->GetPreferredSize();
     forward_->SetBounds(back_->x() + back_->width(), kControlVertOffset,
@@ -348,16 +367,14 @@
     acc_focused_view()->SetHotTracked(true);
 
     // Show the tooltip for the view that got the focus.
-    if (GetContainer()->GetTooltipManager()) {
-      GetContainer()->GetTooltipManager()->
-          ShowKeyboardTooltip(acc_focused_view_);
-    }
+    if (GetWidget()->GetTooltipManager())
+      GetWidget()->GetTooltipManager()->ShowKeyboardTooltip(acc_focused_view_);
 
     // Update focused_view with MSAA-adjusted child id.
     view_index = acc_focused_view()->GetID();
   }
 
-  HWND hwnd = GetContainer()->GetHWND();
+  HWND hwnd = GetWidget()->GetHWND();
 
   // Notify Access Technology that there was a change in keyboard focus.
   ::NotifyWinEvent(EVENT_OBJECT_FOCUS, hwnd, OBJID_CLIENT,
@@ -370,14 +387,8 @@
     acc_focused_view()->SetHotTracked(false);
   }
   // Any tooltips that are active should be hidden when toolbar loses focus.
-<<<<<<< HEAD
-  if (GetContainer() && GetContainer()->GetTooltipManager())
-    GetContainer()->GetTooltipManager()->HideKeyboardTooltip();
-  acc_focused_view_ = NULL;
-=======
   if (GetWidget() && GetWidget()->GetTooltipManager())
     GetWidget()->GetTooltipManager()->HideKeyboardTooltip();
->>>>>>> 5d99fccd
 }
 
 bool BrowserToolbarView::OnKeyPressed(const views::KeyEvent& e) {
@@ -402,8 +413,8 @@
           acc_focused_view_->GetID() == VIEW_ID_APP_MENU) {
         // If a menu button in toolbar is activated and its menu is displayed,
         // then active tooltip should be hidden.
-        if (GetContainer()->GetTooltipManager())
-          GetContainer()->GetTooltipManager()->HideKeyboardTooltip();
+        if (GetWidget()->GetTooltipManager())
+          GetWidget()->GetTooltipManager()->HideKeyboardTooltip();
         // Safe to cast, given to above view id check.
         static_cast<views::MenuButton*>(acc_focused_view_)->Activate();
         if (!acc_focused_view_) {
@@ -436,11 +447,11 @@
 
     // Retrieve information to generate an MSAA focus event.
     int view_id = acc_focused_view_->GetID();
-    HWND hwnd = GetContainer()->GetHWND();
+    HWND hwnd = GetWidget()->GetHWND();
 
     // Show the tooltip for the view that got the focus.
-    if (GetContainer()->GetTooltipManager()) {
-      GetContainer()->GetTooltipManager()->
+    if (GetWidget()->GetTooltipManager()) {
+      GetWidget()->GetTooltipManager()->
           ShowKeyboardTooltip(GetChildViewAt(next_view));
     }
     // Notify Access Technology that there was a change in keyboard focus.
@@ -480,10 +491,8 @@
     anchor = Menu::TOPLEFT;
 
   Menu menu(this, anchor, hwnd);
-  // The install menu may be dynamically generated with a contextual label.
-  // See browser_commands.cc.
-  menu.AppendMenuItemWithLabel(IDC_CREATE_SHORTCUT,
-      l10n_util::GetString(IDS_DEFAULT_INSTALL_SITE_LABEL));
+  menu.AppendMenuItemWithLabel(IDC_CREATE_SHORTCUTS,
+      l10n_util::GetString(IDS_CREATE_SHORTCUTS));
   menu.AppendSeparator();
   menu.AppendMenuItemWithLabel(IDC_CUT, l10n_util::GetString(IDS_CUT));
   menu.AppendMenuItemWithLabel(IDC_COPY, l10n_util::GetString(IDS_COPY));
@@ -491,14 +500,14 @@
   menu.AppendSeparator();
 
   menu.AppendMenuItemWithLabel(IDC_FIND,
-                               l10n_util::GetString(IDS_FIND_IN_PAGE));
-  menu.AppendMenuItemWithLabel(IDC_SAVEPAGE,
-                               l10n_util::GetString(IDS_SAVEPAGEAS));
+                               l10n_util::GetString(IDS_FIND));
+  menu.AppendMenuItemWithLabel(IDC_SAVE_PAGE,
+                               l10n_util::GetString(IDS_SAVE_PAGE));
   menu.AppendMenuItemWithLabel(IDC_PRINT, l10n_util::GetString(IDS_PRINT));
   menu.AppendSeparator();
 
-  Menu* zoom_menu = menu.AppendSubMenu(IDC_ZOOM,
-                                       l10n_util::GetString(IDS_ZOOM));
+  Menu* zoom_menu = menu.AppendSubMenu(IDC_ZOOM_MENU,
+                                       l10n_util::GetString(IDS_ZOOM_MENU));
   zoom_menu->AppendMenuItemWithLabel(IDC_ZOOM_PLUS,
                                      l10n_util::GetString(IDS_ZOOM_PLUS));
   zoom_menu->AppendMenuItemWithLabel(IDC_ZOOM_NORMAL,
@@ -507,8 +516,8 @@
                                      l10n_util::GetString(IDS_ZOOM_MINUS));
 
   // Create encoding menu.
-  Menu* encoding_menu = menu.AppendSubMenu(IDC_ENCODING,
-                                           l10n_util::GetString(IDS_ENCODING));
+  Menu* encoding_menu = menu.AppendSubMenu(
+      IDC_ENCODING_MENU, l10n_util::GetString(IDS_ENCODING_MENU));
 
   EncodingMenuControllerDelegate::BuildEncodingMenu(profile_, encoding_menu);
 
@@ -517,15 +526,15 @@
     unsigned int menu_label_id;
   };
   struct MenuCreateMaterial developer_menu_materials[] = {
-    { IDC_VIEWSOURCE, IDS_VIEWPAGESOURCE },
+    { IDC_VIEW_SOURCE, IDS_VIEW_SOURCE },
     { IDC_DEBUGGER, IDS_DEBUGGER },
-    { IDC_SHOW_JS_CONSOLE, IDS_VIEWJSCONSOLE },
-    { IDC_TASKMANAGER, IDS_TASKMANAGER }
+    { IDC_JS_CONSOLE, IDS_JS_CONSOLE },
+    { IDC_TASK_MANAGER, IDS_TASK_MANAGER }
   };
   // Append developer menu.
   menu.AppendSeparator();
-  Menu* developer_menu =
-    menu.AppendSubMenu(IDC_DEVELOPER, l10n_util::GetString(IDS_DEVELOPER));
+  Menu* developer_menu = menu.AppendSubMenu(IDC_DEVELOPER_MENU,
+      l10n_util::GetString(IDS_DEVELOPER_MENU));
   for (int i = 0; i < arraysize(developer_menu_materials); ++i) {
     if (developer_menu_materials[i].menu_id) {
       developer_menu->AppendMenuItemWithLabel(
@@ -538,8 +547,8 @@
 
   menu.AppendSeparator();
 
-  menu.AppendMenuItemWithLabel(IDS_COMMANDS_REPORTBUG,
-                               l10n_util::GetString(IDS_COMMANDS_REPORTBUG));
+  menu.AppendMenuItemWithLabel(IDC_REPORT_BUG,
+                               l10n_util::GetString(IDS_REPORT_BUG));
   menu.RunMenuAt(pt.x, pt.y);
 }
 
@@ -549,13 +558,21 @@
     anchor = Menu::TOPLEFT;
 
   Menu menu(this, anchor, hwnd);
-  menu.AppendMenuItemWithLabel(IDC_NEWTAB, l10n_util::GetString(IDS_NEWTAB));
-  menu.AppendMenuItemWithLabel(IDC_NEWWINDOW,
-                               l10n_util::GetString(IDS_NEWWINDOW));
-  menu.AppendMenuItemWithLabel(IDC_GOOFFTHERECORD,
-                               l10n_util::GetString(IDS_GOOFFTHERECORD));
-  menu.AppendSeparator();
-  menu.AppendMenuItemWithLabel(IDC_SHOW_BOOKMARKS_BAR,
+  menu.AppendMenuItemWithLabel(IDC_NEW_TAB, l10n_util::GetString(IDS_NEW_TAB));
+  menu.AppendMenuItemWithLabel(IDC_NEW_WINDOW,
+                               l10n_util::GetString(IDS_NEW_WINDOW));
+  menu.AppendMenuItemWithLabel(IDC_NEW_INCOGNITO_WINDOW,
+                               l10n_util::GetString(IDS_NEW_INCOGNITO_WINDOW));
+
+  // Enumerate profiles asynchronously and then create the parent menu item.
+  // We will create the child menu items for this once the asynchronous call is
+  // done.  See OnGetProfilesDone().
+  profiles_helper_->GetProfiles(NULL);
+  profiles_menu_ = menu.AppendSubMenu(IDC_PROFILE_MENU,
+                                      l10n_util::GetString(IDS_PROFILE_MENU));
+
+  menu.AppendSeparator();
+  menu.AppendMenuItemWithLabel(IDC_SHOW_BOOKMARK_BAR,
                                l10n_util::GetString(IDS_SHOW_BOOKMARK_BAR));
   menu.AppendSeparator();
   menu.AppendMenuItemWithLabel(IDC_SHOW_HISTORY,
@@ -570,26 +587,27 @@
   menu.AppendMenuItemWithLabel(IDC_IMPORT_SETTINGS,
                                l10n_util::GetString(IDS_IMPORT_SETTINGS));
   menu.AppendSeparator();
-  menu.AppendMenuItemWithLabel(IDC_OPTIONS,
-      l10n_util::GetStringF(IDS_OPTIONS,
-      l10n_util::GetString(IDS_PRODUCT_NAME)));
-  menu.AppendMenuItemWithLabel(IDC_ABOUT,
-      l10n_util::GetStringF(IDS_ABOUT,
-      l10n_util::GetString(IDS_PRODUCT_NAME)));
-  menu.AppendMenuItemWithLabel(IDC_HELPMENU, l10n_util::GetString(IDS_HELP));
+  menu.AppendMenuItemWithLabel(IDC_OPTIONS, l10n_util::GetStringF(IDS_OPTIONS,
+                               l10n_util::GetString(IDS_PRODUCT_NAME)));
+  menu.AppendMenuItemWithLabel(IDC_ABOUT, l10n_util::GetStringF(IDS_ABOUT,
+                               l10n_util::GetString(IDS_PRODUCT_NAME)));
+  menu.AppendMenuItemWithLabel(IDC_HELP_PAGE,
+                               l10n_util::GetString(IDS_HELP_PAGE));
   menu.AppendSeparator();
   menu.AppendMenuItemWithLabel(IDC_EXIT, l10n_util::GetString(IDS_EXIT));
 
   menu.RunMenuAt(pt.x, pt.y);
+
+  // Menu is going away, so set the profiles menu pointer to NULL.
+  profiles_menu_ = NULL;
 }
 
 bool BrowserToolbarView::IsItemChecked(int id) const {
   if (!profile_)
     return false;
-  if (id == IDC_SHOW_BOOKMARKS_BAR)
+  if (id == IDC_SHOW_BOOKMARK_BAR)
     return profile_->GetPrefs()->GetBoolean(prefs::kShowBookmarkBar);
-  else
-    return EncodingMenuControllerDelegate::IsItemChecked(id);
+  return EncodingMenuControllerDelegate::IsItemChecked(id);
 }
 
 void BrowserToolbarView::RunMenu(views::View* source, const CPoint& pt,
@@ -604,6 +622,36 @@
     default:
       NOTREACHED() << "Invalid source menu.";
   }
+}
+
+void BrowserToolbarView::OnGetProfilesDone(
+    const std::vector<std::wstring>& profiles) {
+  // Nothing to do if the menu has gone away.
+  if (!profiles_menu_)
+    return;
+
+  // Store the latest list of profiles in the browser.
+  browser_->set_user_data_dir_profiles(profiles);
+
+  // Add direct sub menu items for profiles.
+  std::vector<std::wstring>::const_iterator iter = profiles.begin();
+  for (int i = IDC_NEW_WINDOW_PROFILE_0;
+       (i <= IDC_NEW_WINDOW_PROFILE_LAST) && (iter != profiles.end());
+       ++i, ++iter)
+    profiles_menu_->AppendMenuItemWithLabel(i, *iter);
+
+  // If there are more profiles then show "Other" link.
+  if (iter != profiles.end()) {
+    profiles_menu_->AppendSeparator();
+    profiles_menu_->AppendMenuItemWithLabel(
+        IDC_SELECT_PROFILE, l10n_util::GetString(IDS_SELECT_PROFILE));
+  }
+
+  // Always show a link to select a new profile.
+  profiles_menu_->AppendSeparator();
+  profiles_menu_->AppendMenuItemWithLabel(
+      IDC_NEW_PROFILE,
+      l10n_util::GetString(IDS_SELECT_PROFILE_DIALOG_NEW_PROFILE_ENTRY));
 }
 
 bool BrowserToolbarView::GetAccessibleRole(VARIANT* role) {
@@ -731,5 +779,5 @@
       return true;
   }
   // Else, we retrieve the accelerator information from the frame.
-  return GetContainer()->GetAccelerator(id, accel);
-}
+  return GetWidget()->GetAccelerator(id, accel);
+}
