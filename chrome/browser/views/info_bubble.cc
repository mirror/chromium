--- conflicted
+++ resolved
@@ -87,8 +87,6 @@
 void InfoBubble::Init(HWND parent_hwnd,
                       const gfx::Rect& position_relative_to,
                       views::View* content) {
-<<<<<<< HEAD
-=======
   HWND owning_frame_hwnd = GetAncestor(parent_hwnd, GA_ROOTOWNER);
   // We should always have a frame, but there was a bug elsewhere that
   // made it possible for the frame to be NULL, so we have the check. If
@@ -98,7 +96,6 @@
       owning_frame_hwnd));
   parent_->DisableInactiveRendering(true);
 
->>>>>>> 12c75e7a
   if (kInfoBubbleCornerTopLeft == NULL) {
     kInfoBubbleCornerTopLeft = ResourceBundle::GetSharedInstance()
         .GetBitmapNamed(IDR_INFO_BUBBLE_CORNER_TOP_LEFT);
@@ -121,11 +118,7 @@
       (win_util::GetWinVersion() < win_util::WINVERSION_XP) ?
       0 : CS_DROPSHADOW);
 
-<<<<<<< HEAD
-  ContainerWin::Init(parent_hwnd, bounds, true);
-=======
   WidgetWin::Init(parent_hwnd, bounds, true);
->>>>>>> 12c75e7a
   SetContentsView(content_view_);
   // The preferred size may differ when parented. Ask for the bounds again
   // and if they differ reset the bounds.
@@ -158,17 +151,7 @@
 }
 
 void InfoBubble::Close() {
-<<<<<<< HEAD
-  // We don't fade out because it looks terrible.
-  BrowserWindow* frame = GetHostingWindow();
-  if (delegate_)
-    delegate_->InfoBubbleClosing(this);
-  if (frame)
-    frame->InfoBubbleClosing();
-  ContainerWin::Close();
-=======
   Close(false);
->>>>>>> 12c75e7a
 }
 
 void InfoBubble::AnimationProgressed(const Animation* animation) {
@@ -440,8 +423,4 @@
     y = position_relative_to.y() - kArrowToContentPadding - pref.height();
   }
   return gfx::Rect(x, y, pref.width(), pref.height());
-<<<<<<< HEAD
-}
-=======
-}
->>>>>>> 12c75e7a
+}