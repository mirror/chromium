<<<<<<< HEAD
// Copyright 2008, Google Inc.
// All rights reserved.
//
// Redistribution and use in source and binary forms, with or without
// modification, are permitted provided that the following conditions are
// met:
//
//    * Redistributions of source code must retain the above copyright
// notice, this list of conditions and the following disclaimer.
//    * Redistributions in binary form must reproduce the above
// copyright notice, this list of conditions and the following disclaimer
// in the documentation and/or other materials provided with the
// distribution.
//    * Neither the name of Google Inc. nor the names of its
// contributors may be used to endorse or promote products derived from
// this software without specific prior written permission.
//
// THIS SOFTWARE IS PROVIDED BY THE COPYRIGHT HOLDERS AND CONTRIBUTORS
// "AS IS" AND ANY EXPRESS OR IMPLIED WARRANTIES, INCLUDING, BUT NOT
// LIMITED TO, THE IMPLIED WARRANTIES OF MERCHANTABILITY AND FITNESS FOR
// A PARTICULAR PURPOSE ARE DISCLAIMED. IN NO EVENT SHALL THE COPYRIGHT
// OWNER OR CONTRIBUTORS BE LIABLE FOR ANY DIRECT, INDIRECT, INCIDENTAL,
// SPECIAL, EXEMPLARY, OR CONSEQUENTIAL DAMAGES (INCLUDING, BUT NOT
// LIMITED TO, PROCUREMENT OF SUBSTITUTE GOODS OR SERVICES; LOSS OF USE,
// DATA, OR PROFITS; OR BUSINESS INTERRUPTION) HOWEVER CAUSED AND ON ANY
// THEORY OF LIABILITY, WHETHER IN CONTRACT, STRICT LIABILITY, OR TORT
// (INCLUDING NEGLIGENCE OR OTHERWISE) ARISING IN ANY WAY OUT OF THE USE
// OF THIS SOFTWARE, EVEN IF ADVISED OF THE POSSIBILITY OF SUCH DAMAGE.

#ifndef CHROME_BROWSER_VIEWS_BOOKMARK_BAR_VIEW_H__
#define CHROME_BROWSER_VIEWS_BOOKMARK_BAR_VIEW_H__

#include "chrome/browser/bookmark_bar_model.h"
#include "chrome/browser/bookmark_drag_data.h"
=======
// Copyright (c) 2006-2008 The Chromium Authors. All rights reserved.
// Use of this source code is governed by a BSD-style license that can be
// found in the LICENSE file.

#ifndef CHROME_BROWSER_VIEWS_BOOKMARK_BAR_VIEW_H_
#define CHROME_BROWSER_VIEWS_BOOKMARK_BAR_VIEW_H_

#include "chrome/browser/bookmarks/bookmark_drag_data.h"
#include "chrome/browser/bookmarks/bookmark_model.h"
>>>>>>> b8afeda4
#include "chrome/common/slide_animation.h"
#include "chrome/views/label.h"
#include "chrome/views/menu.h"
#include "chrome/views/menu_button.h"
#include "chrome/views/view.h"
#include "chrome/views/view_menu_delegate.h"

class PageNavigator;
class PrefService;
class Browser;

namespace {
class BookmarkNodeMenuController;
// See description in declaration at bookmark_bar_view.cc.
class ModelChangedListener;
class MenuRunner;
class ButtonSeparatorView;
struct DropInfo;
}

<<<<<<< HEAD
// BookmarkBarView renders the BookmarkBarModel.  Each starred entry
// on the BookmarkBar is rendered as a MenuButton. An additional
// MenuButton aligned to the right allows the user to quickly see
// recently starred entries.
=======
namespace ChromeViews {
class MenuItemView;
}

// BookmarkBarView renders the BookmarkModel.  Each starred entry on the
// BookmarkBar is rendered as a MenuButton. An additional MenuButton aligned to
// the right allows the user to quickly see recently starred entries.
>>>>>>> b8afeda4
//
// BookmarkBarView shows the bookmarks from a specific Profile. BookmarkBarView
// waits until the HistoryService for the profile has been loaded before
// creating the BookmarkModel.
class BookmarkBarView : public ChromeViews::View,
                        public BookmarkModelObserver,
                        public ChromeViews::ViewMenuDelegate,
                        public ChromeViews::BaseButton::ButtonListener,
                        public Menu::Delegate,
                        public NotificationObserver,
                        public ChromeViews::ContextMenuController,
                        public ChromeViews::DragController,
                        public AnimationDelegate {
  friend class BookmarkNodeMenuController;
  friend class MenuRunner;
  friend class ShowFolderMenuTask;

 public:
  explicit BookmarkBarView(Profile* profile, Browser* browser);
  virtual ~BookmarkBarView();

  static void RegisterUserPrefs(PrefService* prefs);

  // Resets the profile. This removes any buttons for the current profile and
  // recreates the models.
  void SetProfile(Profile* profile);

  // Returns the current profile.
  Profile* GetProfile() { return profile_; }

  // Sets the PageNavigator that is used when the user selects an entry on
  // the bookmark bar.
  void SetPageNavigator(PageNavigator* navigator);

  // View methods:
  virtual void GetPreferredSize(CSize *out);
  virtual void Layout();
  virtual void DidChangeBounds(const CRect& previous, const CRect& current);
  virtual void ViewHierarchyChanged(bool is_add, View* parent, View* child);
  virtual void Paint(ChromeCanvas* canvas);
  virtual void PaintChildren(ChromeCanvas* canvas);
  virtual bool CanDrop(const OSExchangeData& data);
  virtual void OnDragEntered(const ChromeViews::DropTargetEvent& event);
  virtual int OnDragUpdated(const ChromeViews::DropTargetEvent& event);
  virtual void OnDragExited();
  virtual int OnPerformDrop(const ChromeViews::DropTargetEvent& event);

  // Sets the model change listener to listener.
  void SetModelChangedListener(ModelChangedListener* listener) {
    model_changed_listener_ = listener;
  }

  // If the ModelChangedListener is listener, ModelChangeListener is set to
  // NULL.
  void ClearModelChangedListenerIfEquals(ModelChangedListener* listener) {
    if (model_changed_listener_ == listener)
      model_changed_listener_ = NULL;
  }

  // Returns the model change listener.
  ModelChangedListener* GetModelChangedListener() {
    return model_changed_listener_;
  }

  // Returns the page navigator.
  PageNavigator* GetPageNavigator() { return page_navigator_; }

  // Returns the model.
  BookmarkModel* GetModel() { return model_; }

  // Toggles whether the bookmark bar is shown only on the new tab page or on
  // all tabs.
  void ToggleWhenVisible();

  // Returns true if the bookmarks bar preference is set to 'always show', we
  // use this as a shorthand way of knowing what style of bar to draw (if the
  // pref is set to false but we're painting, then we must be on the new tab
  // page).
  bool IsAlwaysShown();

  // True if we're supposed to draw the bookmarks bar in the new tab style.
  bool IsNewTabPage();

  // SlideAnimationDelegate implementation.
  void AnimationProgressed(const Animation* animation);
  void AnimationEnded(const Animation* animation);

  // Maximum size of buttons on the bookmark bar.
  static const int kMaxButtonWidth;

 private:
  // Task that invokes ShowDropFolderForNode when run. ShowFolderDropMenuTask
  // deletes itself once run.
  class ShowFolderDropMenuTask : public Task {
   public:
    ShowFolderDropMenuTask(BookmarkBarView* view, BookmarkNode* node)
      : view_(view),
        node_(node) {
    }

    void Cancel() {
      view_->show_folder_drop_menu_task_ = NULL;
      view_ = NULL;
    }

    virtual void Run() {
      if (view_) {
        view_->show_folder_drop_menu_task_ = NULL;
        view_->ShowDropFolderForNode(node_);
      }
      // MessageLoop deletes us.
    }

   private:
    BookmarkBarView* view_;
    BookmarkNode* node_;

    DISALLOW_EVIL_CONSTRUCTORS(ShowFolderDropMenuTask);
  };

  // Creates recent bookmark button and when visible button as well as
  // calculating the preferred height.
  void Init();

  // Creates the button showing the other bookmarked items.
  ChromeViews::MenuButton* CreateOtherBookmarkedButton();

  // Creates the button used when not all bookmark buttons fit.
  ChromeViews::MenuButton* CreateOverflowButton();

  // Returns the number of buttons corresponding to starred urls/groups. This
  // is equivalent to the number of children the bookmark bar node from the
  // bookmark bar model has.
  int GetBookmarkButtonCount();

  // Returns the button at the specified index.
  ChromeViews::TextButton* GetBookmarkButton(int index);

  // Invoked when the bookmark bar model has finished loading. Creates a button
  // for each of the children of the root node from the model.
  virtual void Loaded(BookmarkModel* model);

<<<<<<< HEAD
=======
  // Invoked when the model is being deleted.
  virtual void BookmarkModelBeingDeleted(BookmarkModel* model);

>>>>>>> b8afeda4
  // Invokes added followed by removed.
  virtual void BookmarkNodeMoved(BookmarkModel* model,
                                 BookmarkNode* old_parent,
                                 int old_index,
                                 BookmarkNode* new_parent,
                                 int new_index);

  // Notifies ModelChangeListener of change.
  // If the node was added to the root node, a button is created and added to
  // this bookmark bar view.
  virtual void BookmarkNodeAdded(BookmarkModel* model,
                                 BookmarkNode* parent,
                                 int index);

  // Implementation for BookmarkNodeAddedImpl.
  void BookmarkNodeAddedImpl(BookmarkModel* model,
                             BookmarkNode* parent,
                             int index);

  // Notifies ModelChangeListener of change.
  // If the node was a child of the root node, the button corresponding to it
  // is removed.
  virtual void BookmarkNodeRemoved(BookmarkModel* model,
                                   BookmarkNode* parent,
                                   int index);

  // Implementation for BookmarkNodeRemoved.
  void BookmarkNodeRemovedImpl(BookmarkModel* model,
                               BookmarkNode* parent,
                               int index);

  // Notifies ModelChangedListener and invokes BookmarkNodeChangedImpl.
  virtual void BookmarkNodeChanged(BookmarkModel* model,
                                   BookmarkNode* node);

  // If the node is a child of the root node, the button is updated
  // appropriately.
  void BookmarkNodeChangedImpl(BookmarkModel* model, BookmarkNode* node);

  // Invoked when the favicon is available. If the node is a child of the
  // root node, the appropriate button is updated. If a menu is showing, the
  // call is forwarded to the menu to allow for it to update the icon.
  virtual void BookmarkNodeFavIconLoaded(BookmarkModel* model,
                                         BookmarkNode* node);

  // DragController method. Determines the node representing sender and invokes
  // WriteDragData to write the actual data.
  virtual void WriteDragData(ChromeViews::View* sender,
                             int press_x,
                             int press_y,
                             OSExchangeData* data);

  // Writes a BookmarkDragData for node to data.
  void WriteDragData(BookmarkNode* node, OSExchangeData* data);

  // Returns the drag operations for the specified button.
  virtual int GetDragOperations(ChromeViews::View* sender, int x, int y);

  // ViewMenuDelegate method. 3 types of menus may be shown:
  // . the menu allowing the user to choose when the bookmark bar is visible.
  // . most recently bookmarked menu
  // . menu for star groups.
  // The latter two are handled by a MenuRunner, which builds the appropriate
  // menu.
  virtual void RunMenu(ChromeViews::View* view, const CPoint& pt, HWND hwnd);

  // Invoked when a star entry corresponding to a URL on the bookmark bar is
  // pressed. Forwards to the PageNavigator to open the URL.
  virtual void ButtonPressed(ChromeViews::BaseButton* sender);

  // Invoked for this View, one of the buttons or the 'other' button. Shows the
  // appropriate context menu.
  virtual void ShowContextMenu(ChromeViews::View* source,
                               int x,
                               int y,
                               bool is_mouse_gesture);

  // Creates the button for rendering the specified bookmark node.
  ChromeViews::View* CreateBookmarkButton(BookmarkNode* node);

  // COnfigures the button from the specified node. This sets the text,
  // and icon.
  void ConfigureButton(BookmarkNode* node, ChromeViews::TextButton* button);

  // Used when showing the menu allowing the user to choose when the bar is
  // visible. Return value corresponds to the users preference for when the
  // bar is visible.
  virtual bool IsItemChecked(int id) const;

  // Used when showing the menu allowing the user to choose when the bar is
  // visible. Updates the preferences to match the users choice as appropriate.
  virtual void ExecuteCommand(int id);

  // Notification that the HistoryService is up an running. Removes us as
  // a listener on the notification service and invokes
  // ProfileHasValidHistoryService.
  virtual void Observe(NotificationType type,
                       const NotificationSource& source,
                       const NotificationDetails& details);

  // Invoked when the profile has a history service. Recreates the models.
  void ProfileHasValidHistoryService();

  // If we have registered an observer on the notification service, this
  // unregisters it. This does nothing if we have not installed ourself as an
  // observer.
  void RemoveNotificationObservers();

  // If the ModelChangedListener is non-null, ModelChanged is invoked on it.
  void NotifyModelChanged();

  // Shows the menu used during drag and drop for the specified node.
  void ShowDropFolderForNode(BookmarkNode* node);

  // Cancels the timer used to show a drop menu.
  void StopShowFolderDropMenuTimer();

  // Stars the timer used to show a drop menu for node.
  void StartShowFolderDropMenuTimer(BookmarkNode* node);

  // Returns the drop operation and index for the drop based on the event
  // and data. Returns DragDropTypes::DRAG_NONE if not a valid location.
  int CalculateDropOperation(const ChromeViews::DropTargetEvent& event,
                             const BookmarkDragData& data,
                             int* index,
                             bool* drop_on,
                             bool* is_over_overflow,
                             bool* is_over_other);

  // Invokes CanDropAt to determine if this is a valid location for the data,
  // then returns the appropriate drag operation based on the data.
  int CalculateDropOperation(const ChromeViews::DropTargetEvent& event,
                             const BookmarkDragData& data,
                             BookmarkNode* parent,
                             int index);

  // Returns true if the specified location is a valid drop location for
  // the supplied drag data.
  bool CanDropAt(const BookmarkDragData& data,
                 BookmarkNode* parent,
                 int index);

  // Performs a drop of the specified data at the specified location. Returns
  // the result.
  int PerformDropImpl(const BookmarkDragData& data,
                      BookmarkNode* parent_node,
                      int index);

  // Creates a new group/entry for data, and recursively invokes itself for
  // all children of data. This is used during drag and drop to clone a
  // group from another profile.
  void CloneDragData(const BookmarkDragData& data,
                     BookmarkNode* parent,
                     int index_to_add_at);

  // Returns the index of the first hidden bookmark button. If all buttons are
  // visible, this returns GetBookmarkButtonCount().
  int GetFirstHiddenNodeIndex();

  // If the bookmark bubble is showing this determines which view should throb
  // and starts it throbbing. Does nothing if bookmark bubble isn't showing.
  void StartThrobbing();

  // If a button is currently throbbing, it is stopped. If immediate is true
  // the throb stops immediately, otherwise it stops after a couple more
  // throbs.
  void StopThrobbing(bool immediate);

  Profile* profile_;

  // Used for opening urls.
  PageNavigator* page_navigator_;

  // Model providing details as to the starred entries/groups that should be
  // shown. This is owned by the Profile.
  BookmarkModel* model_;

  // Used to manage showing a Menu: either for the most recently bookmarked
  // entries, or for the a starred group.
  scoped_ptr<MenuRunner> menu_runner_;

  // Used when showing a menu for drag and drop. That is, if the user drags
  // over a group this becomes non-null and is the MenuRunner used to manage
  // the menu showing the contents of the node.
  scoped_ptr<MenuRunner> drop_menu_runner_;

  // Shows the other bookmark entries.
  ChromeViews::MenuButton* other_bookmarked_button_;

  // ModelChangeListener.
  ModelChangedListener* model_changed_listener_;

  // Task used to delay showing of the drop menu.
  ShowFolderDropMenuTask* show_folder_drop_menu_task_;

  // Used to track drops on the bookmark bar view.
  scoped_ptr<DropInfo> drop_info_;

  // Visible if not all the bookmark buttons fit.
  ChromeViews::MenuButton* overflow_button_;

  // If no bookmarks are visible, we show some text explaining the bar.
  ChromeViews::Label* instructions_;

  ButtonSeparatorView* bookmarks_separator_view_;

  // Owning browser.
  Browser* browser_;

  // Animation controlling showing and hiding of the bar.
  scoped_ptr<SlideAnimation> size_animation_;

  // If the bookmark bubble is showing, this is the URL.
  GURL bubble_url_;

  // If the bookmark bubble is showing, this is the visible ancestor of the URL.
  // The visible ancestor is either the other_bookmarked_button_,
  // overflow_button_ or a button on the bar.
  ChromeViews::BaseButton* throbbing_view_;

  DISALLOW_EVIL_CONSTRUCTORS(BookmarkBarView);
};

#endif  // CHROME_BROWSER_VIEWS_BOOKMARK_BAR_VIEW_H__<|MERGE_RESOLUTION|>--- conflicted
+++ resolved
@@ -1,39 +1,3 @@
-<<<<<<< HEAD
-// Copyright 2008, Google Inc.
-// All rights reserved.
-//
-// Redistribution and use in source and binary forms, with or without
-// modification, are permitted provided that the following conditions are
-// met:
-//
-//    * Redistributions of source code must retain the above copyright
-// notice, this list of conditions and the following disclaimer.
-//    * Redistributions in binary form must reproduce the above
-// copyright notice, this list of conditions and the following disclaimer
-// in the documentation and/or other materials provided with the
-// distribution.
-//    * Neither the name of Google Inc. nor the names of its
-// contributors may be used to endorse or promote products derived from
-// this software without specific prior written permission.
-//
-// THIS SOFTWARE IS PROVIDED BY THE COPYRIGHT HOLDERS AND CONTRIBUTORS
-// "AS IS" AND ANY EXPRESS OR IMPLIED WARRANTIES, INCLUDING, BUT NOT
-// LIMITED TO, THE IMPLIED WARRANTIES OF MERCHANTABILITY AND FITNESS FOR
-// A PARTICULAR PURPOSE ARE DISCLAIMED. IN NO EVENT SHALL THE COPYRIGHT
-// OWNER OR CONTRIBUTORS BE LIABLE FOR ANY DIRECT, INDIRECT, INCIDENTAL,
-// SPECIAL, EXEMPLARY, OR CONSEQUENTIAL DAMAGES (INCLUDING, BUT NOT
-// LIMITED TO, PROCUREMENT OF SUBSTITUTE GOODS OR SERVICES; LOSS OF USE,
-// DATA, OR PROFITS; OR BUSINESS INTERRUPTION) HOWEVER CAUSED AND ON ANY
-// THEORY OF LIABILITY, WHETHER IN CONTRACT, STRICT LIABILITY, OR TORT
-// (INCLUDING NEGLIGENCE OR OTHERWISE) ARISING IN ANY WAY OUT OF THE USE
-// OF THIS SOFTWARE, EVEN IF ADVISED OF THE POSSIBILITY OF SUCH DAMAGE.
-
-#ifndef CHROME_BROWSER_VIEWS_BOOKMARK_BAR_VIEW_H__
-#define CHROME_BROWSER_VIEWS_BOOKMARK_BAR_VIEW_H__
-
-#include "chrome/browser/bookmark_bar_model.h"
-#include "chrome/browser/bookmark_drag_data.h"
-=======
 // Copyright (c) 2006-2008 The Chromium Authors. All rights reserved.
 // Use of this source code is governed by a BSD-style license that can be
 // found in the LICENSE file.
@@ -43,7 +7,6 @@
 
 #include "chrome/browser/bookmarks/bookmark_drag_data.h"
 #include "chrome/browser/bookmarks/bookmark_model.h"
->>>>>>> b8afeda4
 #include "chrome/common/slide_animation.h"
 #include "chrome/views/label.h"
 #include "chrome/views/menu.h"
@@ -51,25 +14,16 @@
 #include "chrome/views/view.h"
 #include "chrome/views/view_menu_delegate.h"
 
+class Browser;
 class PageNavigator;
 class PrefService;
-class Browser;
 
 namespace {
-class BookmarkNodeMenuController;
-// See description in declaration at bookmark_bar_view.cc.
-class ModelChangedListener;
 class MenuRunner;
 class ButtonSeparatorView;
 struct DropInfo;
 }
 
-<<<<<<< HEAD
-// BookmarkBarView renders the BookmarkBarModel.  Each starred entry
-// on the BookmarkBar is rendered as a MenuButton. An additional
-// MenuButton aligned to the right allows the user to quickly see
-// recently starred entries.
-=======
 namespace ChromeViews {
 class MenuItemView;
 }
@@ -77,7 +31,6 @@
 // BookmarkBarView renders the BookmarkModel.  Each starred entry on the
 // BookmarkBar is rendered as a MenuButton. An additional MenuButton aligned to
 // the right allows the user to quickly see recently starred entries.
->>>>>>> b8afeda4
 //
 // BookmarkBarView shows the bookmarks from a specific Profile. BookmarkBarView
 // waits until the HistoryService for the profile has been loaded before
@@ -91,11 +44,31 @@
                         public ChromeViews::ContextMenuController,
                         public ChromeViews::DragController,
                         public AnimationDelegate {
-  friend class BookmarkNodeMenuController;
   friend class MenuRunner;
   friend class ShowFolderMenuTask;
 
  public:
+  // Interface implemented by controllers/views that need to be notified any
+  // time the model changes, typically to cancel an operation that is showing
+  // data from the model such as a menu. This isn't intended as a general
+  // way to be notified of changes, rather for cases where a controller/view is
+  // showing data from the model in a modal like setting and needs to cleanly
+  // exit the modal loop if the model changes out from under it.
+  //
+  // A controller/view that needs this notification should install itself as the
+  // ModelChangeListener via the SetModelChangedListener method when shown and
+  // reset the ModelChangeListener of the BookmarkBarView when it closes by way
+  // of either the SetModelChangedListener method or the
+  // ClearModelChangedListenerIfEquals method.
+  class ModelChangedListener {
+   public:
+    virtual ~ModelChangedListener() {}
+
+    // Invoked when the model changes. Should cancel the edit and close any
+    // dialogs.
+    virtual void ModelChanged() = 0;
+  };
+
   explicit BookmarkBarView(Profile* profile, Browser* browser);
   virtual ~BookmarkBarView();
 
@@ -161,12 +134,39 @@
   // True if we're supposed to draw the bookmarks bar in the new tab style.
   bool IsNewTabPage();
 
+  // Whether or not we are animating.
+  bool IsAnimating() { return size_animation_->IsAnimating(); }
+
   // SlideAnimationDelegate implementation.
   void AnimationProgressed(const Animation* animation);
   void AnimationEnded(const Animation* animation);
 
+  // Returns the button at the specified index.
+  ChromeViews::TextButton* GetBookmarkButton(int index);
+
+  // Returns the button responsible for showing bookmarks in the other bookmark
+  // folder.
+  ChromeViews::TextButton* other_bookmarked_button() const {
+    return other_bookmarked_button_;
+  }
+
+  // Returns the active MenuItemView, or NULL if a menu isn't showing.
+  ChromeViews::MenuItemView* GetMenu();
+
+  // Returns the drop MenuItemView, or NULL if a menu isn't showing.
+  ChromeViews::MenuItemView* GetDropMenu();
+
+  // Returns the context menu, or null if one isn't showing.
+  ChromeViews::MenuItemView* GetContextMenu();
+
+  // Returns the button used when not all the items on the bookmark bar fit.
+  ChromeViews::TextButton* overflow_button() const { return overflow_button_; }
+
   // Maximum size of buttons on the bookmark bar.
   static const int kMaxButtonWidth;
+
+  // If true we're running tests. This short circuits a couple of animations.
+  static bool testing_;
 
  private:
   // Task that invokes ShowDropFolderForNode when run. ShowFolderDropMenuTask
@@ -195,7 +195,7 @@
     BookmarkBarView* view_;
     BookmarkNode* node_;
 
-    DISALLOW_EVIL_CONSTRUCTORS(ShowFolderDropMenuTask);
+    DISALLOW_COPY_AND_ASSIGN(ShowFolderDropMenuTask);
   };
 
   // Creates recent bookmark button and when visible button as well as
@@ -213,19 +213,13 @@
   // bookmark bar model has.
   int GetBookmarkButtonCount();
 
-  // Returns the button at the specified index.
-  ChromeViews::TextButton* GetBookmarkButton(int index);
-
   // Invoked when the bookmark bar model has finished loading. Creates a button
   // for each of the children of the root node from the model.
   virtual void Loaded(BookmarkModel* model);
 
-<<<<<<< HEAD
-=======
   // Invoked when the model is being deleted.
   virtual void BookmarkModelBeingDeleted(BookmarkModel* model);
 
->>>>>>> b8afeda4
   // Invokes added followed by removed.
   virtual void BookmarkNodeMoved(BookmarkModel* model,
                                  BookmarkNode* old_parent,
@@ -319,15 +313,10 @@
   // visible. Updates the preferences to match the users choice as appropriate.
   virtual void ExecuteCommand(int id);
 
-  // Notification that the HistoryService is up an running. Removes us as
-  // a listener on the notification service and invokes
-  // ProfileHasValidHistoryService.
+  // NotificationService method.
   virtual void Observe(NotificationType type,
                        const NotificationSource& source,
                        const NotificationDetails& details);
-
-  // Invoked when the profile has a history service. Recreates the models.
-  void ProfileHasValidHistoryService();
 
   // If we have registered an observer on the notification service, this
   // unregisters it. This does nothing if we have not installed ourself as an
@@ -432,7 +421,7 @@
 
   ButtonSeparatorView* bookmarks_separator_view_;
 
-  // Owning browser.
+  // Owning browser. This is NULL duing testing.
   Browser* browser_;
 
   // Animation controlling showing and hiding of the bar.
@@ -446,7 +435,7 @@
   // overflow_button_ or a button on the bar.
   ChromeViews::BaseButton* throbbing_view_;
 
-  DISALLOW_EVIL_CONSTRUCTORS(BookmarkBarView);
+  DISALLOW_COPY_AND_ASSIGN(BookmarkBarView);
 };
 
-#endif  // CHROME_BROWSER_VIEWS_BOOKMARK_BAR_VIEW_H__+#endif  // CHROME_BROWSER_VIEWS_BOOKMARK_BAR_VIEW_H_
