--- conflicted
+++ resolved
@@ -61,10 +61,6 @@
 static const int kTabShadowSize = 2;
 // The height of the status bubble.
 static const int kStatusBubbleHeight = 20;
-<<<<<<< HEAD
-static const int kStatusBubbleHorizontalOffset = 3;
-static const int kStatusBubbleVerticalOffset = 2;
-=======
 // The distance of the status bubble from the left edge of the window.
 static const int kStatusBubbleHorizontalOffset = 3;
 // The distance of the status bubble from the bottom edge of the window.
@@ -107,22 +103,13 @@
   { false, IDC_FORWARD, IDS_CONTENT_CONTEXT_FORWARD },
   { false, IDC_BACK, IDS_CONTENT_CONTEXT_BACK }
 };
->>>>>>> 12c75e7a
 
 ///////////////////////////////////////////////////////////////////////////////
 // BrowserView, public:
 
-<<<<<<< HEAD
-BrowserView::BrowserView(BrowserWindow* frame,
-                         Browser* browser,
-                         views::Window* window,
-                         views::View* contents_view)
-    : frame_(frame),
-=======
 BrowserView::BrowserView(Browser* browser)
     : ClientView(NULL, NULL),
       frame_(NULL),
->>>>>>> 12c75e7a
       browser_(browser),
       active_bookmark_bar_(NULL),
       active_info_bar_(NULL),
@@ -152,14 +139,6 @@
   ticker_.UnregisterTickHandler(&hung_window_detector_);
 }
 
-<<<<<<< HEAD
-void BrowserView::LayoutStatusBubble(int status_bubble_y) {
-  status_bubble_->SetBounds(kStatusBubbleHorizontalOffset,
-                            status_bubble_y - kStatusBubbleHeight +
-                            kStatusBubbleVerticalOffset,
-                            width() / 3,
-                            kStatusBubbleHeight);
-=======
 // static
 BrowserWindow* BrowserView::GetBrowserWindowForHWND(HWND window) {
   if (IsWindow(window)) {
@@ -168,7 +147,6 @@
       return reinterpret_cast<BrowserWindow*>(data);
   }
   return NULL;
->>>>>>> 12c75e7a
 }
 
 int BrowserView::GetShowState() const {
@@ -189,13 +167,9 @@
 
   status_bubble_->Reposition();
 
-<<<<<<< HEAD
-  status_bubble_.reset(new StatusBubble(GetContainer()));
-=======
   // Close the omnibox popup, if any.
   if (GetLocationBarView())
     GetLocationBarView()->location_entry()->ClosePopup();
->>>>>>> 12c75e7a
 }
 
 gfx::Rect BrowserView::GetToolbarBounds() const {
@@ -286,15 +260,6 @@
   return false;
 }
 
-<<<<<<< HEAD
-void BrowserView::SizeToContents(const gfx::Rect& contents_bounds) {
-  frame_->SizeToContents(contents_bounds);
-}
-
-void BrowserView::SetAcceleratorTable(
-    std::map<views::Accelerator, int>* accelerator_table) {
-  frame_->SetAcceleratorTable(accelerator_table);
-=======
 void BrowserView::ActivationChanged(bool activated) {
   if (activated)
     BrowserList::SetLastActive(browser_.get());
@@ -310,7 +275,6 @@
     otr_avatar_ = *rb.GetBitmapNamed(IDR_OTR_ICON);
   }
   return otr_avatar_;
->>>>>>> 12c75e7a
 }
 
 void BrowserView::PrepareToRunSystemMenu(HMENU menu) {
@@ -556,12 +520,6 @@
     return true;
 
   // 1 is the minimum in GetPreferredSize for the bookmark bar.
-<<<<<<< HEAD
-  return bookmark_bar_view->GetPreferredSize().height() > 1;
-}
-
-///////////////////////////////////////////////////////////////////////////////
-=======
   return bookmark_bar_view_->GetPreferredSize().height() > 1;
 }
 
@@ -847,7 +805,6 @@
 }
 
 ///////////////////////////////////////////////////////////////////////////////
->>>>>>> 12c75e7a
 // BrowserView, views::ClientView overrides:
 
 bool BrowserView::CanClose() const {
@@ -958,17 +915,6 @@
 #endif
 
 
-<<<<<<< HEAD
-void BrowserView::ViewHierarchyChanged(bool is_add,
-                                       views::View* parent,
-                                       views::View* child) {
-  if (is_add && child == this && GetContainer() && !initialized_) {
-    Init();
-    // Make sure not to call Init() twice if we get inserted into a different
-    // Container.
-    initialized_ = true;
-  }
-=======
   SchedulePaint();
 }
 
@@ -1409,5 +1355,4 @@
     default_favicon_ = *rb.GetBitmapNamed(IDR_DEFAULT_FAVICON);
     initialized = true;
   }
->>>>>>> 12c75e7a
 }