--- conflicted
+++ resolved
@@ -20,11 +20,7 @@
 
 class OpaqueNonClientView : public views::NonClientView,
                             public views::BaseButton::ButtonListener,
-<<<<<<< HEAD
-                            public TabIconView::TabContentsProvider {
-=======
                             public TabIconView::TabIconViewModel {
->>>>>>> 12c75e7a
  public:
   // Constructs a non-client view for an OpaqueFrame. |is_otr| specifies if the
   // frame was created "off-the-record" and as such different bitmaps should be
@@ -65,11 +61,7 @@
   virtual void Layout();
   virtual gfx::Size GetPreferredSize();
   virtual views::View* GetViewForPoint(const gfx::Point& point,
-<<<<<<< HEAD
-                                             bool can_create_floating);
-=======
                                        bool can_create_floating);
->>>>>>> 12c75e7a
   virtual void ViewHierarchyChanged(bool is_add,
                                     views::View* parent,
                                     views::View* child);
