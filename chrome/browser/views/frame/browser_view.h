// Copyright (c) 2006-2008 The Chromium Authors. All rights reserved.
// Use of this source code is governed by a BSD-style license that can be
// found in the LICENSE file.

#ifndef CHROME_BROWSER_VIEWS_FRAME_BROWSER_VIEW_H_
#define CHROME_BROWSER_VIEWS_FRAME_BROWSER_VIEW_H_

#include "chrome/browser/browser.h"
#include "chrome/browser/browser_window.h"
#include "chrome/browser/hang_monitor/hung_plugin_action.h"
#include "chrome/browser/hang_monitor/hung_window_detector.h"
#include "chrome/browser/tabs/tab_strip_model.h"
#include "chrome/browser/views/frame/browser_frame.h"
#include "chrome/common/pref_member.h"
#include "chrome/views/client_view.h"
#include "chrome/views/window_delegate.h"

// NOTE: For more information about the objects and files in this directory,
//       view: https://sites.google.com/a/google.com/the-chrome-project/developers/design-documents/browser-window

class BookmarkBarView;
class Browser;
class BrowserToolbarView;
class EncodingMenuControllerDelegate;
class InfoBarContainer;
class Menu;
class StatusBubble;
class TabContentsContainerView;

///////////////////////////////////////////////////////////////////////////////
// BrowserView
//
//  A ClientView subclass that provides the contents of a browser window,
//  including the TabStrip, toolbars, download shelves, the content area etc.
//
class BrowserView : public BrowserWindow,
<<<<<<< HEAD
/*                  public views::ClientView */
                    public views::View {
 public:
  BrowserView(BrowserWindow* frame,
              Browser* browser,
              views::Window* window,
              views::View* contents_view);
=======
                    public NotificationObserver,
                    public TabStripModelObserver,
                    public views::WindowDelegate,
                    public views::ClientView {
 public:
  explicit BrowserView(Browser* browser);
>>>>>>> 12c75e7a
  virtual ~BrowserView();

  void set_frame(BrowserFrame* frame) { frame_ = frame; }

  // Returns a pointer to the BrowserWindow* interface implementation (an
  // instance of this object, typically) for a given HWND, or NULL if there is
  // no such association.
  static BrowserWindow* GetBrowserWindowForHWND(HWND window);

  // Returns the show flag that should be used to show the frame containing
  // this view.
  int GetShowState() const;

  // Called by the frame to notify the BrowserView that it was moved, and that
  // any dependent popup windows should be repositioned.
  void WindowMoved();

  // Returns the bounds of the toolbar, in BrowserView coordinates.
  gfx::Rect GetToolbarBounds() const;

  // Returns the bounds of the content area, in the coordinates of the
  // BrowserView's parent.
  gfx::Rect GetClientAreaBounds() const;

  // Returns the preferred height of the TabStrip. Used to position the OTR
  // avatar icon.
  int GetTabStripHeight() const;

  // Accessor for the TabStrip.
  TabStrip* tabstrip() const { return tabstrip_; }

  // Returns true if various window components are visible.
  bool IsToolbarVisible() const;
  bool IsTabStripVisible() const;

  // Returns true if the profile associated with this Browser window is
  // off the record.
  bool IsOffTheRecord() const;

  // Returns true if the non-client view should render the Off-The-Record
  // avatar icon if the window is off the record.
  bool ShouldShowOffTheRecordAvatar() const;

  // Handle the specified |accelerator| being pressed.
  bool AcceleratorPressed(const views::Accelerator& accelerator);

  // Provides the containing frame with the accelerator for the specified
  // command id. This can be used to provide menu item shortcut hints etc.
  // Returns true if an accelerator was found for the specified |cmd_id|, false
  // otherwise.
  bool GetAccelerator(int cmd_id, views::Accelerator* accelerator);

  // Handles incoming system messages. Returns true if the message was
  // handled.
  bool SystemCommandReceived(UINT notification_code, const gfx::Point& point);

  // Adds view to the set of views that drops are allowed to occur on. You only
  // need invoke this for views whose y-coordinate extends above the tab strip
  // and you want to allow drops on.
  void AddViewToDropList(views::View* view);

  // Shows the next app-modal dialog box, if there is one to be shown, or moves
  // an existing showing one to the front. Returns true if one was shown or
  // activated, false if none was shown.
  bool ActivateAppModalDialog() const;

  // Called when the activation of the frame changes.
  void ActivationChanged(bool activated);

  // Returns the selected TabContents. Used by our NonClientView's
  // TabIconView::TabContentsProvider implementations.
  // TODO(beng): exposing this here is a bit bogus, since it's only used to
  // determine loading state. It'd be nicer if we could change this to be
  // bool IsSelectedTabLoading() const; or something like that. We could even
  // move it to a WindowDelegate subclass.
  TabContents* GetSelectedTabContents() const;

  // Retrieves the icon to use in the frame to indicate an OTR window.
  SkBitmap GetOTRAvatarIcon();

  // Called right before displaying the system menu to allow the BrowserView
  // to add or delete entries.
  void PrepareToRunSystemMenu(HMENU menu);

  // Possible elements of the Browser window.
  enum WindowFeature {
    FEATURE_TITLEBAR = 1,
    FEATURE_TABSTRIP = 2,
    FEATURE_TOOLBAR = 4,
    FEATURE_LOCATIONBAR = 8,
    FEATURE_BOOKMARKBAR = 16,
    FEATURE_INFOBAR = 32,
    FEATURE_DOWNLOADSHELF = 64
  };

  // Returns true if the Browser object associated with this BrowserView
  // supports the specified feature.
  bool SupportsWindowFeature(WindowFeature feature) const;

  // Returns the set of WindowFeatures supported by the specified BrowserType.
  static unsigned int FeaturesForBrowserType(Browser::Type type);

  // Register preferences specific to this view.
  static void RegisterBrowserViewPrefs(PrefService* prefs);

  // Overridden from BrowserWindow:
  virtual void Init();
  virtual void Show();
  virtual void SetBounds(const gfx::Rect& bounds);
  virtual void Close();
  virtual void Activate();
  virtual void FlashFrame();
  virtual void* GetNativeHandle();
  virtual TabStrip* GetTabStrip() const;
  virtual StatusBubble* GetStatusBubble();
  virtual void SelectedTabToolbarSizeChanged(bool is_animating);
  virtual void UpdateTitleBar();
<<<<<<< HEAD
  virtual void SetWindowTitle(const std::wstring& title);
  virtual void Activate();
  virtual void FlashFrame();
  virtual void ShowTabContents(TabContents* contents);
  virtual void SizeToContents(const gfx::Rect& contents_bounds);
  virtual void SetAcceleratorTable(
      std::map<views::Accelerator, int>* accelerator_table);
  virtual void ValidateThrobber();
  virtual gfx::Rect GetNormalBounds();
=======
  virtual void UpdateLoadingAnimations(bool should_animate);
  virtual gfx::Rect GetNormalBounds() const;
>>>>>>> 12c75e7a
  virtual bool IsMaximized();
  virtual ToolbarStarToggle* GetStarButton() const;
  virtual LocationBarView* GetLocationBarView() const;
  virtual GoButton* GetGoButton() const;
  virtual BookmarkBarView* GetBookmarkBarView();
  virtual BrowserView* GetBrowserView() const;
  virtual void UpdateToolbar(TabContents* contents, bool should_restore_state);
  virtual void FocusToolbar();
  virtual void DestroyBrowser();
  virtual bool IsBookmarkBarVisible() const;
  virtual void ToggleBookmarkBar();
  virtual void ShowAboutChromeDialog();
  virtual void ShowBookmarkManager();
  virtual void ShowReportBugDialog();
  virtual void ShowClearBrowsingDataDialog();
  virtual void ShowImportDialog();
  virtual void ShowSearchEnginesDialog();
  virtual void ShowPasswordManager();
  virtual void ShowHTMLDialog(HtmlDialogContentsDelegate* delegate,
                              void* parent_window);

  // Overridden from NotificationObserver:
  virtual void Observe(NotificationType type,
                       const NotificationSource& source,
                       const NotificationDetails& details);

  // Overridden from TabStripModelObserver:
  virtual void TabDetachedAt(TabContents* contents, int index);
  virtual void TabSelectedAt(TabContents* old_contents,
                             TabContents* new_contents,
                             int index,
                             bool user_gesture);
  virtual void TabStripEmpty();

<<<<<<< HEAD
  /*
=======
  // Overridden from views::WindowDelegate:
  virtual bool CanResize() const;
  virtual bool CanMaximize() const;
  virtual bool IsModal() const;
  virtual std::wstring GetWindowTitle() const;
  virtual views::View* GetInitiallyFocusedView() const;
  virtual bool ShouldShowWindowTitle() const;
  virtual SkBitmap GetWindowIcon();
  virtual bool ShouldShowWindowIcon() const;
  virtual bool ExecuteWindowsCommand(int command_id);
  virtual std::wstring GetWindowName() const;
  virtual void SaveWindowPlacement(const gfx::Rect& bounds,
                                   bool maximized,
                                   bool always_on_top);
  virtual bool GetSavedWindowBounds(gfx::Rect* bounds) const;
  virtual bool GetSavedMaximizedState(bool* maximized) const;
  virtual void WindowClosing();
  virtual views::View* GetContentsView();
  virtual views::ClientView* CreateClientView(views::Window* window);

>>>>>>> 12c75e7a
  // Overridden from views::ClientView:
  virtual bool CanClose() const;
  virtual int NonClientHitTest(const gfx::Point& point);

<<<<<<< HEAD
=======
  // Is P13N enabled for this browser window?
#ifdef CHROME_PERSONALIZATION
  virtual bool IsPersonalizationEnabled() const {
    return personalization_enabled_;
  }

  void EnablePersonalization(bool enable_personalization) {
    personalization_enabled_ = enable_personalization;
  }
#endif

 protected:
>>>>>>> 12c75e7a
  // Overridden from views::View:
  virtual void Layout();
  virtual void ViewHierarchyChanged(bool is_add,
                                    views::View* parent,
                                    views::View* child);
<<<<<<< HEAD
=======
  // As long as ShouldForwardToTabStrip returns true, drag and drop methods
  // are forwarded to the tab strip.
  virtual bool CanDrop(const OSExchangeData& data);
  virtual void OnDragEntered(const views::DropTargetEvent& event);
  virtual int OnDragUpdated(const views::DropTargetEvent& event);
  virtual void OnDragExited();
  virtual int OnPerformDrop(const views::DropTargetEvent& event);
>>>>>>> 12c75e7a

 private:
  // Creates the system menu.
  void InitSystemMenu();

  // Returns true if the event should be forwarded to the TabStrip. This
  // returns true if y coordinate is less than the bottom of the tab strip, and
  // is not over another child view.
  virtual bool ShouldForwardToTabStrip(const views::DropTargetEvent& event);

  // Creates and returns a new DropTargetEvent in the coordinates of the
  // TabStrip.
  views::DropTargetEvent* MapEventToTabStrip(
      const views::DropTargetEvent& event);

  // Layout the TabStrip, returns the coordinate of the bottom of the TabStrip,
  // for laying out subsequent controls.
  int LayoutTabStrip();
  // Layout the following controls, starting at |top|, returns the coordinate
  // of the bottom of the control, for laying out the next control.
  int LayoutToolbar(int top);
  int LayoutBookmarkAndInfoBars(int top);
  int LayoutBookmarkBar(int top);
  int LayoutInfoBar(int top);
  // Layout the TabContents container, between the coordinates |top| and
  // |bottom|.
  void LayoutTabContents(int top, int bottom);
  // Layout the Download Shelf, returns the coordinate of the top of the\
  // control, for laying out the previous control.
  int LayoutDownloadShelf();
  // Layout the Status Bubble.
  void LayoutStatusBubble(int top);

  // Prepare to show the Bookmark Bar for the specified TabContents. Returns
  // true if the Bookmark Bar can be shown (i.e. it's supported for this
  // Browser type) and there should be a subsequent re-layout to show it.
  // |contents| can be NULL.
  bool MaybeShowBookmarkBar(TabContents* contents);

  // Prepare to show an Info Bar for the specified TabContents. Returns true
  // if there is an Info Bar to show and one is supported for this Browser
  // type, and there should be a subsequent re-layout to show it.
  // |contents| can be NULL.
  bool MaybeShowInfoBar(TabContents* contents);

  // Prepare to show a Download Shelf for the specified TabContents. Returns
  // true if there is a Download Shelf to show and one is supported for this
  // Browser type, and there should be a subsequent re-layout to show it.
  // |contents| can be NULL.
  bool MaybeShowDownloadShelf(TabContents* contents);

  // Updates various optional child Views, e.g. Bookmarks Bar, Info Bar or the
  // Download Shelf in response to a change notification from the specified
  // |contents|. |contents| can be NULL. In this case, all optional UI will be
  // removed.
  void UpdateUIForContents(TabContents* contents);

  // Updates an optional child View, e.g. Bookmarks Bar, Info Bar, Download
  // Shelf. If |*old_view| differs from new_view, the old_view is removed and
  // the new_view is added. This is intended to be used when swapping in/out
  // child views that are referenced via a field.
  // Returns true if anything was changed, and a re-Layout is now required.
  bool UpdateChildViewAndLayout(views::View* new_view, views::View** old_view);

  // Copy the accelerator table from the app resources into something we can
  // use.
  void LoadAccelerators();

  // Builds the correct menu for when we have minimal chrome.
  void BuildMenuForTabStriplessWindow(Menu* menu, int insertion_index);

  // Retrieves the command id for the specified Windows app command.
  int GetCommandIDForAppCommandID(int app_command_id) const;

  // Callback for the loading animation(s) associated with this view.
  void LoadingAnimationCallback();

  // Initialize the hung plugin detector.
  void InitHangMonitor();

  // Initialize class statics.
  static void InitClass();

  // The BrowserFrame that hosts this view.
  BrowserFrame* frame_;

  // The Browser object we are associated with.
  scoped_ptr<Browser> browser_;

  // Tool/Info bars that we are currently showing. Used for layout.
  views::View* active_bookmark_bar_;
  views::View* active_info_bar_;
  views::View* active_download_shelf_;

  // The TabStrip.
  TabStrip* tabstrip_;

  // The Toolbar containing the navigation buttons, menus and the address bar.
  BrowserToolbarView* toolbar_;

  // The Bookmark Bar View for this window. Lazily created.
  scoped_ptr<BookmarkBarView> bookmark_bar_view_;

  // The InfoBarContainer that contains InfoBars for the current tab.
  InfoBarContainer* infobar_container_;

  // The view that contains the selected TabContents.
  TabContentsContainerView* contents_container_;

  // The Status information bubble that appears at the bottom of the window.
  scoped_ptr<StatusBubble> status_bubble_;

  // A mapping between accelerators and commands.
  scoped_ptr<std::map<views::Accelerator, int>> accelerator_table_;

  // A PrefMember to track the "always show bookmark bar" pref.
  BooleanPrefMember show_bookmark_bar_pref_;

  // True if we have already been initialized.
  bool initialized_;

  // Lazily created representation of the system menu.
  scoped_ptr<Menu> system_menu_;

  // The default favicon image.
  static SkBitmap default_favicon_;

  // Initially set in CanDrop by invoking the same method on the TabStrip.
  bool can_drop_;

  // If true, drag and drop events are being forwarded to the tab strip.
  // This is used to determine when to send OnDragExited and OnDragExited
  // to the tab strip.
  bool forwarding_to_tab_strip_;

  // Set of additional views drops are allowed on. We do NOT own these.
  std::set<views::View*> dropable_views_;

  // The OTR avatar image.
  static SkBitmap otr_avatar_;

  // The delegate for the encoding menu.
  scoped_ptr<EncodingMenuControllerDelegate> encoding_menu_delegate_;

  // This object is used to perform periodic actions in a worker
  // thread. It is currently used to monitor hung plugin windows.
  WorkerThreadTicker ticker_;

  // This object is initialized with the frame window HWND. This
  // object is also passed as a tick handler with the ticker_ object.
  // It is used to periodically monitor for hung plugin windows
  HungWindowDetector hung_window_detector_;

  // This object is invoked by hung_window_detector_ when it detects a hung
  // plugin window.
  HungPluginAction hung_plugin_action_;

  // The timer used to update frames for the Loading Animation.
  base::RepeatingTimer<BrowserView> loading_animation_timer_;

  // P13N stuff
#ifdef CHROME_PERSONALIZATION
  FramePersonalization personalization_;
  bool personalization_enabled_;
#endif

  DISALLOW_EVIL_CONSTRUCTORS(BrowserView);
};

#endif  // #ifndef CHROME_BROWSER_VIEWS_FRAME_BROWSER_VIEW_H_<|MERGE_RESOLUTION|>--- conflicted
+++ resolved
@@ -34,22 +34,12 @@
 //  including the TabStrip, toolbars, download shelves, the content area etc.
 //
 class BrowserView : public BrowserWindow,
-<<<<<<< HEAD
-/*                  public views::ClientView */
-                    public views::View {
- public:
-  BrowserView(BrowserWindow* frame,
-              Browser* browser,
-              views::Window* window,
-              views::View* contents_view);
-=======
                     public NotificationObserver,
                     public TabStripModelObserver,
                     public views::WindowDelegate,
                     public views::ClientView {
  public:
   explicit BrowserView(Browser* browser);
->>>>>>> 12c75e7a
   virtual ~BrowserView();
 
   void set_frame(BrowserFrame* frame) { frame_ = frame; }
@@ -167,20 +157,8 @@
   virtual StatusBubble* GetStatusBubble();
   virtual void SelectedTabToolbarSizeChanged(bool is_animating);
   virtual void UpdateTitleBar();
-<<<<<<< HEAD
-  virtual void SetWindowTitle(const std::wstring& title);
-  virtual void Activate();
-  virtual void FlashFrame();
-  virtual void ShowTabContents(TabContents* contents);
-  virtual void SizeToContents(const gfx::Rect& contents_bounds);
-  virtual void SetAcceleratorTable(
-      std::map<views::Accelerator, int>* accelerator_table);
-  virtual void ValidateThrobber();
-  virtual gfx::Rect GetNormalBounds();
-=======
   virtual void UpdateLoadingAnimations(bool should_animate);
   virtual gfx::Rect GetNormalBounds() const;
->>>>>>> 12c75e7a
   virtual bool IsMaximized();
   virtual ToolbarStarToggle* GetStarButton() const;
   virtual LocationBarView* GetLocationBarView() const;
@@ -215,9 +193,6 @@
                              bool user_gesture);
   virtual void TabStripEmpty();
 
-<<<<<<< HEAD
-  /*
-=======
   // Overridden from views::WindowDelegate:
   virtual bool CanResize() const;
   virtual bool CanMaximize() const;
@@ -238,13 +213,10 @@
   virtual views::View* GetContentsView();
   virtual views::ClientView* CreateClientView(views::Window* window);
 
->>>>>>> 12c75e7a
   // Overridden from views::ClientView:
   virtual bool CanClose() const;
   virtual int NonClientHitTest(const gfx::Point& point);
 
-<<<<<<< HEAD
-=======
   // Is P13N enabled for this browser window?
 #ifdef CHROME_PERSONALIZATION
   virtual bool IsPersonalizationEnabled() const {
@@ -257,14 +229,11 @@
 #endif
 
  protected:
->>>>>>> 12c75e7a
   // Overridden from views::View:
   virtual void Layout();
   virtual void ViewHierarchyChanged(bool is_add,
                                     views::View* parent,
                                     views::View* child);
-<<<<<<< HEAD
-=======
   // As long as ShouldForwardToTabStrip returns true, drag and drop methods
   // are forwarded to the tab strip.
   virtual bool CanDrop(const OSExchangeData& data);
@@ -272,7 +241,6 @@
   virtual int OnDragUpdated(const views::DropTargetEvent& event);
   virtual void OnDragExited();
   virtual int OnPerformDrop(const views::DropTargetEvent& event);
->>>>>>> 12c75e7a
 
  private:
   // Creates the system menu.
