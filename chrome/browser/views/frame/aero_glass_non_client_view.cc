// Copyright (c) 2006-2008 The Chromium Authors. All rights reserved.
// Use of this source code is governed by a BSD-style license that can be
// found in the LICENSE file.

#include "chrome/browser/views/frame/aero_glass_non_client_view.h"

#include "chrome/app/theme/theme_resources.h"
#include "chrome/browser/views/frame/browser_view.h"
#include "chrome/browser/views/tabs/tab_strip.h"
#include "chrome/common/gfx/chrome_canvas.h"
#include "chrome/common/gfx/chrome_font.h"
#include "chrome/common/gfx/path.h"
#include "chrome/common/resource_bundle.h"
#include "chrome/views/client_view.h"
#include "chrome/views/window_delegate.h"
#include "chrome/views/window_resources.h"

// An enumeration of bitmap resources used by this window.
enum {
  FRAME_PART_BITMAP_FIRST = 0,  // must be first.

  // Client Edge Border.
  FRAME_CLIENT_EDGE_TOP_LEFT,
  FRAME_CLIENT_EDGE_TOP,
  FRAME_CLIENT_EDGE_TOP_RIGHT,
  FRAME_CLIENT_EDGE_RIGHT,
  FRAME_CLIENT_EDGE_BOTTOM_RIGHT,
  FRAME_CLIENT_EDGE_BOTTOM,
  FRAME_CLIENT_EDGE_BOTTOM_LEFT,
  FRAME_CLIENT_EDGE_LEFT,

  FRAME_PART_BITMAP_COUNT  // Must be last.
};

class AeroGlassWindowResources {
 public:
  AeroGlassWindowResources() { InitClass(); }
  virtual ~AeroGlassWindowResources() { }

  virtual SkBitmap* GetPartBitmap(views::FramePartBitmap part) const {
    return standard_frame_bitmaps_[part];
  }

  SkBitmap app_top_left() const { return app_top_left_; }
  SkBitmap app_top_center() const { return app_top_center_; }
  SkBitmap app_top_right() const { return app_top_right_; }

 private:
  static void InitClass() {
    static bool initialized = false;
    if (!initialized) {
      static const int kFramePartBitmapIds[] = {
        0,
        IDR_CONTENT_TOP_LEFT_CORNER, IDR_CONTENT_TOP_CENTER,
            IDR_CONTENT_TOP_RIGHT_CORNER, IDR_CONTENT_RIGHT_SIDE,
            IDR_CONTENT_BOTTOM_RIGHT_CORNER, IDR_CONTENT_BOTTOM_CENTER,
            IDR_CONTENT_BOTTOM_LEFT_CORNER, IDR_CONTENT_LEFT_SIDE,
        0
      };

      ResourceBundle& rb = ResourceBundle::GetSharedInstance();
      for (int i = 0; i < FRAME_PART_BITMAP_COUNT; ++i) {
        int id = kFramePartBitmapIds[i];
        if (id != 0)
          standard_frame_bitmaps_[i] = rb.GetBitmapNamed(id);
      }
      app_top_left_ = *rb.GetBitmapNamed(IDR_APP_TOP_LEFT);
      app_top_center_ = *rb.GetBitmapNamed(IDR_APP_TOP_CENTER);
      app_top_right_ = *rb.GetBitmapNamed(IDR_APP_TOP_RIGHT);      

      initialized = true;
    }
  }

  static SkBitmap* standard_frame_bitmaps_[FRAME_PART_BITMAP_COUNT];
  static SkBitmap app_top_left_;
  static SkBitmap app_top_center_;
  static SkBitmap app_top_right_;

  DISALLOW_EVIL_CONSTRUCTORS(AeroGlassWindowResources);
};

// static
SkBitmap* AeroGlassWindowResources::standard_frame_bitmaps_[];
SkBitmap AeroGlassWindowResources::app_top_left_;
SkBitmap AeroGlassWindowResources::app_top_center_;
SkBitmap AeroGlassWindowResources::app_top_right_;

AeroGlassWindowResources* AeroGlassNonClientView::resources_ = NULL;
SkBitmap AeroGlassNonClientView::distributor_logo_;

// The distance between the top of the TabStrip and the top of the non-client
// area of the window.
static const int kNoTitleTopSpacing = 8;
// The width of the client edge to the left and right of the window.
static const int kWindowHorizontalClientEdgeWidth = 2;
// The height of the client edge to the bottom of the window.
static const int kWindowBottomClientEdgeHeight = 2;
// The horizontal distance between the left of the minimize button and the
// right edge of the distributor logo.
static const int kDistributorLogoHorizontalOffset = 7;
// The distance from the top of the non-client view and the top edge of the
// distributor logo.
static const int kDistributorLogoVerticalOffset = 3;
// The distance of the TabStrip from the top of the window's client area.
static const int kTabStripY = 14;
// A single pixel.
static const int kPixel = 1;
// The height of the sizing border.
static const int kWindowSizingBorderSize = 8;
// The size (width/height) of the window icon.
static const int kWindowIconSize = 16;
// The distance from the left of the window of the OTR avatar icon.
static const int kOTRAvatarIconMargin = 9;
// The distance from the right edge of the OTR avatar icon to the left edge of
// the TabStrip.
static const int kOTRAvatarIconTabStripSpacing = 6;
// The distance from the top of the window of the OTR avatar icon when the
// window is maximized.
static const int kNoTitleOTRTopSpacing = 23;
// The distance from the top of the window of the OTR avatar icon when the
// window is maximized.
static const int kNoTitleOTRZoomedTopSpacing = 3;

///////////////////////////////////////////////////////////////////////////////
// AeroGlassNonClientView, public:

AeroGlassNonClientView::AeroGlassNonClientView(AeroGlassFrame* frame,
                                               BrowserView* browser_view)
    : frame_(frame),
      browser_view_(browser_view) {
  InitClass();
}

AeroGlassNonClientView::~AeroGlassNonClientView() {
}

gfx::Rect AeroGlassNonClientView::GetBoundsForTabStrip(TabStrip* tabstrip) {
  // If we are maximized, the tab strip will be in line with the window
  // controls, so we need to make sure they don't overlap.
  int tabstrip_width = browser_view_->width() - otr_avatar_bounds_.width() -
      kOTRAvatarIconTabStripSpacing;
  if(frame_->IsMaximized()) {
    TITLEBARINFOEX titlebar_info;
    titlebar_info.cbSize = sizeof(TITLEBARINFOEX);
    SendMessage(frame_->GetHWND(), WM_GETTITLEBARINFOEX, 0,
      reinterpret_cast<WPARAM>(&titlebar_info));
    tabstrip_width = titlebar_info.rgrect[2].left;  // Edge of minimize button
  }
  int tabstrip_height = tabstrip->GetPreferredHeight();
  int tabstrip_x = otr_avatar_bounds_.width() + kOTRAvatarIconTabStripSpacing;
  int tabstrip_y = frame_->IsMaximized() ? 0 : kTabStripY;
  return gfx::Rect(tabstrip_x, tabstrip_y, tabstrip_width, tabstrip_height);
}

///////////////////////////////////////////////////////////////////////////////
// AeroGlassNonClientView, views::NonClientView implementation:

gfx::Rect AeroGlassNonClientView::CalculateClientAreaBounds(int win_width,
                                                            int win_height) const {
  if (!browser_view_->IsToolbarVisible()) {
    // App windows don't have a toolbar.
    return gfx::Rect(0, 0, width(), height());
  }

  int top_margin = CalculateNonClientTopHeight();
  return gfx::Rect(kWindowHorizontalClientEdgeWidth, top_margin,
      std::max(0, win_width - (2 * kWindowHorizontalClientEdgeWidth)),
      std::max(0, win_height - top_margin - kWindowBottomClientEdgeHeight));
}

gfx::Size AeroGlassNonClientView::CalculateWindowSizeForClientSize(
    int width,
    int height) const {
  int top_margin = CalculateNonClientTopHeight();
  return gfx::Size(width + (2 * kWindowHorizontalClientEdgeWidth),
                   height + top_margin + kWindowBottomClientEdgeHeight);
}

CPoint AeroGlassNonClientView::GetSystemMenuPoint() const {
  CPoint offset(0, 0);
<<<<<<< HEAD
  MapWindowPoints(GetContainer()->GetHWND(), HWND_DESKTOP, &offset, 1);
=======
  MapWindowPoints(GetWidget()->GetHWND(), HWND_DESKTOP, &offset, 1);
>>>>>>> 12c75e7a
  return offset;
}

int AeroGlassNonClientView::NonClientHitTest(const gfx::Point& point) {
  CRect bounds;
  CPoint test_point = point.ToPOINT();

  // See if the client view intersects the non-client area (e.g. blank areas
  // of the TabStrip).
  int component = frame_->client_view()->NonClientHitTest(point);
  if (component != HTNOWHERE)
    return component;

  // This check is only done when we have a toolbar, which is the only time
  // that we have a non-standard non-client area.
  if (browser_view_->IsToolbarVisible()) {
    // Because we tell Windows that our client area extends all the way to the
    // top of the browser window, but our BrowserView doesn't actually go up that
    // high, we need to make sure the right hit-test codes are returned for the
    // caption area above the tabs and the top sizing border.
    int client_view_right =
        frame_->client_view()->x() + frame_->client_view()->width();
    if (point.x() >= frame_->client_view()->x() &&
        point.x() < client_view_right) {
      if (point.y() < kWindowSizingBorderSize)
        return HTTOP;
      if (point.y() < (y() + height()))
        return HTCAPTION;
    }
  }

  // Let Windows figure it out.
  return HTNOWHERE;
}

void AeroGlassNonClientView::GetWindowMask(const gfx::Size& size,
                                           gfx::Path* window_mask) {
  // We use the native window region.
}

void AeroGlassNonClientView::EnableClose(bool enable) {
  // This is handled exclusively by Window.
}

void AeroGlassNonClientView::ResetWindowControls() {
  // Our window controls are rendered by the system and do not require reset.
}

///////////////////////////////////////////////////////////////////////////////
// AeroGlassNonClientView, views::View overrides:

void AeroGlassNonClientView::Paint(ChromeCanvas* canvas) {
  PaintOTRAvatar(canvas);
  PaintDistributorLogo(canvas);
  if (browser_view_->IsToolbarVisible()) {
    PaintToolbarBackground(canvas);
    PaintClientEdge(canvas);
  }
}

void AeroGlassNonClientView::Layout() {
  LayoutOTRAvatar();
  LayoutDistributorLogo();
  LayoutClientView();
}

gfx::Size AeroGlassNonClientView::GetPreferredSize() {
  gfx::Size prefsize = frame_->client_view()->GetPreferredSize();
  prefsize.Enlarge(2 * kWindowHorizontalClientEdgeWidth, 
                   CalculateNonClientTopHeight() +
                       kWindowBottomClientEdgeHeight);
  return prefsize;
}

void AeroGlassNonClientView::ViewHierarchyChanged(bool is_add,
                                                  views::View* parent,
                                                  views::View* child) {
  if (is_add && child == this) {
<<<<<<< HEAD
    DCHECK(GetContainer());
=======
    DCHECK(GetWidget());
>>>>>>> 12c75e7a
    DCHECK(frame_->client_view()->GetParent() != this);
    AddChildView(frame_->client_view());
  }
}

///////////////////////////////////////////////////////////////////////////////
// AeroGlassNonClientView, private:

int AeroGlassNonClientView::CalculateNonClientTopHeight() const {
  if (frame_->window_delegate()->ShouldShowWindowTitle())
    return browser_view_->IsToolbarVisible() ? -1 : 0;
  return kNoTitleTopSpacing;
}

void AeroGlassNonClientView::PaintOTRAvatar(ChromeCanvas* canvas) {
  if (browser_view_->ShouldShowOffTheRecordAvatar()) {
    int icon_x = MirroredLeftPointForRect(otr_avatar_bounds_);
    canvas->DrawBitmapInt(browser_view_->GetOTRAvatarIcon(), icon_x,
                          otr_avatar_bounds_.y());
  }
}

void AeroGlassNonClientView::PaintDistributorLogo(ChromeCanvas* canvas) {
  // The distributor logo is only painted when the frame is not maximized and
  // when we actually have a logo.
  if (!frame_->IsMaximized() && !frame_->IsMinimized() && 
      !distributor_logo_.empty()) {
    canvas->DrawBitmapInt(distributor_logo_, logo_bounds_.x(),
                          logo_bounds_.y());
  }
}

void AeroGlassNonClientView::PaintToolbarBackground(ChromeCanvas* canvas) {
  if (browser_view_->IsToolbarVisible() ||
      browser_view_->IsTabStripVisible()) {
    SkBitmap* toolbar_left =
        resources_->GetPartBitmap(FRAME_CLIENT_EDGE_TOP_LEFT);
    SkBitmap* toolbar_center =
        resources_->GetPartBitmap(FRAME_CLIENT_EDGE_TOP);
    SkBitmap* toolbar_right =
        resources_->GetPartBitmap(FRAME_CLIENT_EDGE_TOP_RIGHT);

    gfx::Rect toolbar_bounds = browser_view_->GetToolbarBounds();
    gfx::Point topleft(toolbar_bounds.x(), toolbar_bounds.y());
    View::ConvertPointToView(frame_->client_view(), this, &topleft);
    toolbar_bounds.set_x(topleft.x());
    toolbar_bounds.set_y(topleft.y());

    // We use TileImageInt for the left and right caps to clip the rendering
    // to the appropriate height of the toolbar.
    canvas->TileImageInt(*toolbar_left,
                         toolbar_bounds.x() - toolbar_left->width(),
                         toolbar_bounds.y(), toolbar_left->width(),
                         toolbar_bounds.height());
    canvas->TileImageInt(*toolbar_center,
                         toolbar_bounds.x(), toolbar_bounds.y(),
                         toolbar_bounds.width(), toolbar_center->height());
    canvas->TileImageInt(*toolbar_right, toolbar_bounds.right(),
                         toolbar_bounds.y(), toolbar_right->width(),
                         toolbar_bounds.height());

    if (frame_->window_delegate()->ShouldShowWindowTitle()) {
      // Since we're showing the toolbar or the tabstrip, we need to draw a
      // single pixel grey line along underneath them to terminate them
      // cleanly.
      canvas->FillRectInt(SkColorSetRGB(180, 188, 199), toolbar_bounds.x(),
                          toolbar_bounds.bottom() - 1, toolbar_bounds.width(),
                          1);
    }
  }
}

void AeroGlassNonClientView::PaintClientEdge(ChromeCanvas* canvas) {
  SkBitmap* right = resources_->GetPartBitmap(FRAME_CLIENT_EDGE_RIGHT);
  SkBitmap* bottom_right =
      resources_->GetPartBitmap(FRAME_CLIENT_EDGE_BOTTOM_RIGHT);
  SkBitmap* bottom = resources_->GetPartBitmap(FRAME_CLIENT_EDGE_BOTTOM);
  SkBitmap* bottom_left =
      resources_->GetPartBitmap(FRAME_CLIENT_EDGE_BOTTOM_LEFT);
  SkBitmap* left = resources_->GetPartBitmap(FRAME_CLIENT_EDGE_LEFT);

  // The toolbar renders its own client edge in PaintToolbarBackground, however
  // there are other bands that need to have a client edge rendered along their
  // sides, such as the Bookmark bar, infobars, etc.
  gfx::Rect toolbar_bounds = browser_view_->GetToolbarBounds();
  gfx::Rect client_area_bounds = browser_view_->GetClientAreaBounds();
  // For some reason things don't line up quite right, so we add and subtract
  // pixels here and there for aesthetic bliss.
  // Enlarge the client area to include the toolbar, since the top edge of
  // the client area is the toolbar background and the client edge renders
  // the left and right sides of the toolbar background.
  client_area_bounds.SetRect(
      client_area_bounds.x(),
      frame_->client_view()->y() + toolbar_bounds.bottom() - kPixel,
      client_area_bounds.width(),
      std::max(0, height() - frame_->client_view()->y() -
          toolbar_bounds.bottom() + kPixel));

  int fudge = frame_->window_delegate()->ShouldShowWindowTitle() ? kPixel : 0;
  canvas->TileImageInt(*right, client_area_bounds.right(),
                       client_area_bounds.y() + fudge, right->width(),
                       client_area_bounds.height() - bottom_right->height() +
                           kPixel - fudge);
  canvas->DrawBitmapInt(*bottom_right, client_area_bounds.right(),
                        client_area_bounds.bottom() - bottom_right->height() +
                            kPixel);
  canvas->TileImageInt(*bottom, client_area_bounds.x(),
                       client_area_bounds.bottom() - bottom_right->height() +
                           kPixel, client_area_bounds.width(),
                       bottom_right->height());
  canvas->DrawBitmapInt(*bottom_left,
                        client_area_bounds.x() - bottom_left->width(),
                        client_area_bounds.bottom() - bottom_left->height() +
                            kPixel);
  canvas->TileImageInt(*left, client_area_bounds.x() - left->width(),
                       client_area_bounds.y() + fudge, left->width(),
                       client_area_bounds.height() - bottom_left->height() +
                           kPixel - fudge);
}

void AeroGlassNonClientView::LayoutOTRAvatar() {
  int otr_x = 0;
  int top_spacing = frame_->IsMaximized() ? kNoTitleOTRZoomedTopSpacing
                                          : kNoTitleOTRTopSpacing;
  int otr_y = browser_view_->GetTabStripHeight() + top_spacing;
  int otr_width = 0;
  int otr_height = 0;
  if (browser_view_->ShouldShowOffTheRecordAvatar()) {
    SkBitmap otr_avatar_icon = browser_view_->GetOTRAvatarIcon();
    otr_width = otr_avatar_icon.width();
    otr_height = otr_avatar_icon.height();
    otr_x = kOTRAvatarIconMargin;
    otr_y -= otr_avatar_icon.height() + 2;
  }
  otr_avatar_bounds_.SetRect(otr_x, otr_y, otr_width, otr_height);
}

void AeroGlassNonClientView::LayoutDistributorLogo() {
  if (distributor_logo_.empty())
    return;

  int logo_w = distributor_logo_.width();
  int logo_h = distributor_logo_.height();
  
  int w = width();
  int mbx = frame_->GetMinimizeButtonOffset();

  logo_bounds_.SetRect(
      width() - frame_->GetMinimizeButtonOffset() - logo_w,
      kDistributorLogoVerticalOffset, logo_w, logo_h);
}

void AeroGlassNonClientView::LayoutClientView() {
  gfx::Rect client_bounds = CalculateClientAreaBounds(width(), height());
  frame_->client_view()->SetBounds(client_bounds);
}

// static
void AeroGlassNonClientView::InitClass() {
  static bool initialized = false;
  if (!initialized) {
    resources_ = new AeroGlassWindowResources;
    ResourceBundle& rb = ResourceBundle::GetSharedInstance();
#if defined(GOOGLE_CHROME_BUILD)
    distributor_logo_ = *rb.GetBitmapNamed(IDR_DISTRIBUTOR_LOGO);
#endif

    initialized = true;
  }
}
<|MERGE_RESOLUTION|>--- conflicted
+++ resolved
@@ -179,11 +179,7 @@
 
 CPoint AeroGlassNonClientView::GetSystemMenuPoint() const {
   CPoint offset(0, 0);
-<<<<<<< HEAD
-  MapWindowPoints(GetContainer()->GetHWND(), HWND_DESKTOP, &offset, 1);
-=======
   MapWindowPoints(GetWidget()->GetHWND(), HWND_DESKTOP, &offset, 1);
->>>>>>> 12c75e7a
   return offset;
 }
 
@@ -262,11 +258,7 @@
                                                   views::View* parent,
                                                   views::View* child) {
   if (is_add && child == this) {
-<<<<<<< HEAD
-    DCHECK(GetContainer());
-=======
     DCHECK(GetWidget());
->>>>>>> 12c75e7a
     DCHECK(frame_->client_view()->GetParent() != this);
     AddChildView(frame_->client_view());
   }
