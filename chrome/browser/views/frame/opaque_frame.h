--- conflicted
+++ resolved
@@ -8,11 +8,7 @@
 #include "chrome/browser/views/frame/browser_frame.h"
 #include "chrome/views/custom_frame_window.h"
 
-<<<<<<< HEAD
-class BrowserView2;
-=======
 class BrowserView;
->>>>>>> 12c75e7a
 namespace views {
 class Window;
 }
@@ -48,11 +44,7 @@
   virtual void UpdateWindowIcon();
   virtual int GetShowState() const;
 
-<<<<<<< HEAD
-  // Overridden from views::ContainerWin:
-=======
   // Overridden from views::WidgetWin:
->>>>>>> 12c75e7a
   virtual bool AcceleratorPressed(views::Accelerator* accelerator);
   virtual bool GetAccelerator(int cmd_id, views::Accelerator* accelerator);
   virtual void OnEndSession(BOOL ending, UINT logoff);
