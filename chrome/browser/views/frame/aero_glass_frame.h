// Copyright (c) 2006-2008 The Chromium Authors. All rights reserved.
// Use of this source code is governed by a BSD-style license that can be
// found in the LICENSE file.

#ifndef CHROME_BROWSER_VIEWS_FRAME_AERO_GLASS_FRAME_H_
#define CHROME_BROWSER_VIEWS_FRAME_AERO_GLASS_FRAME_H_

#include "chrome/browser/views/frame/browser_frame.h"
#include "chrome/views/window.h"

class AeroGlassNonClientView;
class BrowserView;

///////////////////////////////////////////////////////////////////////////////
// AeroGlassFrame
//
//  AeroGlassFrame is a Window subclass that provides the window frame on
//  Windows Vista with DWM desktop compositing enabled. The window's non-client
//  areas are drawn by the system.
//
class AeroGlassFrame : public BrowserFrame,
                       public views::Window {
 public:
  explicit AeroGlassFrame(BrowserView* browser_view);
  virtual ~AeroGlassFrame();

  void Init();

  // Determine the distance of the left edge of the minimize button from the
  // right edge of the window. Used in our Non-Client View's Layout.
  int GetMinimizeButtonOffset() const;

  // Overridden from BrowserFrame:
  virtual gfx::Rect GetWindowBoundsForClientBounds(
      const gfx::Rect& client_bounds);
  virtual void SizeToContents(const gfx::Rect& contents_bounds) {}
  virtual gfx::Rect GetBoundsForTabStrip(TabStrip* tabstrip) const;
  virtual void UpdateThrobber(bool running);
  virtual views::Window* GetWindow();
<<<<<<< HEAD

  // Overridden from views::ContainerWin:
  virtual bool AcceleratorPressed(views::Accelerator* accelerator);
  virtual bool GetAccelerator(int cmd_id, views::Accelerator* accelerator);

 protected:
  // Overridden from views::ContainerWin:
=======

 protected:
  // Overridden from views::WidgetWin:
  virtual bool AcceleratorPressed(views::Accelerator* accelerator);
  virtual bool GetAccelerator(int cmd_id, views::Accelerator* accelerator);
>>>>>>> 12c75e7a
  virtual void OnInitMenuPopup(HMENU menu, UINT position, BOOL is_system_menu);
  virtual void OnEndSession(BOOL ending, UINT logoff);
  virtual LRESULT OnMouseActivate(HWND window,
                                  UINT hittest_code,
                                  UINT message);
  virtual void OnMove(const CPoint& point);
  virtual void OnMoving(UINT param, const RECT* new_bounds);
  virtual LRESULT OnNCActivate(BOOL active);
  virtual LRESULT OnNCCalcSize(BOOL mode, LPARAM l_param);
  virtual LRESULT OnNCHitTest(const CPoint& pt);

  // Overridden from views::CustomFrameWindow:
  virtual int GetShowState() const;

 private:
  // Updates the DWM with the frame bounds.
  void UpdateDWMFrame();

  // Return a pointer to the concrete type of our non-client view.
  AeroGlassNonClientView* GetAeroGlassNonClientView() const;

  // Starts/Stops the window throbber running.
  void StartThrobber();
  void StopThrobber();

  // Displays the next throbber frame.
  void DisplayNextThrobberFrame();

<<<<<<< HEAD
  // The BrowserView2 is our ClientView. This is a pointer to it.
  BrowserView2* browser_view_;
=======
  // The BrowserView is our ClientView. This is a pointer to it.
  BrowserView* browser_view_;
>>>>>>> 12c75e7a

  bool frame_initialized_;

  // Whether or not the window throbber is currently animating.
  bool throbber_running_;

  // The index of the current frame of the throbber animation.
  int throbber_frame_;

  static const int kThrobberIconCount = 24;
  static HICON throbber_icons_[kThrobberIconCount];
  static void InitThrobberIcons();

  DISALLOW_EVIL_CONSTRUCTORS(AeroGlassFrame);
};

#endif  // #ifndef CHROME_BROWSER_VIEWS_FRAME_AERO_GLASS_FRAME_H_
<|MERGE_RESOLUTION|>--- conflicted
+++ resolved
@@ -37,21 +37,11 @@
   virtual gfx::Rect GetBoundsForTabStrip(TabStrip* tabstrip) const;
   virtual void UpdateThrobber(bool running);
   virtual views::Window* GetWindow();
-<<<<<<< HEAD
-
-  // Overridden from views::ContainerWin:
-  virtual bool AcceleratorPressed(views::Accelerator* accelerator);
-  virtual bool GetAccelerator(int cmd_id, views::Accelerator* accelerator);
-
- protected:
-  // Overridden from views::ContainerWin:
-=======
 
  protected:
   // Overridden from views::WidgetWin:
   virtual bool AcceleratorPressed(views::Accelerator* accelerator);
   virtual bool GetAccelerator(int cmd_id, views::Accelerator* accelerator);
->>>>>>> 12c75e7a
   virtual void OnInitMenuPopup(HMENU menu, UINT position, BOOL is_system_menu);
   virtual void OnEndSession(BOOL ending, UINT logoff);
   virtual LRESULT OnMouseActivate(HWND window,
@@ -80,13 +70,8 @@
   // Displays the next throbber frame.
   void DisplayNextThrobberFrame();
 
-<<<<<<< HEAD
-  // The BrowserView2 is our ClientView. This is a pointer to it.
-  BrowserView2* browser_view_;
-=======
   // The BrowserView is our ClientView. This is a pointer to it.
   BrowserView* browser_view_;
->>>>>>> 12c75e7a
 
   bool frame_initialized_;
 
