// Copyright (c) 2006-2008 The Chromium Authors. All rights reserved.
// Use of this source code is governed by a BSD-style license that can be
// found in the LICENSE file.

#ifndef CHROME_BROWSER_VIEWS_PAGE_INFO_WINDOW_H__
#define CHROME_BROWSER_VIEWS_PAGE_INFO_WINDOW_H__

#include "chrome/browser/navigation_entry.h"
#include "chrome/views/dialog_delegate.h"
#include "chrome/views/native_button.h"
#include "chrome/views/window.h"
#include "googleurl/src/gurl.h"

// The page info window displays information regarding the current page,
// including security information.

namespace views {
class TabbedPane;
}

class NavigationEntry;
class PageInfoContentView;
class PrefService;
class Profile;
class X509Certificate;

class PageInfoWindow : public views::DialogDelegate,
                       public views::NativeButton::Listener {
 public:
  enum TabID {
    GENERAL = 0,
    SECURITY,

  };

  // Creates and shows a new page info window for the main page.
  static void CreatePageInfo(Profile* profile,
                             NavigationEntry* nav_entry,
                             HWND parent_hwnd,
                             TabID tab);

  // Creates and shows a new page info window for the frame at |url| with the
  // specified SSL information.
  static void CreateFrameInfo(Profile* profile,
                              const GURL& url,
                              const NavigationEntry::SSLStatus& ssl,
                              HWND parent_hwnd,
                              TabID tab);

  static void RegisterPrefs(PrefService* prefs);

  PageInfoWindow();
  virtual ~PageInfoWindow();

  virtual void Init(Profile* profile,
                    const GURL& url,
                    const NavigationEntry::SSLStatus& ssl,
                    NavigationEntry::PageType page_type,
                    bool show_history,
                    HWND parent);

  // views::Window overridden method.
  void Show();

  // views::NativeButton::Listener method.
  virtual void ButtonPressed(views::NativeButton* sender);

  // views::DialogDelegate methods:
  virtual int GetDialogButtons() const;
  virtual std::wstring GetWindowTitle() const;
<<<<<<< HEAD
  virtual void SaveWindowPosition(const CRect& bounds,
                                  bool maximized,
                                  bool always_on_top);
  virtual bool RestoreWindowPosition(CRect* bounds,
                                     bool* maximized,
                                     bool* always_on_top);
=======
  virtual std::wstring GetWindowName() const;
>>>>>>> 12c75e7a
  virtual views::View* GetContentsView();

 private:
  views::View* CreateGeneralTabView();
  views::View* CreateSecurityTabView(
      Profile* profile,
      const GURL& url,
      const NavigationEntry::SSLStatus& ssl,
      NavigationEntry::PageType page_type,
      bool show_history);

  // Offsets the specified rectangle so it is showing on the screen and shifted
  // from its original location.
  void CalculateWindowBounds(CRect* bounds);

  // Shows various information for the specified certificate in a new dialog.
  void ShowCertDialog(int cert_id);

  views::NativeButton* cert_info_button_;

  // The id of the server cert for this page (0 means no cert).
  int cert_id_;

  // The page info contents.
  PageInfoContentView* contents_;

  // A counter of how many page info windows are currently opened.
  static int opened_window_count_;

  DISALLOW_EVIL_CONSTRUCTORS(PageInfoWindow);
};

#endif  // #define CHROME_BROWSER_VIEWS_PAGE_INFO_WINDOW_H__<|MERGE_RESOLUTION|>--- conflicted
+++ resolved
@@ -68,16 +68,7 @@
   // views::DialogDelegate methods:
   virtual int GetDialogButtons() const;
   virtual std::wstring GetWindowTitle() const;
-<<<<<<< HEAD
-  virtual void SaveWindowPosition(const CRect& bounds,
-                                  bool maximized,
-                                  bool always_on_top);
-  virtual bool RestoreWindowPosition(CRect* bounds,
-                                     bool* maximized,
-                                     bool* always_on_top);
-=======
   virtual std::wstring GetWindowName() const;
->>>>>>> 12c75e7a
   virtual views::View* GetContentsView();
 
  private:
