// Copyright (c) 2006-2008 The Chromium Authors. All rights reserved.
// Use of this source code is governed by a BSD-style license that can be
// found in the LICENSE file.

#include "chrome/browser/views/hung_renderer_view.h"

#include "chrome/app/result_codes.h"
#include "chrome/app/theme/theme_resources.h"
#include "chrome/browser/browser_list.h"
#include "chrome/browser/render_view_host.h"
#include "chrome/browser/views/standard_layout.h"
#include "chrome/browser/web_contents.h"
#include "chrome/common/chrome_constants.h"
#include "chrome/common/gfx/chrome_canvas.h"
#include "chrome/common/gfx/path.h"
#include "chrome/common/logging_chrome.h"
#include "chrome/common/resource_bundle.h"
#include "chrome/views/client_view.h"
#include "chrome/views/custom_frame_window.h"
#include "chrome/views/dialog_delegate.h"
#include "chrome/views/grid_layout.h"
#include "chrome/views/group_table_view.h"
#include "chrome/views/image_view.h"
#include "chrome/views/native_button.h"

#include "chromium_strings.h"
#include "generated_resources.h"

///////////////////////////////////////////////////////////////////////////////
// HungPagesTableModel

class HungPagesTableModel : public views::GroupTableModel {
 public:
  HungPagesTableModel();
  virtual ~HungPagesTableModel();

  void InitForWebContents(WebContents* hung_contents);

  // Overridden from views::GroupTableModel:
  virtual int RowCount();
  virtual std::wstring GetText(int row, int column_id);
  virtual SkBitmap GetIcon(int row);
  virtual void SetObserver(views::TableModelObserver* observer);
  virtual void GetGroupRangeForItem(int item, views::GroupRange* range);

 private:
  typedef std::vector<WebContents*> WebContentsVector;
  WebContentsVector webcontentses_;

  views::TableModelObserver* observer_;

  DISALLOW_EVIL_CONSTRUCTORS(HungPagesTableModel);
};

///////////////////////////////////////////////////////////////////////////////
// HungPagesTableModel, public:

HungPagesTableModel::HungPagesTableModel() : observer_(NULL) {
}

HungPagesTableModel::~HungPagesTableModel() {
}

void HungPagesTableModel::InitForWebContents(WebContents* hung_contents) {
  webcontentses_.clear();
  for (WebContentsIterator it; !it.done(); ++it) {
    if (it->process() == hung_contents->process())
      webcontentses_.push_back(*it);
  }
  // The world is different.
  if (observer_)
    observer_->OnModelChanged();
}

///////////////////////////////////////////////////////////////////////////////
// HungPagesTableModel, views::GroupTableModel implementation:

int HungPagesTableModel::RowCount() {
  return static_cast<int>(webcontentses_.size());
}

std::wstring HungPagesTableModel::GetText(int row, int column_id) {
  DCHECK(row >= 0 && row < RowCount());
  std::wstring title = webcontentses_.at(row)->GetTitle();
  if (title.empty())
    title = l10n_util::GetString(IDS_TAB_UNTITLED_TITLE);
  return title;
}

SkBitmap HungPagesTableModel::GetIcon(int row) {
  DCHECK(row >= 0 && row < RowCount());
  return webcontentses_.at(row)->GetFavIcon();
}

void HungPagesTableModel::SetObserver(views::TableModelObserver* observer) {
  observer_ = observer;
}

void HungPagesTableModel::GetGroupRangeForItem(int item,
                                               views::GroupRange* range) {
  DCHECK(range);
  range->start = 0;
  range->length = RowCount();
}

///////////////////////////////////////////////////////////////////////////////
// HungRendererWarningView

class HungRendererWarningView : public views::View,
                                public views::DialogDelegate,
                                public views::NativeButton::Listener {
 public:
  HungRendererWarningView();
  ~HungRendererWarningView();

  void ShowForWebContents(WebContents* contents);
  void EndForWebContents(WebContents* contents);

  // views::WindowDelegate overrides:
  virtual std::wstring GetWindowTitle() const;
  virtual void WindowClosing();
  virtual int GetDialogButtons() const;
  virtual std::wstring GetDialogButtonLabel(
      views::DialogDelegate::DialogButton button) const;
  virtual views::View* GetExtraView();
  virtual bool Accept(bool window_closing);
  virtual views::View* GetContentsView();
  
  // views::NativeButton::Listener overrides:
  virtual void ButtonPressed(views::NativeButton* sender);

 protected:
  // views::View overrides:
  virtual void ViewHierarchyChanged(bool is_add,
                                    views::View* parent,
                                    views::View* child);

 private:
  // Initialize the controls in this dialog.
  void Init();
  void CreateKillButtonView();

  // Returns the bounds the dialog should be displayed at to be meaningfully
  // associated with the specified WebContents.
  gfx::Rect GetDisplayBounds(WebContents* contents);

  static void InitClass();

  // Controls within the dialog box.
  views::ImageView* frozen_icon_view_;
  views::Label* info_label_;
  views::GroupTableView* hung_pages_table_;

  // The button we insert into the ClientView to kill the errant process. This
  // is parented to a container view that uses a grid layout to align it
  // properly.
  views::NativeButton* kill_button_;
  class ButtonContainer : public views::View {
   public:
    ButtonContainer() {}
    virtual ~ButtonContainer() {}
   private:
    DISALLOW_EVIL_CONSTRUCTORS(ButtonContainer);
  };
  ButtonContainer* kill_button_container_;

  // The model that provides the contents of the table that shows a list of
  // pages affected by the hang.
  scoped_ptr<HungPagesTableModel> hung_pages_table_model_;

  // The WebContents that we detected had hung in the first place resulting in
  // the display of this view.
  WebContents* contents_;

  // Whether or not we've created controls for ourself.
  bool initialized_;

  // An amusing icon image.
  static SkBitmap* frozen_icon_;

  DISALLOW_EVIL_CONSTRUCTORS(HungRendererWarningView);
};

// static
SkBitmap* HungRendererWarningView::frozen_icon_ = NULL;

// The distance in pixels from the top of the relevant contents to place the
// warning window.
static const int kOverlayContentsOffsetY = 50;

// The dimensions of the hung pages list table view, in pixels.
static const int kTableViewWidth = 300;
static const int kTableViewHeight = 100;

///////////////////////////////////////////////////////////////////////////////
// HungRendererWarningView, public:

HungRendererWarningView::HungRendererWarningView()
    : frozen_icon_view_(NULL),
      info_label_(NULL),
      hung_pages_table_(NULL),
      kill_button_(NULL),
      kill_button_container_(NULL),
      contents_(NULL),
      initialized_(false) {
  InitClass();
}

HungRendererWarningView::~HungRendererWarningView() {
  hung_pages_table_->SetModel(NULL);
}

void HungRendererWarningView::ShowForWebContents(WebContents* contents) {
  DCHECK(contents && window());
  contents_ = contents;

  // Don't show the warning unless the foreground window is the frame, or this
  // window (but still invisible). If the user has another window or
  // application selected, activating ourselves is rude.
  HWND frame_hwnd = GetAncestor(contents->GetContainerHWND(), GA_ROOT);
  HWND foreground_window = GetForegroundWindow();
  if (foreground_window != frame_hwnd &&
      foreground_window != window()->GetHWND()) {
    return;
  }

  if (!window()->IsActive()) {
    gfx::Rect bounds = GetDisplayBounds(contents);
    window()->SetBounds(bounds, frame_hwnd);

    // We only do this if the window isn't active (i.e. hasn't been shown yet,
    // or is currently shown but deactivated for another WebContents). This is
    // because this window is a singleton, and it's possible another active
    // renderer may hang while this one is showing, and we don't want to reset
    // the list of hung pages for a potentially unrelated renderer while this
    // one is showing.
    hung_pages_table_model_->InitForWebContents(contents);
    window()->Show();
  }
}

void HungRendererWarningView::EndForWebContents(WebContents* contents) {
  DCHECK(contents);
  if (contents_ && contents_->process() == contents->process()) {
    window()->Close();
    // Since we're closing, we no longer need this WebContents.
    contents_ = NULL;
  }
}

///////////////////////////////////////////////////////////////////////////////
// HungRendererWarningView, views::DialogDelegate implementation:

std::wstring HungRendererWarningView::GetWindowTitle() const {
  return l10n_util::GetString(IDS_PRODUCT_NAME);
}

void HungRendererWarningView::WindowClosing() {
  // We are going to be deleted soon, so make sure our instance is destroyed.
  HungRendererWarning::instance_ = NULL;
}

int HungRendererWarningView::GetDialogButtons() const {
  // We specifically don't want a CANCEL button here because that code path is
  // also called when the window is closed by the user clicking the X button in
  // the window's titlebar, and also if we call Window::Close. Rather, we want
  // the OK button to wait for responsiveness (and close the dialog) and our
  // additional button (which we create) to kill the process (which will result
  // in the dialog being destroyed).
  return DIALOGBUTTON_OK;
}

std::wstring HungRendererWarningView::GetDialogButtonLabel(
    views::DialogDelegate::DialogButton button) const {
  if (button == DIALOGBUTTON_OK)
    return l10n_util::GetString(IDS_BROWSER_HANGMONITOR_RENDERER_WAIT);
  return std::wstring();
}

views::View* HungRendererWarningView::GetExtraView() {
  return kill_button_container_;
}

bool HungRendererWarningView::Accept(bool window_closing) {
  // Don't do anything if we're being called only because the dialog is being
  // destroyed and we don't supply a Cancel function...
  if (window_closing)
    return true;

  // Start waiting again for responsiveness.
  if (contents_ && contents_->render_view_host())
    contents_->render_view_host()->RestartHangMonitorTimeout();
  return true;
}

views::View* HungRendererWarningView::GetContentsView() {
  return this;
}

///////////////////////////////////////////////////////////////////////////////
// HungRendererWarningView, views::NativeButton::Listener implementation:

void HungRendererWarningView::ButtonPressed(views::NativeButton* sender) {
  if (sender == kill_button_) {
    // Kill the process.
    HANDLE process = contents_->process()->process().handle();
    TerminateProcess(process, ResultCodes::HUNG);
  }
}

///////////////////////////////////////////////////////////////////////////////
// HungRendererWarningView, views::View overrides:

void HungRendererWarningView::ViewHierarchyChanged(bool is_add,
                                                   views::View* parent,
                                                   views::View* child) {
<<<<<<< HEAD
  if (!initialized_ && is_add && child == this && GetContainer())
=======
  if (!initialized_ && is_add && child == this && GetWidget())
>>>>>>> 12c75e7a
    Init();
}

///////////////////////////////////////////////////////////////////////////////
// HungRendererWarningView, private:

void HungRendererWarningView::Init() {
  frozen_icon_view_ = new views::ImageView;
  frozen_icon_view_->SetImage(frozen_icon_);

  info_label_ = new views::Label(
      l10n_util::GetString(IDS_BROWSER_HANGMONITOR_RENDERER));
  info_label_->SetMultiLine(true);
  info_label_->SetHorizontalAlignment(views::Label::ALIGN_LEFT);

  hung_pages_table_model_.reset(new HungPagesTableModel);
  std::vector<views::TableColumn> columns;
  columns.push_back(views::TableColumn());
  hung_pages_table_ = new views::GroupTableView(
      hung_pages_table_model_.get(), columns, views::ICON_AND_TEXT, true,
      false, true);
  hung_pages_table_->set_preferred_size(
    gfx::Size(kTableViewWidth, kTableViewHeight));

  CreateKillButtonView();

  using views::GridLayout;
  using views::ColumnSet;

  GridLayout* layout = CreatePanelGridLayout(this);
  SetLayoutManager(layout);

  const int double_column_set_id = 0;
  ColumnSet* column_set = layout->AddColumnSet(double_column_set_id);
  column_set->AddColumn(GridLayout::LEADING, GridLayout::LEADING, 0,
                        GridLayout::FIXED, frozen_icon_->width(), 0);
  column_set->AddPaddingColumn(0, kUnrelatedControlLargeHorizontalSpacing);
  column_set->AddColumn(GridLayout::FILL, GridLayout::FILL, 1,
                        GridLayout::USE_PREF, 0, 0);

  layout->StartRow(0, double_column_set_id);
  layout->AddView(frozen_icon_view_, 1, 3);
  layout->AddView(info_label_);

  layout->AddPaddingRow(0, kUnrelatedControlVerticalSpacing);

  layout->StartRow(0, double_column_set_id);
  layout->SkipColumns(1);
  layout->AddView(hung_pages_table_);

  initialized_ = true;
}

void HungRendererWarningView::CreateKillButtonView() {
  kill_button_ = new views::NativeButton(
      l10n_util::GetString(IDS_BROWSER_HANGMONITOR_RENDERER_END));
  kill_button_->SetListener(this);

  kill_button_container_ = new ButtonContainer;
 
  using views::GridLayout;
  using views::ColumnSet;

  GridLayout* layout = new GridLayout(kill_button_container_);
  kill_button_container_->SetLayoutManager(layout);

  const int single_column_set_id = 0;
  ColumnSet* column_set = layout->AddColumnSet(single_column_set_id);
  column_set->AddPaddingColumn(0, frozen_icon_->width() +
      kPanelHorizMargin + kUnrelatedControlHorizontalSpacing);
  column_set->AddColumn(GridLayout::LEADING, GridLayout::LEADING, 0,
                        GridLayout::USE_PREF, 0, 0);

  layout->StartRow(0, single_column_set_id);
  layout->AddView(kill_button_);
}

gfx::Rect HungRendererWarningView::GetDisplayBounds(
    WebContents* contents) {
  HWND contents_hwnd = contents->GetContainerHWND();
  CRect contents_bounds;
  GetWindowRect(contents_hwnd, &contents_bounds);

  gfx::Rect window_bounds;
  window()->GetBounds(&window_bounds, true);

  int window_x = contents_bounds.left +
      (contents_bounds.Width() - window_bounds.width()) / 2;
  int window_y = contents_bounds.top + kOverlayContentsOffsetY;
  return gfx::Rect(window_x, window_y, window_bounds.width(),
                   window_bounds.height());
}

// static
void HungRendererWarningView::InitClass() {
  static bool initialized = false;
  if (!initialized) {
    ResourceBundle& rb = ResourceBundle::GetSharedInstance();
    frozen_icon_ = rb.GetBitmapNamed(IDR_FROZEN_TAB_ICON);
    initialized = true;
  }
}

///////////////////////////////////////////////////////////////////////////////
// HungRendererWarning

// static
HungRendererWarningView* HungRendererWarning::instance_ = NULL;

static HungRendererWarningView* CreateHungRendererWarningView() {
  HungRendererWarningView* cv = new HungRendererWarningView;
  views::Window::CreateChromeWindow(NULL, gfx::Rect(), cv);
  return cv;
}

// static
void HungRendererWarning::ShowForWebContents(WebContents* contents) {
  if (!logging::DialogsAreSuppressed()) {
    if (!instance_)
      instance_ = CreateHungRendererWarningView();
    instance_->ShowForWebContents(contents);
  }
}

// static
void HungRendererWarning::HideForWebContents(WebContents* contents) {
  if (!logging::DialogsAreSuppressed() && instance_)
    instance_->EndForWebContents(contents);
}
<|MERGE_RESOLUTION|>--- conflicted
+++ resolved
@@ -314,11 +314,7 @@
 void HungRendererWarningView::ViewHierarchyChanged(bool is_add,
                                                    views::View* parent,
                                                    views::View* child) {
-<<<<<<< HEAD
-  if (!initialized_ && is_add && child == this && GetContainer())
-=======
   if (!initialized_ && is_add && child == this && GetWidget())
->>>>>>> 12c75e7a
     Init();
 }
 
