// Copyright 2008, Google Inc.
// All rights reserved.
//
// Redistribution and use in source and binary forms, with or without
// modification, are permitted provided that the following conditions are
// met:
//
//    * Redistributions of source code must retain the above copyright
// notice, this list of conditions and the following disclaimer.
//    * Redistributions in binary form must reproduce the above
// copyright notice, this list of conditions and the following disclaimer
// in the documentation and/or other materials provided with the
// distribution.
//    * Neither the name of Google Inc. nor the names of its
// contributors may be used to endorse or promote products derived from
// this software without specific prior written permission.
//
// THIS SOFTWARE IS PROVIDED BY THE COPYRIGHT HOLDERS AND CONTRIBUTORS
// "AS IS" AND ANY EXPRESS OR IMPLIED WARRANTIES, INCLUDING, BUT NOT
// LIMITED TO, THE IMPLIED WARRANTIES OF MERCHANTABILITY AND FITNESS FOR
// A PARTICULAR PURPOSE ARE DISCLAIMED. IN NO EVENT SHALL THE COPYRIGHT
// OWNER OR CONTRIBUTORS BE LIABLE FOR ANY DIRECT, INDIRECT, INCIDENTAL,
// SPECIAL, EXEMPLARY, OR CONSEQUENTIAL DAMAGES (INCLUDING, BUT NOT
// LIMITED TO, PROCUREMENT OF SUBSTITUTE GOODS OR SERVICES; LOSS OF USE,
// DATA, OR PROFITS; OR BUSINESS INTERRUPTION) HOWEVER CAUSED AND ON ANY
// THEORY OF LIABILITY, WHETHER IN CONTRACT, STRICT LIABILITY, OR TORT
// (INCLUDING NEGLIGENCE OR OTHERWISE) ARISING IN ANY WAY OUT OF THE USE
// OF THIS SOFTWARE, EVEN IF ADVISED OF THE POSSIBILITY OF SUCH DAMAGE.

#include "chrome/browser/views/hung_renderer_view.h"

#include "chrome/app/theme/theme_resources.h"
#include "chrome/browser/browser_list.h"
#include "chrome/browser/render_view_host.h"
<<<<<<< HEAD
#include "chrome/browser/standard_layout.h"
#include "chrome/browser/tab_contents.h"
=======
#include "chrome/browser/views/standard_layout.h"
#include "chrome/browser/web_contents.h"
>>>>>>> b8afeda4
#include "chrome/common/chrome_constants.h"
#include "chrome/common/gfx/chrome_canvas.h"
#include "chrome/common/gfx/path.h"
#include "chrome/common/logging_chrome.h"
#include "chrome/common/resource_bundle.h"
#include "chrome/views/client_view.h"
#include "chrome/views/custom_frame_window.h"
#include "chrome/views/dialog_delegate.h"
#include "chrome/views/grid_layout.h"
#include "chrome/views/group_table_view.h"
#include "chrome/views/image_view.h"
#include "chrome/views/native_button.h"
#include "generated_resources.h"

///////////////////////////////////////////////////////////////////////////////
// HungPagesTableModel

class HungPagesTableModel : public ChromeViews::GroupTableModel {
 public:
  HungPagesTableModel();
  virtual ~HungPagesTableModel();

  void InitForWebContents(WebContents* hung_contents);

  // Overridden from ChromeViews::GroupTableModel:
  virtual int RowCount();
  virtual std::wstring GetText(int row, int column_id);
  virtual SkBitmap GetIcon(int row);
  virtual void SetObserver(ChromeViews::TableModelObserver* observer);
  virtual void GetGroupRangeForItem(int item, ChromeViews::GroupRange* range);

 private:
  typedef std::vector<WebContents*> WebContentsVector;
  WebContentsVector webcontentses_;

  ChromeViews::TableModelObserver* observer_;

  DISALLOW_EVIL_CONSTRUCTORS(HungPagesTableModel);
};

///////////////////////////////////////////////////////////////////////////////
// HungPagesTableModel, public:

HungPagesTableModel::HungPagesTableModel() : observer_(NULL) {
}

HungPagesTableModel::~HungPagesTableModel() {
}

void HungPagesTableModel::InitForWebContents(WebContents* hung_contents) {
  webcontentses_.clear();
  for (WebContentsIterator it; !it.done(); ++it) {
    if (it->process() == hung_contents->process())
      webcontentses_.push_back(*it);
  }
  // The world is different.
  if (observer_)
    observer_->OnModelChanged();
}

///////////////////////////////////////////////////////////////////////////////
// HungPagesTableModel, ChromeViews::GroupTableModel implementation:

int HungPagesTableModel::RowCount() {
  return static_cast<int>(webcontentses_.size());
}

std::wstring HungPagesTableModel::GetText(int row, int column_id) {
  DCHECK(row >= 0 && row < RowCount());
  std::wstring title = webcontentses_.at(row)->GetTitle();
  if (title.empty())
    title = l10n_util::GetString(IDS_TAB_UNTITLED_TITLE);
  return title;
}

SkBitmap HungPagesTableModel::GetIcon(int row) {
  DCHECK(row >= 0 && row < RowCount());
  return webcontentses_.at(row)->GetFavIcon();
}

void HungPagesTableModel::SetObserver(
    ChromeViews::TableModelObserver* observer) {
  observer_ = observer;
}

void HungPagesTableModel::GetGroupRangeForItem(
    int item,
    ChromeViews::GroupRange* range) {
  DCHECK(range);
  range->start = 0;
  range->length = RowCount();
}

///////////////////////////////////////////////////////////////////////////////
// HungRendererWarningView

class HungRendererWarningView : public ChromeViews::View,
                                public ChromeViews::DialogDelegate,
                                public ChromeViews::NativeButton::Listener {
 public:
  HungRendererWarningView();
  ~HungRendererWarningView();

  void ShowForWebContents(WebContents* contents);
  void EndForWebContents(WebContents* contents);

  void set_window(ChromeViews::Window* window) { window_ = window; }

  // ChromeViews::WindowDelegate overrides:
  virtual std::wstring GetWindowTitle() const;
  virtual void WindowClosing();
  virtual int GetDialogButtons() const;
  virtual std::wstring GetDialogButtonLabel(
      ChromeViews::DialogDelegate::DialogButton button) const;
  virtual ChromeViews::View* GetExtraView();
  virtual bool Accept(bool window_closing);

  // ChromeViews::NativeButton::Listener overrides:
  virtual void ButtonPressed(ChromeViews::NativeButton* sender);

 protected:
  // ChromeViews::View overrides:
  virtual void ViewHierarchyChanged(bool is_add,
                                    ChromeViews::View* parent,
                                    ChromeViews::View* child);

 private:
  // Initialize the controls in this dialog.
  void Init();
  void CreateKillButtonView();

  // Returns the bounds the dialog should be displayed at to be meaningfully
  // associated with the specified WebContents.
  gfx::Rect GetDisplayBounds(WebContents* contents);

  static void InitClass();

  // Controls within the dialog box.
  ChromeViews::ImageView* frozen_icon_view_;
  ChromeViews::Label* info_label_;
  ChromeViews::GroupTableView* hung_pages_table_;

  // The button we insert into the ClientView to kill the errant process. This
  // is parented to a container view that uses a grid layout to align it
  // properly.
  ChromeViews::NativeButton* kill_button_;
  class ButtonContainer : public ChromeViews::View {
   public:
    ButtonContainer() {}
    virtual ~ButtonContainer() {}

    virtual void DidChangeBounds(const CRect& previous, const CRect& current) {
      Layout();
    }
   private:
    DISALLOW_EVIL_CONSTRUCTORS(ButtonContainer);
  };
  ButtonContainer* kill_button_container_;

  // The Window that contains this view.
  ChromeViews::Window* window_;

  // The model that provides the contents of the table that shows a list of
  // pages affected by the hang.
  scoped_ptr<HungPagesTableModel> hung_pages_table_model_;

  // The WebContents that we detected had hung in the first place resulting in
  // the display of this view.
  WebContents* contents_;

  // Whether or not we've created controls for ourself.
  bool initialized_;

  // An amusing icon image.
  static SkBitmap* frozen_icon_;

  DISALLOW_EVIL_CONSTRUCTORS(HungRendererWarningView);
};

// static
SkBitmap* HungRendererWarningView::frozen_icon_ = NULL;

// The distance in pixels from the top of the relevant contents to place the
// warning window.
static const int kOverlayContentsOffsetY = 50;

// The dimensions of the hung pages list table view, in pixels.
static const int kTableViewWidth = 300;
static const int kTableViewHeight = 100;

///////////////////////////////////////////////////////////////////////////////
// HungRendererWarningView, public:

HungRendererWarningView::HungRendererWarningView()
    : frozen_icon_view_(NULL),
      info_label_(NULL),
      hung_pages_table_(NULL),
      kill_button_(NULL),
      kill_button_container_(NULL),
      window_(NULL),
      contents_(NULL),
      initialized_(false) {
  InitClass();
}

HungRendererWarningView::~HungRendererWarningView() {
  hung_pages_table_->SetModel(NULL);
}

void HungRendererWarningView::ShowForWebContents(WebContents* contents) {
  DCHECK(contents && window_);
  contents_ = contents;

  // Don't show the warning unless the foreground window is the frame, or this
  // window (but still invisible). If the user has another window or
  // application selected, activating ourselves is rude.
  HWND frame_hwnd = GetAncestor(contents->GetContainerHWND(), GA_ROOT);
  HWND foreground_window = GetForegroundWindow();
  if (foreground_window != frame_hwnd &&
      foreground_window != window_->GetHWND()) {
    return;
  }

  if (!window_->IsActive()) {
    gfx::Rect bounds = GetDisplayBounds(contents);
    window_->SetBounds(bounds, frame_hwnd);

    // We only do this if the window isn't active (i.e. hasn't been shown yet,
    // or is currently shown but deactivated for another WebContents). This is
    // because this window is a singleton, and it's possible another active
    // renderer may hang while this one is showing, and we don't want to reset
    // the list of hung pages for a potentially unrelated renderer while this
    // one is showing.
    hung_pages_table_model_->InitForWebContents(contents);
    window_->Show();
  }
}

void HungRendererWarningView::EndForWebContents(WebContents* contents) {
  DCHECK(contents);
  if (contents_ && contents_->process() == contents->process()) {
    window_->Close();
    // Since we're closing, we no longer need this WebContents.
    contents_ = NULL;
  }
}

///////////////////////////////////////////////////////////////////////////////
// HungRendererWarningView, ChromeViews::DialogDelegate implementation:

std::wstring HungRendererWarningView::GetWindowTitle() const {
  return l10n_util::GetString(IDS_PRODUCT_NAME);
}

void HungRendererWarningView::WindowClosing() {
  // We are going to be deleted soon, so make sure our instance is destroyed.
  HungRendererWarning::instance_ = NULL;
}

int HungRendererWarningView::GetDialogButtons() const {
  // We specifically don't want a CANCEL button here because that code path is
  // also called when the window is closed by the user clicking the X button in
  // the window's titlebar, and also if we call Window::Close. Rather, we want
  // the OK button to wait for responsiveness (and close the dialog) and our
  // additional button (which we create) to kill the process (which will result
  // in the dialog being destroyed).
  return DIALOGBUTTON_OK;
}

std::wstring HungRendererWarningView::GetDialogButtonLabel(
    ChromeViews::DialogDelegate::DialogButton button) const {
  if (button == DIALOGBUTTON_OK)
    return l10n_util::GetString(IDS_BROWSER_HANGMONITOR_RENDERER_WAIT);
  return std::wstring();
}

ChromeViews::View* HungRendererWarningView::GetExtraView() {
  return kill_button_container_;
}

bool HungRendererWarningView::Accept(bool window_closing) {
  // Don't do anything if we're being called only because the dialog is being
  // destroyed and we don't supply a Cancel function...
  if (window_closing)
    return true;

  // Start waiting again for responsiveness.
  if (contents_ && contents_->render_view_host())
    contents_->render_view_host()->RestartHangMonitorTimeout();
  return true;
}

void HungRendererWarningView::ButtonPressed(
    ChromeViews::NativeButton* sender) {
  if (sender == kill_button_) {
    // Kill the process.
    HANDLE process = contents_->process()->process();
    TerminateProcess(process, 0);
  }
}

///////////////////////////////////////////////////////////////////////////////
// HungRendererWarningView, ChromeViews::View overrides:

void HungRendererWarningView::ViewHierarchyChanged(bool is_add,
                                                   ChromeViews::View* parent,
                                                   ChromeViews::View* child) {
  if (!initialized_ && is_add && child == this && GetViewContainer())
    Init();
}

///////////////////////////////////////////////////////////////////////////////
// HungRendererWarningView, private:

void HungRendererWarningView::Init() {
  frozen_icon_view_ = new ChromeViews::ImageView;
  frozen_icon_view_->SetImage(frozen_icon_);

  info_label_ = new ChromeViews::Label(
      l10n_util::GetString(IDS_BROWSER_HANGMONITOR_RENDERER));
  info_label_->SetMultiLine(true);
  info_label_->SetHorizontalAlignment(ChromeViews::Label::ALIGN_LEFT);

  hung_pages_table_model_.reset(new HungPagesTableModel);
  std::vector<ChromeViews::TableColumn> columns;
  columns.push_back(ChromeViews::TableColumn());
  hung_pages_table_ = new ChromeViews::GroupTableView(
      hung_pages_table_model_.get(), columns, ChromeViews::ICON_AND_TEXT, true,
      false, true);
  hung_pages_table_->SetPreferredSize(
      CSize(kTableViewWidth, kTableViewHeight));

  CreateKillButtonView();

  using ChromeViews::GridLayout;
  using ChromeViews::ColumnSet;

  GridLayout* layout = CreatePanelGridLayout(this);
  SetLayoutManager(layout);

  const int double_column_set_id = 0;
  ColumnSet* column_set = layout->AddColumnSet(double_column_set_id);
  column_set->AddColumn(GridLayout::LEADING, GridLayout::LEADING, 0,
                        GridLayout::FIXED, frozen_icon_->width(), 0);
  column_set->AddPaddingColumn(0, kUnrelatedControlLargeHorizontalSpacing);
  column_set->AddColumn(GridLayout::FILL, GridLayout::FILL, 1,
                        GridLayout::USE_PREF, 0, 0);

  layout->StartRow(0, double_column_set_id);
  layout->AddView(frozen_icon_view_, 1, 3);
  layout->AddView(info_label_);

  layout->AddPaddingRow(0, kUnrelatedControlVerticalSpacing);

  layout->StartRow(0, double_column_set_id);
  layout->SkipColumns(1);
  layout->AddView(hung_pages_table_);

  initialized_ = true;
}

void HungRendererWarningView::CreateKillButtonView() {
  kill_button_ = new ChromeViews::NativeButton(
      l10n_util::GetString(IDS_BROWSER_HANGMONITOR_RENDERER_END));
  kill_button_->SetListener(this);

  kill_button_container_ = new ButtonContainer;

  using ChromeViews::GridLayout;
  using ChromeViews::ColumnSet;

  GridLayout* layout = new GridLayout(kill_button_container_);
  kill_button_container_->SetLayoutManager(layout);

  const int single_column_set_id = 0;
  ColumnSet* column_set = layout->AddColumnSet(single_column_set_id);
  column_set->AddPaddingColumn(0, frozen_icon_->width() +
      kPanelHorizMargin + kUnrelatedControlHorizontalSpacing);
  column_set->AddColumn(GridLayout::LEADING, GridLayout::LEADING, 0,
                        GridLayout::USE_PREF, 0, 0);

  layout->StartRow(0, single_column_set_id);
  layout->AddView(kill_button_);
}

gfx::Rect HungRendererWarningView::GetDisplayBounds(
    WebContents* contents) {
  HWND contents_hwnd = contents->GetContainerHWND();
  CRect contents_bounds;
  GetWindowRect(contents_hwnd, &contents_bounds);

  CRect window_bounds;
  window_->GetBounds(&window_bounds, true);

  int window_x = contents_bounds.left +
      (contents_bounds.Width() - window_bounds.Width()) / 2;
  int window_y = contents_bounds.top + kOverlayContentsOffsetY;
  return gfx::Rect(window_x, window_y, window_bounds.Width(),
                   window_bounds.Height());
}

// static
void HungRendererWarningView::InitClass() {
  static bool initialized = false;
  if (!initialized) {
    ResourceBundle& rb = ResourceBundle::GetSharedInstance();
    frozen_icon_ = rb.GetBitmapNamed(IDR_FROZEN_TAB_ICON);
    initialized = true;
  }
}

///////////////////////////////////////////////////////////////////////////////
// HungRendererWarning

// static
HungRendererWarningView* HungRendererWarning::instance_ = NULL;

static HungRendererWarningView* CreateHungRendererWarningView() {
  HungRendererWarningView* cv = new HungRendererWarningView;
  ChromeViews::Window* window =
      ChromeViews::Window::CreateChromeWindow(NULL, gfx::Rect(), cv, cv);
  cv->set_window(window);
  return cv;
}

// static
void HungRendererWarning::ShowForWebContents(WebContents* contents) {
  if (!logging::DialogsAreSuppressed()) {
    if (!instance_)
      instance_ = CreateHungRendererWarningView();
    instance_->ShowForWebContents(contents);
  }
}

// static
void HungRendererWarning::HideForWebContents(WebContents* contents) {
  if (!logging::DialogsAreSuppressed() && instance_)
    instance_->EndForWebContents(contents);
}<|MERGE_RESOLUTION|>--- conflicted
+++ resolved
@@ -1,44 +1,15 @@
-// Copyright 2008, Google Inc.
-// All rights reserved.
-//
-// Redistribution and use in source and binary forms, with or without
-// modification, are permitted provided that the following conditions are
-// met:
-//
-//    * Redistributions of source code must retain the above copyright
-// notice, this list of conditions and the following disclaimer.
-//    * Redistributions in binary form must reproduce the above
-// copyright notice, this list of conditions and the following disclaimer
-// in the documentation and/or other materials provided with the
-// distribution.
-//    * Neither the name of Google Inc. nor the names of its
-// contributors may be used to endorse or promote products derived from
-// this software without specific prior written permission.
-//
-// THIS SOFTWARE IS PROVIDED BY THE COPYRIGHT HOLDERS AND CONTRIBUTORS
-// "AS IS" AND ANY EXPRESS OR IMPLIED WARRANTIES, INCLUDING, BUT NOT
-// LIMITED TO, THE IMPLIED WARRANTIES OF MERCHANTABILITY AND FITNESS FOR
-// A PARTICULAR PURPOSE ARE DISCLAIMED. IN NO EVENT SHALL THE COPYRIGHT
-// OWNER OR CONTRIBUTORS BE LIABLE FOR ANY DIRECT, INDIRECT, INCIDENTAL,
-// SPECIAL, EXEMPLARY, OR CONSEQUENTIAL DAMAGES (INCLUDING, BUT NOT
-// LIMITED TO, PROCUREMENT OF SUBSTITUTE GOODS OR SERVICES; LOSS OF USE,
-// DATA, OR PROFITS; OR BUSINESS INTERRUPTION) HOWEVER CAUSED AND ON ANY
-// THEORY OF LIABILITY, WHETHER IN CONTRACT, STRICT LIABILITY, OR TORT
-// (INCLUDING NEGLIGENCE OR OTHERWISE) ARISING IN ANY WAY OUT OF THE USE
-// OF THIS SOFTWARE, EVEN IF ADVISED OF THE POSSIBILITY OF SUCH DAMAGE.
+// Copyright (c) 2006-2008 The Chromium Authors. All rights reserved.
+// Use of this source code is governed by a BSD-style license that can be
+// found in the LICENSE file.
 
 #include "chrome/browser/views/hung_renderer_view.h"
 
+#include "chrome/app/result_codes.h"
 #include "chrome/app/theme/theme_resources.h"
 #include "chrome/browser/browser_list.h"
 #include "chrome/browser/render_view_host.h"
-<<<<<<< HEAD
-#include "chrome/browser/standard_layout.h"
-#include "chrome/browser/tab_contents.h"
-=======
 #include "chrome/browser/views/standard_layout.h"
 #include "chrome/browser/web_contents.h"
->>>>>>> b8afeda4
 #include "chrome/common/chrome_constants.h"
 #include "chrome/common/gfx/chrome_canvas.h"
 #include "chrome/common/gfx/path.h"
@@ -51,6 +22,8 @@
 #include "chrome/views/group_table_view.h"
 #include "chrome/views/image_view.h"
 #include "chrome/views/native_button.h"
+
+#include "chromium_strings.h"
 #include "generated_resources.h"
 
 ///////////////////////////////////////////////////////////////////////////////
@@ -144,8 +117,6 @@
 
   void ShowForWebContents(WebContents* contents);
   void EndForWebContents(WebContents* contents);
-
-  void set_window(ChromeViews::Window* window) { window_ = window; }
 
   // ChromeViews::WindowDelegate overrides:
   virtual std::wstring GetWindowTitle() const;
@@ -155,7 +126,8 @@
       ChromeViews::DialogDelegate::DialogButton button) const;
   virtual ChromeViews::View* GetExtraView();
   virtual bool Accept(bool window_closing);
-
+  virtual ChromeViews::View* GetContentsView();
+  
   // ChromeViews::NativeButton::Listener overrides:
   virtual void ButtonPressed(ChromeViews::NativeButton* sender);
 
@@ -198,9 +170,6 @@
   };
   ButtonContainer* kill_button_container_;
 
-  // The Window that contains this view.
-  ChromeViews::Window* window_;
-
   // The model that provides the contents of the table that shows a list of
   // pages affected by the hang.
   scoped_ptr<HungPagesTableModel> hung_pages_table_model_;
@@ -238,7 +207,6 @@
       hung_pages_table_(NULL),
       kill_button_(NULL),
       kill_button_container_(NULL),
-      window_(NULL),
       contents_(NULL),
       initialized_(false) {
   InitClass();
@@ -249,7 +217,7 @@
 }
 
 void HungRendererWarningView::ShowForWebContents(WebContents* contents) {
-  DCHECK(contents && window_);
+  DCHECK(contents && window());
   contents_ = contents;
 
   // Don't show the warning unless the foreground window is the frame, or this
@@ -258,13 +226,13 @@
   HWND frame_hwnd = GetAncestor(contents->GetContainerHWND(), GA_ROOT);
   HWND foreground_window = GetForegroundWindow();
   if (foreground_window != frame_hwnd &&
-      foreground_window != window_->GetHWND()) {
+      foreground_window != window()->GetHWND()) {
     return;
   }
 
-  if (!window_->IsActive()) {
+  if (!window()->IsActive()) {
     gfx::Rect bounds = GetDisplayBounds(contents);
-    window_->SetBounds(bounds, frame_hwnd);
+    window()->SetBounds(bounds, frame_hwnd);
 
     // We only do this if the window isn't active (i.e. hasn't been shown yet,
     // or is currently shown but deactivated for another WebContents). This is
@@ -273,14 +241,14 @@
     // the list of hung pages for a potentially unrelated renderer while this
     // one is showing.
     hung_pages_table_model_->InitForWebContents(contents);
-    window_->Show();
+    window()->Show();
   }
 }
 
 void HungRendererWarningView::EndForWebContents(WebContents* contents) {
   DCHECK(contents);
   if (contents_ && contents_->process() == contents->process()) {
-    window_->Close();
+    window()->Close();
     // Since we're closing, we no longer need this WebContents.
     contents_ = NULL;
   }
@@ -331,12 +299,19 @@
   return true;
 }
 
+ChromeViews::View* HungRendererWarningView::GetContentsView() {
+  return this;
+}
+
+///////////////////////////////////////////////////////////////////////////////
+// HungRendererWarningView, ChromeViews::NativeButton::Listener implementation:
+
 void HungRendererWarningView::ButtonPressed(
     ChromeViews::NativeButton* sender) {
   if (sender == kill_button_) {
     // Kill the process.
     HANDLE process = contents_->process()->process();
-    TerminateProcess(process, 0);
+    TerminateProcess(process, ResultCodes::HUNG);
   }
 }
 
@@ -406,7 +381,7 @@
   kill_button_->SetListener(this);
 
   kill_button_container_ = new ButtonContainer;
-
+ 
   using ChromeViews::GridLayout;
   using ChromeViews::ColumnSet;
 
@@ -431,7 +406,7 @@
   GetWindowRect(contents_hwnd, &contents_bounds);
 
   CRect window_bounds;
-  window_->GetBounds(&window_bounds, true);
+  window()->GetBounds(&window_bounds, true);
 
   int window_x = contents_bounds.left +
       (contents_bounds.Width() - window_bounds.Width()) / 2;
@@ -458,9 +433,7 @@
 
 static HungRendererWarningView* CreateHungRendererWarningView() {
   HungRendererWarningView* cv = new HungRendererWarningView;
-  ChromeViews::Window* window =
-      ChromeViews::Window::CreateChromeWindow(NULL, gfx::Rect(), cv, cv);
-  cv->set_window(window);
+  ChromeViews::Window::CreateChromeWindow(NULL, gfx::Rect(), cv);
   return cv;
 }
 
@@ -477,4 +450,4 @@
 void HungRendererWarning::HideForWebContents(WebContents* contents) {
   if (!logging::DialogsAreSuppressed() && instance_)
     instance_->EndForWebContents(contents);
-}+}
