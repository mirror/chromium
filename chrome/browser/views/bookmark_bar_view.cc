// Copyright (c) 2006-2008 The Chromium Authors. All rights reserved.
// Use of this source code is governed by a BSD-style license that can be
// found in the LICENSE file.

#include "chrome/browser/views/bookmark_bar_view.h"

#include <limits>

#include "base/base_drag_source.h"
#include "chrome/app/theme/theme_resources.h"
#include "chrome/browser/bookmarks/bookmark_context_menu.h"
#include "chrome/browser/bookmarks/bookmark_utils.h"
#include "chrome/browser/browser.h"
#include "chrome/browser/browser_list.h"
#include "chrome/browser/browser_process.h"
#include "chrome/browser/browser_window.h"
#include "chrome/browser/drag_utils.h"
#include "chrome/browser/download/download_util.h"
#include "chrome/browser/history/history.h"
#include "chrome/browser/page_navigator.h"
#include "chrome/browser/profile.h"
#include "chrome/browser/tab_contents.h"
#include "chrome/browser/user_metrics.h"
#include "chrome/browser/view_ids.h"
#include "chrome/browser/views/bookmark_editor_view.h"
#include "chrome/browser/views/event_utils.h"
#include "chrome/browser/views/input_window.h"
#include "chrome/common/gfx/chrome_canvas.h"
#include "chrome/common/gfx/favicon_size.h"
#include "chrome/common/gfx/text_elider.h"
#include "chrome/common/l10n_util.h"
#include "chrome/common/notification_service.h"
#include "chrome/common/notification_types.h"
#include "chrome/common/os_exchange_data.h"
#include "chrome/common/page_transition_types.h"
#include "chrome/common/pref_names.h"
#include "chrome/common/pref_service.h"
#include "chrome/common/resource_bundle.h"
#include "chrome/common/win_util.h"
#include "chrome/views/chrome_menu.h"
#include "chrome/views/container.h"
#include "chrome/views/menu_button.h"
#include "chrome/views/tooltip_manager.h"
#include "chrome/views/view_constants.h"
<<<<<<< HEAD
=======
#include "chrome/views/widget.h"
>>>>>>> 12c75e7a
#include "chrome/views/window.h"
#include "generated_resources.h"
#include "skia/ext/skia_utils.h"

using views::BaseButton;
using views::DropTargetEvent;
using views::MenuButton;
using views::MenuItemView;
using views::View;
<<<<<<< HEAD
=======

// How much we want the bookmark bar to overlap the toolbar when in its
// 'always shown' mode.
static const double kToolbarOverlap = 4.0;
>>>>>>> 12c75e7a

// Margins around the content.
static const int kTopMargin = 1;
static const int kBottomMargin = 2;
static const int kLeftMargin = 1;
static const int kRightMargin = 1;

// Preferred height of the bookmarks bar.
static const int kBarHeight = 29;

// Preferred height of the bookmarks bar when only shown on the new tab page.
static const int kNewtabBarHeight = 57;

// How inset the bookmarks bar is when displayed on the new tab page. This is
// in addition to the margins above.
static const int kNewtabHorizontalPadding = 8;
static const int kNewtabVerticalPadding = 12;

// Padding between buttons.
static const int kButtonPadding = 0;

// Command ids used in the menu allowing the user to choose when we're visible.
static const int kAlwaysShowCommandID = 1;

// Whether the pref height has been calculated.
static bool calcedSize = false;

// The preferred height is the height needed for one button. As it is a constant
// it is calculated once.
static int prefButtonHeight = 0;

// Icon to display when one isn't found for the page.
static SkBitmap* kDefaultFavIcon = NULL;

// Icon used for folders.
static SkBitmap* kFolderIcon = NULL;

// Icon used for most other menu.
static SkBitmap* kBookmarkedOtherIcon = NULL;

// Background color.
static const SkColor kBackgroundColor = SkColorSetRGB(237, 244, 252);

// Border colors for the BookmarBarView.
static const SkColor kTopBorderColor = SkColorSetRGB(222, 234, 248);
static const SkColor kBottomBorderColor = SkColorSetRGB(178, 178, 178);

// Background color for when the bookmarks bar is only being displayed on the
// new tab page - this color should match the background color of the new tab
// page (white, most likely).
static const SkColor kNewtabBackgroundColor = SkColorSetRGB(255, 255, 255);

// Border color for the 'new tab' style bookmarks bar.
static const SkColor kNewtabBorderColor = SkColorSetRGB(195, 206, 224);

// How round the 'new tab' style bookmarks bar is.
static const int kNewtabBarRoundness = 5;

// Offset for where the menu is shown relative to the bottom of the
// BookmarkBarView.
static const int kMenuOffset = 3;

// Delay during drag and drop before the menu pops up. This is only used if
// we can't get the value from the OS.
static const int kShowFolderDropMenuDelay = 400;

// Color of the drop indicator.
static const SkColor kDropIndicatorColor = SK_ColorBLACK;

// Width of the drop indicator.
static const int kDropIndicatorWidth = 2;

// Distance between the bottom of the bar and the separator.
static const int kSeparatorMargin = 1;

// Width of the separator between the recently bookmarked button and the
// overflow indicator.
static const int kSeparatorWidth = 4;

// Starting x-coordinate of the separator line within a separator.
static const int kSeparatorStartX = 2;

// Border color along the left edge of the view representing the most recently
// view pages.
static const SkColor kSeparatorColor = SkColorSetRGB(194, 205, 212);

// Left-padding for the instructional text.
static const int kInstructionsPadding = 6;

// Color of the instructional text.
static const SkColor kInstructionsColor = SkColorSetRGB(128, 128, 142);

// Tag for the other button.
static const int kOtherFolderButtonTag = 1;

namespace {

// Returns the tooltip text for the specified url and title. The returned
// text is clipped to fit within the bounds of the monitor.
//
// Note that we adjust the direction of both the URL and the title based on the
// locale so that pure LTR strings are displayed properly in RTL locales.
static std::wstring CreateToolTipForURLAndTitle(const gfx::Point& screen_loc,
                                                const GURL& url,
                                                const std::wstring& title,
                                                const std::wstring& languages) {
  const gfx::Rect monitor_bounds = win_util::GetMonitorBoundsForRect(
      gfx::Rect(screen_loc.x(), screen_loc.y(), 1, 1));
  ChromeFont tt_font = views::TooltipManager::GetDefaultFont();
  std::wstring result;

  // First the title.
  if (!title.empty()) {
    std::wstring localized_title;
    if (l10n_util::AdjustStringForLocaleDirection(title, &localized_title))
      result.append(gfx::ElideText(localized_title,
                                   tt_font,
                                   monitor_bounds.width()));
    else
      result.append(gfx::ElideText(title, tt_font, monitor_bounds.width()));
  }

  // Only show the URL if the url and title differ.
  if (title != UTF8ToWide(url.spec())) {
    if (!result.empty())
      result.append(views::TooltipManager::GetLineSeparator());

    // We need to explicitly specify the directionality of the URL's text to
    // make sure it is treated as an LTR string when the context is RTL. For
    // example, the URL "http://www.yahoo.com/" appears as
    // "/http://www.yahoo.com" when rendered, as is, in an RTL context since
    // the Unicode BiDi algorithm puts certain characters on the left by
    // default.
    std::wstring elided_url(gfx::ElideUrl(url,
                                          tt_font,
                                          monitor_bounds.width(),
                                          languages));
    if (l10n_util::GetTextDirection() == l10n_util::RIGHT_TO_LEFT)
      l10n_util::WrapStringWithLTRFormatting(&elided_url);
    result.append(elided_url);
  }
  return result;
}

// Returns the drag operations for the specified node.
static int GetDragOperationsForNode(BookmarkNode* node) {
  if (node->GetType() == history::StarredEntry::URL) {
    return DragDropTypes::DRAG_COPY | DragDropTypes::DRAG_MOVE |
           DragDropTypes::DRAG_LINK;
  }
  return DragDropTypes::DRAG_COPY | DragDropTypes::DRAG_MOVE;
}

// BookmarkButton -------------------------------------------------------------

// Buttons used for the bookmarks on the bookmark bar.

class BookmarkButton : public views::TextButton {
 public:
  BookmarkButton(const GURL& url,
                 const std::wstring& title,
                 Profile* profile)
      : TextButton(title),
        url_(url),
        profile_(profile) {
    show_animation_.reset(new SlideAnimation(this));
    if (BookmarkBarView::testing_) {
      // For some reason during testing the events generated by animating
      // throw off the test. So, don't animate while testing.
      show_animation_->Reset(1);
    } else {
      show_animation_->Show();
    }
  }

  bool GetTooltipText(int x, int y, std::wstring* tooltip) {
    gfx::Point location(x, y);
    ConvertPointToScreen(this, &location);
    *tooltip = CreateToolTipForURLAndTitle(
        gfx::Point(location.x(), location.y()), url_, GetText(),
        profile_->GetPrefs()->GetString(prefs::kAcceptLanguages));
    return !tooltip->empty();
  }

  virtual bool IsTriggerableEvent(const views::MouseEvent& e) {
    return event_utils::IsPossibleDispositionEvent(e);
  }

  virtual void Paint(ChromeCanvas *canvas) {
    views::TextButton::Paint(canvas);

    PaintAnimation(this, canvas, show_animation_->GetCurrentValue());
  }

  static void PaintAnimation(views::View* view,
                             ChromeCanvas* canvas,
                             double animation_value) {
    // Since we can't change the alpha of the button (it contains un-alphable
    // text), we paint the bar background over the front of the button. As the
    // bar background is a gradient, we have to paint the gradient at the
    // size of the parent (hence all the margin math below). We can't use
    // the parent's actual bounds because they differ from what is painted.
    SkPaint paint;
    paint.setAlpha(static_cast<int>((1.0 - animation_value) * 255));
<<<<<<< HEAD
    paint.setShader(gfx::CreateGradientShader(0,
=======
    paint.setShader(skia::CreateGradientShader(0,
>>>>>>> 12c75e7a
        view->height() + kTopMargin + kBottomMargin,
        kTopBorderColor,
        kBackgroundColor))->safeUnref();
    canvas->FillRectInt(0, -kTopMargin, view->width(),
                        view->height() + kTopMargin + kBottomMargin, paint);
  }

 private:
  const GURL& url_;
  Profile* profile_;
  scoped_ptr<SlideAnimation> show_animation_;

  DISALLOW_COPY_AND_ASSIGN(BookmarkButton);
};

// BookmarkFolderButton -------------------------------------------------------

// Buttons used for folders on the bookmark bar, including the 'other folders'
// button.
class BookmarkFolderButton : public views::MenuButton {
 public:
  BookmarkFolderButton(const std::wstring& title,
                       views::ViewMenuDelegate* menu_delegate,
                       bool show_menu_marker)
      : MenuButton(title, menu_delegate, show_menu_marker) {
    show_animation_.reset(new SlideAnimation(this));
    if (BookmarkBarView::testing_) {
      // For some reason during testing the events generated by animating
      // throw off the test. So, don't animate while testing.
      show_animation_->Reset(1);
    } else {
      show_animation_->Show();
    }
  }

  virtual bool IsTriggerableEvent(const views::MouseEvent& e) {
    // This is hard coded to avoid potential notification on left mouse down,
    // which we want to show the menu.
    return e.IsMiddleMouseButton();
  }

  virtual void Paint(ChromeCanvas *canvas) {
    views::MenuButton::Paint(canvas, false);

    BookmarkButton::PaintAnimation(this, canvas,
                                   show_animation_->GetCurrentValue());
  }

 private:
  scoped_ptr<SlideAnimation> show_animation_;

  DISALLOW_COPY_AND_ASSIGN(BookmarkFolderButton);
};

// DropInfo -------------------------------------------------------------------

// Tracks drops on the BookmarkBarView.

struct DropInfo {
  DropInfo() : drop_index(-1), is_menu_showing(false), valid(false) {}

  // Whether the data is valid.
  bool valid;

  // Index into the model the drop is over. This is relative to the root node.
  int drop_index;

  // If true, the menu is being shown.
  bool is_menu_showing;

  // If true, the user is dropping on a node. This is only used for group
  // nodes.
  bool drop_on;

  // If true, the user is over the overflow button.
  bool is_over_overflow;

  // If true, the user is over the other button.
  bool is_over_other;

  // Coordinates of the drag (in terms of the BookmarkBarView).
  int x;
  int y;

  // The current drag operation.
  int drag_operation;

  // DropData for the drop.
  BookmarkDragData data;
};

// MenuRunner -----------------------------------------------------------------

// MenuRunner manages creation and showing of a menu containing BookmarkNodes.
// MenuRunner is used to show the contents of bookmark folders on the
// bookmark bar, other folder, or overflow bookmarks.
//
class MenuRunner : public views::MenuDelegate,
                   public BookmarkBarView::ModelChangedListener {
 public:
  // start_child_index is the index of the first child in node to add to the
  // menu.
  MenuRunner(BookmarkBarView* view, BookmarkNode* node, int start_child_index)
      : view_(view),
        node_(node),
        menu_(this) {
    int next_menu_id = 1;
    menu_id_to_node_map_[menu_.GetCommand()] = node;
    menu_.set_has_icons(true);
    BuildMenu(node, start_child_index, &menu_, &next_menu_id);
  }

  // Returns the node the menu is being run for.
  BookmarkNode* GetNode() {
    return node_;
  }

  void RunMenuAt(HWND hwnd,
                 const gfx::Rect& bounds,
                 MenuItemView::AnchorPosition position,
                 bool for_drop) {
    view_->SetModelChangedListener(this);
    if (for_drop)
      menu_.RunMenuForDropAt(hwnd, bounds, position);
    else
      menu_.RunMenuAt(hwnd, bounds, position, false);
    view_->ClearModelChangedListenerIfEquals(this);
  }

  // Notification that the favicon has finished loading. Reset the icon
  // of the menu item.
  void FavIconLoaded(BookmarkNode* node) {
    if (node_to_menu_id_map_.find(node) !=
        node_to_menu_id_map_.end()) {
      menu_.SetIcon(node->GetFavIcon(), node_to_menu_id_map_[node]);
    }
  }

  virtual void ModelChanged() {
    menu_.Cancel();
  }

  MenuItemView* menu() { return &menu_; }

  MenuItemView* context_menu() {
    return context_menu_.get() ? context_menu_->menu() : NULL;
  }

 private:
  // Creates an entry in menu for each child node of parent starting at
  // start_child_index, recursively invoking this for any star groups.
  void BuildMenu(BookmarkNode* parent,
                 int start_child_index,
                 MenuItemView* menu,
                 int* next_menu_id) {
    DCHECK(!parent->GetChildCount() ||

           start_child_index < parent->GetChildCount());
    for (int i = start_child_index; i < parent->GetChildCount(); ++i) {
      BookmarkNode* node = parent->GetChild(i);
      int id = *next_menu_id;

      (*next_menu_id)++;
      if (node->GetType() == history::StarredEntry::URL) {
        SkBitmap icon = node->GetFavIcon();
        if (icon.width() == 0)
          icon = *kDefaultFavIcon;
        menu->AppendMenuItemWithIcon(id, node->GetTitle(), icon);
        node_to_menu_id_map_[node] = id;
      } else {
        SkBitmap* folder_icon =
            ResourceBundle::GetSharedInstance().GetBitmapNamed(
                IDR_BOOKMARK_BAR_FOLDER);
        MenuItemView* submenu = menu->AppendSubMenuWithIcon(
            id, node->GetTitle(), *folder_icon);
        BuildMenu(node, 0, submenu, next_menu_id);
      }
      menu_id_to_node_map_[id] = node;
    }
  }

  // ViewMenuDelegate method. Overridden to forward to the PageNavigator so
  // that we accept any events that may trigger opening a url.
  virtual bool IsTriggerableEvent(const views::MouseEvent& e) {
    return event_utils::IsPossibleDispositionEvent(e);
  }

  // Invoked when a menu item is selected. Uses the PageNavigator set on
  // the BookmarkBarView to open the URL.
  virtual void ExecuteCommand(int id, int mouse_event_flags) {
    DCHECK(view_->GetPageNavigator());
    GURL url;
    DCHECK(menu_id_to_node_map_.find(id) != menu_id_to_node_map_.end());
    url = menu_id_to_node_map_[id]->GetURL();
    view_->GetPageNavigator()->OpenURL(
        url, GURL(), event_utils::DispositionFromEventFlags(mouse_event_flags),
        PageTransition::AUTO_BOOKMARK);
  }

  virtual bool CanDrop(MenuItemView* menu, const OSExchangeData& data) {
    // Only accept drops of 1 node, which is the case for all data dragged from
    // bookmark bar and menus.
    if (!drop_data_.Read(data) || drop_data_.elements.size() != 1)
      return false;

    if (drop_data_.has_single_url())
      return true;

    BookmarkNode* drag_node = drop_data_.GetFirstNode(view_->GetProfile());
    if (!drag_node) {
      // Dragging a group from another profile, always accept.
      return true;
    }
    // Drag originated from same profile and is not a URL. Only accept it if
    // the dragged node is not a parent of the node menu represents.
    BookmarkNode* drop_node = menu_id_to_node_map_[menu->GetCommand()];
    DCHECK(drop_node);
    BookmarkNode* node = drop_node;
    while (drop_node && drop_node != drag_node)
      drop_node = drop_node->GetParent();
    return (drop_node == NULL);
  }

  virtual int GetDropOperation(MenuItemView* item,
                               const views::DropTargetEvent& event,
                               DropPosition* position) {
    DCHECK(drop_data_.is_valid());
    BookmarkNode* node = menu_id_to_node_map_[item->GetCommand()];
    BookmarkNode* drop_parent = node->GetParent();
    int index_to_drop_at = drop_parent->IndexOfChild(node);
    if (*position == DROP_AFTER) {
      index_to_drop_at++;
    } else if (*position == DROP_ON) {
      drop_parent = node;
      index_to_drop_at = node->GetChildCount();
    }
    DCHECK(drop_parent);
    return view_->CalculateDropOperation(event, drop_data_, drop_parent,
                                         index_to_drop_at);
  }

  virtual int OnPerformDrop(MenuItemView* menu,
                            DropPosition position,
                            const DropTargetEvent& event) {
    BookmarkNode* drop_node = menu_id_to_node_map_[menu->GetCommand()];
    DCHECK(drop_node);
    BookmarkModel* model = view_->GetModel();
    DCHECK(model);
    BookmarkNode* drop_parent = drop_node->GetParent();
    DCHECK(drop_parent);
    int index_to_drop_at = drop_parent->IndexOfChild(drop_node);
    if (position == DROP_AFTER) {
      index_to_drop_at++;
    } else if (position == DROP_ON) {
      DCHECK(drop_node->GetType() != history::StarredEntry::URL);
      drop_parent = drop_node;
      index_to_drop_at = drop_node->GetChildCount();
    }

    const int result = view_->PerformDropImpl(drop_data_, drop_parent,
                                              index_to_drop_at);
    if (view_->drop_menu_runner_.get() == this)
      view_->drop_menu_runner_.reset();
    // WARNING: we've been deleted!
    return result;
  }

  virtual bool ShowContextMenu(MenuItemView* source,
                               int id,
                               int x,
                               int y,
                               bool is_mouse_gesture) {
    DCHECK(menu_id_to_node_map_.find(id) != menu_id_to_node_map_.end());
    std::vector<BookmarkNode*> nodes;
    nodes.push_back(menu_id_to_node_map_[id]);
    context_menu_.reset(
<<<<<<< HEAD
        new BookmarkContextMenu(view_->GetContainer()->GetHWND(),
=======
        new BookmarkContextMenu(view_->GetWidget()->GetHWND(),
>>>>>>> 12c75e7a
                                view_->GetProfile(),
                                view_->browser(),
                                view_->GetPageNavigator(),
                                nodes[0]->GetParent(),
                                nodes,
                                BookmarkContextMenu::BOOKMARK_BAR));
    context_menu_->RunMenuAt(x, y);
    context_menu_.reset(NULL);
    return true;
  }

  virtual void DropMenuClosed(MenuItemView* menu) {
    if (view_->drop_menu_runner_.get() == this)
      view_->drop_menu_runner_.reset();
  }

  virtual bool CanDrag(MenuItemView* menu) {
    DCHECK(menu);
    return true;
  }

  virtual void WriteDragData(MenuItemView* sender, OSExchangeData* data) {
    DCHECK(sender && data);

    UserMetrics::RecordAction(L"BookmarkBar_DragFromFolder",
                              view_->GetProfile());

    view_->WriteDragData(menu_id_to_node_map_[sender->GetCommand()], data);
  }

  virtual int GetDragOperations(MenuItemView* sender) {
    return GetDragOperationsForNode(
        menu_id_to_node_map_[sender->GetCommand()]);
  }

  // The node we're showing the contents of.
  BookmarkNode* node_;

  // The view that created us.
  BookmarkBarView* view_;

  // The menu.
  MenuItemView menu_;

  // Mapping from menu id to the BookmarkNode.
  std::map<int, BookmarkNode*> menu_id_to_node_map_;

  // Mapping from node to menu id. This only contains entries for nodes of type
  // URL.
  std::map<BookmarkNode*, int> node_to_menu_id_map_;

  // Data for the drop.
  BookmarkDragData drop_data_;

  scoped_ptr<BookmarkContextMenu> context_menu_;

  DISALLOW_COPY_AND_ASSIGN(MenuRunner);
};

// ButtonSeparatorView  --------------------------------------------------------

// TODO(sky/glen): this is temporary, need to decide on what this should
// look like.
class ButtonSeparatorView : public views::View {
 public:
  ButtonSeparatorView() {}
  virtual ~ButtonSeparatorView() {}

  virtual void Paint(ChromeCanvas* canvas) {
    SkPaint paint;
    paint.setShader(skia::CreateGradientShader(0,
                                               height() / 2,
                                               kTopBorderColor,
                                               kSeparatorColor))->safeUnref();
    SkRect rc = {SkIntToScalar(kSeparatorStartX),  SkIntToScalar(0),
                 SkIntToScalar(1), SkIntToScalar(height() / 2) };
    canvas->drawRect(rc, paint);

    SkPaint paint_down;
    paint_down.setShader(skia::CreateGradientShader(height() / 2,
        height(),
        kSeparatorColor,
        kBackgroundColor))->safeUnref();
    SkRect rc_down = {
        SkIntToScalar(kSeparatorStartX),  SkIntToScalar(height() / 2),
        SkIntToScalar(1), SkIntToScalar(height() - 1) };
    canvas->drawRect(rc_down, paint_down);
  }

  virtual gfx::Size GetPreferredSize() {
    // We get the full height of the bookmark bar, so that the height returned
    // here doesn't matter.
    return gfx::Size(kSeparatorWidth, 1);
  }

 private:
  DISALLOW_COPY_AND_ASSIGN(ButtonSeparatorView);
};

}  // namespace

// BookmarkBarView ------------------------------------------------------------

// static
const int BookmarkBarView::kMaxButtonWidth = 150;

// static
bool BookmarkBarView::testing_ = false;

// Returns the bitmap to use for starred groups.
static const SkBitmap& GetGroupIcon() {
  if (!kFolderIcon) {
    kFolderIcon = ResourceBundle::GetSharedInstance().
        GetBitmapNamed(IDR_BOOKMARK_BAR_FOLDER);
  }
  return *kFolderIcon;
}

// static
void BookmarkBarView::ToggleWhenVisible(Profile* profile) {
  PrefService* prefs = profile->GetPrefs();
  const bool always_show = !prefs->GetBoolean(prefs::kShowBookmarkBar);

  // The user changed when the bookmark bar is shown, update the preferences.
  prefs->SetBoolean(prefs::kShowBookmarkBar, always_show);
  prefs->ScheduleSavePersistentPrefs(g_browser_process->file_thread());

  // And notify the notification service.
  Source<Profile> source(profile);
  NotificationService::current()->Notify(
      NOTIFY_BOOKMARK_BAR_VISIBILITY_PREF_CHANGED, source,
      NotificationService::NoDetails());
}

// static
void BookmarkBarView::RegisterUserPrefs(PrefService* prefs) {
  prefs->RegisterBooleanPref(prefs::kShowBookmarkBar, false);
}

BookmarkBarView::BookmarkBarView(Profile* profile, Browser* browser)
    : profile_(NULL),
      browser_(browser),
      page_navigator_(NULL),
      model_(NULL),
      other_bookmarked_button_(NULL),
      model_changed_listener_(NULL),
      show_folder_drop_menu_task_(NULL),
      overflow_button_(NULL),
      instructions_(NULL),
      bookmarks_separator_view_(NULL),
      throbbing_view_(NULL) {
  SetID(VIEW_ID_BOOKMARK_BAR);
  Init();
  SetProfile(profile);


  if (IsAlwaysShown()) {
    size_animation_->Reset(1);
  } else {
    size_animation_->Reset(0);
  }
}

BookmarkBarView::~BookmarkBarView() {
  NotifyModelChanged();
  RemoveNotificationObservers();
  if (model_)
    model_->RemoveObserver(this);
  StopShowFolderDropMenuTimer();
}

void BookmarkBarView::SetProfile(Profile* profile) {
  DCHECK(profile);
  if (profile_ == profile)
    return;

  StopThrobbing(true);

  // Cancels the current cancelable.
  NotifyModelChanged();

  // Remove the current buttons.
  for (int i = GetBookmarkButtonCount() - 1; i >= 0; --i) {
    View* child = GetChildViewAt(i);
    RemoveChildView(child);
    delete child;
  }

  profile_ = profile;

  if (model_)
    model_->RemoveObserver(this);

  // Disable the other bookmarked button, we'll re-enable when the model is
  // loaded.
  other_bookmarked_button_->SetEnabled(false);

  NotificationService* ns = NotificationService::current();
  Source<Profile> ns_source(profile_->GetOriginalProfile());
  ns->AddObserver(this, NOTIFY_BOOKMARK_BUBBLE_SHOWN, ns_source);
  ns->AddObserver(this, NOTIFY_BOOKMARK_BUBBLE_HIDDEN, ns_source);
  ns->AddObserver(this, NOTIFY_BOOKMARK_BAR_VISIBILITY_PREF_CHANGED,
                  NotificationService::AllSources());

  model_ = profile_->GetBookmarkModel();
  model_->AddObserver(this);
  if (model_->IsLoaded())
    Loaded(model_);
  // else case: we'll receive notification back from the BookmarkModel when done
  // loading, then we'll populate the bar.
}

void BookmarkBarView::SetPageNavigator(PageNavigator* navigator) {
  page_navigator_ = navigator;
}

gfx::Size BookmarkBarView::GetPreferredSize() {
  if (!prefButtonHeight) {
    views::TextButton text_button(L"X");
    gfx::Size text_button_pref = text_button.GetMinimumSize();
    prefButtonHeight = static_cast<int>(text_button_pref.height());
  }

  gfx::Size prefsize;
<<<<<<< HEAD
  if (IsNewTabPage()) {
=======
  if (OnNewTabPage()) {
>>>>>>> 12c75e7a
    prefsize.set_height(kBarHeight + static_cast<int>(static_cast<double>
                        (kNewtabBarHeight - kBarHeight) *
                        (1 - size_animation_->GetCurrentValue())));
  } else {
    prefsize.set_height(
        std::max(static_cast<int>(static_cast<double>(kBarHeight) *
                 size_animation_->GetCurrentValue()), 1));
  }

  // Width doesn't matter, we're always given a width based on the browser
  // size.
  prefsize.set_width(1);

  return prefsize;
}

void BookmarkBarView::Layout() {
  if (!GetParent())
    return;

  // First layout out the buttons. Any buttons that are placed beyond the
  // visible region and made invisible.
  int x = kLeftMargin;
  int y = kTopMargin;
  int width = View::width() - kRightMargin - kLeftMargin;
  int height = View::height() - kTopMargin - kBottomMargin;
  int separator_margin = kSeparatorMargin;

  if (OnNewTabPage()) {
    double current_state = 1 - size_animation_->GetCurrentValue();
    x += static_cast<int>(static_cast<double>
        (kNewtabHorizontalPadding) * current_state);
    y += static_cast<int>(static_cast<double>
        (kNewtabVerticalPadding) * current_state);
    width -= static_cast<int>(static_cast<double>
        (kNewtabHorizontalPadding) * current_state);
    height -= static_cast<int>(static_cast<double>
        (kNewtabVerticalPadding * 2) * current_state);
    separator_margin -= static_cast<int>(static_cast<double>
        (kSeparatorMargin) * current_state);
  }

  gfx::Size other_bookmarked_pref =
      other_bookmarked_button_->GetPreferredSize();
  gfx::Size overflow_pref = overflow_button_->GetPreferredSize();
  gfx::Size bookmarks_separator_pref =
      bookmarks_separator_view_->GetPreferredSize();
  const int max_x = width - other_bookmarked_pref.width() - kButtonPadding -
              overflow_pref.width() - kButtonPadding -
              bookmarks_separator_pref.width();

  if (GetBookmarkButtonCount() == 0 && model_ && model_->IsLoaded()) {
    gfx::Size pref = instructions_->GetPreferredSize();
    instructions_->SetBounds(
        x + kInstructionsPadding, y,
        std::min(static_cast<int>(pref.width()),
        max_x - x),
        height);
    instructions_->SetVisible(true);
  } else {
    instructions_->SetVisible(false);

    for (int i = 0; i < GetBookmarkButtonCount(); ++i) {
      views::View* child = GetChildViewAt(i);
      gfx::Size pref = child->GetPreferredSize();
      int next_x = x + pref.width() + kButtonPadding;
      child->SetVisible(next_x < max_x);
      child->SetBounds(x, y, pref.width(), height);
      x = next_x;
    }
  }

  // Layout the right side of the bar.
  const bool all_visible =
      (GetBookmarkButtonCount() == 0 ||
       GetChildViewAt(GetBookmarkButtonCount() - 1)->IsVisible());

  // Layout the right side buttons.
  x = max_x + kButtonPadding;

  // The overflow button.
  overflow_button_->SetBounds(x, y, overflow_pref.width(), height);
  overflow_button_->SetVisible(!all_visible);

  x += overflow_pref.width();

  // Separator.
  bookmarks_separator_view_->SetBounds(x,
                                       y - kTopMargin,
                                       bookmarks_separator_pref.width(),
                                       height + kTopMargin + kBottomMargin -
                                       separator_margin);
  x += bookmarks_separator_pref.width();

  // The other bookmarks button.
  other_bookmarked_button_->SetBounds(x, y, other_bookmarked_pref.width(),
                                      height);
  x += other_bookmarked_pref.width() + kButtonPadding;
}

void BookmarkBarView::DidChangeBounds(const gfx::Rect& previous,
                                      const gfx::Rect& current) {
  Layout();
}

void BookmarkBarView::ViewHierarchyChanged(bool is_add,
                                           View* parent, View* child) {
  if (is_add && child == this && height() > 0) {
    // We only layout while parented. When we become parented, if our bounds
    // haven't changed, DidChangeBounds won't get invoked and we won't layout.
    // Therefore we always force a layout when added.
    Layout();
  }
}

void BookmarkBarView::Paint(ChromeCanvas* canvas) {
  if (OnNewTabPage() && (!IsAlwaysShown() || size_animation_->IsAnimating())) {
    // Draw the background to match the new tab page.
    canvas->FillRectInt(kNewtabBackgroundColor, 0, 0, width(), height());

    // Draw the 'bottom' of the toolbar above our bubble.
    canvas->FillRectInt(kBottomBorderColor, 0, 0, width(), 1);

    SkRect rect;

    // As 'hidden' according to the animation is the full in-tab state,
    // we invert the value - when current_state is at '0', we expect the
    // bar to be docked.
    double current_state = 1 - size_animation_->GetCurrentValue();

    // The 0.5 is to correct for Skia's "draw on pixel boundaries"ness.
    double h_padding = static_cast<double>
        (kNewtabHorizontalPadding) * current_state;
    double v_padding = static_cast<double>
        (kNewtabVerticalPadding) * current_state;
    rect.set(SkDoubleToScalar(h_padding - 0.5),
             SkDoubleToScalar(v_padding - 0.5),
             SkDoubleToScalar(width() - h_padding - 0.5),
             SkDoubleToScalar(height() - v_padding - 0.5));

    double roundness = static_cast<double>
        (kNewtabBarRoundness) * current_state;

    // Draw our background.
    SkPaint paint;
    paint.setAntiAlias(true);
    paint.setShader(skia::CreateGradientShader(0,
                                               height(),
                                               kTopBorderColor,
                                               kBackgroundColor))->safeUnref();

    canvas->drawRoundRect(rect,
                          SkDoubleToScalar(roundness),
                          SkDoubleToScalar(roundness), paint);

    // Draw border
    SkPaint border_paint;
    border_paint.setColor(kNewtabBorderColor);
    border_paint.setStyle(SkPaint::kStroke_Style);
    border_paint.setAntiAlias(true);

    canvas->drawRoundRect(rect,
                          SkDoubleToScalar(roundness),
                          SkDoubleToScalar(roundness), border_paint);
  } else {
    SkPaint paint;
    paint.setShader(skia::CreateGradientShader(0,
                                               height(),
                                               kTopBorderColor,
                                               kBackgroundColor))->safeUnref();
    canvas->FillRectInt(0, 0, width(), height(), paint);

    canvas->FillRectInt(kTopBorderColor, 0, 0, width(), 1);
    canvas->FillRectInt(kBottomBorderColor, 0, height() - 1, width(), 1);
  }
}

void BookmarkBarView::PaintChildren(ChromeCanvas* canvas) {
  View::PaintChildren(canvas);

  if (drop_info_.get() && drop_info_->valid &&
      drop_info_->drag_operation != 0 && drop_info_->drop_index != -1 &&
      !drop_info_->is_over_overflow && !drop_info_->drop_on) {
    int index = drop_info_->drop_index;
    DCHECK(index <= GetBookmarkButtonCount());
    int x = 0;
    int y = 0;
    int h = height();
    if (index == GetBookmarkButtonCount()) {
      if (index == 0) {
        x = kLeftMargin;
      } else {
        x = GetBookmarkButton(index - 1)->x() +
            GetBookmarkButton(index - 1)->width();
      }
    } else {
      x = GetBookmarkButton(index)->x();
    }
    if (GetBookmarkButtonCount() > 0 && GetBookmarkButton(0)->IsVisible()) {
      y = GetBookmarkButton(0)->y();
      h = GetBookmarkButton(0)->height();
    }

    // Since the drop indicator is painted directly onto the canvas, we must
    // make sure it is painted in the right location if the locale is RTL.
    gfx::Rect indicator_bounds(x - kDropIndicatorWidth / 2,
                               y,
                               kDropIndicatorWidth,
                               h);
    indicator_bounds.set_x(MirroredLeftPointForRect(indicator_bounds));

    // TODO(sky/glen): make me pretty!
    canvas->FillRectInt(kDropIndicatorColor, indicator_bounds.x(),
                        indicator_bounds.y(), indicator_bounds.width(),
                        indicator_bounds.height());
  }
}

bool BookmarkBarView::CanDrop(const OSExchangeData& data) {
  if (!model_ || !model_->IsLoaded())
    return false;

  if (!drop_info_.get())
    drop_info_.reset(new DropInfo());

  // Only accept drops of 1 node, which is the case for all data dragged from
  // bookmark bar and menus.
  return drop_info_->data.Read(data) && drop_info_->data.size() == 1;
}

void BookmarkBarView::OnDragEntered(const DropTargetEvent& event) {
}

int BookmarkBarView::OnDragUpdated(const DropTargetEvent& event) {
  if (!drop_info_.get())
    return 0;

  if (drop_info_->valid &&
      (drop_info_->x == event.x() && drop_info_->y == event.y())) {
    // The location of the mouse didn't change, return the last operation.
    return drop_info_->drag_operation;
  }

  drop_info_->x = event.x();
  drop_info_->y = event.y();

  int drop_index;
  bool drop_on;
  bool is_over_overflow;
  bool is_over_other;

  drop_info_->drag_operation = CalculateDropOperation(
      event, drop_info_->data, &drop_index, &drop_on, &is_over_overflow,
      &is_over_other);

  if (drop_info_->valid && drop_info_->drop_index == drop_index &&
      drop_info_->drop_on == drop_on &&
      drop_info_->is_over_overflow == is_over_overflow &&
      drop_info_->is_over_other == is_over_other) {
    // The position we're going to drop didn't change, return the last drag
    // operation we calculated.
    return drop_info_->drag_operation;
  }

  drop_info_->valid = true;

  StopShowFolderDropMenuTimer();

  // TODO(sky): Optimize paint region.
  SchedulePaint();
  drop_info_->drop_index = drop_index;
  drop_info_->drop_on = drop_on;
  drop_info_->is_over_overflow = is_over_overflow;
  drop_info_->is_over_other = is_over_other;

  if (drop_info_->is_menu_showing) {
    drop_menu_runner_.reset();
    drop_info_->is_menu_showing = false;
  }

  if (drop_on || is_over_overflow || is_over_other) {
    BookmarkNode* node;
    if (is_over_other)
      node = model_->other_node();
    else if (is_over_overflow)
      node = model_->GetBookmarkBarNode();
    else
      node = model_->GetBookmarkBarNode()->GetChild(drop_index);
    StartShowFolderDropMenuTimer(node);
  }

  return drop_info_->drag_operation;
}

void BookmarkBarView::OnDragExited() {
  StopShowFolderDropMenuTimer();

  // NOTE: we don't hide the menu on exit as it's possible the user moved the
  // mouse over the menu, which triggers an exit on us.

  drop_info_->valid = false;

  if (drop_info_->drop_index != -1) {
    // TODO(sky): optimize the paint region.
    SchedulePaint();
  }
  drop_info_.reset();
}

int BookmarkBarView::OnPerformDrop(const DropTargetEvent& event) {
  StopShowFolderDropMenuTimer();

  drop_menu_runner_.reset();

  if (!drop_info_.get() || !drop_info_->drag_operation)
    return DragDropTypes::DRAG_NONE;

  BookmarkNode* root = drop_info_->is_over_other ? model_->other_node() :
                                                   model_->GetBookmarkBarNode();
  int index = drop_info_->drop_index;
  const bool drop_on = drop_info_->drop_on;
  const BookmarkDragData data = drop_info_->data;
  const bool is_over_other = drop_info_->is_over_other;
  DCHECK(data.is_valid());

  if (drop_info_->drop_index != -1) {
    // TODO(sky): optimize the SchedulePaint region.
    SchedulePaint();
  }
  drop_info_.reset();

  BookmarkNode* parent_node;
  if (is_over_other) {
    parent_node = root;
    index = parent_node->GetChildCount();
  } else if (drop_on) {
    parent_node = root->GetChild(index);
    index = parent_node->GetChildCount();
  } else {
    parent_node = root;
  }
  return PerformDropImpl(data, parent_node, index);
}

bool BookmarkBarView::IsAlwaysShown() {
  return profile_->GetPrefs()->GetBoolean(prefs::kShowBookmarkBar);
}

bool BookmarkBarView::OnNewTabPage() {
  return (browser_ && browser_->GetSelectedTabContents() &&
          browser_->GetSelectedTabContents()->IsBookmarkBarAlwaysVisible());
}

int BookmarkBarView::GetToolbarOverlap() {
  return static_cast<int>(size_animation_->GetCurrentValue() * kToolbarOverlap);
}

void BookmarkBarView::AnimationProgressed(const Animation* animation) {
  if (browser_)
    browser_->ToolbarSizeChanged(NULL, true);
}

void BookmarkBarView::AnimationEnded(const Animation* animation) {
  if (browser_)
    browser_->ToolbarSizeChanged(NULL, false);
  SchedulePaint();
}

views::TextButton* BookmarkBarView::GetBookmarkButton(int index) {
  DCHECK(index >= 0 && index < GetBookmarkButtonCount());
  return static_cast<views::TextButton*>(GetChildViewAt(index));
}

views::MenuItemView* BookmarkBarView::GetMenu() {
  return menu_runner_.get() ? menu_runner_->menu() : NULL;
}

views::MenuItemView* BookmarkBarView::GetContextMenu() {
  return menu_runner_.get() ? menu_runner_->context_menu() : NULL;
}

views::MenuItemView* BookmarkBarView::GetDropMenu() {
  return drop_menu_runner_.get() ? drop_menu_runner_->menu() : NULL;
}

void BookmarkBarView::Init() {
  ResourceBundle& rb = ResourceBundle::GetSharedInstance();

  if (!calcedSize)
    calcedSize = false;

  if (!kDefaultFavIcon)
    kDefaultFavIcon = rb.GetBitmapNamed(IDR_DEFAULT_FAVICON);

  other_bookmarked_button_ = CreateOtherBookmarkedButton();
  AddChildView(other_bookmarked_button_);

  overflow_button_ = CreateOverflowButton();
  AddChildView(overflow_button_);

  bookmarks_separator_view_ = new ButtonSeparatorView();
  AddChildView(bookmarks_separator_view_);

  instructions_ = new views::Label(
      l10n_util::GetString(IDS_BOOKMARKS_NO_ITEMS),
      rb.GetFont(ResourceBundle::BaseFont));
  instructions_->SetColor(kInstructionsColor);
  AddChildView(instructions_);

  SetContextMenuController(this);

  size_animation_.reset(new SlideAnimation(this));
}

MenuButton* BookmarkBarView::CreateOtherBookmarkedButton() {
  MenuButton* button = new BookmarkFolderButton(
      l10n_util::GetString(IDS_BOOMARK_BAR_OTHER_BOOKMARKED), this, false);
  button->SetIcon(GetGroupIcon());
  button->SetContextMenuController(this);
  button->SetListener(this, kOtherFolderButtonTag);
  return button;
}

MenuButton* BookmarkBarView::CreateOverflowButton() {
  MenuButton* button = new MenuButton(std::wstring(), this, false);
  button->SetIcon(*ResourceBundle::GetSharedInstance().
                  GetBitmapNamed(IDR_BOOKMARK_BAR_CHEVRONS));

  // The overflow button's image contains an arrow and therefore it is a
  // direction sensitive image and we need to flip it if the UI layout is
  // right-to-left.
  //
  // By default, menu buttons are not flipped because they generally contain
  // text and flipping the ChromeCanvas object will break text rendering. Since
  // the overflow button does not contain text, we can safely flip it.
  button->EnableCanvasFlippingForRTLUI(true);

  // Make visible as necessary.
  button->SetVisible(false);
  return button;
}

int BookmarkBarView::GetBookmarkButtonCount() {
  // We contain four non-bookmark button views: recently bookmarked,
  // bookmarks separator, chevrons (for overflow) and the instruction
  // label.
  return GetChildViewCount() - 4;
}

void BookmarkBarView::Loaded(BookmarkModel* model) {
  BookmarkNode* node = model_->GetBookmarkBarNode();
  DCHECK(node && model_->other_node());
  // Create a button for each of the children on the bookmark bar.
  for (int i = 0; i < node->GetChildCount(); ++i)
    AddChildView(i, CreateBookmarkButton(node->GetChild(i)));
  other_bookmarked_button_->SetEnabled(true);
  Layout();
  SchedulePaint();
}

void BookmarkBarView::BookmarkModelBeingDeleted(BookmarkModel* model) {
  // The bookmark model should never be deleted before us. This code exists
  // to check for regressions in shutdown code and not crash.
  NOTREACHED();

  // Do minimal cleanup, presumably we'll be deleted shortly.
  NotifyModelChanged();
  model_->RemoveObserver(this);
  model_ = NULL;
}

void BookmarkBarView::BookmarkNodeMoved(BookmarkModel* model,
                                        BookmarkNode* old_parent,
                                        int old_index,
                                        BookmarkNode* new_parent,
                                        int new_index) {
  StopThrobbing(true);
  BookmarkNodeRemovedImpl(model, old_parent, old_index);
  BookmarkNodeAddedImpl(model, new_parent, new_index);
  StartThrobbing();
}

void BookmarkBarView::BookmarkNodeAdded(BookmarkModel* model,
                                        BookmarkNode* parent,
                                        int index) {
  StopThrobbing(true);
  BookmarkNodeAddedImpl(model, parent, index);
  StartThrobbing();
}

void BookmarkBarView::BookmarkNodeAddedImpl(BookmarkModel* model,
                                            BookmarkNode* parent,
                                            int index) {
  NotifyModelChanged();
  if (parent != model_->GetBookmarkBarNode()) {
    // We only care about nodes on the bookmark bar.
    return;
  }
  DCHECK(index >= 0 && index <= GetBookmarkButtonCount());
  AddChildView(index, CreateBookmarkButton(parent->GetChild(index)));
  Layout();
  SchedulePaint();
}

void BookmarkBarView::BookmarkNodeRemoved(BookmarkModel* model,
                                          BookmarkNode* parent,
                                          int index) {
  StopThrobbing(true);
  BookmarkNodeRemovedImpl(model, parent, index);
  StartThrobbing();
}

void BookmarkBarView::BookmarkNodeRemovedImpl(BookmarkModel* model,
                                              BookmarkNode* parent,
                                              int index) {
  NotifyModelChanged();
  if (parent != model_->GetBookmarkBarNode()) {
    // We only care about nodes on the bookmark bar.
    return;
  }
  DCHECK(index >= 0 && index < GetBookmarkButtonCount());
  views::View* button = GetChildViewAt(index);
  RemoveChildView(button);
  MessageLoop::current()->DeleteSoon(FROM_HERE, button);
  Layout();
  SchedulePaint();
}

void BookmarkBarView::BookmarkNodeChanged(BookmarkModel* model,
                                          BookmarkNode* node) {
  NotifyModelChanged();
  BookmarkNodeChangedImpl(model, node);
}

void BookmarkBarView::BookmarkNodeChangedImpl(BookmarkModel* model,
                                              BookmarkNode* node) {
  if (node->GetParent() != model_->GetBookmarkBarNode()) {
    // We only care about nodes on the bookmark bar.
    return;
  }
  int index = model_->GetBookmarkBarNode()->IndexOfChild(node);
  DCHECK(index != -1);
  views::TextButton* button = GetBookmarkButton(index);
  gfx::Size old_pref = button->GetPreferredSize();
  ConfigureButton(node, button);
  gfx::Size new_pref = button->GetPreferredSize();
  if (old_pref.width() != new_pref.width()) {
    Layout();
    SchedulePaint();
  } else if (button->IsVisible()) {
    button->SchedulePaint();
  }
}

void BookmarkBarView::BookmarkNodeFavIconLoaded(BookmarkModel* model,
                                                BookmarkNode* node) {
  if (menu_runner_.get())
    menu_runner_->FavIconLoaded(node);
  if (drop_menu_runner_.get())
    drop_menu_runner_->FavIconLoaded(node);
  BookmarkNodeChangedImpl(model, node);
}

void BookmarkBarView::WriteDragData(View* sender,
                                    int press_x,
                                    int press_y,
                                    OSExchangeData* data) {
  UserMetrics::RecordAction(L"BookmarkBar_DragButton", profile_);

  for (int i = 0; i < GetBookmarkButtonCount(); ++i) {
    if (sender == GetBookmarkButton(i)) {
      views::TextButton* button = GetBookmarkButton(i);
      ChromeCanvas canvas(button->width(), button->height(), false);
      button->Paint(&canvas, true);
      drag_utils::SetDragImageOnDataObject(canvas, button->width(),
                                           button->height(), press_x,
                                           press_y, data);
      WriteDragData(model_->GetBookmarkBarNode()->GetChild(i), data);
      return;
    }
  }
  NOTREACHED();
}

void BookmarkBarView::WriteDragData(BookmarkNode* node,
                                    OSExchangeData* data) {
  DCHECK(node && data);
  BookmarkDragData drag_data(node);
  drag_data.Write(profile_, data);
}

int BookmarkBarView::GetDragOperations(View* sender, int x, int y) {
  for (int i = 0; i < GetBookmarkButtonCount(); ++i) {
    if (sender == GetBookmarkButton(i)) {
      return GetDragOperationsForNode(
          model_->GetBookmarkBarNode()->GetChild(i));
    }
  }
  NOTREACHED();
  return DragDropTypes::DRAG_NONE;
}

void BookmarkBarView::RunMenu(views::View* view,
                              const CPoint& pt,
                              HWND hwnd) {
  BookmarkNode* node;
  MenuItemView::AnchorPosition anchor_point = MenuItemView::TOPLEFT;

  // When we set the menu's position, we must take into account the mirrored
  // position of the View relative to its parent. This can be easily done by
  // passing the right flag to View::x().
  int x = view->GetX(APPLY_MIRRORING_TRANSFORMATION);
  int bar_height = height() - kMenuOffset;

  if (OnNewTabPage() && !IsAlwaysShown())
    bar_height -= kNewtabVerticalPadding;

  int start_index = 0;
  if (view == other_bookmarked_button_) {
    UserMetrics::RecordAction(L"BookmarkBar_ShowOtherBookmarks", profile_);

    node = model_->other_node();
    if (UILayoutIsRightToLeft())
      anchor_point = MenuItemView::TOPLEFT;
    else
      anchor_point = MenuItemView::TOPRIGHT;
  } else if (view == overflow_button_) {
    node = model_->GetBookmarkBarNode();
    start_index = GetFirstHiddenNodeIndex();
    if (UILayoutIsRightToLeft())
      anchor_point = MenuItemView::TOPLEFT;
    else
      anchor_point = MenuItemView::TOPRIGHT;
  } else {
    int button_index = GetChildIndex(view);
    DCHECK(button_index != -1);
    node = model_->GetBookmarkBarNode()->GetChild(button_index);

    // When the UI layout is RTL, the bookmarks are laid out from right to left
    // and therefore when we display the menu we want it to be aligned with the
    // bottom right corner of the bookmark item.
    if (UILayoutIsRightToLeft())
      anchor_point = MenuItemView::TOPRIGHT;
    else
      anchor_point = MenuItemView::TOPLEFT;
  }
  gfx::Point screen_loc(x, 0);
  View::ConvertPointToScreen(this, &screen_loc);
  menu_runner_.reset(new MenuRunner(this, node, start_index));
<<<<<<< HEAD
  HWND parent_hwnd = GetContainer()->GetHWND();
=======
  HWND parent_hwnd = GetWidget()->GetHWND();
>>>>>>> 12c75e7a
  menu_runner_->RunMenuAt(parent_hwnd,
                          gfx::Rect(screen_loc.x(), screen_loc.y(),
                                    view->width(), bar_height),
                          anchor_point,
                          false);
}

void BookmarkBarView::ButtonPressed(views::BaseButton* sender) {
  BookmarkNode* node;
  if (sender->GetTag() == kOtherFolderButtonTag) {
    node = model_->other_node();
  } else {
    int index = GetChildIndex(sender);
    DCHECK(index != -1);
    node = model_->GetBookmarkBarNode()->GetChild(index);
  }
  DCHECK(page_navigator_);
  if (node->is_url()) {
    page_navigator_->OpenURL(
        node->GetURL(), GURL(),
        event_utils::DispositionFromEventFlags(sender->mouse_event_flags()),
        PageTransition::AUTO_BOOKMARK);
  } else {
    bookmark_utils::OpenAll(
<<<<<<< HEAD
        GetContainer()->GetHWND(), profile_, GetPageNavigator(), node,
=======
        GetWidget()->GetHWND(), profile_, GetPageNavigator(), node,
>>>>>>> 12c75e7a
        event_utils::DispositionFromEventFlags(sender->mouse_event_flags()));
  }
  UserMetrics::RecordAction(L"ClickedBookmarkBarURLButton", profile_);
}

void BookmarkBarView::ShowContextMenu(View* source,
                                      int x,
                                      int y,
                                      bool is_mouse_gesture) {
  if (!model_->IsLoaded()) {
    // Don't do anything if the model isn't loaded.
    return;
  }

  BookmarkNode* parent = NULL;
  std::vector<BookmarkNode*> nodes;
  if (source == other_bookmarked_button_) {
    parent = model_->other_node();
    // Do this so the user can open all bookmarks. BookmarkContextMenu makes
    // sure the user can edit/delete the node in this case.
    nodes.push_back(parent);
  } else if (source != this) {
    // User clicked on one of the bookmark buttons, find which one they
    // clicked on.
    int bookmark_button_index = GetChildIndex(source);
    DCHECK(bookmark_button_index != -1 &&
           bookmark_button_index < GetBookmarkButtonCount());
    BookmarkNode* node =
        model_->GetBookmarkBarNode()->GetChild(bookmark_button_index);
    nodes.push_back(node);
    parent = node->GetParent();
  } else {
    parent = model_->GetBookmarkBarNode();
<<<<<<< HEAD
  }
  BookmarkContextMenu controller(GetContainer()->GetHWND(),
=======
    nodes.push_back(parent);
  }
  BookmarkContextMenu controller(GetWidget()->GetHWND(),
>>>>>>> 12c75e7a
                                 GetProfile(), browser(), GetPageNavigator(),
                                 parent, nodes,
                                 BookmarkContextMenu::BOOKMARK_BAR);
  controller.RunMenuAt(x, y);
}

views::View* BookmarkBarView::CreateBookmarkButton(BookmarkNode* node) {
  if (node->GetType() == history::StarredEntry::URL) {
    BookmarkButton* button = new BookmarkButton(node->GetURL(),
                                                node->GetTitle(),
                                                GetProfile());
    button->SetListener(this, 0);
    ConfigureButton(node, button);
    return button;
  } else {
    views::MenuButton* button =
        new BookmarkFolderButton(node->GetTitle(), this, false);
    button->SetIcon(GetGroupIcon());
    button->SetListener(this, 0);
    ConfigureButton(node, button);
    return button;
  }
}

void BookmarkBarView::ConfigureButton(BookmarkNode* node,
                                      views::TextButton* button) {
  button->SetText(node->GetTitle());
  button->ClearMaxTextSize();
  button->SetContextMenuController(this);
  button->SetDragController(this);
  if (node->GetType() == history::StarredEntry::URL) {
    if (node->GetFavIcon().width() != 0)
      button->SetIcon(node->GetFavIcon());
    else
      button->SetIcon(*kDefaultFavIcon);
  }
  button->set_max_width(kMaxButtonWidth);
}

bool BookmarkBarView::IsItemChecked(int id) const {
  DCHECK(id == kAlwaysShowCommandID);
  return profile_->GetPrefs()->GetBoolean(prefs::kShowBookmarkBar);
}

void BookmarkBarView::ExecuteCommand(int id) {
  ToggleWhenVisible(profile_);
}

void BookmarkBarView::Observe(NotificationType type,
                              const NotificationSource& source,
                              const NotificationDetails& details) {
  DCHECK(profile_);
  switch (type) {
    case NOTIFY_BOOKMARK_BAR_VISIBILITY_PREF_CHANGED:
      if (IsAlwaysShown()) {
        size_animation_->Show();
      } else {
        size_animation_->Hide();
      }
      break;

    case NOTIFY_BOOKMARK_BUBBLE_SHOWN:
      StopThrobbing(true);
      bubble_url_ = *(Details<GURL>(details).ptr());
      StartThrobbing();
      break;

    case NOTIFY_BOOKMARK_BUBBLE_HIDDEN:
      StopThrobbing(false);
      bubble_url_ = GURL();
      break;
  }
}

void BookmarkBarView::RemoveNotificationObservers() {
  NotificationService* ns = NotificationService::current();
  Source<Profile> ns_source(profile_->GetOriginalProfile());
  ns->RemoveObserver(this, NOTIFY_BOOKMARK_BUBBLE_SHOWN, ns_source);
  ns->RemoveObserver(this, NOTIFY_BOOKMARK_BUBBLE_HIDDEN, ns_source);
  ns->RemoveObserver(this, NOTIFY_BOOKMARK_BAR_VISIBILITY_PREF_CHANGED,
                     NotificationService::AllSources());
}

void BookmarkBarView::NotifyModelChanged() {
  if (model_changed_listener_)
    model_changed_listener_->ModelChanged();
}

void BookmarkBarView::ShowDropFolderForNode(BookmarkNode* node) {
  if (drop_menu_runner_.get() && drop_menu_runner_->GetNode() == node) {
    // Already showing for the specified node.
    return;
  }

  int start_index = 0;
  View* view_to_position_menu_from;

  // Note that both the anchor position and the position of the menu itself
  // change depending on the locale. Also note that we must apply the
  // mirroring transformation when querying for the child View bounds
  // (View::x(), specifically) so that we end up with the correct screen
  // coordinates if the View in question is mirrored.
  MenuItemView::AnchorPosition anchor = MenuItemView::TOPLEFT;
  if (node == model_->other_node()) {
    view_to_position_menu_from = other_bookmarked_button_;
    if (!UILayoutIsRightToLeft())
      anchor = MenuItemView::TOPRIGHT;
  } else if (node == model_->GetBookmarkBarNode()) {
    DCHECK(overflow_button_->IsVisible());
    view_to_position_menu_from = overflow_button_;
    start_index = GetFirstHiddenNodeIndex();
    if (!UILayoutIsRightToLeft())
      anchor = MenuItemView::TOPRIGHT;
  } else {
    // Make sure node is still valid.
    int index = -1;
    for (int i = 0; i < GetBookmarkButtonCount(); ++i) {
      if (model_->GetBookmarkBarNode()->GetChild(i) == node) {
        index = i;
        break;
      }
    }
    if (index == -1)
      return;
    view_to_position_menu_from = GetBookmarkButton(index);
    if (UILayoutIsRightToLeft())
      anchor = MenuItemView::TOPRIGHT;
  }

  drop_info_->is_menu_showing = true;
  drop_menu_runner_.reset(new MenuRunner(this, node, start_index));
  gfx::Point screen_loc;
  View::ConvertPointToScreen(view_to_position_menu_from, &screen_loc);
  drop_menu_runner_->RunMenuAt(
<<<<<<< HEAD
      GetContainer()->GetHWND(),
=======
      GetWidget()->GetHWND(),
>>>>>>> 12c75e7a
      gfx::Rect(screen_loc.x(), screen_loc.y(),
                view_to_position_menu_from->width(),
                view_to_position_menu_from->height()),
      anchor, true);
}

void BookmarkBarView::StopShowFolderDropMenuTimer() {
  if (show_folder_drop_menu_task_)
    show_folder_drop_menu_task_->Cancel();
}

void BookmarkBarView::StartShowFolderDropMenuTimer(BookmarkNode* node) {
  if (testing_) {
    // So that tests can run as fast as possible disable the delay during
    // testing.
    ShowDropFolderForNode(node);
    return;
  }
  DCHECK(!show_folder_drop_menu_task_);
  show_folder_drop_menu_task_ = new ShowFolderDropMenuTask(this, node);
  static DWORD delay = 0;
  if (!delay && !SystemParametersInfo(SPI_GETMENUSHOWDELAY, 0, &delay, 0)) {
    delay = kShowFolderDropMenuDelay;
  }
  MessageLoop::current()->PostDelayedTask(FROM_HERE,
                                          show_folder_drop_menu_task_, delay);
}

int BookmarkBarView::CalculateDropOperation(const DropTargetEvent& event,
                                            const BookmarkDragData& data,
                                            int* index,
                                            bool* drop_on,
                                            bool* is_over_overflow,
                                            bool* is_over_other) {
  DCHECK(model_);
  DCHECK(model_->IsLoaded());
  DCHECK(data.is_valid());

  // The drop event uses the screen coordinates while the child Views are
  // always laid out from left to right (even though they are rendered from
  // right-to-left on RTL locales). Thus, in order to make sure the drop
  // coordinates calculation works, we mirror the event's X coordinate if the
  // locale is RTL.
  int mirrored_x = MirroredXCoordinateInsideView(event.x());

  *index = -1;
  *drop_on = false;
  *is_over_other = *is_over_overflow = false;

  if (event.y() < other_bookmarked_button_->y() ||
      event.y() >= other_bookmarked_button_->y() +
                      other_bookmarked_button_->height()) {
    // Mouse isn't over a button.
    return DragDropTypes::DRAG_NONE;
  }

  bool found = false;
  const int other_delta_x = mirrored_x - other_bookmarked_button_->x();
  if (other_delta_x >= 0 &&
      other_delta_x < other_bookmarked_button_->width()) {
    // Mouse is over 'other' folder.
    *is_over_other = true;
    *drop_on = true;
    found = true;
  } else if (!GetBookmarkButtonCount()) {
    // No bookmarks, accept the drop.
    *index = 0;
    int ops = data.GetFirstNode(profile_)
        ? DragDropTypes::DRAG_MOVE
        : DragDropTypes::DRAG_COPY | DragDropTypes::DRAG_LINK;
    return
        bookmark_utils::PreferredDropOperation(event.GetSourceOperations(),
                                               ops);
  }

  for (int i = 0; i < GetBookmarkButtonCount() &&
       GetBookmarkButton(i)->IsVisible() && !found; i++) {
    views::TextButton* button = GetBookmarkButton(i);
    int button_x = mirrored_x - button->x();
    int button_w = button->width();
    if (button_x < button_w) {
      found = true;
      BookmarkNode* node = model_->GetBookmarkBarNode()->GetChild(i);
      if (node->GetType() != history::StarredEntry::URL) {
        if (button_x <= views::kDropBetweenPixels) {
          *index = i;
        } else if (button_x < button_w - views::kDropBetweenPixels) {
          *index = i;
          *drop_on = true;
        } else {
          *index = i + 1;
        }
      } else if (button_x < button_w / 2) {
        *index = i;
      } else {
        *index = i + 1;
      }
      break;
    }
  }

  if (!found) {
    if (overflow_button_->IsVisible()) {
      // Are we over the overflow button?
      int overflow_delta_x = mirrored_x - overflow_button_->x();
      if (overflow_delta_x >= 0 &&
          overflow_delta_x < overflow_button_->width()) {
        // Mouse is over overflow button.
        *index = GetFirstHiddenNodeIndex();
        *is_over_overflow = true;
      } else if (overflow_delta_x < 0) {
        // Mouse is after the last visible button but before overflow button;
        // use the last visible index.
        *index = GetFirstHiddenNodeIndex();
      } else {
        return DragDropTypes::DRAG_NONE;
      }
    } else if (mirrored_x < other_bookmarked_button_->x()) {
      // Mouse is after the last visible button but before more recently
      // bookmarked; use the last visible index.
      *index = GetFirstHiddenNodeIndex();
    } else {
      return DragDropTypes::DRAG_NONE;
    }
  }

  if (*drop_on) {
    BookmarkNode* parent =
        *is_over_other ? model_->other_node() :
                         model_->GetBookmarkBarNode()->GetChild(*index);
    int operation =
        CalculateDropOperation(event, data, parent, parent->GetChildCount());
    if (!operation && !data.has_single_url() &&
        data.GetFirstNode(profile_) == parent) {
      // Don't open a menu if the node being dragged is the the menu to
      // open.
      *drop_on = false;
    }
    return operation;
  } else {
    return CalculateDropOperation(event, data, model_->GetBookmarkBarNode(),
                                  *index);
  }
}

int BookmarkBarView::CalculateDropOperation(const DropTargetEvent& event,
                                            const BookmarkDragData& data,
                                            BookmarkNode* parent,
                                            int index) {
  if (data.IsFromProfile(profile_) && data.size() > 1)
    // Currently only accept one dragged node at a time.
    return DragDropTypes::DRAG_NONE;

  if (!bookmark_utils::IsValidDropLocation(profile_, data, parent, index))
    return DragDropTypes::DRAG_NONE;

  if (data.GetFirstNode(profile_)) {
    // User is dragging from this profile: move.
    return DragDropTypes::DRAG_MOVE;
  } else {
    // User is dragging from another app, copy.
    return bookmark_utils::PreferredDropOperation(
        event.GetSourceOperations(),
        DragDropTypes::DRAG_COPY | DragDropTypes::DRAG_LINK);
  }
}

int BookmarkBarView::PerformDropImpl(const BookmarkDragData& data,
                                     BookmarkNode* parent_node,
                                     int index) {
  BookmarkNode* dragged_node = data.GetFirstNode(profile_);
  if (dragged_node) {
    // Drag from same profile, do a move.
    model_->Move(dragged_node, parent_node, index);
    return DragDropTypes::DRAG_MOVE;
  } else if (data.has_single_url()) {
    // New URL, add it at the specified location.
    std::wstring title = data.elements[0].title;
    if (title.empty()) {
      // No title, use the host.
      title = UTF8ToWide(data.elements[0].url.host());
      if (title.empty())
        title = l10n_util::GetString(IDS_BOOMARK_BAR_UNKNOWN_DRAG_TITLE);
    }
    model_->AddURL(parent_node, index, title, data.elements[0].url);
    return DragDropTypes::DRAG_COPY | DragDropTypes::DRAG_LINK;
  } else {
    // Dropping a group from different profile. Always accept.
    bookmark_utils::CloneDragData(model_, data.elements, parent_node, index);
    return DragDropTypes::DRAG_COPY;
  }
}

int BookmarkBarView::GetFirstHiddenNodeIndex() {
  const int bb_count = GetBookmarkButtonCount();
  for (int i = 0; i < bb_count; ++i) {
    if (!GetBookmarkButton(i)->IsVisible())
      return i;
  }
  return bb_count;
}

void BookmarkBarView::StartThrobbing() {
  DCHECK(!throbbing_view_);

  if (bubble_url_.is_empty())
    return;  // Bubble isn't showing; nothing to throb.

<<<<<<< HEAD
  if (!GetContainer())
=======
  if (!GetWidget())
>>>>>>> 12c75e7a
    return;  // We're not showing, don't do anything.

  BookmarkNode* node = model_->GetMostRecentlyAddedNodeForURL(bubble_url_);
  if (!node)
    return;  // Generally shouldn't happen.

  // Determine which visible button is showing the url (or is an ancestor of
  // the url).
  if (node->HasAncestor(model_->GetBookmarkBarNode())) {
    BookmarkNode* bbn = model_->GetBookmarkBarNode();
    BookmarkNode* parent_on_bb = node;
    while (parent_on_bb->GetParent() != bbn)
      parent_on_bb = parent_on_bb->GetParent();
    int index = bbn->IndexOfChild(parent_on_bb);
    if (index >= GetFirstHiddenNodeIndex()) {
      // Node is hidden, animate the overflow button.
      throbbing_view_ = overflow_button_;
    } else {
      throbbing_view_ = static_cast<BaseButton*>(GetChildViewAt(index));
    }
  } else {
    throbbing_view_ = other_bookmarked_button_;
  }

  // Use a large number so that the button continues to throb.
  throbbing_view_->StartThrobbing(std::numeric_limits<int>::max());
}

void BookmarkBarView::StopThrobbing(bool immediate) {
  if (!throbbing_view_)
    return;

  // If not immediate, cycle through 2 more complete cycles.
  throbbing_view_->StartThrobbing(immediate ? 0 : 4);
  throbbing_view_ = NULL;
}<|MERGE_RESOLUTION|>--- conflicted
+++ resolved
@@ -38,14 +38,10 @@
 #include "chrome/common/resource_bundle.h"
 #include "chrome/common/win_util.h"
 #include "chrome/views/chrome_menu.h"
-#include "chrome/views/container.h"
 #include "chrome/views/menu_button.h"
 #include "chrome/views/tooltip_manager.h"
 #include "chrome/views/view_constants.h"
-<<<<<<< HEAD
-=======
 #include "chrome/views/widget.h"
->>>>>>> 12c75e7a
 #include "chrome/views/window.h"
 #include "generated_resources.h"
 #include "skia/ext/skia_utils.h"
@@ -55,13 +51,10 @@
 using views::MenuButton;
 using views::MenuItemView;
 using views::View;
-<<<<<<< HEAD
-=======
 
 // How much we want the bookmark bar to overlap the toolbar when in its
 // 'always shown' mode.
 static const double kToolbarOverlap = 4.0;
->>>>>>> 12c75e7a
 
 // Margins around the content.
 static const int kTopMargin = 1;
@@ -266,11 +259,7 @@
     // the parent's actual bounds because they differ from what is painted.
     SkPaint paint;
     paint.setAlpha(static_cast<int>((1.0 - animation_value) * 255));
-<<<<<<< HEAD
-    paint.setShader(gfx::CreateGradientShader(0,
-=======
     paint.setShader(skia::CreateGradientShader(0,
->>>>>>> 12c75e7a
         view->height() + kTopMargin + kBottomMargin,
         kTopBorderColor,
         kBackgroundColor))->safeUnref();
@@ -547,11 +536,7 @@
     std::vector<BookmarkNode*> nodes;
     nodes.push_back(menu_id_to_node_map_[id]);
     context_menu_.reset(
-<<<<<<< HEAD
-        new BookmarkContextMenu(view_->GetContainer()->GetHWND(),
-=======
         new BookmarkContextMenu(view_->GetWidget()->GetHWND(),
->>>>>>> 12c75e7a
                                 view_->GetProfile(),
                                 view_->browser(),
                                 view_->GetPageNavigator(),
@@ -776,11 +761,7 @@
   }
 
   gfx::Size prefsize;
-<<<<<<< HEAD
-  if (IsNewTabPage()) {
-=======
   if (OnNewTabPage()) {
->>>>>>> 12c75e7a
     prefsize.set_height(kBarHeight + static_cast<int>(static_cast<double>
                         (kNewtabBarHeight - kBarHeight) *
                         (1 - size_animation_->GetCurrentValue())));
@@ -1430,11 +1411,7 @@
   gfx::Point screen_loc(x, 0);
   View::ConvertPointToScreen(this, &screen_loc);
   menu_runner_.reset(new MenuRunner(this, node, start_index));
-<<<<<<< HEAD
-  HWND parent_hwnd = GetContainer()->GetHWND();
-=======
   HWND parent_hwnd = GetWidget()->GetHWND();
->>>>>>> 12c75e7a
   menu_runner_->RunMenuAt(parent_hwnd,
                           gfx::Rect(screen_loc.x(), screen_loc.y(),
                                     view->width(), bar_height),
@@ -1459,11 +1436,7 @@
         PageTransition::AUTO_BOOKMARK);
   } else {
     bookmark_utils::OpenAll(
-<<<<<<< HEAD
-        GetContainer()->GetHWND(), profile_, GetPageNavigator(), node,
-=======
         GetWidget()->GetHWND(), profile_, GetPageNavigator(), node,
->>>>>>> 12c75e7a
         event_utils::DispositionFromEventFlags(sender->mouse_event_flags()));
   }
   UserMetrics::RecordAction(L"ClickedBookmarkBarURLButton", profile_);
@@ -1497,14 +1470,9 @@
     parent = node->GetParent();
   } else {
     parent = model_->GetBookmarkBarNode();
-<<<<<<< HEAD
-  }
-  BookmarkContextMenu controller(GetContainer()->GetHWND(),
-=======
     nodes.push_back(parent);
   }
   BookmarkContextMenu controller(GetWidget()->GetHWND(),
->>>>>>> 12c75e7a
                                  GetProfile(), browser(), GetPageNavigator(),
                                  parent, nodes,
                                  BookmarkContextMenu::BOOKMARK_BAR);
@@ -1639,11 +1607,7 @@
   gfx::Point screen_loc;
   View::ConvertPointToScreen(view_to_position_menu_from, &screen_loc);
   drop_menu_runner_->RunMenuAt(
-<<<<<<< HEAD
-      GetContainer()->GetHWND(),
-=======
       GetWidget()->GetHWND(),
->>>>>>> 12c75e7a
       gfx::Rect(screen_loc.x(), screen_loc.y(),
                 view_to_position_menu_from->width(),
                 view_to_position_menu_from->height()),
@@ -1852,11 +1816,7 @@
   if (bubble_url_.is_empty())
     return;  // Bubble isn't showing; nothing to throb.
 
-<<<<<<< HEAD
-  if (!GetContainer())
-=======
   if (!GetWidget())
->>>>>>> 12c75e7a
     return;  // We're not showing, don't do anything.
 
   BookmarkNode* node = model_->GetMostRecentlyAddedNodeForURL(bubble_url_);
