--- conflicted
+++ resolved
@@ -98,10 +98,7 @@
   views::CheckBox* del_cache_checkbox_;
   views::CheckBox* del_cookies_checkbox_;
   views::CheckBox* del_passwords_checkbox_;
-<<<<<<< HEAD
-=======
   views::CheckBox* del_form_data_checkbox_;
->>>>>>> 12c75e7a
   views::Label* time_period_label_;
   views::ComboBox* time_period_combobox_;
 
