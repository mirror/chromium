// Copyright (c) 2006-2008 The Chromium Authors. All rights reserved.
// Use of this source code is governed by a BSD-style license that can be
// found in the LICENSE file.

#include "chrome/browser/views/bookmark_bubble_view.h"

#include "chrome/app/chrome_dll_resource.h"
#include "chrome/app/theme/theme_resources.h"
#include "chrome/browser/bookmarks/bookmark_model.h"
#include "chrome/browser/bookmarks/bookmark_utils.h"
#include "chrome/browser/profile.h"
#include "chrome/browser/user_metrics.h"
#include "chrome/browser/views/bookmark_editor_view.h"
#include "chrome/browser/views/info_bubble.h"
#include "chrome/browser/views/standard_layout.h"
#include "chrome/common/gfx/chrome_canvas.h"
#include "chrome/common/l10n_util.h"
#include "chrome/common/notification_service.h"
#include "chrome/common/resource_bundle.h"
#include "chrome/views/button.h"
#include "chrome/views/checkbox.h"
#include "chrome/views/native_button.h"
#include "chrome/views/text_field.h"
#include "generated_resources.h"

using views::ComboBox;
using views::ColumnSet;
using views::GridLayout;
using views::Label;
using views::Link;
using views::NativeButton;
using views::View;

// Color of the title.
static const SkColor kTitleColor = SkColorSetRGB(6, 45, 117);

// Padding between "Title:" and the actual title.
static const int kTitlePadding = 4;

// Minimum width for the fields - they will push out the size of the bubble if
// necessary. This should be big enough so that the field pushes the right side
// of the bubble far enough so that the edit button's left edge is to the right
// of the field's left edge.
static const int kMinimumFieldSize = 180;

// Max number of most recently used folders.
static const size_t kMaxMRUFolders = 5;

// Bubble close image.
static SkBitmap* kCloseImage = NULL;

// RecentlyUsedFoldersModel ---------------------------------------------------

BookmarkBubbleView::RecentlyUsedFoldersModel::RecentlyUsedFoldersModel(
    BookmarkModel* bb_model, BookmarkNode* node)
      // Use + 2 to account for bookmark bar and other node.
      : nodes_(bookmark_utils::GetMostRecentlyModifiedGroups(
            bb_model, kMaxMRUFolders + 2)),
      node_parent_index_(0) {
  // TODO(sky): bug 1173415 add a separator in the combobox here.

  // We special case the placement of these, so remove them from the list, then
  // fix up the order.
  RemoveNode(bb_model->GetBookmarkBarNode());
  RemoveNode(bb_model->other_node());
  RemoveNode(node->GetParent());

  // Make the parent the first item, unless it's the bookmark bar or other node.
  if (node->GetParent() != bb_model->GetBookmarkBarNode() &&
      node->GetParent() != bb_model->other_node()) {
    nodes_.insert(nodes_.begin(), node->GetParent());
  }

  // Make sure we only have kMaxMRUFolders in the first chunk.
  if (nodes_.size() > kMaxMRUFolders)
    nodes_.erase(nodes_.begin() + kMaxMRUFolders, nodes_.end());

  // And put the bookmark bar and other nodes at the end of the list.
  nodes_.push_back(bb_model->GetBookmarkBarNode());
  nodes_.push_back(bb_model->other_node());

  node_parent_index_ = static_cast<int>(
      find(nodes_.begin(), nodes_.end(), node->GetParent()) - nodes_.begin());
}

int BookmarkBubbleView::RecentlyUsedFoldersModel::GetItemCount(
    ComboBox* source) {
  return static_cast<int>(nodes_.size() + 1);
}

std::wstring BookmarkBubbleView::RecentlyUsedFoldersModel::GetItemAt(
    ComboBox* source, int index) {
  if (index == nodes_.size())
    return l10n_util::GetString(IDS_BOOMARK_BUBBLE_CHOOSER_ANOTHER_FOLDER);
  return nodes_[index]->GetTitle();
}

BookmarkNode* BookmarkBubbleView::RecentlyUsedFoldersModel::GetNodeAt(
    int index) {
  return nodes_[index];
}

void BookmarkBubbleView::RecentlyUsedFoldersModel::RemoveNode(
    BookmarkNode* node) {
  std::vector<BookmarkNode*>::iterator i =
      find(nodes_.begin(), nodes_.end(), node);
  if (i != nodes_.end())
    nodes_.erase(i);
}

// BookmarkBubbleView ---------------------------------------------------------

// static
void BookmarkBubbleView::Show(HWND parent,
                              const gfx::Rect& bounds,
                              InfoBubbleDelegate* delegate,
                              Profile* profile,
                              const GURL& url,
                              bool newly_bookmarked) {
  BookmarkBubbleView* view = new BookmarkBubbleView(delegate, profile, url,
                                                    newly_bookmarked);
  InfoBubble::Show(parent, bounds, view, view);
  GURL url_ptr(url);
  NotificationService::current()->Notify(
      NOTIFY_BOOKMARK_BUBBLE_SHOWN,
      Source<Profile>(profile->GetOriginalProfile()),
      Details<GURL>(&url_ptr));
  view->BubbleShown();
}

BookmarkBubbleView::~BookmarkBubbleView() {
  if (apply_edits_) {
    ApplyEdits();
  } else if (remove_bookmark_) {
    BookmarkModel* model = profile_->GetBookmarkModel();
    BookmarkNode* node = model->GetMostRecentlyAddedNodeForURL(url_);
    if (node)
      model->Remove(node->GetParent(), node->GetParent()->IndexOfChild(node));
  }
}

void BookmarkBubbleView::DidChangeBounds(const gfx::Rect& previous,
                                         const gfx::Rect& current) {
  Layout();
}

void BookmarkBubbleView::BubbleShown() {
<<<<<<< HEAD
  DCHECK(GetContainer());
  views::FocusManager* focus_manager =
      views::FocusManager::GetFocusManager(GetContainer()->GetHWND());
=======
  DCHECK(GetWidget());
  views::FocusManager* focus_manager =
      views::FocusManager::GetFocusManager(GetWidget()->GetHWND());
>>>>>>> 12c75e7a
  focus_manager->RegisterAccelerator(
      views::Accelerator(VK_RETURN, false, false, false), this);

  title_tf_->RequestFocus();
  title_tf_->SelectAll();
}

bool BookmarkBubbleView::AcceleratorPressed(
    const views::Accelerator& accelerator) {
  if (accelerator.GetKeyCode() != VK_RETURN)
    return false;
  if (edit_button_->HasFocus())
    ButtonPressed(edit_button_);
  else
    ButtonPressed(close_button_);
  return true;
}

BookmarkBubbleView::BookmarkBubbleView(InfoBubbleDelegate* delegate,
                                       Profile* profile,
                                       const GURL& url,
                                       bool newly_bookmarked)
    : delegate_(delegate),
      profile_(profile),
      url_(url),
      newly_bookmarked_(newly_bookmarked),
      parent_model_(
          profile_->GetBookmarkModel(),
          profile_->GetBookmarkModel()->GetMostRecentlyAddedNodeForURL(url)),
      remove_bookmark_(false),
      apply_edits_(true) {
  Init();
}

void BookmarkBubbleView::Init() {
  if (!kCloseImage) {
    kCloseImage = ResourceBundle::GetSharedInstance().GetBitmapNamed(
      IDR_INFO_BUBBLE_CLOSE);
  }

  remove_link_ = new Link(l10n_util::GetString(
      IDS_BOOMARK_BUBBLE_REMOVE_BOOKMARK));
  remove_link_->SetController(this);

  edit_button_ = new NativeButton(
      l10n_util::GetString(IDS_BOOMARK_BUBBLE_OPTIONS));
  edit_button_->SetListener(this);

  close_button_ = new NativeButton(l10n_util::GetString(IDS_CLOSE), true);
  close_button_->SetListener(this);

  parent_combobox_ = new ComboBox(&parent_model_);
  parent_combobox_->SetSelectedItem(parent_model_.node_parent_index());
  parent_combobox_->SetListener(this);

  Label* title_label = new Label(l10n_util::GetString(
      newly_bookmarked_ ? IDS_BOOMARK_BUBBLE_PAGE_BOOKMARKED :
                          IDS_BOOMARK_BUBBLE_PAGE_BOOKMARK));
  title_label->SetFont(
      ResourceBundle::GetSharedInstance().GetFont(ResourceBundle::MediumFont));
  title_label->SetColor(kTitleColor);

  GridLayout* layout = new GridLayout(this);
  SetLayoutManager(layout);

  ColumnSet* cs = layout->AddColumnSet(0);

  // Top (title) row.
  cs->AddColumn(GridLayout::CENTER, GridLayout::CENTER, 0, GridLayout::USE_PREF,
                0, 0);
  cs->AddPaddingColumn(1, kUnrelatedControlHorizontalSpacing);
  cs->AddColumn(GridLayout::CENTER, GridLayout::CENTER, 0, GridLayout::USE_PREF,		
                0, 0);

  // Middle (input field) rows.
  cs = layout->AddColumnSet(2);
  cs->AddColumn(GridLayout::LEADING, GridLayout::CENTER, 0,
                GridLayout::USE_PREF, 0, 0);
  cs->AddPaddingColumn(0, kRelatedControlHorizontalSpacing);
  cs->AddColumn(GridLayout::FILL, GridLayout::CENTER, 1,
                GridLayout::USE_PREF, 0, kMinimumFieldSize);

  // Bottom (buttons) row.
  cs = layout->AddColumnSet(3);
  cs->AddPaddingColumn(1, kRelatedControlHorizontalSpacing);
  cs->AddColumn(GridLayout::LEADING, GridLayout::TRAILING, 0,
                GridLayout::USE_PREF, 0, 0);
  // We subtract 2 to account for the natural button padding, and
  // to bring the separation visually in line with the row separation
  // height.
  cs->AddPaddingColumn(0, kRelatedButtonHSpacing - 2);
  cs->AddColumn(GridLayout::LEADING, GridLayout::TRAILING, 0,
                GridLayout::USE_PREF, 0, 0);

  layout->StartRow(0, 0);
  layout->AddView(title_label);
  layout->AddView(remove_link_);

  layout->AddPaddingRow(0, kRelatedControlSmallVerticalSpacing);
  layout->StartRow(0, 2);
  layout->AddView(
      new Label(l10n_util::GetString(IDS_BOOMARK_BUBBLE_TITLE_TEXT)));
  title_tf_ = new views::TextField();
  title_tf_->SetText(GetTitle());
  layout->AddView(title_tf_);

  layout->AddPaddingRow(0, kRelatedControlSmallVerticalSpacing);

  layout->StartRow(0, 2);
  layout->AddView(
      new Label(l10n_util::GetString(IDS_BOOMARK_BUBBLE_FOLDER_TEXT)));
  layout->AddView(parent_combobox_);
  layout->AddPaddingRow(0, kRelatedControlSmallVerticalSpacing);

  layout->StartRow(0, 3);
  layout->AddView(edit_button_);
  layout->AddView(close_button_);
}

std::wstring BookmarkBubbleView::GetTitle() {
  BookmarkModel* bookmark_model= profile_->GetBookmarkModel();
  BookmarkNode* node = bookmark_model->GetMostRecentlyAddedNodeForURL(url_);
  if (node)
    return node->GetTitle();
  else
    NOTREACHED();
  return std::wstring();
}

void BookmarkBubbleView::ButtonPressed(views::NativeButton* sender) {		
  if (sender == edit_button_) {
    UserMetrics::RecordAction(L"BookmarkBubble_Edit", profile_);
    ShowEditor();
  } else {
    DCHECK(sender == close_button_);
    Close();
  }
  // WARNING: we've most likely been deleted when CloseWindow returns.		
}

void BookmarkBubbleView::LinkActivated(Link* source, int event_flags) {
  DCHECK(source == remove_link_);
  UserMetrics::RecordAction(L"BookmarkBubble_Unstar", profile_);

  // Set this so we remove the bookmark after the window closes.
  remove_bookmark_ = true;
  apply_edits_ = false;

  Close();
}

void BookmarkBubbleView::ItemChanged(ComboBox* combo_box,
                                     int prev_index,
                                     int new_index) {
  if (new_index + 1 == parent_model_.GetItemCount(parent_combobox_)) {
    UserMetrics::RecordAction(L"BookmarkBubble_EditFromCombobox", profile_);

    ShowEditor();
    return;
  }
}

void BookmarkBubbleView::InfoBubbleClosing(InfoBubble* info_bubble,
                                           bool closed_by_escape) {
  if (closed_by_escape) {
    remove_bookmark_ = newly_bookmarked_;
    apply_edits_ = false;
  }

  if (delegate_)
    delegate_->InfoBubbleClosing(info_bubble, closed_by_escape);
  NotificationService::current()->Notify(
      NOTIFY_BOOKMARK_BUBBLE_HIDDEN,
      Source<Profile>(profile_->GetOriginalProfile()),
      NotificationService::NoDetails());
}

bool BookmarkBubbleView::CloseOnEscape() {
  return delegate_ ? delegate_->CloseOnEscape() : true;
}

void BookmarkBubbleView::Close() {
<<<<<<< HEAD
  static_cast<InfoBubble*>(GetContainer())->Close();
}

void BookmarkBubbleView::RemoveBookmark() {
  UserMetrics::RecordAction(L"BookmarkBubble_Unstar", profile_);

  GURL url = url_;
  BookmarkModel* model = profile_->GetBookmarkModel();
  // Close first, then notify the service. That way we know we won't be
  // visible and don't have to worry about some other window becoming
  // activated and deleting us before we invoke Close.
  Close();
  // WARNING: we've likely been deleted.
  if (model)
    model->SetURLStarred(url, std::wstring(), false);
=======
  static_cast<InfoBubble*>(GetWidget())->Close();
>>>>>>> 12c75e7a
}

void BookmarkBubbleView::ShowEditor() {
  BookmarkNode* node =
      profile_->GetBookmarkModel()->GetMostRecentlyAddedNodeForURL(url_);

  // Commit any edits now.
  ApplyEdits();

  // Parent the editor to our root ancestor (not the root we're in, as that
  // is the info bubble and will close shortly).
<<<<<<< HEAD
  HWND parent = GetAncestor(GetContainer()->GetHWND(), GA_ROOTOWNER);

  // We're about to show the bookmark editor. When the bookmark editor closes
  // we want the browser to become active. ContainerWin::Hide() does a hide in
=======
  HWND parent = GetAncestor(GetWidget()->GetHWND(), GA_ROOTOWNER);

  // We're about to show the bookmark editor. When the bookmark editor closes
  // we want the browser to become active. WidgetWin::Hide() does a hide in
>>>>>>> 12c75e7a
  // a such way that activation isn't changed, which means when we close
  // Windows gets confused as to who it should give active status to. We
  // explicitly hide the bookmark bubble window in such a way that activation
  // status changes. That way, when the editor closes, activation is properly
  // restored to the browser.
<<<<<<< HEAD
  ShowWindow(GetContainer()->GetHWND(), SW_HIDE);
=======
  ShowWindow(GetWidget()->GetHWND(), SW_HIDE);
>>>>>>> 12c75e7a

  // Even though we just hid the window, we need to invoke Close to schedule
  // the delete and all that.
  Close();

  if (node)
    BookmarkEditorView::Show(parent, profile_, NULL, node,
                             BookmarkEditorView::SHOW_TREE, NULL);
}

void BookmarkBubbleView::ApplyEdits() {
  // Set this to make sure we don't attempt to apply edits again.
  apply_edits_ = false;

  BookmarkModel* model = profile_->GetBookmarkModel();
  BookmarkNode* node = model->GetMostRecentlyAddedNodeForURL(url_);
  if (node) {
    const std::wstring new_title = title_tf_->GetText();
    if (new_title != node->GetTitle()) {
      model->SetTitle(node, new_title);
      UserMetrics::RecordAction(L"BookmarkBubble_ChangeTitleInBubble",
                                profile_);
    }
    // Last index means 'Choose another folder...'
    if (parent_combobox_->GetSelectedItem() <
        parent_model_.GetItemCount(parent_combobox_) - 1) {
      BookmarkNode* new_parent =
          parent_model_.GetNodeAt(parent_combobox_->GetSelectedItem());
      if (new_parent != node->GetParent()) {
        UserMetrics::RecordAction(L"BookmarkBubble_ChangeParent", profile_);
        model->Move(node, new_parent, new_parent->GetChildCount());
      }
    }
  }
}<|MERGE_RESOLUTION|>--- conflicted
+++ resolved
@@ -145,15 +145,9 @@
 }
 
 void BookmarkBubbleView::BubbleShown() {
-<<<<<<< HEAD
-  DCHECK(GetContainer());
-  views::FocusManager* focus_manager =
-      views::FocusManager::GetFocusManager(GetContainer()->GetHWND());
-=======
   DCHECK(GetWidget());
   views::FocusManager* focus_manager =
       views::FocusManager::GetFocusManager(GetWidget()->GetHWND());
->>>>>>> 12c75e7a
   focus_manager->RegisterAccelerator(
       views::Accelerator(VK_RETURN, false, false, false), this);
 
@@ -336,25 +330,7 @@
 }
 
 void BookmarkBubbleView::Close() {
-<<<<<<< HEAD
-  static_cast<InfoBubble*>(GetContainer())->Close();
-}
-
-void BookmarkBubbleView::RemoveBookmark() {
-  UserMetrics::RecordAction(L"BookmarkBubble_Unstar", profile_);
-
-  GURL url = url_;
-  BookmarkModel* model = profile_->GetBookmarkModel();
-  // Close first, then notify the service. That way we know we won't be
-  // visible and don't have to worry about some other window becoming
-  // activated and deleting us before we invoke Close.
-  Close();
-  // WARNING: we've likely been deleted.
-  if (model)
-    model->SetURLStarred(url, std::wstring(), false);
-=======
   static_cast<InfoBubble*>(GetWidget())->Close();
->>>>>>> 12c75e7a
 }
 
 void BookmarkBubbleView::ShowEditor() {
@@ -366,27 +342,16 @@
 
   // Parent the editor to our root ancestor (not the root we're in, as that
   // is the info bubble and will close shortly).
-<<<<<<< HEAD
-  HWND parent = GetAncestor(GetContainer()->GetHWND(), GA_ROOTOWNER);
-
-  // We're about to show the bookmark editor. When the bookmark editor closes
-  // we want the browser to become active. ContainerWin::Hide() does a hide in
-=======
   HWND parent = GetAncestor(GetWidget()->GetHWND(), GA_ROOTOWNER);
 
   // We're about to show the bookmark editor. When the bookmark editor closes
   // we want the browser to become active. WidgetWin::Hide() does a hide in
->>>>>>> 12c75e7a
   // a such way that activation isn't changed, which means when we close
   // Windows gets confused as to who it should give active status to. We
   // explicitly hide the bookmark bubble window in such a way that activation
   // status changes. That way, when the editor closes, activation is properly
   // restored to the browser.
-<<<<<<< HEAD
-  ShowWindow(GetContainer()->GetHWND(), SW_HIDE);
-=======
   ShowWindow(GetWidget()->GetHWND(), SW_HIDE);
->>>>>>> 12c75e7a
 
   // Even though we just hid the window, we need to invoke Close to schedule
   // the delete and all that.
