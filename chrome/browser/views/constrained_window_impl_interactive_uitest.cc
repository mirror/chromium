// Copyright (c) 2006-2008 The Chromium Authors. All rights reserved.
// Use of this source code is governed by a BSD-style license that can be
// found in the LICENSE file.

#include <string>

#include "base/file_util.h"
#include "chrome/browser/view_ids.h"
#include "chrome/common/chrome_constants.h"
#include "chrome/common/l10n_util.h"
#include "chrome/test/automation/automation_constants.h"
#include "chrome/test/automation/browser_proxy.h"
#include "chrome/test/automation/constrained_window_proxy.h"
#include "chrome/test/automation/tab_proxy.h"
#include "chrome/test/automation/window_proxy.h"
#include "chrome/test/ui/ui_test.h"
#include "chrome/views/event.h"
#include "net/base/net_util.h"

#include "generated_resources.h"

class InteractiveConstrainedWindowTest : public UITest {
 protected:
  InteractiveConstrainedWindowTest() {
    show_window_ = true;
  }

  virtual void SetUp() {
    UITest::SetUp();
<<<<<<< HEAD

    browser_.reset(automation()->GetBrowserWindow(0));
    ASSERT_TRUE(browser_.get());

    window_.reset(automation()->GetWindowForBrowser(browser_.get()));
    ASSERT_TRUE(window_.get());

    tab_.reset(browser_->GetTab(0));
    ASSERT_TRUE(tab_.get());
  }

  void NavigateMainTabTo(const std::wstring& file_name) {
  std::wstring filename(test_data_directory_);
  file_util::AppendToPath(&filename, L"constrained_files");
    file_util::AppendToPath(&filename, file_name);
    ASSERT_TRUE(tab_->NavigateToURL(net::FilePathToFileURL(filename)));
  }

  void SimulateClickInCenterOf(const scoped_ptr<WindowProxy>& window) {
  gfx::Rect tab_view_bounds;
  ASSERT_TRUE(window->GetViewBounds(VIEW_ID_TAB_CONTAINER,
                                    &tab_view_bounds, true));

  // Simulate a click of the actual link to force user_gesture to be
  // true; if we don't, the resulting popup will be constrained, which
  // isn't what we want to test.
  POINT link_point(tab_view_bounds.CenterPoint().ToPOINT());
  ASSERT_TRUE(window->SimulateOSClick(link_point,
                                      views::Event::EF_LEFT_BUTTON_DOWN));
=======

    browser_.reset(automation()->GetBrowserWindow(0));
    ASSERT_TRUE(browser_.get());

    window_.reset(automation()->GetWindowForBrowser(browser_.get()));
    ASSERT_TRUE(window_.get());

    tab_.reset(browser_->GetTab(0));
    ASSERT_TRUE(tab_.get());
  }

  void NavigateMainTabTo(const std::wstring& file_name) {
    std::wstring filename(test_data_directory_);
    file_util::AppendToPath(&filename, L"constrained_files");
    file_util::AppendToPath(&filename, file_name);
    ASSERT_TRUE(tab_->NavigateToURL(net::FilePathToFileURL(filename)));
  }

  void SimulateClickInCenterOf(const scoped_ptr<WindowProxy>& window) {
    gfx::Rect tab_view_bounds;
    ASSERT_TRUE(window->GetViewBounds(VIEW_ID_TAB_CONTAINER,
                                      &tab_view_bounds, true));

    // Simulate a click of the actual link to force user_gesture to be
    // true; if we don't, the resulting popup will be constrained, which
    // isn't what we want to test.
    POINT link_point(tab_view_bounds.CenterPoint().ToPOINT());
    ASSERT_TRUE(window->SimulateOSClick(link_point,
                                        views::Event::EF_LEFT_BUTTON_DOWN));
>>>>>>> 12c75e7a
  }

  scoped_ptr<BrowserProxy> browser_;
  scoped_ptr<WindowProxy> window_;
  scoped_ptr<TabProxy> tab_;
};

TEST_F(InteractiveConstrainedWindowTest, TestOpenAndResizeTo) {
  NavigateMainTabTo(L"constrained_window_onload_resizeto.html");
  SimulateClickInCenterOf(window_);

  ASSERT_TRUE(automation()->WaitForWindowCountToBecome(2, 1000));

  scoped_ptr<BrowserProxy> popup_browser(automation()->GetBrowserWindow(1));
  ASSERT_TRUE(popup_browser != NULL);
  scoped_ptr<WindowProxy> popup_window(
      automation()->GetWindowForBrowser(popup_browser.get()));
  ASSERT_TRUE(popup_window != NULL);

  // Make sure we were created with the correct width and height.
  gfx::Rect rect;
  bool is_timeout = false;
  ASSERT_TRUE(popup_window->GetViewBoundsWithTimeout(
                  VIEW_ID_TAB_CONTAINER, &rect, false, 1000, &is_timeout));
  ASSERT_FALSE(is_timeout);
  ASSERT_EQ(300, rect.width());
  ASSERT_EQ(320, rect.height());

  SimulateClickInCenterOf(popup_window);

  // No idea how to wait here other then sleeping. This timeout used to be
  // lower, then we started hitting it before it was done. :(
  Sleep(5000);

  // The actual content will be LESS than (200, 200) because resizeTo
  // deals with a window's outer{Width,Height} instead of its
  // inner{Width,Height}.
  is_timeout = false;
  ASSERT_TRUE(popup_window->GetViewBoundsWithTimeout(
                  VIEW_ID_TAB_CONTAINER, &rect, false, 1000, &is_timeout));
  ASSERT_FALSE(is_timeout);
  ASSERT_LT(rect.width(), 200);
  ASSERT_LT(rect.height(), 200);
}

// Helper function used to get the number of blocked popups out of the window
// title.
<<<<<<< HEAD
bool ParseCountOutOfTitle(const std::wstring& title, int* output)
{
=======
bool ParseCountOutOfTitle(const std::wstring& title, int* output) {
>>>>>>> 12c75e7a
  // Since we will be reading the number of popup windows open by grabbing the
  // number out of the window title, and that format string is localized, we
  // need to find out the offset into that string.
  const wchar_t* placeholder = L"XXXX";
  size_t offset =
      l10n_util::GetStringF(IDS_POPUPS_BLOCKED_COUNT, placeholder).
      find(placeholder);
<<<<<<< HEAD

  std::wstring number;
  while (offset < title.size() && iswdigit(title[offset])) {
    number += title[offset];
    offset++;
  }

  return StringToInt(number, output);
}

=======

  std::wstring number;
  while (offset < title.size() && iswdigit(title[offset])) {
    number += title[offset];
    offset++;
  }

  return StringToInt(number, output);
}

>>>>>>> 12c75e7a
// Tests that in the window.open() equivalent of a fork bomb, we stop building
// windows.
TEST_F(InteractiveConstrainedWindowTest, DontSpawnEndlessPopups) {
  NavigateMainTabTo(L"infinite_popups.html");
  SimulateClickInCenterOf(window_);
<<<<<<< HEAD

  ASSERT_TRUE(automation()->WaitForWindowCountToBecome(2, 1000));

  scoped_ptr<BrowserProxy> popup_browser(automation()->GetBrowserWindow(1));
  ASSERT_TRUE(popup_browser.get());
  scoped_ptr<TabProxy> popup_tab(popup_browser->GetTab(0));
  ASSERT_TRUE(popup_tab.get());

  int constrained_window_count = 0;
  ASSERT_TRUE(popup_tab->WaitForChildWindowCountToChange(
                  0, &constrained_window_count, 10000));
  ASSERT_EQ(1, constrained_window_count);
  scoped_ptr<ConstrainedWindowProxy> constrained_window(
      popup_tab->GetConstrainedWindow(0));
  ASSERT_TRUE(constrained_window.get());

  // And now we spin, waiting to make sure that we don't spawn popup
  // windows endlessly. The current limit is 25, so allowing for possible race
  // conditions and one off errors, don't break out until we go over 30 popup
  // windows (in which case we are bork bork bork).
  const int kMaxPopupWindows = 30;

  int popup_window_count = 0;
  int new_popup_window_count = 0;
  int times_slept = 0;
  bool continuing = true;
  while (continuing && popup_window_count < kMaxPopupWindows) {
    std::wstring title;
    ASSERT_TRUE(constrained_window->GetTitle(&title));
    ASSERT_TRUE(ParseCountOutOfTitle(title, &new_popup_window_count));
    if (new_popup_window_count == popup_window_count) {
      if (times_slept == 10) {
        continuing = false;
      } else {
        // Nothing intereseting is going on wait it out.
        Sleep(automation::kSleepTime);
        times_slept++;
      }
    } else {
      times_slept = 0;
    }

    EXPECT_GE(new_popup_window_count, popup_window_count);
    EXPECT_LE(new_popup_window_count, kMaxPopupWindows);
    popup_window_count = new_popup_window_count;
  }
}

=======

  ASSERT_TRUE(automation()->WaitForWindowCountToBecome(2, 1000));

  scoped_ptr<BrowserProxy> popup_browser(automation()->GetBrowserWindow(1));
  ASSERT_TRUE(popup_browser.get());
  scoped_ptr<TabProxy> popup_tab(popup_browser->GetTab(0));
  ASSERT_TRUE(popup_tab.get());

  int constrained_window_count = 0;
  ASSERT_TRUE(popup_tab->WaitForChildWindowCountToChange(
                  0, &constrained_window_count, 10000));
  ASSERT_EQ(1, constrained_window_count);
  scoped_ptr<ConstrainedWindowProxy> constrained_window(
      popup_tab->GetConstrainedWindow(0));
  ASSERT_TRUE(constrained_window.get());

  // And now we spin, waiting to make sure that we don't spawn popup
  // windows endlessly. The current limit is 25, so allowing for possible race
  // conditions and one off errors, don't break out until we go over 30 popup
  // windows (in which case we are bork bork bork).
  const int kMaxPopupWindows = 30;

  int popup_window_count = 0;
  int new_popup_window_count = 0;
  int times_slept = 0;
  bool continuing = true;
  while (continuing && popup_window_count < kMaxPopupWindows) {
    std::wstring title;
    ASSERT_TRUE(constrained_window->GetTitle(&title));
    ASSERT_TRUE(ParseCountOutOfTitle(title, &new_popup_window_count));
    if (new_popup_window_count == popup_window_count) {
      if (times_slept == 10) {
        continuing = false;
      } else {
        // Nothing intereseting is going on wait it out.
        Sleep(automation::kSleepTime);
        times_slept++;
      }
    } else {
      times_slept = 0;
    }

    EXPECT_GE(new_popup_window_count, popup_window_count);
    EXPECT_LE(new_popup_window_count, kMaxPopupWindows);
    popup_window_count = new_popup_window_count;
  }
}

>>>>>>> 12c75e7a
// Make sure that we refuse to close windows when a constrained popup is
// displayed.
TEST_F(InteractiveConstrainedWindowTest, WindowOpenWindowClosePopup) {
  NavigateMainTabTo(L"openclose_main.html");
  SimulateClickInCenterOf(window_);

  ASSERT_TRUE(automation()->WaitForWindowCountToBecome(2, 5000));

  Sleep(1000);

  // Make sure we have a blocked popup notification
  scoped_ptr<BrowserProxy> popup_browser(automation()->GetBrowserWindow(1));
  ASSERT_TRUE(popup_browser.get());
  scoped_ptr<WindowProxy> popup_window(
      automation()->GetWindowForBrowser(popup_browser.get()));
  ASSERT_TRUE(popup_window.get());
  scoped_ptr<TabProxy> popup_tab(popup_browser->GetTab(0));
  ASSERT_TRUE(popup_tab.get());
  scoped_ptr<ConstrainedWindowProxy> popup_notification(
      popup_tab->GetConstrainedWindow(0));
  ASSERT_TRUE(popup_notification.get());
  std::wstring title;
  ASSERT_TRUE(popup_notification->GetTitle(&title));
  int count = 0;
  ASSERT_TRUE(ParseCountOutOfTitle(title, &count));
  ASSERT_EQ(1, count);

  // Ensure we didn't close the first popup window.
  ASSERT_FALSE(automation()->WaitForWindowCountToBecome(1, 3000));
}

TEST_F(InteractiveConstrainedWindowTest, BlockAlertFromBlockedPopup) {
  NavigateMainTabTo(L"block_alert.html");

  // Wait for there to be an app modal dialog (and fail if it's shown).
  ASSERT_FALSE(automation()->WaitForAppModalDialog(4000));

  // Ensure one browser window.
  int browser_window_count;
  ASSERT_TRUE(automation()->GetBrowserWindowCount(&browser_window_count));
  ASSERT_EQ(1, browser_window_count);

  // Ensure one blocked popup window: the popup didn't escape.
  scoped_ptr<ConstrainedWindowProxy> popup_notification(
      tab_->GetConstrainedWindow(0));
  ASSERT_TRUE(popup_notification.get());
  std::wstring title;
  ASSERT_TRUE(popup_notification->GetTitle(&title));
  int popup_count = 0;
  ASSERT_TRUE(ParseCountOutOfTitle(title, &popup_count));
  ASSERT_EQ(1, popup_count);
}

TEST_F(InteractiveConstrainedWindowTest, ShowAlertFromNormalPopup) {
  NavigateMainTabTo(L"show_alert.html");
  SimulateClickInCenterOf(window_);

  ASSERT_TRUE(automation()->WaitForWindowCountToBecome(2, 5000));

  scoped_ptr<BrowserProxy> popup_browser(automation()->GetBrowserWindow(1));
  ASSERT_TRUE(popup_browser.get());
  scoped_ptr<WindowProxy> popup_window(
      automation()->GetWindowForBrowser(popup_browser.get()));
  ASSERT_TRUE(popup_window.get());
  scoped_ptr<TabProxy> popup_tab(popup_browser->GetTab(0));
  ASSERT_TRUE(popup_tab.get());

  SimulateClickInCenterOf(popup_window);

  // Wait for there to be an app modal dialog.
  ASSERT_TRUE(automation()->WaitForAppModalDialog(5000));
<<<<<<< HEAD
=======
}

// Make sure that window focus works while creating a popup window so that we
// don't
TEST_F(InteractiveConstrainedWindowTest, DontBreakOnBlur) {
  NavigateMainTabTo(L"window_blur_test.html");
  SimulateClickInCenterOf(window_);

  // Wait for the popup window to open.
  ASSERT_TRUE(automation()->WaitForWindowCountToBecome(2, 1000));

  // We popup shouldn't be closed by the onblur handler.
  ASSERT_FALSE(automation()->WaitForWindowCountToBecome(1, 1500));
>>>>>>> 12c75e7a
}<|MERGE_RESOLUTION|>--- conflicted
+++ resolved
@@ -27,37 +27,6 @@
 
   virtual void SetUp() {
     UITest::SetUp();
-<<<<<<< HEAD
-
-    browser_.reset(automation()->GetBrowserWindow(0));
-    ASSERT_TRUE(browser_.get());
-
-    window_.reset(automation()->GetWindowForBrowser(browser_.get()));
-    ASSERT_TRUE(window_.get());
-
-    tab_.reset(browser_->GetTab(0));
-    ASSERT_TRUE(tab_.get());
-  }
-
-  void NavigateMainTabTo(const std::wstring& file_name) {
-  std::wstring filename(test_data_directory_);
-  file_util::AppendToPath(&filename, L"constrained_files");
-    file_util::AppendToPath(&filename, file_name);
-    ASSERT_TRUE(tab_->NavigateToURL(net::FilePathToFileURL(filename)));
-  }
-
-  void SimulateClickInCenterOf(const scoped_ptr<WindowProxy>& window) {
-  gfx::Rect tab_view_bounds;
-  ASSERT_TRUE(window->GetViewBounds(VIEW_ID_TAB_CONTAINER,
-                                    &tab_view_bounds, true));
-
-  // Simulate a click of the actual link to force user_gesture to be
-  // true; if we don't, the resulting popup will be constrained, which
-  // isn't what we want to test.
-  POINT link_point(tab_view_bounds.CenterPoint().ToPOINT());
-  ASSERT_TRUE(window->SimulateOSClick(link_point,
-                                      views::Event::EF_LEFT_BUTTON_DOWN));
-=======
 
     browser_.reset(automation()->GetBrowserWindow(0));
     ASSERT_TRUE(browser_.get());
@@ -87,7 +56,6 @@
     POINT link_point(tab_view_bounds.CenterPoint().ToPOINT());
     ASSERT_TRUE(window->SimulateOSClick(link_point,
                                         views::Event::EF_LEFT_BUTTON_DOWN));
->>>>>>> 12c75e7a
   }
 
   scoped_ptr<BrowserProxy> browser_;
@@ -135,12 +103,7 @@
 
 // Helper function used to get the number of blocked popups out of the window
 // title.
-<<<<<<< HEAD
-bool ParseCountOutOfTitle(const std::wstring& title, int* output)
-{
-=======
 bool ParseCountOutOfTitle(const std::wstring& title, int* output) {
->>>>>>> 12c75e7a
   // Since we will be reading the number of popup windows open by grabbing the
   // number out of the window title, and that format string is localized, we
   // need to find out the offset into that string.
@@ -148,7 +111,6 @@
   size_t offset =
       l10n_util::GetStringF(IDS_POPUPS_BLOCKED_COUNT, placeholder).
       find(placeholder);
-<<<<<<< HEAD
 
   std::wstring number;
   while (offset < title.size() && iswdigit(title[offset])) {
@@ -159,24 +121,11 @@
   return StringToInt(number, output);
 }
 
-=======
-
-  std::wstring number;
-  while (offset < title.size() && iswdigit(title[offset])) {
-    number += title[offset];
-    offset++;
-  }
-
-  return StringToInt(number, output);
-}
-
->>>>>>> 12c75e7a
 // Tests that in the window.open() equivalent of a fork bomb, we stop building
 // windows.
 TEST_F(InteractiveConstrainedWindowTest, DontSpawnEndlessPopups) {
   NavigateMainTabTo(L"infinite_popups.html");
   SimulateClickInCenterOf(window_);
-<<<<<<< HEAD
 
   ASSERT_TRUE(automation()->WaitForWindowCountToBecome(2, 1000));
 
@@ -225,56 +174,6 @@
   }
 }
 
-=======
-
-  ASSERT_TRUE(automation()->WaitForWindowCountToBecome(2, 1000));
-
-  scoped_ptr<BrowserProxy> popup_browser(automation()->GetBrowserWindow(1));
-  ASSERT_TRUE(popup_browser.get());
-  scoped_ptr<TabProxy> popup_tab(popup_browser->GetTab(0));
-  ASSERT_TRUE(popup_tab.get());
-
-  int constrained_window_count = 0;
-  ASSERT_TRUE(popup_tab->WaitForChildWindowCountToChange(
-                  0, &constrained_window_count, 10000));
-  ASSERT_EQ(1, constrained_window_count);
-  scoped_ptr<ConstrainedWindowProxy> constrained_window(
-      popup_tab->GetConstrainedWindow(0));
-  ASSERT_TRUE(constrained_window.get());
-
-  // And now we spin, waiting to make sure that we don't spawn popup
-  // windows endlessly. The current limit is 25, so allowing for possible race
-  // conditions and one off errors, don't break out until we go over 30 popup
-  // windows (in which case we are bork bork bork).
-  const int kMaxPopupWindows = 30;
-
-  int popup_window_count = 0;
-  int new_popup_window_count = 0;
-  int times_slept = 0;
-  bool continuing = true;
-  while (continuing && popup_window_count < kMaxPopupWindows) {
-    std::wstring title;
-    ASSERT_TRUE(constrained_window->GetTitle(&title));
-    ASSERT_TRUE(ParseCountOutOfTitle(title, &new_popup_window_count));
-    if (new_popup_window_count == popup_window_count) {
-      if (times_slept == 10) {
-        continuing = false;
-      } else {
-        // Nothing intereseting is going on wait it out.
-        Sleep(automation::kSleepTime);
-        times_slept++;
-      }
-    } else {
-      times_slept = 0;
-    }
-
-    EXPECT_GE(new_popup_window_count, popup_window_count);
-    EXPECT_LE(new_popup_window_count, kMaxPopupWindows);
-    popup_window_count = new_popup_window_count;
-  }
-}
-
->>>>>>> 12c75e7a
 // Make sure that we refuse to close windows when a constrained popup is
 // displayed.
 TEST_F(InteractiveConstrainedWindowTest, WindowOpenWindowClosePopup) {
@@ -346,8 +245,6 @@
 
   // Wait for there to be an app modal dialog.
   ASSERT_TRUE(automation()->WaitForAppModalDialog(5000));
-<<<<<<< HEAD
-=======
 }
 
 // Make sure that window focus works while creating a popup window so that we
@@ -361,5 +258,4 @@
 
   // We popup shouldn't be closed by the onblur handler.
   ASSERT_FALSE(automation()->WaitForWindowCountToBecome(1, 1500));
->>>>>>> 12c75e7a
 }