// Copyright (c) 2006-2008 The Chromium Authors. All rights reserved.
// Use of this source code is governed by a BSD-style license that can be
// found in the LICENSE file.

#include "chrome/browser/resource_message_filter.h"

#include "base/histogram.h"
#include "base/thread.h"
#include "chrome/browser/chrome_plugin_browsing_context.h"
#include "chrome/browser/chrome_thread.h"
#include "chrome/browser/net/dns_global.h"
#include "chrome/browser/printing/print_job_manager.h"
#include "chrome/browser/printing/printer_query.h"
#include "chrome/browser/profile.h"
#include "chrome/browser/plugin_service.h"
#include "chrome/browser/render_process_host.h"
#include "chrome/browser/render_widget_helper.h"
#include "chrome/browser/spellchecker.h"
#include "chrome/common/chrome_plugin_lib.h"
#include "chrome/common/chrome_plugin_util.h"
#include "chrome/common/clipboard_service.h"
#include "chrome/common/pref_names.h"
#include "chrome/common/pref_service.h"
#include "chrome/common/ipc_message_macros.h"
#include "chrome/common/render_messages.h"
#include "net/base/cookie_monster.h"
#include "net/base/mime_util.h"
#include "webkit/glue/webplugin.h"

void ResourceMessageFilter::OnGetMonitorInfoForWindow(
    HWND window, MONITORINFOEX* monitor_info) {
  HMONITOR monitor = MonitorFromWindow(window, MONITOR_DEFAULTTOPRIMARY);
  monitor_info->cbSize = sizeof(MONITORINFOEX);
  GetMonitorInfo(monitor, monitor_info);
}

void ResourceMessageFilter::OnLoadFont(LOGFONT font) {
  // If renderer is running in a sandbox, GetTextMetrics
  // can sometimes fail. If a font has not been loaded
  // previously, GetTextMetrics will try to load the font
  // from the font file. However, the sandboxed renderer does
  // not have permissions to access any font files and
  // the call fails. So we make the browser pre-load the
  // font for us by using a dummy call to GetTextMetrics of
  // the same font.

  // Maintain a circular queue for the fonts and DCs to be cached.
  // font_index maintains next available location in the queue.
  static const int kFontCacheSize = 32;
  static HFONT fonts[kFontCacheSize] = {0};
  static HDC hdcs[kFontCacheSize] = {0};
  static size_t font_index = 0;

  UMA_HISTOGRAM_COUNTS_100(L"Memory.CachedFontAndDC",
      fonts[kFontCacheSize-1] ? kFontCacheSize : static_cast<int>(font_index));

  HDC hdc = GetDC(NULL);
  HFONT font_handle = CreateFontIndirect(&font);
  DCHECK(NULL != font_handle);

  HGDIOBJ old_font = SelectObject(hdc, font_handle);
  DCHECK(NULL != old_font);

  TEXTMETRIC tm;
  BOOL ret = GetTextMetrics(hdc, &tm);
  DCHECK(ret);

  if (fonts[font_index] || hdcs[font_index]) {
    // We already have too many fonts, we will delete one and take it's place.
    DeleteObject(fonts[font_index]);
    ReleaseDC(NULL, hdcs[font_index]);
  }

  fonts[font_index] = font_handle;
  hdcs[font_index] = hdc;
  font_index = (font_index + 1) % kFontCacheSize;
}

ResourceMessageFilter::ResourceMessageFilter(
    ResourceDispatcherHost* resource_dispatcher_host,
    PluginService* plugin_service,
    printing::PrintJobManager* print_job_manager,
    int render_process_host_id,
    Profile* profile,
    RenderWidgetHelper* render_widget_helper,
    SpellChecker* spellchecker)
    : channel_(NULL),
      resource_dispatcher_host_(resource_dispatcher_host),
      plugin_service_(plugin_service),
      print_job_manager_(print_job_manager),
      render_process_host_id_(render_process_host_id),
      render_handle_(NULL),
      request_context_(profile->GetRequestContext()),
      profile_(profile),
      render_widget_helper_(render_widget_helper),
      spellchecker_(spellchecker) {

  DCHECK(request_context_.get());
  DCHECK(request_context_->cookie_store());
}

ResourceMessageFilter::~ResourceMessageFilter() {
  if (render_handle_)
    CloseHandle(render_handle_);

  // This function should be called on the IO thread.
  DCHECK(MessageLoop::current() ==
         ChromeThread::GetMessageLoop(ChromeThread::IO));
  NotificationService::current()->RemoveObserver(
      this, NOTIFY_SPELLCHECKER_REINITIALIZED,
      Source<Profile>(profile_));
}

// Called on the IPC thread:
void ResourceMessageFilter::OnFilterAdded(IPC::Channel* channel) {
  channel_ = channel;

  // Add the observers to intercept 
  NotificationService::current()->AddObserver(
      this, NOTIFY_SPELLCHECKER_REINITIALIZED,
      Source<Profile>(profile_));
}

// Called on the IPC thread:
void ResourceMessageFilter::OnChannelConnected(int32 peer_pid) {
  DCHECK(!render_handle_);
  render_handle_ = OpenProcess(PROCESS_DUP_HANDLE|PROCESS_TERMINATE,
                               FALSE, peer_pid);
  DCHECK(render_handle_);
}

// Called on the IPC thread:
void ResourceMessageFilter::OnChannelClosing() {
  channel_ = NULL;

  // Unhook us from all pending network requests so they don't get sent to a
  // deleted object.
  resource_dispatcher_host_->CancelRequestsForProcess(render_process_host_id_);
}

// Called on the IPC thread:
bool ResourceMessageFilter::OnMessageReceived(const IPC::Message& message) {
  bool handled = true;
  bool msg_is_ok = true;
  IPC_BEGIN_MESSAGE_MAP_EX(ResourceMessageFilter, message, msg_is_ok)
    IPC_MESSAGE_HANDLER(ViewHostMsg_CreateView, OnMsgCreateView)
    IPC_MESSAGE_HANDLER(ViewHostMsg_CreateWidget, OnMsgCreateWidget)
    // TODO(brettw): we should get the view ID for this so the resource
    // dispatcher can prioritize things based on the visible view.
    IPC_MESSAGE_HANDLER(ViewHostMsg_RequestResource, OnRequestResource)
    IPC_MESSAGE_HANDLER(ViewHostMsg_CancelRequest, OnCancelRequest)
    IPC_MESSAGE_HANDLER(ViewHostMsg_ClosePage_ACK, OnClosePageACK)
    IPC_MESSAGE_HANDLER(ViewHostMsg_DataReceived_ACK, OnDataReceivedACK)
    IPC_MESSAGE_HANDLER(ViewHostMsg_UploadProgress_ACK, OnUploadProgressACK)

    IPC_MESSAGE_HANDLER_DELAY_REPLY(ViewHostMsg_SyncLoad, OnSyncLoad)

    IPC_MESSAGE_HANDLER(ViewHostMsg_SetCookie, OnSetCookie)
    IPC_MESSAGE_HANDLER(ViewHostMsg_GetCookies, OnGetCookies)
    IPC_MESSAGE_HANDLER(ViewHostMsg_GetDataDir, OnGetDataDir)
    IPC_MESSAGE_HANDLER(ViewHostMsg_PluginMessage, OnPluginMessage)
    IPC_MESSAGE_HANDLER(ViewHostMsg_PluginSyncMessage, OnPluginSyncMessage)
    IPC_MESSAGE_HANDLER(ViewHostMsg_LoadFont, OnLoadFont)
    IPC_MESSAGE_HANDLER(ViewHostMsg_GetMonitorInfoForWindow,
                        OnGetMonitorInfoForWindow)
    IPC_MESSAGE_HANDLER(ViewHostMsg_GetPlugins, OnGetPlugins)
    IPC_MESSAGE_HANDLER(ViewHostMsg_GetPluginPath, OnGetPluginPath)
    IPC_MESSAGE_HANDLER(ViewHostMsg_DownloadUrl, OnDownloadUrl)
    IPC_MESSAGE_HANDLER_GENERIC(ViewHostMsg_ContextMenu,
        OnReceiveContextMenuMsg(message))
    IPC_MESSAGE_HANDLER_DELAY_REPLY(ViewHostMsg_OpenChannelToPlugin,
                                    OnOpenChannelToPlugin)
    IPC_MESSAGE_HANDLER_DELAY_REPLY(ViewHostMsg_SpellCheck, OnSpellCheck)
    IPC_MESSAGE_HANDLER(ViewHostMsg_DnsPrefetch, OnDnsPrefetch)
    IPC_MESSAGE_HANDLER_GENERIC(ViewHostMsg_PaintRect,
        render_widget_helper_->DidReceivePaintMsg(message))
    IPC_MESSAGE_FORWARD(ViewHostMsg_ClipboardClear,
                        static_cast<Clipboard*>(GetClipboardService()),
                        Clipboard::Clear)
    IPC_MESSAGE_FORWARD(ViewHostMsg_ClipboardWriteText,
                        static_cast<Clipboard*>(GetClipboardService()),
                        Clipboard::WriteText)
    IPC_MESSAGE_HANDLER(ViewHostMsg_ClipboardWriteHTML,
                        OnClipboardWriteHTML)
    IPC_MESSAGE_HANDLER(ViewHostMsg_ClipboardWriteBookmark,
                        OnClipboardWriteBookmark)
    // We need to do more work to marshall around bitmaps
    IPC_MESSAGE_HANDLER(ViewHostMsg_ClipboardWriteBitmap,
                        OnClipboardWriteBitmap)
    IPC_MESSAGE_FORWARD(ViewHostMsg_ClipboardWriteWebSmartPaste,
                        static_cast<Clipboard*>(GetClipboardService()),
                        Clipboard::WriteWebSmartPaste)
    IPC_MESSAGE_HANDLER(ViewHostMsg_ClipboardIsFormatAvailable,
                        OnClipboardIsFormatAvailable)
    IPC_MESSAGE_HANDLER(ViewHostMsg_ClipboardReadText, OnClipboardReadText)
    IPC_MESSAGE_HANDLER(ViewHostMsg_ClipboardReadAsciiText,
                        OnClipboardReadAsciiText)
    IPC_MESSAGE_HANDLER(ViewHostMsg_ClipboardReadHTML,
                        OnClipboardReadHTML)
    IPC_MESSAGE_HANDLER(ViewHostMsg_GetWindowRect, OnGetWindowRect)
    IPC_MESSAGE_HANDLER(ViewHostMsg_GetRootWindowRect, OnGetRootWindowRect)
    IPC_MESSAGE_HANDLER(ViewHostMsg_GetMimeTypeFromExtension,
                        OnGetMimeTypeFromExtension)
    IPC_MESSAGE_HANDLER(ViewHostMsg_GetMimeTypeFromFile,
                        OnGetMimeTypeFromFile)
    IPC_MESSAGE_HANDLER(ViewHostMsg_GetPreferredExtensionForMimeType,
                        OnGetPreferredExtensionForMimeType)
    IPC_MESSAGE_HANDLER(ViewHostMsg_GetCPBrowsingContext,
                        OnGetCPBrowsingContext)
    IPC_MESSAGE_HANDLER(ViewHostMsg_DuplicateSection, OnDuplicateSection)
    IPC_MESSAGE_HANDLER(ViewHostMsg_ResourceTypeStats, OnResourceTypeStats)
    IPC_MESSAGE_HANDLER_DELAY_REPLY(ViewHostMsg_GetDefaultPrintSettings,
                                    OnGetDefaultPrintSettings)
    IPC_MESSAGE_HANDLER_DELAY_REPLY(ViewHostMsg_ScriptedPrint,
                                    OnScriptedPrint)
    IPC_MESSAGE_UNHANDLED(
        handled = false)
  IPC_END_MESSAGE_MAP_EX()

  if (!msg_is_ok) {
    RenderProcessHost::BadMessageTerminateProcess(message.type(),
                                                  render_handle_);
  }

  return handled;
}

class ContextMenuMessageDispatcher : public Task {
 public:
  ContextMenuMessageDispatcher(
      int render_process_host_id,
      const ViewHostMsg_ContextMenu& context_menu_message)
      : render_process_host_id_(render_process_host_id),
        context_menu_message_(context_menu_message) {
  }

  void Run() {
    // Forward message to normal routing route.
    RenderProcessHost* host =
        RenderProcessHost::FromID(render_process_host_id_);
    if (host)
      host->OnMessageReceived(context_menu_message_);
  }

 private:
  int render_process_host_id_;
  const ViewHostMsg_ContextMenu context_menu_message_;
};

void ResourceMessageFilter::OnReceiveContextMenuMsg(const IPC::Message& msg) {
  void* iter = NULL;
  ViewHostMsg_ContextMenu_Params params;
  if (!IPC::ParamTraits<ViewHostMsg_ContextMenu_Params>::
      Read(&msg, &iter, &params))
    return;

  // Fill in the dictionary suggestions if required.
  if (!params.misspelled_word.empty() &&
      spellchecker_ != NULL) {
    int misspell_location, misspell_length;
    bool is_misspelled = !spellchecker_->SpellCheckWord(
        params.misspelled_word.c_str(),
        static_cast<int>(params.misspelled_word.length()),
        &misspell_location, &misspell_length,
        &params.dictionary_suggestions);

    // If not misspelled, make the misspelled_word param empty.
    if (!is_misspelled)
      params.misspelled_word.clear();
  }

  // Create a new ViewHostMsg_ContextMenu message.
  const ViewHostMsg_ContextMenu context_menu_message(msg.routing_id(), params);
  render_widget_helper_->ui_loop()->PostTask(FROM_HERE,
      new ContextMenuMessageDispatcher(render_process_host_id_,
                                       context_menu_message));
}

// Called on the IPC thread:
bool ResourceMessageFilter::Send(IPC::Message* message) {
  if (!channel_) {
    delete message;
    return false;
  }

  return channel_->Send(message);
}

void ResourceMessageFilter::OnMsgCreateView(int opener_id,
                                            bool user_gesture,
                                            int* route_id,
                                            HANDLE* modal_dialog_event) {
  render_widget_helper_->CreateView(opener_id, user_gesture, route_id,
                                    modal_dialog_event, render_handle_);
}

<<<<<<< HEAD
void ResourceMessageFilter::OnMsgCreateWidget(int opener_id, int* route_id) {
  render_widget_helper_->CreateWidget(opener_id, route_id);
=======
void ResourceMessageFilter::OnMsgCreateWidget(int opener_id,
                                              bool activatable,
                                              int* route_id) {
  render_widget_helper_->CreateNewWidget(opener_id, activatable, route_id);
>>>>>>> 5d99fccd
}

void ResourceMessageFilter::OnRequestResource(
    const IPC::Message& message,
    int request_id,
    const ViewHostMsg_Resource_Request& request) {
  resource_dispatcher_host_->BeginRequest(this,
                                          render_handle_,
                                          render_process_host_id_,
                                          message.routing_id(),
                                          request_id,
                                          request,
                                          request_context_,
                                          NULL);
}

void ResourceMessageFilter::OnDataReceivedACK(int request_id) {
  resource_dispatcher_host_->OnDataReceivedACK(render_process_host_id_,
                                               request_id);
}

void ResourceMessageFilter::OnUploadProgressACK(int request_id) {
  resource_dispatcher_host_->OnUploadProgressACK(render_process_host_id_,
                                                 request_id);
}

void ResourceMessageFilter::OnCancelRequest(int request_id) {
  resource_dispatcher_host_->CancelRequest(render_process_host_id_, request_id,
                                           true);
}

void ResourceMessageFilter::OnClosePageACK(int new_render_process_host_id,
                                           int new_request_id) {
  resource_dispatcher_host_->OnClosePageACK(new_render_process_host_id,
                                            new_request_id);
}

void ResourceMessageFilter::OnSyncLoad(
    int request_id,
    const ViewHostMsg_Resource_Request& request,
    IPC::Message* sync_result) {
  resource_dispatcher_host_->BeginRequest(this,
                                          render_handle_,
                                          render_process_host_id_,
                                          sync_result->routing_id(),
                                          request_id,
                                          request,
                                          request_context_,
                                          sync_result);
}

void ResourceMessageFilter::OnSetCookie(const GURL& url,
                                        const GURL& policy_url,
                                        const std::string& cookie) {
  if (request_context_->cookie_policy()->CanSetCookie(url, policy_url))
    request_context_->cookie_store()->SetCookie(url, cookie);
}

void ResourceMessageFilter::OnGetCookies(const GURL& url,
                                         const GURL& policy_url,
                                         std::string* cookies) {
  if (request_context_->cookie_policy()->CanGetCookies(url, policy_url))
    *cookies = request_context_->cookie_store()->GetCookies(url);
}

void ResourceMessageFilter::OnGetDataDir(std::wstring* data_dir) {
  *data_dir = plugin_service_->GetChromePluginDataDir();
}

void ResourceMessageFilter::OnPluginMessage(const std::wstring& dll_path,
                                            const std::vector<uint8>& data) {
  DCHECK(MessageLoop::current() ==
         ChromeThread::GetMessageLoop(ChromeThread::IO));

  ChromePluginLib *chrome_plugin = ChromePluginLib::Find(dll_path);
  if (chrome_plugin) {
    void *data_ptr = const_cast<void*>(reinterpret_cast<const void*>(&data[0]));
    uint32 data_len = static_cast<uint32>(data.size());
    chrome_plugin->functions().on_message(data_ptr, data_len);
  }
}

void ResourceMessageFilter::OnPluginSyncMessage(const std::wstring& dll_path,
                                                const std::vector<uint8>& data,
                                                std::vector<uint8> *retval) {
  DCHECK(MessageLoop::current() ==
         ChromeThread::GetMessageLoop(ChromeThread::IO));

  ChromePluginLib *chrome_plugin = ChromePluginLib::Find(dll_path);
  if (chrome_plugin) {
    void *data_ptr = const_cast<void*>(reinterpret_cast<const void*>(&data[0]));
    uint32 data_len = static_cast<uint32>(data.size());
    void *retval_buffer = 0;
    uint32 retval_size = 0;
    chrome_plugin->functions().on_sync_message(data_ptr, data_len,
                                               &retval_buffer, &retval_size);
    if (retval_buffer) {
      retval->resize(retval_size);
      memcpy(&(retval->at(0)), retval_buffer, retval_size);
      CPB_Free(retval_buffer);
    }
  }
}

void ResourceMessageFilter::OnGetPlugins(bool refresh,
                                         std::vector<WebPluginInfo>* plugins) {
  plugin_service_->GetPlugins(refresh, plugins);
}

void ResourceMessageFilter::OnGetPluginPath(const GURL& url,
                                            const std::string& mime_type,
                                            const std::string& clsid,
                                            std::wstring* filename,
                                            std::string* url_mime_type) {
  *filename = plugin_service_->GetPluginPath(url, mime_type, clsid,
                                             url_mime_type);
}

void ResourceMessageFilter::OnOpenChannelToPlugin(const GURL& url,
                                                  const std::string& mime_type,
                                                  const std::string& clsid,
                                                  const std::wstring& locale,
                                                  IPC::Message* reply_msg) {
  plugin_service_->OpenChannelToPlugin(this, url, mime_type, clsid,
                                       locale, reply_msg);
}

void ResourceMessageFilter::OnDownloadUrl(const IPC::Message& message,
                                          const GURL& url,
                                          const GURL& referrer) {
  resource_dispatcher_host_->BeginDownload(url,
                                           referrer,
                                           render_process_host_id_,
                                           message.routing_id(),
                                           request_context_);
}

void ResourceMessageFilter::OnClipboardWriteHTML(const std::wstring& markup,
                                                 const GURL& src_url) {
  GetClipboardService()->WriteHTML(markup, src_url.spec());
}

void ResourceMessageFilter::OnClipboardWriteBookmark(const std::wstring& title,
                                                     const GURL& url) {
  GetClipboardService()->WriteBookmark(title, url.spec());
}

void ResourceMessageFilter::OnClipboardWriteBitmap(
    SharedMemoryHandle bitmap_buf, gfx::Size size) {
  // hbitmap here is only valid in the context of the renderer.  We need to
  // import it into our process using SharedMemory in order to get a handle
  // that is valid.
  //
  // We need to ask for write permission to the shared memory in order to
  // call WriteBitmapFromSharedMemory
  SharedMemory shared_mem(bitmap_buf, false, render_handle_);
  GetClipboardService()->WriteBitmapFromSharedMemory(shared_mem, size);
}

void ResourceMessageFilter::OnClipboardIsFormatAvailable(unsigned int format,
                                                         bool* result) {
  DCHECK(result);
  *result = GetClipboardService()->IsFormatAvailable(format);
}

void ResourceMessageFilter::OnClipboardReadText(std::wstring* result) {
  GetClipboardService()->ReadText(result);
}

void ResourceMessageFilter::OnClipboardReadAsciiText(std::string* result) {
  GetClipboardService()->ReadAsciiText(result);
}

void ResourceMessageFilter::OnClipboardReadHTML(std::wstring* markup,
                                                GURL* src_url) {
  std::string src_url_str;
  GetClipboardService()->ReadHTML(markup, &src_url_str);
  *src_url = GURL(src_url_str);
}

void ResourceMessageFilter::OnGetWindowRect(HWND window, gfx::Rect *rect) {
  RECT window_rect = {0};
  GetWindowRect(window, &window_rect);
  *rect = window_rect;
}

void ResourceMessageFilter::OnGetRootWindowRect(HWND window, gfx::Rect *rect) {
  RECT window_rect = {0};
  HWND root_window = ::GetAncestor(window, GA_ROOT);
  GetWindowRect(root_window, &window_rect);
  *rect = window_rect;
}

void ResourceMessageFilter::OnGetMimeTypeFromExtension(
    const std::wstring& ext, std::string* mime_type) {
  net::GetMimeTypeFromExtension(ext, mime_type);
}

void ResourceMessageFilter::OnGetMimeTypeFromFile(
    const std::wstring& file_path, std::string* mime_type) {
  net::GetMimeTypeFromFile(file_path, mime_type);
}

void ResourceMessageFilter::OnGetPreferredExtensionForMimeType(
    const std::string& mime_type, std::wstring* ext) {
  net::GetPreferredExtensionForMimeType(mime_type, ext);
}

void ResourceMessageFilter::OnGetCPBrowsingContext(uint32* context) {
  // Always allocate a new context when a plugin requests one, since it needs to
  // be unique for that plugin instance.
  *context =
      CPBrowsingContextManager::Instance()->Allocate(request_context_.get());
}

void ResourceMessageFilter::OnDuplicateSection(
    SharedMemoryHandle renderer_handle,
    SharedMemoryHandle* browser_handle) {
  // Duplicate the handle in this process right now so the memory is kept alive
  // (even if it is not mapped)
  SharedMemory shared_buf(renderer_handle, true, render_handle_);
  shared_buf.GiveToProcess(GetCurrentProcess(), browser_handle);
}

void ResourceMessageFilter::OnResourceTypeStats(
    const CacheManager::ResourceTypeStats& stats) {
  HISTOGRAM_COUNTS(L"WebCoreCache.ImagesSizeKB",
                   static_cast<int>(stats.images.size / 1024));
  HISTOGRAM_COUNTS(L"WebCoreCache.CSSStylesheetsSizeKB",
                   static_cast<int>(stats.css_stylesheets.size / 1024));
  HISTOGRAM_COUNTS(L"WebCoreCache.ScriptsSizeKB",
                   static_cast<int>(stats.scripts.size / 1024));
  HISTOGRAM_COUNTS(L"WebCoreCache.XSLStylesheetsSizeKB",
                   static_cast<int>(stats.xsl_stylesheets.size / 1024));
  HISTOGRAM_COUNTS(L"WebCoreCache.FontsSizeKB",
                   static_cast<int>(stats.fonts.size / 1024));
}

void ResourceMessageFilter::OnGetDefaultPrintSettings(IPC::Message* reply_msg) {
  scoped_refptr<printing::PrinterQuery> printer_query;
  print_job_manager_->PopPrinterQuery(0, &printer_query);
  if (!printer_query.get()) {
    printer_query = new printing::PrinterQuery;
  }

  CancelableTask* task = NewRunnableMethod(
      this,
      &ResourceMessageFilter::OnGetDefaultPrintSettingsReply,
      printer_query,
      reply_msg);
  // Loads default settings. This is asynchronous, only the IPC message sender
  // will hang until the settings are retrieved.
  printer_query->GetSettings(printing::PrinterQuery::DEFAULTS,
                             NULL,
                             0,
                             task);
}

void ResourceMessageFilter::OnGetDefaultPrintSettingsReply(
    scoped_refptr<printing::PrinterQuery> printer_query,
    IPC::Message* reply_msg) {
  ViewMsg_Print_Params params;
  if (printer_query->last_status() != printing::PrintingContext::OK) {
    memset(&params, 0, sizeof(params));
  } else {
    printer_query->settings().RenderParams(&params);
    params.document_cookie = printer_query->cookie();
  }
  ViewHostMsg_GetDefaultPrintSettings::WriteReplyParams(reply_msg, params);
  Send(reply_msg);
  // If user hasn't cancelled.
  if (printer_query->cookie() && printer_query->settings().dpi()) {
    print_job_manager_->QueuePrinterQuery(printer_query.get());
  } else {
    printer_query->StopWorker();
  }
}

void ResourceMessageFilter::OnScriptedPrint(HWND host_window,
                                            int cookie,
                                            int expected_pages_count,
                                            IPC::Message* reply_msg) {
  scoped_refptr<printing::PrinterQuery> printer_query;
  print_job_manager_->PopPrinterQuery(cookie, &printer_query);
  if (!printer_query.get()) {
    printer_query = new printing::PrinterQuery;
  }

  CancelableTask* task = NewRunnableMethod(
      this,
      &ResourceMessageFilter::OnScriptedPrintReply,
      printer_query,
      reply_msg);
  // Shows the Print... dialog box. This is asynchronous, only the IPC message
  // sender will hang until the Print dialog is dismissed.
  if (!host_window || !IsWindow(host_window)) {
    // TODO(maruel):  bug 1214347 Get the right browser window instead.
    host_window = GetDesktopWindow();
  } else {
    host_window = GetAncestor(host_window, GA_ROOTOWNER);
  }
  DCHECK(host_window);
  printer_query->GetSettings(printing::PrinterQuery::ASK_USER,
                             host_window,
                             expected_pages_count,
                             task);
}

void ResourceMessageFilter::OnScriptedPrintReply(
    scoped_refptr<printing::PrinterQuery> printer_query,
    IPC::Message* reply_msg) {
  ViewMsg_PrintPages_Params params;
  if (printer_query->last_status() != printing::PrintingContext::OK ||
      !printer_query->settings().dpi()) {
    memset(&params, 0, sizeof(params));
  } else {
    printer_query->settings().RenderParams(&params.params);
    params.params.document_cookie = printer_query->cookie();
    params.pages =
        printing::PageRange::GetPages(printer_query->settings().ranges);
  }
  ViewHostMsg_ScriptedPrint::WriteReplyParams(reply_msg, params);
  Send(reply_msg);
  if (params.params.dpi && params.params.document_cookie) {
    print_job_manager_->QueuePrinterQuery(printer_query.get());
  } else {
    printer_query->StopWorker();
  }
}

// static
ClipboardService* ResourceMessageFilter::GetClipboardService() {
  // We have a static instance of the clipboard service for use by all message
  // filters.  This instance lives for the life of the browser processes.
  static ClipboardService* clipboard_service = new ClipboardService();

  return clipboard_service;
}

// Notes about SpellCheck.
//
// Spellchecking generally uses a fair amount of RAM.  For this reason, we load
// the spellcheck dictionaries into the browser process, and all renderers ask
// the browsers to do SpellChecking.
//
// This filter should not try to initialize the spellchecker. It is up to the 
// profile to initialize it when required, and send it here. If |spellchecker_|
// is made NULL, it corresponds to spellchecker turned off - i.e., all
// spellings are correct.
//
// Note: This is called in the IO thread.
void ResourceMessageFilter::OnSpellCheck(const std::wstring& word,
                                         IPC::Message* reply_msg) {
 int misspell_location = 0;
 int misspell_length = 0;

 if (spellchecker_ != NULL) {
    spellchecker_->SpellCheckWord(word.c_str(),
                                  static_cast<int>(word.length()),
                                  &misspell_location, &misspell_length, NULL);
  }

  ViewHostMsg_SpellCheck::WriteReplyParams(reply_msg, misspell_location,
                                             misspell_length);
  Send(reply_msg);
  return;
}

void ResourceMessageFilter::Observe(NotificationType type, 
                                    const NotificationSource &source,
                                    const NotificationDetails &details) {
    if (type == NOTIFY_SPELLCHECKER_REINITIALIZED) {
      spellchecker_ = Details<SpellcheckerReinitializedDetails>
          (details).ptr()->spellchecker;
    }
}

void ResourceMessageFilter::OnDnsPrefetch(
         const std::vector<std::string>& hostnames) {
  chrome_browser_net::DnsPrefetchList(hostnames);
}<|MERGE_RESOLUTION|>--- conflicted
+++ resolved
@@ -4,6 +4,7 @@
 
 #include "chrome/browser/resource_message_filter.h"
 
+#include "base/clipboard.h"
 #include "base/histogram.h"
 #include "base/thread.h"
 #include "chrome/browser/chrome_plugin_browsing_context.h"
@@ -25,56 +26,8 @@
 #include "chrome/common/render_messages.h"
 #include "net/base/cookie_monster.h"
 #include "net/base/mime_util.h"
+#include "webkit/glue/webkit_glue.h"
 #include "webkit/glue/webplugin.h"
-
-void ResourceMessageFilter::OnGetMonitorInfoForWindow(
-    HWND window, MONITORINFOEX* monitor_info) {
-  HMONITOR monitor = MonitorFromWindow(window, MONITOR_DEFAULTTOPRIMARY);
-  monitor_info->cbSize = sizeof(MONITORINFOEX);
-  GetMonitorInfo(monitor, monitor_info);
-}
-
-void ResourceMessageFilter::OnLoadFont(LOGFONT font) {
-  // If renderer is running in a sandbox, GetTextMetrics
-  // can sometimes fail. If a font has not been loaded
-  // previously, GetTextMetrics will try to load the font
-  // from the font file. However, the sandboxed renderer does
-  // not have permissions to access any font files and
-  // the call fails. So we make the browser pre-load the
-  // font for us by using a dummy call to GetTextMetrics of
-  // the same font.
-
-  // Maintain a circular queue for the fonts and DCs to be cached.
-  // font_index maintains next available location in the queue.
-  static const int kFontCacheSize = 32;
-  static HFONT fonts[kFontCacheSize] = {0};
-  static HDC hdcs[kFontCacheSize] = {0};
-  static size_t font_index = 0;
-
-  UMA_HISTOGRAM_COUNTS_100(L"Memory.CachedFontAndDC",
-      fonts[kFontCacheSize-1] ? kFontCacheSize : static_cast<int>(font_index));
-
-  HDC hdc = GetDC(NULL);
-  HFONT font_handle = CreateFontIndirect(&font);
-  DCHECK(NULL != font_handle);
-
-  HGDIOBJ old_font = SelectObject(hdc, font_handle);
-  DCHECK(NULL != old_font);
-
-  TEXTMETRIC tm;
-  BOOL ret = GetTextMetrics(hdc, &tm);
-  DCHECK(ret);
-
-  if (fonts[font_index] || hdcs[font_index]) {
-    // We already have too many fonts, we will delete one and take it's place.
-    DeleteObject(fonts[font_index]);
-    ReleaseDC(NULL, hdcs[font_index]);
-  }
-
-  fonts[font_index] = font_handle;
-  hdcs[font_index] = hdc;
-  font_index = (font_index + 1) % kFontCacheSize;
-}
 
 ResourceMessageFilter::ResourceMessageFilter(
     ResourceDispatcherHost* resource_dispatcher_host,
@@ -143,7 +96,7 @@
   bool handled = true;
   bool msg_is_ok = true;
   IPC_BEGIN_MESSAGE_MAP_EX(ResourceMessageFilter, message, msg_is_ok)
-    IPC_MESSAGE_HANDLER(ViewHostMsg_CreateView, OnMsgCreateView)
+    IPC_MESSAGE_HANDLER(ViewHostMsg_CreateWindow, OnMsgCreateWindow)
     IPC_MESSAGE_HANDLER(ViewHostMsg_CreateWidget, OnMsgCreateWidget)
     // TODO(brettw): we should get the view ID for this so the resource
     // dispatcher can prioritize things based on the visible view.
@@ -161,8 +114,7 @@
     IPC_MESSAGE_HANDLER(ViewHostMsg_PluginMessage, OnPluginMessage)
     IPC_MESSAGE_HANDLER(ViewHostMsg_PluginSyncMessage, OnPluginSyncMessage)
     IPC_MESSAGE_HANDLER(ViewHostMsg_LoadFont, OnLoadFont)
-    IPC_MESSAGE_HANDLER(ViewHostMsg_GetMonitorInfoForWindow,
-                        OnGetMonitorInfoForWindow)
+    IPC_MESSAGE_HANDLER(ViewHostMsg_GetScreenInfo, OnGetScreenInfo)
     IPC_MESSAGE_HANDLER(ViewHostMsg_GetPlugins, OnGetPlugins)
     IPC_MESSAGE_HANDLER(ViewHostMsg_GetPluginPath, OnGetPluginPath)
     IPC_MESSAGE_HANDLER(ViewHostMsg_DownloadUrl, OnDownloadUrl)
@@ -174,22 +126,10 @@
     IPC_MESSAGE_HANDLER(ViewHostMsg_DnsPrefetch, OnDnsPrefetch)
     IPC_MESSAGE_HANDLER_GENERIC(ViewHostMsg_PaintRect,
         render_widget_helper_->DidReceivePaintMsg(message))
-    IPC_MESSAGE_FORWARD(ViewHostMsg_ClipboardClear,
-                        static_cast<Clipboard*>(GetClipboardService()),
-                        Clipboard::Clear)
-    IPC_MESSAGE_FORWARD(ViewHostMsg_ClipboardWriteText,
-                        static_cast<Clipboard*>(GetClipboardService()),
-                        Clipboard::WriteText)
-    IPC_MESSAGE_HANDLER(ViewHostMsg_ClipboardWriteHTML,
-                        OnClipboardWriteHTML)
-    IPC_MESSAGE_HANDLER(ViewHostMsg_ClipboardWriteBookmark,
-                        OnClipboardWriteBookmark)
-    // We need to do more work to marshall around bitmaps
-    IPC_MESSAGE_HANDLER(ViewHostMsg_ClipboardWriteBitmap,
-                        OnClipboardWriteBitmap)
-    IPC_MESSAGE_FORWARD(ViewHostMsg_ClipboardWriteWebSmartPaste,
-                        static_cast<Clipboard*>(GetClipboardService()),
-                        Clipboard::WriteWebSmartPaste)
+    IPC_MESSAGE_HANDLER(ViewHostMsg_ClipboardWriteObjectsAsync,
+                        OnClipboardWriteObjects)
+    IPC_MESSAGE_HANDLER(ViewHostMsg_ClipboardWriteObjectsSync,
+                        OnClipboardWriteObjects)
     IPC_MESSAGE_HANDLER(ViewHostMsg_ClipboardIsFormatAvailable,
                         OnClipboardIsFormatAvailable)
     IPC_MESSAGE_HANDLER(ViewHostMsg_ClipboardReadText, OnClipboardReadText)
@@ -199,6 +139,7 @@
                         OnClipboardReadHTML)
     IPC_MESSAGE_HANDLER(ViewHostMsg_GetWindowRect, OnGetWindowRect)
     IPC_MESSAGE_HANDLER(ViewHostMsg_GetRootWindowRect, OnGetRootWindowRect)
+    IPC_MESSAGE_HANDLER(ViewHostMsg_GetRootWindowResizerRect, OnGetRootWindowResizerRect)
     IPC_MESSAGE_HANDLER(ViewHostMsg_GetMimeTypeFromExtension,
                         OnGetMimeTypeFromExtension)
     IPC_MESSAGE_HANDLER(ViewHostMsg_GetMimeTypeFromFile,
@@ -256,7 +197,7 @@
 
   // Fill in the dictionary suggestions if required.
   if (!params.misspelled_word.empty() &&
-      spellchecker_ != NULL) {
+      spellchecker_ != NULL && params.spellcheck_enabled) {
     int misspell_location, misspell_length;
     bool is_misspelled = !spellchecker_->SpellCheckWord(
         params.misspelled_word.c_str(),
@@ -286,23 +227,18 @@
   return channel_->Send(message);
 }
 
-void ResourceMessageFilter::OnMsgCreateView(int opener_id,
-                                            bool user_gesture,
-                                            int* route_id,
-                                            HANDLE* modal_dialog_event) {
-  render_widget_helper_->CreateView(opener_id, user_gesture, route_id,
-                                    modal_dialog_event, render_handle_);
-}
-
-<<<<<<< HEAD
-void ResourceMessageFilter::OnMsgCreateWidget(int opener_id, int* route_id) {
-  render_widget_helper_->CreateWidget(opener_id, route_id);
-=======
+void ResourceMessageFilter::OnMsgCreateWindow(int opener_id,
+                                              bool user_gesture,
+                                              int* route_id,
+                                              HANDLE* modal_dialog_event) {
+  render_widget_helper_->CreateNewWindow(opener_id, user_gesture, route_id,
+                                         modal_dialog_event, render_handle_);
+}
+
 void ResourceMessageFilter::OnMsgCreateWidget(int opener_id,
                                               bool activatable,
                                               int* route_id) {
   render_widget_helper_->CreateNewWidget(opener_id, activatable, route_id);
->>>>>>> 5d99fccd
 }
 
 void ResourceMessageFilter::OnRequestResource(
@@ -372,12 +308,12 @@
   *data_dir = plugin_service_->GetChromePluginDataDir();
 }
 
-void ResourceMessageFilter::OnPluginMessage(const std::wstring& dll_path,
+void ResourceMessageFilter::OnPluginMessage(const FilePath& plugin_path,
                                             const std::vector<uint8>& data) {
   DCHECK(MessageLoop::current() ==
          ChromeThread::GetMessageLoop(ChromeThread::IO));
 
-  ChromePluginLib *chrome_plugin = ChromePluginLib::Find(dll_path);
+  ChromePluginLib *chrome_plugin = ChromePluginLib::Find(plugin_path);
   if (chrome_plugin) {
     void *data_ptr = const_cast<void*>(reinterpret_cast<const void*>(&data[0]));
     uint32 data_len = static_cast<uint32>(data.size());
@@ -385,13 +321,13 @@
   }
 }
 
-void ResourceMessageFilter::OnPluginSyncMessage(const std::wstring& dll_path,
+void ResourceMessageFilter::OnPluginSyncMessage(const FilePath& plugin_path,
                                                 const std::vector<uint8>& data,
                                                 std::vector<uint8> *retval) {
   DCHECK(MessageLoop::current() ==
          ChromeThread::GetMessageLoop(ChromeThread::IO));
 
-  ChromePluginLib *chrome_plugin = ChromePluginLib::Find(dll_path);
+  ChromePluginLib *chrome_plugin = ChromePluginLib::Find(plugin_path);
   if (chrome_plugin) {
     void *data_ptr = const_cast<void*>(reinterpret_cast<const void*>(&data[0]));
     uint32 data_len = static_cast<uint32>(data.size());
@@ -407,6 +343,53 @@
   }
 }
 
+void ResourceMessageFilter::OnLoadFont(LOGFONT font) {
+  // If renderer is running in a sandbox, GetTextMetrics
+  // can sometimes fail. If a font has not been loaded
+  // previously, GetTextMetrics will try to load the font
+  // from the font file. However, the sandboxed renderer does
+  // not have permissions to access any font files and
+  // the call fails. So we make the browser pre-load the
+  // font for us by using a dummy call to GetTextMetrics of
+  // the same font.
+
+  // Maintain a circular queue for the fonts and DCs to be cached.
+  // font_index maintains next available location in the queue.
+  static const int kFontCacheSize = 32;
+  static HFONT fonts[kFontCacheSize] = {0};
+  static HDC hdcs[kFontCacheSize] = {0};
+  static size_t font_index = 0;
+
+  UMA_HISTOGRAM_COUNTS_100(L"Memory.CachedFontAndDC",
+      fonts[kFontCacheSize-1] ? kFontCacheSize : static_cast<int>(font_index));
+
+  HDC hdc = GetDC(NULL);
+  HFONT font_handle = CreateFontIndirect(&font);
+  DCHECK(NULL != font_handle);
+
+  HGDIOBJ old_font = SelectObject(hdc, font_handle);
+  DCHECK(NULL != old_font);
+
+  TEXTMETRIC tm;
+  BOOL ret = GetTextMetrics(hdc, &tm);
+  DCHECK(ret);
+
+  if (fonts[font_index] || hdcs[font_index]) {
+    // We already have too many fonts, we will delete one and take it's place.
+    DeleteObject(fonts[font_index]);
+    ReleaseDC(NULL, hdcs[font_index]);
+  }
+
+  fonts[font_index] = font_handle;
+  hdcs[font_index] = hdc;
+  font_index = (font_index + 1) % kFontCacheSize;
+}
+
+void ResourceMessageFilter::OnGetScreenInfo(
+	gfx::NativeView window, webkit_glue::ScreenInfo* results) {
+  *results = webkit_glue::GetScreenInfoHelper(window);
+}
+
 void ResourceMessageFilter::OnGetPlugins(bool refresh,
                                          std::vector<WebPluginInfo>* plugins) {
   plugin_service_->GetPlugins(refresh, plugins);
@@ -415,7 +398,7 @@
 void ResourceMessageFilter::OnGetPluginPath(const GURL& url,
                                             const std::string& mime_type,
                                             const std::string& clsid,
-                                            std::wstring* filename,
+                                            FilePath* filename,
                                             std::string* url_mime_type) {
   *filename = plugin_service_->GetPluginPath(url, mime_type, clsid,
                                              url_mime_type);
@@ -440,26 +423,12 @@
                                            request_context_);
 }
 
-void ResourceMessageFilter::OnClipboardWriteHTML(const std::wstring& markup,
-                                                 const GURL& src_url) {
-  GetClipboardService()->WriteHTML(markup, src_url.spec());
-}
-
-void ResourceMessageFilter::OnClipboardWriteBookmark(const std::wstring& title,
-                                                     const GURL& url) {
-  GetClipboardService()->WriteBookmark(title, url.spec());
-}
-
-void ResourceMessageFilter::OnClipboardWriteBitmap(
-    SharedMemoryHandle bitmap_buf, gfx::Size size) {
-  // hbitmap here is only valid in the context of the renderer.  We need to
-  // import it into our process using SharedMemory in order to get a handle
-  // that is valid.
-  //
-  // We need to ask for write permission to the shared memory in order to
-  // call WriteBitmapFromSharedMemory
-  SharedMemory shared_mem(bitmap_buf, false, render_handle_);
-  GetClipboardService()->WriteBitmapFromSharedMemory(shared_mem, size);
+void ResourceMessageFilter::OnClipboardWriteObjects(
+    const Clipboard::ObjectMap& objects) {
+  // We pass the render_handle_ to assist the clipboard with using shared
+  // memory objects. render_handle_ is a handle to the process that would
+  // own any shared memory that might be in the object list.
+  GetClipboardService()->WriteObjects(objects, render_handle_);
 }
 
 void ResourceMessageFilter::OnClipboardIsFormatAvailable(unsigned int format,
@@ -496,6 +465,11 @@
   *rect = window_rect;
 }
 
+void ResourceMessageFilter::OnGetRootWindowResizerRect(HWND window, gfx::Rect *rect) {
+  RECT window_rect = {0};
+  *rect = window_rect;
+}
+
 void ResourceMessageFilter::OnGetMimeTypeFromExtension(
     const std::wstring& ext, std::string* mime_type) {
   net::GetMimeTypeFromExtension(ext, mime_type);
@@ -519,11 +493,11 @@
 }
 
 void ResourceMessageFilter::OnDuplicateSection(
-    SharedMemoryHandle renderer_handle,
-    SharedMemoryHandle* browser_handle) {
+    base::SharedMemoryHandle renderer_handle,
+    base::SharedMemoryHandle* browser_handle) {
   // Duplicate the handle in this process right now so the memory is kept alive
   // (even if it is not mapped)
-  SharedMemory shared_buf(renderer_handle, true, render_handle_);
+  base::SharedMemory shared_buf(renderer_handle, true, render_handle_);
   shared_buf.GiveToProcess(GetCurrentProcess(), browser_handle);
 }
 
