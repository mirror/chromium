--- conflicted
+++ resolved
@@ -1,31 +1,6 @@
-// Copyright 2008, Google Inc.
-// All rights reserved.
-//
-// Redistribution and use in source and binary forms, with or without
-// modification, are permitted provided that the following conditions are
-// met:
-//
-//    * Redistributions of source code must retain the above copyright
-// notice, this list of conditions and the following disclaimer.
-//    * Redistributions in binary form must reproduce the above
-// copyright notice, this list of conditions and the following disclaimer
-// in the documentation and/or other materials provided with the
-// distribution.
-//    * Neither the name of Google Inc. nor the names of its
-// contributors may be used to endorse or promote products derived from
-// this software without specific prior written permission.
-//
-// THIS SOFTWARE IS PROVIDED BY THE COPYRIGHT HOLDERS AND CONTRIBUTORS
-// "AS IS" AND ANY EXPRESS OR IMPLIED WARRANTIES, INCLUDING, BUT NOT
-// LIMITED TO, THE IMPLIED WARRANTIES OF MERCHANTABILITY AND FITNESS FOR
-// A PARTICULAR PURPOSE ARE DISCLAIMED. IN NO EVENT SHALL THE COPYRIGHT
-// OWNER OR CONTRIBUTORS BE LIABLE FOR ANY DIRECT, INDIRECT, INCIDENTAL,
-// SPECIAL, EXEMPLARY, OR CONSEQUENTIAL DAMAGES (INCLUDING, BUT NOT
-// LIMITED TO, PROCUREMENT OF SUBSTITUTE GOODS OR SERVICES; LOSS OF USE,
-// DATA, OR PROFITS; OR BUSINESS INTERRUPTION) HOWEVER CAUSED AND ON ANY
-// THEORY OF LIABILITY, WHETHER IN CONTRACT, STRICT LIABILITY, OR TORT
-// (INCLUDING NEGLIGENCE OR OTHERWISE) ARISING IN ANY WAY OUT OF THE USE
-// OF THIS SOFTWARE, EVEN IF ADVISED OF THE POSSIBILITY OF SUCH DAMAGE.
+// Copyright (c) 2006-2008 The Chromium Authors. All rights reserved.
+// Use of this source code is governed by a BSD-style license that can be
+// found in the LICENSE file.
 
 #include "chrome/browser/resource_message_filter.h"
 
@@ -41,11 +16,8 @@
 #include "chrome/browser/render_process_host.h"
 #include "chrome/browser/render_widget_helper.h"
 #include "chrome/browser/spellchecker.h"
-<<<<<<< HEAD
-=======
 #include "chrome/common/chrome_plugin_lib.h"
 #include "chrome/common/chrome_plugin_util.h"
->>>>>>> b8afeda4
 #include "chrome/common/clipboard_service.h"
 #include "chrome/common/pref_names.h"
 #include "chrome/common/pref_service.h"
@@ -172,12 +144,9 @@
 
     IPC_MESSAGE_HANDLER(ViewHostMsg_SetCookie, OnSetCookie)
     IPC_MESSAGE_HANDLER(ViewHostMsg_GetCookies, OnGetCookies)
-<<<<<<< HEAD
-=======
     IPC_MESSAGE_HANDLER(ViewHostMsg_GetDataDir, OnGetDataDir)
     IPC_MESSAGE_HANDLER(ViewHostMsg_PluginMessage, OnPluginMessage)
     IPC_MESSAGE_HANDLER(ViewHostMsg_PluginSyncMessage, OnPluginSyncMessage)
->>>>>>> b8afeda4
     IPC_MESSAGE_HANDLER(ViewHostMsg_LoadFont, OnLoadFont)
     IPC_MESSAGE_HANDLER(ViewHostMsg_GetMonitorInfoForWindow,
                         OnGetMonitorInfoForWindow)
@@ -216,6 +185,7 @@
     IPC_MESSAGE_HANDLER(ViewHostMsg_ClipboardReadHTML,
                         OnClipboardReadHTML)
     IPC_MESSAGE_HANDLER(ViewHostMsg_GetWindowRect, OnGetWindowRect)
+    IPC_MESSAGE_HANDLER(ViewHostMsg_GetRootWindowRect, OnGetRootWindowRect)
     IPC_MESSAGE_HANDLER(ViewHostMsg_GetMimeTypeFromExtension,
                         OnGetMimeTypeFromExtension)
     IPC_MESSAGE_HANDLER(ViewHostMsg_GetMimeTypeFromFile,
@@ -378,8 +348,6 @@
     *cookies = request_context_->cookie_store()->GetCookies(url);
 }
 
-<<<<<<< HEAD
-=======
 void ResourceMessageFilter::OnGetDataDir(std::wstring* data_dir) {
   *data_dir = plugin_service_->GetChromePluginDataDir();
 }
@@ -419,7 +387,6 @@
   }
 }
 
->>>>>>> b8afeda4
 void ResourceMessageFilter::OnGetPlugins(bool refresh,
                                          std::vector<WebPluginInfo>* plugins) {
   plugin_service_->GetPlugins(refresh, plugins);
@@ -498,24 +465,30 @@
 
 void ResourceMessageFilter::OnGetWindowRect(HWND window, gfx::Rect *rect) {
   RECT window_rect = {0};
-  // GetWindowRect can fail if window is invalid.
   GetWindowRect(window, &window_rect);
   *rect = window_rect;
 }
 
+void ResourceMessageFilter::OnGetRootWindowRect(HWND window, gfx::Rect *rect) {
+  RECT window_rect = {0};
+  HWND root_window = ::GetAncestor(window, GA_ROOT);
+  GetWindowRect(root_window, &window_rect);
+  *rect = window_rect;
+}
+
 void ResourceMessageFilter::OnGetMimeTypeFromExtension(
     const std::wstring& ext, std::string* mime_type) {
-  mime_util::GetMimeTypeFromExtension(ext, mime_type);
+  net::GetMimeTypeFromExtension(ext, mime_type);
 }
 
 void ResourceMessageFilter::OnGetMimeTypeFromFile(
     const std::wstring& file_path, std::string* mime_type) {
-  mime_util::GetMimeTypeFromFile(file_path, mime_type);
+  net::GetMimeTypeFromFile(file_path, mime_type);
 }
 
 void ResourceMessageFilter::OnGetPreferredExtensionForMimeType(
     const std::string& mime_type, std::wstring* ext) {
-  mime_util::GetPreferredExtensionForMimeType(mime_type, ext);
+  net::GetPreferredExtensionForMimeType(mime_type, ext);
 }
 
 void ResourceMessageFilter::OnGetCPBrowsingContext(uint32* context) {
@@ -716,7 +689,7 @@
     if (checker)
       checker->SpellCheckWord(word_.c_str(), static_cast<int>(word_.length()),
                               &misspell_location, &misspell_length, NULL);
-    Thread* io_thread = g_browser_process->io_thread();
+    base::Thread* io_thread = g_browser_process->io_thread();
     if (io_thread) {
       io_thread->message_loop()->PostTask(FROM_HERE,
           new SpellCheckReplyTask(filter_, reply_msg_,
