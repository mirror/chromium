--- conflicted
+++ resolved
@@ -326,11 +326,7 @@
   // NOTE: This could lead to some data loss if this report isn't successfully
   //       sent, but that's true for all the metrics.
 
-<<<<<<< HEAD
-  StartElement("stability");
-=======
   OPEN_ELEMENT_FOR_SCOPE("stability");
->>>>>>> 12c75e7a
   WriteRequiredStabilityElements(pref);
   WriteRealtimeStabilityElements(pref);
 
@@ -398,41 +394,6 @@
     }
 
     pref->ClearPref(prefs::kStabilityPluginStats);
-  }
-}
-
-void MetricsLog::WriteRequiredStabilityElements(PrefService* pref) {
-  // The server refuses data that doesn't have certain values.  crashcount and
-  // launchcount are currently "required" in the "stability" group.
-  WriteIntAttribute("launchcount",
-                    pref->GetInteger(prefs::kStabilityLaunchCount));
-  pref->SetInteger(prefs::kStabilityLaunchCount, 0);
-  WriteIntAttribute("crashcount",
-                    pref->GetInteger(prefs::kStabilityCrashCount));
-  pref->SetInteger(prefs::kStabilityCrashCount, 0);
-}
-
-void MetricsLog::WriteRealtimeStabilityElements(PrefService* pref) {
-  // Update the stats which are critical for real-time stability monitoring.
-  // Since these are "optional," only list ones that are non-zero, as the counts
-  // are aggergated (summed) server side.
-
-  int count = pref->GetInteger(prefs::kStabilityPageLoadCount);
-  if (count) {
-    WriteIntAttribute("pageloadcount", count);
-    pref->SetInteger(prefs::kStabilityPageLoadCount, 0);
-  }
-
-  count = pref->GetInteger(prefs::kStabilityRendererCrashCount);
-  if (count) {
-    WriteIntAttribute("renderercrashcount", count);
-    pref->SetInteger(prefs::kStabilityRendererCrashCount, 0);
-  }
-
-  count = pref->GetInteger(prefs::kStabilityRendererHangCount);
-  if (count) {
-    WriteIntAttribute("rendererhangcount", count);
-    pref->SetInteger(prefs::kStabilityRendererHangCount, 0);
   }
 }
 
