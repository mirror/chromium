--- conflicted
+++ resolved
@@ -115,8 +115,6 @@
   SessionStartupPref pref = SessionStartupPref::GetStartupPref(profile);
   if (command_line.HasSwitch(switches::kRestoreLastSession))
     pref.type = SessionStartupPref::LAST;
-<<<<<<< HEAD
-=======
   if (command_line.HasSwitch(switches::kIncognito) &&
       pref.type == SessionStartupPref::LAST) {
     // We don't store session information when incognito. If the user has
@@ -124,7 +122,6 @@
     // default launch behavior.
     pref.type = SessionStartupPref::DEFAULT;
   }
->>>>>>> 12c75e7a
   return pref;
 }
 
@@ -517,12 +514,7 @@
         // infobar.
         return false;
       }
-<<<<<<< HEAD
-      SessionRestore::RestoreSessionSynchronously(
-          profile_, false, show_command_, urls_to_open);
-=======
       SessionRestore::RestoreSessionSynchronously(profile_, urls_to_open);
->>>>>>> 12c75e7a
       return true;
 
     case SessionStartupPref::URLS:
@@ -678,13 +670,8 @@
                                 Profile* profile, const std::wstring& cur_dir,
                                 bool process_startup, int* return_code) {
   in_startup = process_startup;
-<<<<<<< HEAD
-  bool result = LaunchBrowserImpl(parsed_command_line, profile, show_command,
-                                  cur_dir, process_startup, return_code);
-=======
   bool result = LaunchBrowserImpl(parsed_command_line, profile, cur_dir,
                                   process_startup, return_code);
->>>>>>> 12c75e7a
   in_startup = false;
   return result;
 }
@@ -706,10 +693,6 @@
 
 bool BrowserInit::LaunchBrowserImpl(const CommandLine& parsed_command_line,
                                     Profile* profile,
-<<<<<<< HEAD
-                                    int show_command,
-=======
->>>>>>> 12c75e7a
                                     const std::wstring& cur_dir,
                                     bool process_startup,
                                     int* return_code) {
