// Copyright 2008, Google Inc.
// All rights reserved.
//
// Redistribution and use in source and binary forms, with or without
// modification, are permitted provided that the following conditions are
// met:
//
//    * Redistributions of source code must retain the above copyright
// notice, this list of conditions and the following disclaimer.
//    * Redistributions in binary form must reproduce the above
// copyright notice, this list of conditions and the following disclaimer
// in the documentation and/or other materials provided with the
// distribution.
//    * Neither the name of Google Inc. nor the names of its
// contributors may be used to endorse or promote products derived from
// this software without specific prior written permission.
//
// THIS SOFTWARE IS PROVIDED BY THE COPYRIGHT HOLDERS AND CONTRIBUTORS
// "AS IS" AND ANY EXPRESS OR IMPLIED WARRANTIES, INCLUDING, BUT NOT
// LIMITED TO, THE IMPLIED WARRANTIES OF MERCHANTABILITY AND FITNESS FOR
// A PARTICULAR PURPOSE ARE DISCLAIMED. IN NO EVENT SHALL THE COPYRIGHT
// OWNER OR CONTRIBUTORS BE LIABLE FOR ANY DIRECT, INDIRECT, INCIDENTAL,
// SPECIAL, EXEMPLARY, OR CONSEQUENTIAL DAMAGES (INCLUDING, BUT NOT
// LIMITED TO, PROCUREMENT OF SUBSTITUTE GOODS OR SERVICES; LOSS OF USE,
// DATA, OR PROFITS; OR BUSINESS INTERRUPTION) HOWEVER CAUSED AND ON ANY
// THEORY OF LIABILITY, WHETHER IN CONTRACT, STRICT LIABILITY, OR TORT
// (INCLUDING NEGLIGENCE OR OTHERWISE) ARISING IN ANY WAY OUT OF THE USE
// OF THIS SOFTWARE, EVEN IF ADVISED OF THE POSSIBILITY OF SUCH DAMAGE.

#include "chrome/browser/alternate_nav_url_fetcher.h"

#include "chrome/browser/navigation_controller.h"
#include "chrome/browser/navigation_entry.h"
#include "chrome/browser/views/info_bar_alternate_nav_url_view.h"
#include "chrome/browser/web_contents.h"

AlternateNavURLFetcher::AlternateNavURLFetcher(
    const std::wstring& alternate_nav_url)
<<<<<<< HEAD
  : alternate_nav_url_(alternate_nav_url),
    controller_(NULL),
    state_(NOT_STARTED),
    navigated_to_entry_(false) {
  NotificationService::current()->AddObserver(this,
      NOTIFY_NAVIGATION_STATE_CHANGED, NotificationService::AllSources());
}

AlternateNavURLFetcher::~AlternateNavURLFetcher() {
  if (state_ == NOT_STARTED) {
    // Never caught the NavigationController notification.
    NotificationService::current()->RemoveObserver(this,
        NOTIFY_NAVIGATION_STATE_CHANGED, NotificationService::AllSources());
  }  // Otherwise, Observe() removed the observer already.
}

void AlternateNavURLFetcher::OnNavigatedToEntry() {
  if (navigated_to_entry_)
    return;
  navigated_to_entry_ = true;
  if (state_ == SUCCEEDED)
    ShowInfobar();
=======
    : alternate_nav_url_(alternate_nav_url),
      controller_(NULL), 
      state_(NOT_STARTED),
      navigated_to_entry_(false) {
  registrar_.Add(this, NOTIFY_NAV_ENTRY_PENDING,
                 NotificationService::AllSources());
>>>>>>> b8afeda4
}

void AlternateNavURLFetcher::Observe(NotificationType type,
                                     const NotificationSource& source,
                                     const NotificationDetails& details) {
  switch (type) {
    case NOTIFY_NAV_ENTRY_PENDING:
      controller_ = Source<NavigationController>(source).ptr();
      DCHECK(controller_->GetPendingEntry());

      // Unregister for this notification now that we're pending, and start
      // listening for the corresponding commit. We also need to listen for the
      // tab close command since that means the load will never commit!
      registrar_.Remove(this, NOTIFY_NAV_ENTRY_PENDING,
                        NotificationService::AllSources());
      registrar_.Add(this, NOTIFY_NAV_ENTRY_COMMITTED,
                     Source<NavigationController>(controller_));
      registrar_.Add(this, NOTIFY_TAB_CLOSED,
                     Source<NavigationController>(controller_));

<<<<<<< HEAD
  NotificationService::current()->RemoveObserver(this,
      NOTIFY_NAVIGATION_STATE_CHANGED, NotificationService::AllSources());
=======
      DCHECK_EQ(NOT_STARTED, state_);
      state_ = IN_PROGRESS;
      fetcher_.reset(new URLFetcher(GURL(alternate_nav_url_), URLFetcher::HEAD,
                                    this));
      fetcher_->set_request_context(controller_->profile()->GetRequestContext());
      fetcher_->Start();
      break;
>>>>>>> b8afeda4

    case NOTIFY_NAV_ENTRY_COMMITTED:
      // The page was navigated, we can show the infobar now if necessary.
      registrar_.Remove(this, NOTIFY_NAV_ENTRY_COMMITTED,
                        Source<NavigationController>(controller_));
      navigated_to_entry_ = true;
      ShowInfobarIfPossible();
      // DON'T DO ANYTHING AFTER HERE SINCE |this| MAY BE DELETED!
      break;

    case NOTIFY_TAB_CLOSED:
      // We listen either for tab closed or navigation committed to know when to
      // delete ourselves. Here, the tab closed, so we can just give up with
      // all our waiting for notifications and delete ourselves.
      delete this;
      break;

    default:
      NOTREACHED();
  }
}

void AlternateNavURLFetcher::OnURLFetchComplete(const URLFetcher* source,
                                                const GURL& url,
                                                const URLRequestStatus& status,
                                                int response_code,
                                                const ResponseCookies& cookies,
                                                const std::string& data) {
  DCHECK(fetcher_.get() == source);
  if (status.is_success() &&
      // HTTP 2xx, 401, and 407 all indicate that the target address exists.
      (((response_code / 100) == 2) ||
       (response_code == 401) || (response_code == 407))) {
    state_ = SUCCEEDED;
    ShowInfobarIfPossible();
    // DON'T DO ANYTHING AFTER HERE SINCE |this| MAY BE DELETED!
  } else {
    state_ = FAILED;
  }
}

void AlternateNavURLFetcher::ShowInfobarIfPossible() {
  if (!navigated_to_entry_ || state_ != SUCCEEDED)
    return;

  const NavigationEntry* const entry = controller_->GetActiveEntry();
  DCHECK(entry);
  if (entry->GetType() != TAB_CONTENTS_WEB)
    return;
  TabContents* tab_contents =
      controller_->GetTabContents(TAB_CONTENTS_WEB);
  DCHECK(tab_contents);
  WebContents* web_contents = tab_contents->AsWebContents();
  // The infobar will auto-expire this view on the next user-initiated
  // navigation, so we don't need to keep track of it.
  web_contents->GetInfoBarView()->AddChildView(new InfoBarAlternateNavURLView(
      alternate_nav_url_));
<<<<<<< HEAD
}
=======

  // Now we're no longer referencing the navigation controller or the url fetch,
  // so our job is done.
  delete this;
}
>>>>>>> b8afeda4
<|MERGE_RESOLUTION|>--- conflicted
+++ resolved
@@ -1,31 +1,6 @@
-// Copyright 2008, Google Inc.
-// All rights reserved.
-//
-// Redistribution and use in source and binary forms, with or without
-// modification, are permitted provided that the following conditions are
-// met:
-//
-//    * Redistributions of source code must retain the above copyright
-// notice, this list of conditions and the following disclaimer.
-//    * Redistributions in binary form must reproduce the above
-// copyright notice, this list of conditions and the following disclaimer
-// in the documentation and/or other materials provided with the
-// distribution.
-//    * Neither the name of Google Inc. nor the names of its
-// contributors may be used to endorse or promote products derived from
-// this software without specific prior written permission.
-//
-// THIS SOFTWARE IS PROVIDED BY THE COPYRIGHT HOLDERS AND CONTRIBUTORS
-// "AS IS" AND ANY EXPRESS OR IMPLIED WARRANTIES, INCLUDING, BUT NOT
-// LIMITED TO, THE IMPLIED WARRANTIES OF MERCHANTABILITY AND FITNESS FOR
-// A PARTICULAR PURPOSE ARE DISCLAIMED. IN NO EVENT SHALL THE COPYRIGHT
-// OWNER OR CONTRIBUTORS BE LIABLE FOR ANY DIRECT, INDIRECT, INCIDENTAL,
-// SPECIAL, EXEMPLARY, OR CONSEQUENTIAL DAMAGES (INCLUDING, BUT NOT
-// LIMITED TO, PROCUREMENT OF SUBSTITUTE GOODS OR SERVICES; LOSS OF USE,
-// DATA, OR PROFITS; OR BUSINESS INTERRUPTION) HOWEVER CAUSED AND ON ANY
-// THEORY OF LIABILITY, WHETHER IN CONTRACT, STRICT LIABILITY, OR TORT
-// (INCLUDING NEGLIGENCE OR OTHERWISE) ARISING IN ANY WAY OUT OF THE USE
-// OF THIS SOFTWARE, EVEN IF ADVISED OF THE POSSIBILITY OF SUCH DAMAGE.
+// Copyright (c) 2006-2008 The Chromium Authors. All rights reserved.
+// Use of this source code is governed by a BSD-style license that can be
+// found in the LICENSE file.
 
 #include "chrome/browser/alternate_nav_url_fetcher.h"
 
@@ -36,37 +11,12 @@
 
 AlternateNavURLFetcher::AlternateNavURLFetcher(
     const std::wstring& alternate_nav_url)
-<<<<<<< HEAD
-  : alternate_nav_url_(alternate_nav_url),
-    controller_(NULL),
-    state_(NOT_STARTED),
-    navigated_to_entry_(false) {
-  NotificationService::current()->AddObserver(this,
-      NOTIFY_NAVIGATION_STATE_CHANGED, NotificationService::AllSources());
-}
-
-AlternateNavURLFetcher::~AlternateNavURLFetcher() {
-  if (state_ == NOT_STARTED) {
-    // Never caught the NavigationController notification.
-    NotificationService::current()->RemoveObserver(this,
-        NOTIFY_NAVIGATION_STATE_CHANGED, NotificationService::AllSources());
-  }  // Otherwise, Observe() removed the observer already.
-}
-
-void AlternateNavURLFetcher::OnNavigatedToEntry() {
-  if (navigated_to_entry_)
-    return;
-  navigated_to_entry_ = true;
-  if (state_ == SUCCEEDED)
-    ShowInfobar();
-=======
     : alternate_nav_url_(alternate_nav_url),
       controller_(NULL), 
       state_(NOT_STARTED),
       navigated_to_entry_(false) {
   registrar_.Add(this, NOTIFY_NAV_ENTRY_PENDING,
                  NotificationService::AllSources());
->>>>>>> b8afeda4
 }
 
 void AlternateNavURLFetcher::Observe(NotificationType type,
@@ -87,10 +37,6 @@
       registrar_.Add(this, NOTIFY_TAB_CLOSED,
                      Source<NavigationController>(controller_));
 
-<<<<<<< HEAD
-  NotificationService::current()->RemoveObserver(this,
-      NOTIFY_NAVIGATION_STATE_CHANGED, NotificationService::AllSources());
-=======
       DCHECK_EQ(NOT_STARTED, state_);
       state_ = IN_PROGRESS;
       fetcher_.reset(new URLFetcher(GURL(alternate_nav_url_), URLFetcher::HEAD,
@@ -98,7 +44,6 @@
       fetcher_->set_request_context(controller_->profile()->GetRequestContext());
       fetcher_->Start();
       break;
->>>>>>> b8afeda4
 
     case NOTIFY_NAV_ENTRY_COMMITTED:
       // The page was navigated, we can show the infobar now if necessary.
@@ -146,7 +91,7 @@
 
   const NavigationEntry* const entry = controller_->GetActiveEntry();
   DCHECK(entry);
-  if (entry->GetType() != TAB_CONTENTS_WEB)
+  if (entry->tab_type() != TAB_CONTENTS_WEB)
     return;
   TabContents* tab_contents =
       controller_->GetTabContents(TAB_CONTENTS_WEB);
@@ -156,12 +101,8 @@
   // navigation, so we don't need to keep track of it.
   web_contents->GetInfoBarView()->AddChildView(new InfoBarAlternateNavURLView(
       alternate_nav_url_));
-<<<<<<< HEAD
-}
-=======
 
   // Now we're no longer referencing the navigation controller or the url fetch,
   // so our job is done.
   delete this;
 }
->>>>>>> b8afeda4
