--- conflicted
+++ resolved
@@ -4,12 +4,16 @@
 
 #include "chrome/browser/download/save_file.h"
 
+#include "base/basictypes.h"
 #include "base/file_util.h"
 #include "base/logging.h"
 #include "base/path_service.h"
+#include "base/string_util.h"
 #include "chrome/browser/download/save_types.h"
+#if defined(OS_WIN)
 #include "chrome/common/win_util.h"
 #include "chrome/common/win_safe_util.h"
+#endif
 
 SaveFile::SaveFile(const SaveFileCreateInfo* info)
     : info_(info),
@@ -20,7 +24,7 @@
   DCHECK(info);
   DCHECK(info->path.empty());
   if (file_util::CreateTemporaryFileName(&full_path_))
-    Open(L"wb");
+    Open("wb");
 }
 
 SaveFile::~SaveFile() {
@@ -30,7 +34,7 @@
 // Return false indicate that we got disk error, save file manager will tell
 // SavePackage this error, then SavePackage will call its Cancel() method to
 // cancel whole save job.
-bool SaveFile::AppendDataToFile(const char* data, int data_len) {
+bool SaveFile::AppendDataToFile(const char* data, size_t data_len) {
   if (file_) {
     if (data_len == fwrite(data, 1, data_len, file_)) {
       bytes_so_far_ += data_len;
@@ -49,7 +53,7 @@
   // If this job has been canceled, and it has created file,
   // We need to delete this created file.
   if (!full_path_.empty()) {
-    DeleteFile(full_path_.c_str());
+    file_util::Delete(full_path_, false);
   }
 }
 
@@ -60,19 +64,17 @@
   DCHECK(!path_renamed());
   // We cannot rename because rename will keep the same security descriptor
   // on the destination file. We want to recreate the security descriptor
-  // with the security that makes sense in the new path. If the last parameter
-  // is FALSE and the new file already exists, the function overwrites the
-  // existing file and succeeds.
-  if (!CopyFile(full_path_.c_str(), new_path.c_str(), FALSE))
+  // with the security that makes sense in the new path.
+  if (!file_util::CopyFile(full_path_, new_path))
     return false;
 
-  DeleteFile(full_path_.c_str());
+  file_util::Delete(full_path_, false);
 
   full_path_ = new_path;
   path_renamed_ = true;
 
   // Still in saving process, reopen the file.
-  if (in_progress_ && !Open(L"a+b"))
+  if (in_progress_ && !Open("a+b"))
     return false;
   return true;
 }
@@ -84,25 +86,22 @@
 
 void SaveFile::Close() {
   if (file_) {
-    fclose(file_);
+    file_util::CloseFile(file_);
     file_ = NULL;
   }
 }
 
-bool SaveFile::Open(const wchar_t* open_mode) {
+bool SaveFile::Open(const char* open_mode) {
   DCHECK(!full_path_.empty());
-  if (_wfopen_s(&file_, full_path_.c_str(), open_mode)) {
-    file_ = NULL;
+  file_ = file_util::OpenFile(full_path_, open_mode);
+  if (!file_) {
     return false;
   }
+#if defined(OS_WIN)
   // Sets the zone to tell Windows that this file comes from the Internet.
   // We ignore the return value because a failure is not fatal.
-<<<<<<< HEAD
-  win_util::SetInternetZoneIdentifier(full_path_);
-=======
   // TODO(port): Similarly mark on Mac.
   win_util::SetInternetZoneIdentifier(FilePath::FromWStringHack(full_path_));
 #endif
->>>>>>> 5d99fccd
   return true;
 }
