// Copyright (c) 2006-2008 The Chromium Authors. All rights reserved.
// Use of this source code is governed by a BSD-style license that can be
// found in the LICENSE file.

#include <string>

#include "base/logging.h"
#include "chrome/browser/download/download_manager.h"
#include "chrome/browser/download/download_util.h"
#include "testing/gtest/include/gtest/gtest.h"

class DownloadManagerTest : public testing::Test {
 public:
  DownloadManagerTest() {
    download_manager_ = new DownloadManager();
    download_util::InitializeExeTypes(&download_manager_->exe_types_);
  }

  void GetGeneratedFilename(const std::string& content_disposition,
                            const std::wstring& url,
                            const std::string& mime_type,
                            std::wstring* generated_name_string) {
    DownloadCreateInfo info;
    info.content_disposition = content_disposition;
    info.url = url;
    info.mime_type = mime_type;
    FilePath generated_name;
    download_manager_->GenerateFilename(&info, &generated_name);
    *generated_name_string = generated_name.ToWStringHack();
  }

 protected:
  scoped_refptr<DownloadManager> download_manager_;
  MessageLoopForUI message_loop_;

  DISALLOW_EVIL_CONSTRUCTORS(DownloadManagerTest);
};

static const struct {
  const char* disposition;
  const wchar_t* url;
  const char* mime_type;
  const wchar_t* expected_name;
} kGeneratedFiles[] = {
  // No 'filename' keyword in the disposition, use the URL
  {"a_file_name.txt",
   L"http://www.evil.com/my_download.txt",
   "text/plain",
   L"my_download.txt"},

  // Disposition has relative paths, remove them
  {"filename=../../../../././../a_file_name.txt",
   L"http://www.evil.com/my_download.txt",
   "text/plain",
   L"a_file_name.txt"},

  // Disposition has parent directories, remove them
  {"filename=dir1/dir2/a_file_name.txt",
   L"http://www.evil.com/my_download.txt",
   "text/plain",
   L"a_file_name.txt"},

  // No useful information in disposition or URL, use default
  {"", L"http://www.truncated.com/path/", "text/plain", L"download.txt"},

  // Spaces in the disposition file name
  {"filename=My Downloaded File.exe",
   L"http://www.frontpagehacker.com/a_download.exe",
   "application/octet-stream",
   L"My Downloaded File.exe"},

  {"filename=my-cat",
   L"http://www.example.com/my-cat",
   "image/jpeg",
   L"my-cat.jpg"},

  {"filename=my-cat",
   L"http://www.example.com/my-cat",
   "text/plain",
   L"my-cat.txt"},

  {"filename=my-cat",
   L"http://www.example.com/my-cat",
   "text/html",
   L"my-cat.htm"},

  {"filename=my-cat",
   L"http://www.example.com/my-cat",
   "dance/party",
   L"my-cat"},

  {"filename=my-cat.jpg",
   L"http://www.example.com/my-cat.jpg",
   "text/plain",
   L"my-cat.jpg"},

  {"filename=evil.exe",
   L"http://www.goodguy.com/evil.exe",
   "image/jpeg",
   L"evil.jpg"},

  {"filename=ok.exe",
   L"http://www.goodguy.com/ok.exe",
   "binary/octet-stream",
   L"ok.exe"},

  {"filename=evil.exe.exe",
   L"http://www.goodguy.com/evil.exe.exe",
   "dance/party",
   L"evil.exe.download"},

  {"filename=evil.exe",
   L"http://www.goodguy.com/evil.exe",
   "application/xml",
   L"evil.xml"},

  {"filename=evil.exe",
   L"http://www.goodguy.com/evil.exe",
   "application/html+xml",
   L"evil.download"},

  {"filename=evil.exe",
   L"http://www.goodguy.com/evil.exe",
   "application/rss+xml",
   L"evil.download"},

  {"filename=utils.js",
   L"http://www.goodguy.com/utils.js",
   "application/x-javascript",
   L"utils.js"},

  {"filename=contacts.js",
   L"http://www.goodguy.com/contacts.js",
   "application/json",
   L"contacts.js"},

  {"filename=utils.js",
   L"http://www.goodguy.com/utils.js",
   "text/javascript",
   L"utils.js"},

  {"filename=utils.js",
   L"http://www.goodguy.com/utils.js",
   "text/javascript;version=2",
   L"utils.js"},

  {"filename=utils.js",
   L"http://www.goodguy.com/utils.js",
   "application/ecmascript",
   L"utils.js"},

  {"filename=utils.js",
   L"http://www.goodguy.com/utils.js",
   "application/ecmascript;version=4",
   L"utils.js"},

  {"filename=program.exe",
   L"http://www.goodguy.com/program.exe",
   "application/foo-bar",
   L"program.exe"},

  {"filename=../foo.txt",
   L"http://www.evil.com/../foo.txt",
   "text/plain",
   L"foo.txt"},

  {"filename=..\\foo.txt",
   L"http://www.evil.com/..\\foo.txt",
   "text/plain",
   L"foo.txt"},

  {"filename=.hidden",
   L"http://www.evil.com/.hidden",
   "text/plain",
   L"hidden.txt"},

  {"filename=trailing.",
   L"http://www.evil.com/trailing.",
   "dance/party",
   L"trailing"},

  {"filename=trailing.",
   L"http://www.evil.com/trailing.",
   "text/plain",
   L"trailing.txt"},

  {"filename=.",
   L"http://www.evil.com/.",
   "dance/party",
   L"download"},

  {"filename=..",
   L"http://www.evil.com/..",
   "dance/party",
   L"download"},

  {"filename=...",
   L"http://www.evil.com/...",
   "dance/party",
   L"download"},

  {"a_file_name.txt",
   L"http://www.evil.com/",
   "image/jpeg",
   L"download.jpg"},

  {"filename=",
   L"http://www.evil.com/",
   "image/jpeg",
   L"download.jpg"},

  {"filename=simple",
   L"http://www.example.com/simple",
   "application/octet-stream",
   L"simple"},

  {"filename=COM1",
   L"http://www.goodguy.com/COM1",
   "application/foo-bar",
   L"_COM1"},

  {"filename=COM4.txt",
   L"http://www.goodguy.com/COM4.txt",
   "text/plain",
   L"_COM4.txt"},

  {"filename=lpt1.TXT",
   L"http://www.goodguy.com/lpt1.TXT",
   "text/plain",
   L"_lpt1.TXT"},

  {"filename=clock$.txt",
   L"http://www.goodguy.com/clock$.txt",
   "text/plain",
   L"_clock$.txt"},

  {"filename=mycom1.foo",
   L"http://www.goodguy.com/mycom1.foo",
   "text/plain",
   L"mycom1.foo"},

  {"filename=Setup.exe.local",
   L"http://www.badguy.com/Setup.exe.local",
   "application/foo-bar",
   L"Setup.exe.download"},

  {"filename=Setup.exe.local.local",
   L"http://www.badguy.com/Setup.exe.local",
   "application/foo-bar",
   L"Setup.exe.local.download"},

  {"filename=Setup.exe.lnk",
   L"http://www.badguy.com/Setup.exe.lnk",
   "application/foo-bar",
   L"Setup.exe.download"},

  {"filename=Desktop.ini",
   L"http://www.badguy.com/Desktop.ini",
   "application/foo-bar",
   L"_Desktop.ini"},

  {"filename=Thumbs.db",
   L"http://www.badguy.com/Thumbs.db",
   "application/foo-bar",
   L"_Thumbs.db"},

  {"filename=source.srf",
   L"http://www.hotmail.com",
   "image/jpeg",
   L"source.srf.jpg"},

  {"filename=source.jpg",
   L"http://www.hotmail.com",
   "application/x-javascript",
   L"source.jpg"},

  // NetUtilTest.{GetSuggestedFilename, GetFileNameFromCD} test these
  // more thoroughly. Tested below are a small set of samples.
  {"attachment; filename=\"%EC%98%88%EC%88%A0%20%EC%98%88%EC%88%A0.jpg\"",
   L"http://www.examples.com/",
   "image/jpeg",
   L"\uc608\uc220 \uc608\uc220.jpg"},

  {"attachment; name=abc de.pdf",
   L"http://www.examples.com/q.cgi?id=abc",
   "application/octet-stream",
   L"abc de.pdf"},

  {"filename=\"=?EUC-JP?Q?=B7=DD=BD=D13=2Epng?=\"",
   L"http://www.example.com/path",
   "image/png",
   L"\x82b8\x8853" L"3.png"},

  // The following two have invalid CD headers and filenames come
  // from the URL.
  {"attachment; filename==?iiso88591?Q?caf=EG?=",
   L"http://www.example.com/test%20123",
   "image/jpeg",
   L"test 123.jpg"},

  {"malformed_disposition",
   L"http://www.google.com/%EC%98%88%EC%88%A0%20%EC%98%88%EC%88%A0.jpg",
   "image/jpeg",
   L"\uc608\uc220 \uc608\uc220.jpg"},

  // Invalid C-D. No filename from URL. Falls back to 'download'.
  {"attachment; filename==?iso88591?Q?caf=E3?",
   L"http://www.google.com/path1/path2/",
   "image/jpeg",
   L"download.jpg"},

  // TODO(darin): Add some raw 8-bit Content-Disposition tests.
};

// Tests to ensure that the file names we generate from hints from the server
// (content-disposition, URL name, etc) don't cause security holes.
TEST_F(DownloadManagerTest, TestDownloadFilename) {
  for (int i = 0; i < arraysize(kGeneratedFiles); ++i) {
    std::wstring file_name;
    GetGeneratedFilename(kGeneratedFiles[i].disposition,
                         kGeneratedFiles[i].url,
                         kGeneratedFiles[i].mime_type,
                         &file_name);
    EXPECT_EQ(kGeneratedFiles[i].expected_name, file_name);
  }
}
<<<<<<< HEAD
=======

namespace {

const struct {
  const FilePath::CharType* path;
  const char* mime_type;
  const FilePath::CharType* expected_path;
} kSafeFilenameCases[] = {
  { FILE_PATH_LITERAL("C:\\foo\\bar.htm"),
    "text/html",
    FILE_PATH_LITERAL("C:\\foo\\bar.htm") },
  { FILE_PATH_LITERAL("C:\\foo\\bar.html"),
    "text/html",
    FILE_PATH_LITERAL("C:\\foo\\bar.html") },
  { FILE_PATH_LITERAL("C:\\foo\\bar"),
    "text/html",
    FILE_PATH_LITERAL("C:\\foo\\bar.htm") },

  { FILE_PATH_LITERAL("C:\\bar.html"),
    "image/png",
    FILE_PATH_LITERAL("C:\\bar.png") },
  { FILE_PATH_LITERAL("C:\\bar"),
    "image/png",
    FILE_PATH_LITERAL("C:\\bar.png") },

  { FILE_PATH_LITERAL("C:\\foo\\bar.exe"),
    "text/html",
    FILE_PATH_LITERAL("C:\\foo\\bar.htm") },
  { FILE_PATH_LITERAL("C:\\foo\\bar.exe"),
    "image/gif",
    FILE_PATH_LITERAL("C:\\foo\\bar.gif") },

  { FILE_PATH_LITERAL("C:\\foo\\google.com"),
    "text/html",
    FILE_PATH_LITERAL("C:\\foo\\google.htm") },

  { FILE_PATH_LITERAL("C:\\foo\\con.htm"),
    "text/html",
    FILE_PATH_LITERAL("C:\\foo\\_con.htm") },
  { FILE_PATH_LITERAL("C:\\foo\\con"),
    "text/html",
    FILE_PATH_LITERAL("C:\\foo\\_con.htm") },
};

}  // namespace

TEST_F(DownloadManagerTest, GetSafeFilename) {
  for (int i = 0; i < arraysize(kSafeFilenameCases); ++i) {
    FilePath path(kSafeFilenameCases[i].path);
    download_manager_->GenerateSafeFilename(kSafeFilenameCases[i].mime_type,
        &path);
    EXPECT_EQ(kSafeFilenameCases[i].expected_path, path.value());
  }
}
>>>>>>> 5d99fccd
<|MERGE_RESOLUTION|>--- conflicted
+++ resolved
@@ -36,7 +36,9 @@
   DISALLOW_EVIL_CONSTRUCTORS(DownloadManagerTest);
 };
 
-static const struct {
+namespace {
+
+const struct {
   const char* disposition;
   const wchar_t* url;
   const char* mime_type;
@@ -311,6 +313,8 @@
 
   // TODO(darin): Add some raw 8-bit Content-Disposition tests.
 };
+
+}  // namespace
 
 // Tests to ensure that the file names we generate from hints from the server
 // (content-disposition, URL name, etc) don't cause security holes.
@@ -324,8 +328,6 @@
     EXPECT_EQ(kGeneratedFiles[i].expected_name, file_name);
   }
 }
-<<<<<<< HEAD
-=======
 
 namespace {
 
@@ -379,5 +381,4 @@
         &path);
     EXPECT_EQ(kSafeFilenameCases[i].expected_path, path.value());
   }
-}
->>>>>>> 5d99fccd
+}