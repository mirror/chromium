--- conflicted
+++ resolved
@@ -21,7 +21,7 @@
 #include "chrome/browser/render_process_host.h"
 #include "chrome/browser/render_view_host.h"
 #include "chrome/browser/render_view_host_delegate.h"
-#include "chrome/browser/resource_dispatcher_host.h"
+#include "chrome/browser/renderer_host/resource_dispatcher_host.h"
 #include "chrome/browser/tab_util.h"
 #include "chrome/browser/web_contents.h"
 #include "chrome/browser/views/download_shelf_view.h"
@@ -31,19 +31,17 @@
 #include "chrome/common/pref_service.h"
 #include "chrome/common/stl_util-inl.h"
 #include "chrome/common/win_util.h"
+#include "net/base/mime_util.h"
 #include "net/base/net_util.h"
 #include "net/url_request/url_request_context.h"
 #include "webkit/glue/dom_serializer_delegate.h"
 
 #include "generated_resources.h"
 
-<<<<<<< HEAD
-=======
 using base::Time;
 
 namespace {
 
->>>>>>> 5d99fccd
 // Default name which will be used when we can not get proper name from
 // resource URL.
 const wchar_t kDefaultSaveName[] = L"saved_resource";
@@ -931,7 +929,11 @@
 // Static.
 bool SavePackage::GetSaveInfo(const std::wstring& suggest_name,
                               HWND container_hwnd,
-                              SavePackageParam* param) {
+                              SavePackageParam* param,
+                              DownloadManager* download_manager) {
+  // TODO(tc): It might be nice to move this code into the download
+  // manager.  http://crbug.com/6025
+
   // Use "Web Page, Complete" option as default choice of saving page.
   unsigned index = 2;
 
@@ -967,8 +969,6 @@
     // saved as complete-HTML.
     index = 1;
   }
-<<<<<<< HEAD
-=======
 
   DCHECK(download_manager);
   // Ensure the filename is safe.
@@ -976,7 +976,6 @@
   download_manager->GenerateSafeFilename(param->current_tab_mime_type, &path);
   param->saved_main_file_path = path.ToWStringHack();
 
->>>>>>> 5d99fccd
   // The option index is not zero-based.
   DCHECK(index > 0 && index < 3);
   param->dir = file_util::GetDirectoryFromPath(param->saved_main_file_path);
@@ -1063,7 +1062,9 @@
   return contents_mime_type == "text/html" ||
          contents_mime_type == "text/xml" ||
          contents_mime_type == "application/xhtml+xml" ||
-         contents_mime_type == "text/plain";
+         contents_mime_type == "text/plain" ||
+         contents_mime_type == "text/css" ||
+         net::IsSupportedJavascriptMimeType(contents_mime_type.c_str());
 }
 
 // Static
@@ -1098,4 +1099,4 @@
     pure_file_name->clear();
     return false;
   }
-}
+}