--- conflicted
+++ resolved
@@ -45,7 +45,7 @@
       EXPECT_TRUE(file_util::GetFileSize(client_file, &client_file_size));
       EXPECT_TRUE(file_util::GetFileSize(server_file_name, &server_file_size));
       EXPECT_EQ(client_file_size, server_file_size);
-      EXPECT_PRED2(file_util::ContentsEqual, client_file, server_file_name);
+      EXPECT_TRUE(file_util::ContentsEqual(client_file, server_file_name));
     }
 
     EXPECT_TRUE(DieFileDie(client_file, false));
@@ -54,9 +54,6 @@
   virtual void SetUp() {
     UITest::SetUp();
     EXPECT_TRUE(file_util::CreateNewTempDirectory(L"", &save_dir_));
-<<<<<<< HEAD
-    save_dir_ += file_util::kPathSeparator;
-=======
     save_dir_ += FilePath::kSeparators[0];
 
     download_dir_ = GetDownloadDirectory();
@@ -66,7 +63,6 @@
   virtual void TearDown() {
     UITest::TearDown();
     DieFileDie(save_dir_, true);
->>>>>>> 5d99fccd
   }
 
   std::wstring save_dir_;
