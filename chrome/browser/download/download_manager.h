--- conflicted
+++ resolved
@@ -106,11 +106,7 @@
                int path_uniquifier,
                const std::wstring& url,
                const std::wstring& original_name,
-<<<<<<< HEAD
-               const Time start_time,
-=======
                const base::Time start_time,
->>>>>>> 12c75e7a
                int64 download_size,
                int render_process_id,
                int request_id,
