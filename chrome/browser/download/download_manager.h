// Copyright (c) 2006-2008 The Chromium Authors. All rights reserved.
// Use of this source code is governed by a BSD-style license that can be
// found in the LICENSE file.
//
// The DownloadManager object manages the process of downloading, including
// updates to the history system and providing the information for displaying
// the downloads view in the Destinations tab. There is one DownloadManager per
// active profile in Chrome.
//
// Each download is represented by a DownloadItem, and all DownloadItems
// are owned by the DownloadManager which maintains a global list of all
// downloads. DownloadItems are created when a user initiates a download,
// and exist for the duration of the browser life time.
//
// Download observers:
// Objects that are interested in notifications about new downloads, or progress
// updates for a given download must implement one of the download observer
// interfaces:
//   DownloadItem::Observer:
//     - allows observers to receive notifications about one download from start
//       to completion
//   DownloadManager::Observer:
//     - allows observers, primarily views, to be notified when changes to the
//       set of all downloads (such as new downloads, or deletes) occur
// Use AddObserver() / RemoveObserver() on the appropriate download object to
// receive state updates.
//
// Download state persistence:
// The DownloadManager uses the history service for storing persistent
// information about the state of all downloads. The history system maintains a
// separate table for this called 'downloads'. At the point that the
// DownloadManager is constructed, we query the history service for the state of
// all persisted downloads.

#ifndef CHROME_BROWSER_DOWNLOAD_DOWNLOAD_MANAGER_H__
#define CHROME_BROWSER_DOWNLOAD_DOWNLOAD_MANAGER_H__

#include <string>
#include <map>
#include <set>
#include <vector>

#include "base/basictypes.h"
#include "base/file_path.h"
#include "base/hash_tables.h"
#include "base/observer_list.h"
#include "base/ref_counted.h"
#include "chrome/browser/cancelable_request.h"
#include "chrome/browser/history/download_types.h"
#include "chrome/browser/history/history.h"
#include "chrome/browser/shell_dialogs.h"
#include "chrome/common/pref_member.h"

class DownloadFileManager;
class DownloadItem;
class DownloadItemView;
class DownloadManager;
class GURL;
class MessageLoop;
class PrefService;
class Profile;
class ResourceDispatcherHost;
class URLRequestContext;
class WebContents;

namespace base {
class Thread;
}

// DownloadItem ----------------------------------------------------------------

// One DownloadItem per download. This is the model class that stores all the
// state for a download. Multiple views, such as a tab's download shelf and the
// Destination tab's download view, may refer to a given DownloadItem.
class DownloadItem {
 public:
  enum DownloadState {
    IN_PROGRESS,
    COMPLETE,
    CANCELLED,
    REMOVING
  };

  enum SafetyState {
    SAFE = 0,
    DANGEROUS,
    DANGEROUS_BUT_VALIDATED  // Dangerous but the user confirmed the download.
  };

  // Interface that observers of a particular download must implement in order
  // to receive updates to the download's status.
  class Observer {
   public:
    virtual void OnDownloadUpdated(DownloadItem* download) = 0;
  };

  // Constructing from persistent store:
  DownloadItem(const DownloadCreateInfo& info);

  // Constructing from user action:
  DownloadItem(int32 download_id,
               const FilePath& path,
               int path_uniquifier,
               const std::wstring& url,
<<<<<<< HEAD
               const std::wstring& original_name,
               const Time start_time,
=======
               const FilePath& original_name,
               const base::Time start_time,
>>>>>>> 5d99fccd
               int64 download_size,
               int render_process_id,
               int request_id,
               bool is_dangerous);

  ~DownloadItem();

  void Init(bool start_timer);

  // Public API

  void AddObserver(Observer* observer);
  void RemoveObserver(Observer* observer);

  // Notify our observers periodically
  void UpdateObservers();

  // Received a new chunk of data
  void Update(int64 bytes_so_far);

  // Cancel the download operation. We need to distinguish between cancels at
  // exit (DownloadManager destructor) from user interface initiated cancels
  // because at exit, the history system may not exist, and any updates to it
  // require AddRef'ing the DownloadManager in the destructor which results in
  // a DCHECK failure. Set 'update_history' to false when canceling from at
  // exit to prevent this crash. This may result in a difference between the
  // downloaded file's size on disk, and what the history system's last record
  // of it is. At worst, we'll end up re-downloading a small portion of the file
  // when resuming a download (assuming the server supports byte ranges).
  void Cancel(bool update_history);

  // Download operation completed.
  void Finished(int64 size);

  // The user wants to remove the download from the views and history. If
  // |delete_file| is true, the file is deleted on the disk.
  void Remove(bool delete_file);

  // Start/stop sending periodic updates to our observers
  void StartProgressTimer();
  void StopProgressTimer();

  // Simple calculation of the amount of time remaining to completion. Fills
  // |*remaining| with the amount of time remaining if successful. Fails and
  // returns false if we do not have the number of bytes or the speed so can
  // not estimate.
  bool TimeRemaining(TimeDelta* remaining) const;

  // Simple speed estimate in bytes/s
  int64 CurrentSpeed() const;

  // Rough percent complete, -1 means we don't know (since we didn't receive a
  // total size).
  int PercentComplete() const;

  // Update the download's path, the actual file is renamed on the download
  // thread.
  void Rename(const FilePath& full_path);

  // Allow the user to temporarily pause a download or resume a paused download.
  void TogglePause();

  // Accessors
  DownloadState state() const { return state_; }
  FilePath file_name() const { return file_name_; }
  void set_file_name(const FilePath& name) { file_name_ = name; }
  FilePath full_path() const { return full_path_; }
  void set_full_path(const FilePath& path) { full_path_ = path; }
  int path_uniquifier() const { return path_uniquifier_; }
  void set_path_uniquifier(int uniquifier) { path_uniquifier_ = uniquifier; }
  std::wstring url() const { return url_; }
  int64 total_bytes() const { return total_bytes_; }
  void set_total_bytes(int64 total_bytes) { total_bytes_ = total_bytes; }
  int64 received_bytes() const { return received_bytes_; }
  int32 id() const { return id_; }
  Time start_time() const { return start_time_; }
  void set_db_handle(int64 handle) { db_handle_ = handle; }
  int64 db_handle() const { return db_handle_; }
  DownloadManager* manager() const { return manager_; }
  void set_manager(DownloadManager* manager) { manager_ = manager; }
  bool is_paused() const { return is_paused_; }
  void set_is_paused(bool pause) { is_paused_ = pause; }
  bool open_when_complete() const { return open_when_complete_; }
  void set_open_when_complete(bool open) { open_when_complete_ = open; }
  int render_process_id() const { return render_process_id_; }
  int request_id() const { return request_id_; }
  SafetyState safety_state() const { return safety_state_; }
  void set_safety_state(SafetyState safety_state) {
    safety_state_ = safety_state;
  }
  FilePath original_name() const { return original_name_; }
  void set_original_name(const FilePath& name) { original_name_ = name; }

  // Returns the file-name that should be reported to the user, which is
  // file_name_ for safe downloads and original_name_ for dangerous ones with
  // the uniquifier number.
  FilePath GetFileName() const;

 private:
  // Internal helper for maintaining consistent received and total sizes.
  void UpdateSize(int64 size);

  // Request ID assigned by the ResourceDispatcherHost.
  int32 id_;

  // Full path to the downloaded file
  FilePath full_path_;

  // A number that should be appended to the path to make it unique, or 0 if the
  // path should be used as is.
  int path_uniquifier_;

  // Short display version of the file
  FilePath file_name_;

  // The URL from whence we came, for display
  std::wstring url_;

  // Total bytes expected
  int64 total_bytes_;

  // Current received bytes
  int64 received_bytes_;

  // Start time for calculating remaining time
  uintptr_t start_tick_;

  // The current state of this download
  DownloadState state_;

  // The views of this item in the download shelf and download tab
  ObserverList<Observer> observers_;

  // Time the download was started
  Time start_time_;

  // Our persistent store handle
  int64 db_handle_;

  // Timer for regularly updating our observers
  base::RepeatingTimer<DownloadItem> update_timer_;

  // Our owning object
  DownloadManager* manager_;

  // In progress downloads may be paused by the user, we note it here
  bool is_paused_;

  // A flag for indicating if the download should be opened at completion.
  bool open_when_complete_;

  // Whether the download is considered potentially safe or dangerous
  // (executable files are typically considered dangerous).
  SafetyState safety_state_;

  // Dangerous download are given temporary names until the user approves them.
  // This stores their original name.
  FilePath original_name_;

  // For canceling or pausing requests.
  int render_process_id_;
  int request_id_;

  DISALLOW_EVIL_CONSTRUCTORS(DownloadItem);
};


// DownloadManager -------------------------------------------------------------

// Browser's download manager: manages all downloads and destination view.
class DownloadManager : public base::RefCountedThreadSafe<DownloadManager>,
                        public SelectFileDialog::Listener {
  // For testing.
  friend class DownloadManagerTest;

 public:
  DownloadManager();
  ~DownloadManager();

  static void RegisterUserPrefs(PrefService* prefs);

  // Interface to implement for observers that wish to be informed of changes
  // to the DownloadManager's collection of downloads.
  class Observer {
   public:
    // New or deleted download, observers should query us for the current set
    // of downloads.
    virtual void ModelChanged() = 0;

    // A callback once the DownloadManager has retrieved the requested set of
    // downloads. The DownloadManagerObserver must copy the vector, but does not
    // own the individual DownloadItems, when this call is made.
    virtual void SetDownloads(std::vector<DownloadItem*>& downloads) = 0;
  };

  // Public API

  // Begin a search for all downloads matching 'search_text'. If 'search_text'
  // is empty, return all known downloads. The results are returned in the
  // 'SetDownloads' observer callback.
  void GetDownloads(Observer* observer,
                    const std::wstring& search_text);

  // Returns true if initialized properly.
  bool Init(Profile* profile);

  // Schedule a query of the history service to retrieve all downloads.
  void QueryHistoryForDownloads();

  // Notifications sent from the download thread to the UI thread
  void StartDownload(DownloadCreateInfo* info);
  void UpdateDownload(int32 download_id, int64 size);
  void DownloadFinished(int32 download_id, int64 size);

  // Helper method for cancelling the network request associated with a
  // download.
  static void CancelDownloadRequest(int render_process_id, int request_id);

  // Called from a view when a user clicks a UI button or link.
  void DownloadCancelled(int32 download_id);
  void PauseDownload(int32 download_id, bool pause);
  void RemoveDownload(int64 download_handle);

  // Remove downloads after remove_begin (inclusive) and before remove_end
  // (exclusive). You may pass in null Time values to do an unbounded delete
  // in either direction.
  int RemoveDownloadsBetween(const Time remove_begin, const Time remove_end);

  // Remove downloads will delete all downloads that have a timestamp that is
  // the same or more recent than |remove_begin|. The number of downloads
  // deleted is returned back to the caller.
  int RemoveDownloads(const Time remove_begin);

  // Download the object at the URL. Used in cases such as "Save Link As..."
  void DownloadUrl(const GURL& url,
                   const GURL& referrer,
                   WebContents* web_contents);

  // Allow objects to observe the download creation process.
  void AddObserver(Observer* observer);

  // Remove a download observer from ourself.
  void RemoveObserver(Observer* observer);

  // Methods called on completion of a query sent to the history system.
  void OnQueryDownloadEntriesComplete(
      std::vector<DownloadCreateInfo>* entries);
  void OnCreateDownloadEntryComplete(DownloadCreateInfo info, int64 db_handle);
  void OnSearchComplete(HistoryService::Handle handle,
                        std::vector<int64>* results);

  // Show or Open a download via the Windows shell.
  void ShowDownloadInShell(const DownloadItem* download);
  void OpenDownloadInShell(const DownloadItem* download, HWND parent_window);

  // The number of in progress (including paused) downloads.
  int in_progress_count() const {
    return static_cast<int>(in_progress_.size());
  }

  FilePath download_path() {
    return FilePath::FromWStringHack(*download_path_);
  }

  // Registers this file extension for automatic opening upon download
  // completion if 'open' is true, or prevents the extension from automatic
  // opening if 'open' is false.
  void OpenFilesOfExtension(const FilePath::StringType& extension, bool open);

  // Tests if a file type should be opened automatically.
  bool ShouldOpenFileExtension(const FilePath::StringType& extension);

  // Tests if we think the server means for this mime_type to be executable.
  static bool IsExecutableMimeType(const std::string& mime_type);

  // Tests if a file type is considered executable.
  bool IsExecutable(const FilePath::StringType& extension);

  // Resets the automatic open preference.
  void ResetAutoOpenFiles();

  // Returns true if there are automatic handlers registered for any file
  // types.
  bool HasAutoOpenFileTypesRegistered() const;

  // Overridden from SelectFileDialog::Listener:
  // TODO(port): convert this to FilePath when SelectFileDialog gets converted.
  virtual void FileSelected(const std::wstring& path, void* params);
  virtual void FileSelectionCanceled(void* params);

  // Deletes the specified path on the file thread.
  void DeleteDownload(const FilePath& path);

  // Called when the user has validated the donwload of a dangerous file.
  void DangerousDownloadValidated(DownloadItem* download);

<<<<<<< HEAD
=======
  // Used to make sure we have a safe file extension and filename for a
  // download.  |file_name| can either be just the file name or it can be a
  // full path to a file.
  void GenerateSafeFilename(const std::string& mime_type,
                            FilePath* file_name);

>>>>>>> 5d99fccd
 private:
  // Shutdown the download manager.  This call is needed only after Init.
  void Shutdown();

  // Called on the download thread to check whether the suggested file path
  // exists.  We don't check if the file exists on the UI thread to avoid UI
  // stalls from interacting with the file system.
  void CheckIfSuggestedPathExists(DownloadCreateInfo* info);

  // Called on the UI thread once the DownloadManager has determined whether the
  // suggested file path exists.
  void OnPathExistenceAvailable(DownloadCreateInfo* info);

  // Called back after a target path for the file to be downloaded to has been
  // determined, either automatically based on the suggested file name, or by
  // the user in a Save As dialog box.
  void ContinueStartDownload(DownloadCreateInfo* info,
                             const FilePath& target_path);

  // Update the history service for a particular download.
  void UpdateHistoryForDownload(DownloadItem* download);
  void RemoveDownloadFromHistory(DownloadItem* download);
  void RemoveDownloadsFromHistoryBetween(const Time remove_begin,
                                         const Time remove_before);

  // Inform the notification service of download starts and stops.
  void NotifyAboutDownloadStart();
  void NotifyAboutDownloadStop();

  // Create an extension based on the file name and mime type.
  void GenerateExtension(const FilePath& file_name,
                         const std::string& mime_type,
                         FilePath::StringType* generated_extension);

  // Create a file name based on the response from the server.
  void GenerateFilename(DownloadCreateInfo* info, FilePath* generated_name);

  // Persist the automatic opening preference.
  void SaveAutoOpens();

  // Runs the network cancel on the IO thread.
  static void OnCancelDownloadRequest(ResourceDispatcherHost* rdh,
                                      int render_process_id,
                                      int request_id);

  // Runs the pause on the IO thread.
  static void OnPauseDownloadRequest(ResourceDispatcherHost* rdh,
                                     int render_process_id,
                                     int request_id,
                                     bool pause);

  // Performs the last steps required when a download has been completed.
  // It is necessary to break down the flow when a download is finished as
  // dangerous downloads are downloaded to temporary files that need to be
  // renamed on the file thread first.
  // Invoked on the UI thread.
  void ContinueDownloadFinished(DownloadItem* download);

  // Renames a finished dangerous download from its temporary file name to its
  // real file name.
  // Invoked on the file thread.
  void ProceedWithFinishedDangerousDownload(int64 download_handle, 
                                            const FilePath& path,
                                            const FilePath& original_name);

  // Invoked on the UI thread when a dangerous downloaded file has been renamed.
  void DangerousDownloadRenamed(int64 download_handle,
                                bool success,
                                const FilePath& new_path,
                                int new_path_uniquifier);

  // Checks whether a file represents a risk if downloaded.
  bool IsDangerous(const FilePath& file_name);

  // Changes the paths and file name of the specified |download|, propagating
  // the change to the history system.
  void RenameDownload(DownloadItem* download, const FilePath& new_path);

  // 'downloads_' is map of all downloads in this profile. The key is the handle
  // returned by the history system, which is unique across sessions. This map
  // owns all the DownloadItems once they have been created in the history
  // system.
  //
  // 'in_progress_' is a map of all downloads that are in progress and that have
  // not yet received a valid history handle. The key is the ID assigned by the
  // ResourceDispatcherHost, which is unique for the current session. This map
  // does not own the DownloadItems.
  //
  // 'dangerous_finished_' is a map of dangerous download that have finished
  // but were not yet approved by the user.  Similarly to in_progress_, the key
  // is the ID assigned by the ResourceDispatcherHost and the map does not own
  // the DownloadItems.  It is used on shutdown to delete completed downloads
  // that have not been approved.
  // 
  // When a download is created through a user action, the corresponding
  // DownloadItem* is placed in 'in_progress_' and remains there until it has
  // received a valid handle from the history system. Once it has a valid
  // handle, the DownloadItem* is placed in the 'downloads_' map. When the
  // download is complete, it is removed from 'in_progress_'. Downloads from
  // past sessions read from a persisted state from the history system are
  // placed directly into 'downloads_' since they have valid handles in the
  // history system.
  typedef base::hash_map<int64, DownloadItem*> DownloadMap;
  DownloadMap downloads_;
  DownloadMap in_progress_;
  DownloadMap dangerous_finished_;

  // True if the download manager has been initialized and requires a shutdown.
  bool shutdown_needed_;

  // Observers that want to be notified of changes to the set of downloads.
  ObserverList<Observer> observers_;

  // The current active profile.
  Profile* profile_;
  scoped_refptr<URLRequestContext> request_context_;

  // Used for history service request management.
  CancelableRequestConsumerT<Observer*, 0> cancelable_consumer_;

  // Non-owning pointer for handling file writing on the download_thread_.
  DownloadFileManager* file_manager_;

  // A pointer to the main UI loop.
  MessageLoop* ui_loop_;

  // A pointer to the file thread's loop. The file thread lives longer than
  // the DownloadManager, so this is safe to cache.
  MessageLoop* file_loop_;

  // User preferences
  BooleanPrefMember prompt_for_download_;
  StringPrefMember download_path_;

  // The user's last choice for download directory. This is only used when the
  // user wants us to prompt for a save location for each download.
  FilePath last_download_path_;

  // Set of file extensions to open at download completion.
  std::set<FilePath::StringType> auto_open_;

  // Set of file extensions that are executables and shouldn't be auto opened.
  std::set<FilePath::StringType> exe_types_;

  // Keep track of downloads that are completed before the user selects the
  // destination, so that observers are appropriately notified of completion
  // after this determination is made.
  // The map is of download_id->remaining size (bytes), both of which are
  // required when calling DownloadFinished.
  typedef std::map<int32, int64> PendingFinishedMap;
  PendingFinishedMap pending_finished_downloads_;

  // The "Save As" dialog box used to ask the user where a file should be
  // saved.
  scoped_refptr<SelectFileDialog> select_file_dialog_;

  DISALLOW_EVIL_CONSTRUCTORS(DownloadManager);
};


#endif  // CHROME_BROWSER_DOWNLOAD_DOWNLOAD_MANAGER_H__<|MERGE_RESOLUTION|>--- conflicted
+++ resolved
@@ -35,6 +35,8 @@
 #ifndef CHROME_BROWSER_DOWNLOAD_DOWNLOAD_MANAGER_H__
 #define CHROME_BROWSER_DOWNLOAD_DOWNLOAD_MANAGER_H__
 
+#include "build/build_config.h"
+
 #include <string>
 #include <map>
 #include <set>
@@ -48,11 +50,13 @@
 #include "chrome/browser/cancelable_request.h"
 #include "chrome/browser/history/download_types.h"
 #include "chrome/browser/history/history.h"
+#if defined(OS_WIN)
+// TODO(port): Port this header and remove #ifdef.
 #include "chrome/browser/shell_dialogs.h"
+#endif
 #include "chrome/common/pref_member.h"
 
 class DownloadFileManager;
-class DownloadItem;
 class DownloadItemView;
 class DownloadManager;
 class GURL;
@@ -102,13 +106,8 @@
                const FilePath& path,
                int path_uniquifier,
                const std::wstring& url,
-<<<<<<< HEAD
-               const std::wstring& original_name,
-               const Time start_time,
-=======
                const FilePath& original_name,
                const base::Time start_time,
->>>>>>> 5d99fccd
                int64 download_size,
                int render_process_id,
                int request_id,
@@ -155,7 +154,7 @@
   // |*remaining| with the amount of time remaining if successful. Fails and
   // returns false if we do not have the number of bytes or the speed so can
   // not estimate.
-  bool TimeRemaining(TimeDelta* remaining) const;
+  bool TimeRemaining(base::TimeDelta* remaining) const;
 
   // Simple speed estimate in bytes/s
   int64 CurrentSpeed() const;
@@ -184,7 +183,7 @@
   void set_total_bytes(int64 total_bytes) { total_bytes_ = total_bytes; }
   int64 received_bytes() const { return received_bytes_; }
   int32 id() const { return id_; }
-  Time start_time() const { return start_time_; }
+  base::Time start_time() const { return start_time_; }
   void set_db_handle(int64 handle) { db_handle_ = handle; }
   int64 db_handle() const { return db_handle_; }
   DownloadManager* manager() const { return manager_; }
@@ -243,7 +242,7 @@
   ObserverList<Observer> observers_;
 
   // Time the download was started
-  Time start_time_;
+  base::Time start_time_;
 
   // Our persistent store handle
   int64 db_handle_;
@@ -277,6 +276,9 @@
 
 
 // DownloadManager -------------------------------------------------------------
+
+#if defined(OS_WIN)
+// TODO(port): Port this part of the header and remove the #ifdef.
 
 // Browser's download manager: manages all downloads and destination view.
 class DownloadManager : public base::RefCountedThreadSafe<DownloadManager>,
@@ -335,12 +337,13 @@
   // Remove downloads after remove_begin (inclusive) and before remove_end
   // (exclusive). You may pass in null Time values to do an unbounded delete
   // in either direction.
-  int RemoveDownloadsBetween(const Time remove_begin, const Time remove_end);
+  int RemoveDownloadsBetween(const base::Time remove_begin,
+                             const base::Time remove_end);
 
   // Remove downloads will delete all downloads that have a timestamp that is
   // the same or more recent than |remove_begin|. The number of downloads
   // deleted is returned back to the caller.
-  int RemoveDownloads(const Time remove_begin);
+  int RemoveDownloads(const base::Time remove_begin);
 
   // Download the object at the URL. Used in cases such as "Save Link As..."
   void DownloadUrl(const GURL& url,
@@ -373,6 +376,9 @@
     return FilePath::FromWStringHack(*download_path_);
   }
 
+  // Clears the last download path, used to initialize "save as" dialogs.  
+  void ClearLastDownloadPath();
+
   // Registers this file extension for automatic opening upon download
   // completion if 'open' is true, or prevents the extension from automatic
   // opening if 'open' is false.
@@ -405,15 +411,12 @@
   // Called when the user has validated the donwload of a dangerous file.
   void DangerousDownloadValidated(DownloadItem* download);
 
-<<<<<<< HEAD
-=======
   // Used to make sure we have a safe file extension and filename for a
   // download.  |file_name| can either be just the file name or it can be a
   // full path to a file.
   void GenerateSafeFilename(const std::string& mime_type,
                             FilePath* file_name);
 
->>>>>>> 5d99fccd
  private:
   // Shutdown the download manager.  This call is needed only after Init.
   void Shutdown();
@@ -436,8 +439,8 @@
   // Update the history service for a particular download.
   void UpdateHistoryForDownload(DownloadItem* download);
   void RemoveDownloadFromHistory(DownloadItem* download);
-  void RemoveDownloadsFromHistoryBetween(const Time remove_begin,
-                                         const Time remove_before);
+  void RemoveDownloadsFromHistoryBetween(const base::Time remove_begin,
+                                         const base::Time remove_before);
 
   // Inform the notification service of download starts and stops.
   void NotifyAboutDownloadStart();
@@ -573,5 +576,6 @@
   DISALLOW_EVIL_CONSTRUCTORS(DownloadManager);
 };
 
+#endif  // defined(OS_WIN)
 
 #endif  // CHROME_BROWSER_DOWNLOAD_DOWNLOAD_MANAGER_H__