--- conflicted
+++ resolved
@@ -10,7 +10,7 @@
 
 #include "base/base_drag_source.h"
 #include "base/file_util.h"
-#include "base/gfx/image_operations.h"
+#include "base/scoped_clipboard_writer.h"
 #include "base/string_util.h"
 #include "chrome/app/locales/locale_settings.h"
 #include "chrome/app/theme/theme_resources.h"
@@ -24,6 +24,7 @@
 #include "chrome/common/resource_bundle.h"
 #include "chrome/views/view.h"
 #include "generated_resources.h"
+#include "skia/ext/image_operations.h"
 #include "SkPath.h"
 #include "SkShader.h"
 
@@ -105,32 +106,20 @@
 }
 
 void BaseContextMenu::ExecuteCommand(int id) {
-  ClipboardService* clipboard = g_browser_process->clipboard_service();
-  DCHECK(clipboard);
+  ScopedClipboardWriter scw(g_browser_process->clipboard_service());
   switch (id) {
     case SHOW_IN_FOLDER:
       download_->manager()->ShowDownloadInShell(download_);
       break;
     case COPY_LINK:
-      clipboard->Clear();
-      clipboard->WriteText(download_->url());
+      scw.WriteText(download_->url());
       break;
     case COPY_PATH:
-<<<<<<< HEAD
-      clipboard->Clear();
-      clipboard->WriteText(download_->full_path());
-      break;
-    case COPY_FILE:
-      // TODO(paulg): Move to OSExchangeData when implementing drag and drop?
-      clipboard->Clear();
-      clipboard->WriteFile(download_->full_path());
-=======
       scw.WriteText(download_->full_path().ToWStringHack());
       break;
     case COPY_FILE:
       // TODO(paulg): Move to OSExchangeData when implementing drag and drop?
       scw.WriteFile(download_->full_path().ToWStringHack());
->>>>>>> 5d99fccd
       break;
     case OPEN_WHEN_COMPLETE:
       OpenDownload(download_);
@@ -236,13 +225,8 @@
   if (!download->original_name().value().empty())
     file_to_use = download->original_name();
 
-<<<<<<< HEAD
-  const std::wstring extension =
-    file_util::GetFileExtensionFromPath(file_to_use);
-=======
   const FilePath::StringType extension =
       file_util::GetFileExtensionFromPath(file_to_use);
->>>>>>> 5d99fccd
   return !download->manager()->IsExecutable(extension);
 }
 
