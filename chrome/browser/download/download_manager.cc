// Copyright (c) 2006-2008 The Chromium Authors. All rights reserved.
// Use of this source code is governed by a BSD-style license that can be
// found in the LICENSE file.

#include <time.h>

#include "chrome/browser/download/download_manager.h"

#include "base/file_util.h"
#include "base/logging.h"
#include "base/message_loop.h"
#include "base/path_service.h"
#include "base/registry.h"
#include "base/string_util.h"
#include "base/task.h"
#include "base/thread.h"
#include "base/timer.h"
#include "base/rand_util.h"
#include "base/win_util.h"
#include "chrome/browser/browser_list.h"
#include "chrome/browser/browser_process.h"
#include "chrome/browser/download/download_file.h"
#include "chrome/browser/download/download_util.h"
#include "chrome/browser/profile.h"
#include "chrome/browser/render_process_host.h"
#include "chrome/browser/render_view_host.h"
#include "chrome/browser/resource_dispatcher_host.h"
#include "chrome/browser/tab_util.h"
#include "chrome/browser/web_contents.h"
#include "chrome/common/chrome_paths.h"
#include "chrome/common/l10n_util.h"
#include "chrome/common/notification_service.h"
#include "chrome/common/pref_names.h"
#include "chrome/common/pref_service.h"
#include "chrome/common/stl_util-inl.h"
#include "chrome/common/win_util.h"
#include "googleurl/src/gurl.h"
#include "net/base/mime_util.h"
#include "net/base/net_util.h"
#include "net/url_request/url_request_context.h"

#include "generated_resources.h"

using base::Time;
using base::TimeDelta;

// Periodically update our observers.
class DownloadItemUpdateTask : public Task {
 public:
  explicit DownloadItemUpdateTask(DownloadItem* item) : item_(item) {}
  void Run() { if (item_) item_->UpdateObservers(); }

 private:
  DownloadItem* item_;
};

// Update frequency (milliseconds).
static const int kUpdateTimeMs = 1000;

// Our download table ID starts at 1, so we use 0 to represent a download that
// has started, but has not yet had its data persisted in the table. We use fake
// database handles in incognito mode starting at -1 and progressively getting
// more negative.
static const int kUninitializedHandle = 0;

// Appends the passed the number between parenthesis the path before the
// extension.
static void AppendNumberToPath(std::wstring* path, int number) {
  file_util::InsertBeforeExtension(path, StringPrintf(L" (%d)", number));
}

// Attempts to find a number that can be appended to that path to make it
// unique. If |path| does not exist, 0 is returned.  If it fails to find such
// a number, -1 is returned.
static int GetUniquePathNumber(const std::wstring& path) {
  const int kMaxAttempts = 100;

  if (!file_util::PathExists(path))
    return 0;

  std::wstring new_path;
  for (int count = 1; count <= kMaxAttempts; ++count) {
    new_path.assign(path);
    AppendNumberToPath(&new_path, count);

    if (!file_util::PathExists(new_path))
      return count;
  }

  return -1;
}

static bool DownloadPathIsDangerous(const std::wstring& download_path) {
  std::wstring desktop_dir;
  if (!PathService::Get(chrome::DIR_USER_DESKTOP, &desktop_dir)) {
    NOTREACHED();
    return false;
  }
  return (download_path == desktop_dir);
}

// DownloadItem implementation -------------------------------------------------

// Constructor for reading from the history service.
DownloadItem::DownloadItem(const DownloadCreateInfo& info)
    : id_(-1),
      full_path_(info.path),
      original_name_(info.original_name),
      url_(info.url),
      total_bytes_(info.total_bytes),
      received_bytes_(info.received_bytes),
      start_tick_(0),
      state_(static_cast<DownloadState>(info.state)),
      start_time_(info.start_time),
      db_handle_(info.db_handle),
      manager_(NULL),
      safety_state_(SAFE),
      is_paused_(false),
      open_when_complete_(false),
      render_process_id_(-1),
      request_id_(-1) {
  if (state_ == IN_PROGRESS)
    state_ = CANCELLED;
  Init(false /* don't start progress timer */);
}

// Constructor for DownloadItem created via user action in the main thread.
DownloadItem::DownloadItem(int32 download_id,
                           const std::wstring& path,
                           int path_uniquifier,
                           const std::wstring& url,
                           const std::wstring& original_name,
                           const Time start_time,
                           int64 download_size,
                           int render_process_id,
                           int request_id,
                           bool is_dangerous)
    : id_(download_id),
      full_path_(path),
      path_uniquifier_(path_uniquifier),
      url_(url),
      original_name_(original_name),
      total_bytes_(download_size),
      received_bytes_(0),
      start_tick_(GetTickCount()),
      state_(IN_PROGRESS),
      start_time_(start_time),
      db_handle_(kUninitializedHandle),
      manager_(NULL),
      safety_state_(is_dangerous ? DANGEROUS : SAFE),
      is_paused_(false),
      open_when_complete_(false),
      render_process_id_(render_process_id),
      request_id_(request_id) {
  Init(true /* start progress timer */);
}

void DownloadItem::Init(bool start_timer) {
  file_name_ = file_util::GetFilenameFromPath(full_path_);
  if (start_timer)
    StartProgressTimer();
}

DownloadItem::~DownloadItem() {
  state_ = REMOVING;
  UpdateObservers();
}

void DownloadItem::AddObserver(Observer* observer) {
  observers_.AddObserver(observer);
}

void DownloadItem::RemoveObserver(Observer* observer) {
  observers_.RemoveObserver(observer);
}

void DownloadItem::UpdateObservers() {
  FOR_EACH_OBSERVER(Observer, observers_, OnDownloadUpdated(this));
}

// If we've received more data than we were expecting (bad server info?), revert
// to 'unknown size mode'.
void DownloadItem::UpdateSize(int64 bytes_so_far) {
  received_bytes_ = bytes_so_far;
  if (received_bytes_ > total_bytes_)
    total_bytes_ = 0;
}

// Updates from the download thread may have been posted while this download
// was being cancelled in the UI thread, so we'll accept them unless we're
// complete.
void DownloadItem::Update(int64 bytes_so_far) {
  if (state_ == COMPLETE) {
    NOTREACHED();
    return;
  }
  UpdateSize(bytes_so_far);
  UpdateObservers();
}

// Triggered by a user action.
void DownloadItem::Cancel(bool update_history) {
  if (state_ != IN_PROGRESS) {
    // Small downloads might be complete before this method has a chance to run.
    return;
  }
  state_ = CANCELLED;
  UpdateObservers();
  StopProgressTimer();
  if (update_history)
    manager_->DownloadCancelled(id_);
}

void DownloadItem::Finished(int64 size) {
  state_ = COMPLETE;
  UpdateSize(size);
  UpdateObservers();
  StopProgressTimer();
}

void DownloadItem::Remove(bool delete_on_disk) {
  Cancel(true);
  state_ = REMOVING;
  if (delete_on_disk)
    manager_->DeleteDownload(full_path_);
  manager_->RemoveDownload(db_handle_);
  // We have now been deleted.
}

void DownloadItem::StartProgressTimer() {
  update_timer_.Start(TimeDelta::FromMilliseconds(kUpdateTimeMs), this,
                      &DownloadItem::UpdateObservers);
}

void DownloadItem::StopProgressTimer() {
  update_timer_.Stop();
}

bool DownloadItem::TimeRemaining(TimeDelta* remaining) const {
  if (total_bytes_ <= 0)
    return false;  // We never received the content_length for this download.

  int64 speed = CurrentSpeed();
  if (speed == 0)
    return false;

  *remaining =
      TimeDelta::FromSeconds((total_bytes_ - received_bytes_) / speed);
  return true;
}

int64 DownloadItem::CurrentSpeed() const {
  uintptr_t diff = GetTickCount() - start_tick_;
  return diff == 0 ? 0 : received_bytes_ * 1000 / diff;
}

int DownloadItem::PercentComplete() const {
  int percent = -1;
  if (total_bytes_ > 0)
    percent = static_cast<int>(received_bytes_ * 100.0 / total_bytes_);
  return percent;
}

void DownloadItem::Rename(const std::wstring& full_path) {
  DCHECK(!full_path.empty());
  full_path_ = full_path;
  file_name_ = file_util::GetFilenameFromPath(full_path_);
}

void DownloadItem::TogglePause() {
  DCHECK(state_ == IN_PROGRESS);
  manager_->PauseDownload(id_, !is_paused_);
  is_paused_ = !is_paused_;
  UpdateObservers();
}

std::wstring DownloadItem::GetFileName() const {
  if (safety_state_ == DownloadItem::SAFE)
    return file_name_;
  if (path_uniquifier_ > 0) {
    std::wstring name(original_name_);
    AppendNumberToPath(&name, path_uniquifier_);
    return name;
  }
  return original_name_;
}

// DownloadManager implementation ----------------------------------------------

// static
void DownloadManager::RegisterUserPrefs(PrefService* prefs) {
  prefs->RegisterBooleanPref(prefs::kPromptForDownload, false);
  prefs->RegisterStringPref(prefs::kDownloadExtensionsToOpen, L"");
  prefs->RegisterBooleanPref(prefs::kDownloadDirUpgraded, false);

  // The default download path is userprofile\download.
  std::wstring default_download_path;
  if (!PathService::Get(chrome::DIR_DEFAULT_DOWNLOADS,
                        &default_download_path)) {
    NOTREACHED();
  }
  prefs->RegisterStringPref(prefs::kDownloadDefaultDirectory,
                            default_download_path);

  // If the download path is dangerous we forcefully reset it. But if we do
  // so we set a flag to make sure we only do it once, to avoid fighting
  // the user if he really wants it on an unsafe place such as the desktop.

  if (!prefs->GetBoolean(prefs::kDownloadDirUpgraded)) {
    std::wstring current_download_dir =
        prefs->GetString(prefs::kDownloadDefaultDirectory);
    if (DownloadPathIsDangerous(current_download_dir)) {
      prefs->SetString(prefs::kDownloadDefaultDirectory,
                       default_download_path);
    }
    prefs->SetBoolean(prefs::kDownloadDirUpgraded, true);
  }
}

DownloadManager::DownloadManager()
    : shutdown_needed_(false),
      profile_(NULL),
      file_manager_(NULL),
      ui_loop_(MessageLoop::current()),
      file_loop_(NULL) {
}

DownloadManager::~DownloadManager() {
  if (shutdown_needed_)
    Shutdown();
}

void DownloadManager::Shutdown() {
  DCHECK(shutdown_needed_) << "Shutdown called when not needed.";

  // Stop receiving download updates
  file_manager_->RemoveDownloadManager(this);

  // Stop making history service requests
  cancelable_consumer_.CancelAllRequests();

  // 'in_progress_' may contain DownloadItems that have not finished the start
  // complete (from the history service) and thus aren't in downloads_.
  DownloadMap::iterator it = in_progress_.begin();
  std::set<DownloadItem*> to_remove;
  for (; it != in_progress_.end(); ++it) {
    DownloadItem* download = it->second;
    if (download->safety_state() == DownloadItem::DANGEROUS) {
      // Forget about any download that the user did not approve.
      // Note that we cannot call download->Remove() this would invalidate our
      // iterator.
      to_remove.insert(download);
      continue;
    }
    DCHECK_EQ(DownloadItem::IN_PROGRESS, download->state());
    download->Cancel(false);
    UpdateHistoryForDownload(download);
    if (download->db_handle() == kUninitializedHandle) {
      // An invalid handle means that 'download' does not yet exist in
      // 'downloads_', so we have to delete it here.
      delete download;
    }
  }

  // 'dangerous_finished_' contains all complete downloads that have not been
  // approved.  They should be removed.
  it = dangerous_finished_.begin();
  for (; it != dangerous_finished_.end(); ++it)
    to_remove.insert(it->second);

  // Remove the dangerous download that are not approved.
  for (std::set<DownloadItem*>::const_iterator rm_it = to_remove.begin();
       rm_it != to_remove.end(); ++rm_it) {
    DownloadItem* download = *rm_it;
    int64 handle = download->db_handle();
    download->Remove(true);
    // Same as above, delete the download if it is not in 'downloads_' (as the
    // Remove() call above won't have deleted it).
    if (handle == kUninitializedHandle)
      delete download;
  }
  to_remove.clear();

  in_progress_.clear();
  dangerous_finished_.clear();
  STLDeleteValues(&downloads_);

  file_manager_ = NULL;

  // Save our file extensions to auto open.
  SaveAutoOpens();

  // Make sure the save as dialog doesn't notify us back if we're gone before
  // it returns.
  if (select_file_dialog_.get())
    select_file_dialog_->ListenerDestroyed();

  shutdown_needed_ = false;
}

// Issue a history query for downloads matching 'search_text'. If 'search_text'
// is empty, return all downloads that we know about.
void DownloadManager::GetDownloads(Observer* observer,
                                   const std::wstring& search_text) {
  DCHECK(observer);

  // Return a empty list if we've not yet received the set of downloads from the
  // history system (we'll update all observers once we get that list in
  // OnQueryDownloadEntriesComplete), or if there are no downloads at all.
  std::vector<DownloadItem*> download_copy;
  if (downloads_.empty()) {
    observer->SetDownloads(download_copy);
    return;
  }

  // We already know all the downloads and there is no filter, so just return a
  // copy to the observer.
  if (search_text.empty()) {
    download_copy.reserve(downloads_.size());
    for (DownloadMap::iterator it = downloads_.begin();
         it != downloads_.end(); ++it) {
      download_copy.push_back(it->second);
    }

    // We retain ownership of the DownloadItems.
    observer->SetDownloads(download_copy);
    return;
  }

  // Issue a request to the history service for a list of downloads matching
  // our search text.
  HistoryService* hs =
      profile_->GetHistoryService(Profile::EXPLICIT_ACCESS);
  if (hs) {
    HistoryService::Handle h =
        hs->SearchDownloads(search_text,
                            &cancelable_consumer_,
                            NewCallback(this,
                                        &DownloadManager::OnSearchComplete));
    cancelable_consumer_.SetClientData(hs, h, observer);
  }
}

// Query the history service for information about all persisted downloads.
bool DownloadManager::Init(Profile* profile) {
  DCHECK(profile);
  DCHECK(!shutdown_needed_)  << "DownloadManager already initialized.";
  shutdown_needed_ = true;

  profile_ = profile;
  request_context_ = profile_->GetRequestContext();

  // 'incognito mode' will have access to past downloads, but we won't store
  // information about new downloads while in that mode.
  QueryHistoryForDownloads();

  ResourceDispatcherHost* rdh = g_browser_process->resource_dispatcher_host();
  if (!rdh) {
    NOTREACHED();
    return false;
  }

  file_manager_ = rdh->download_file_manager();
  if (!file_manager_) {
    NOTREACHED();
    return false;
  }

  file_loop_ = g_browser_process->file_thread()->message_loop();
  if (!file_loop_) {
    NOTREACHED();
    return false;
  }

  // Get our user preference state.
  PrefService* prefs = profile_->GetPrefs();
  DCHECK(prefs);
  prompt_for_download_.Init(prefs::kPromptForDownload, prefs, NULL);

  download_path_.Init(prefs::kDownloadDefaultDirectory, prefs, NULL);

  // Ensure that the download directory specified in the preferences exists.
  file_loop_->PostTask(FROM_HERE, NewRunnableMethod(
      file_manager_, &DownloadFileManager::CreateDirectory, *download_path_));

  // We store any file extension that should be opened automatically at
  // download completion in this pref.
  download_util::InitializeExeTypes(&exe_types_);

  std::wstring extensions_to_open =
      prefs->GetString(prefs::kDownloadExtensionsToOpen);
  std::vector<std::wstring> extensions;
  SplitString(extensions_to_open, L':', &extensions);
  for (size_t i = 0; i < extensions.size(); ++i) {
    if (!extensions[i].empty() && !IsExecutable(extensions[i]))
      auto_open_.insert(extensions[i]);
  }

  return true;
}

void DownloadManager::QueryHistoryForDownloads() {
  HistoryService* hs = profile_->GetHistoryService(Profile::EXPLICIT_ACCESS);
  if (hs) {
    hs->QueryDownloads(
        &cancelable_consumer_,
        NewCallback(this, &DownloadManager::OnQueryDownloadEntriesComplete));
  }
}

// We have received a message from DownloadFileManager about a new download. We
// create a download item and store it in our download map, and inform the
// history system of a new download. Since this method can be called while the
// history service thread is still reading the persistent state, we do not
// insert the new DownloadItem into 'downloads_' or inform our observers at this
// point. OnCreateDatabaseEntryComplete() handles that finalization of the the
// download creation as a callback from the history thread.
void DownloadManager::StartDownload(DownloadCreateInfo* info) {
  DCHECK(MessageLoop::current() == ui_loop_);
  DCHECK(info);

  // Freeze the user's preference for showing a Save As dialog.  We're going to
  // bounce around a bunch of threads and we don't want to worry about race
  // conditions where the user changes this pref out from under us.
  if (*prompt_for_download_)
    info->save_as = true;

  // Determine the proper path for a download, by choosing either the default
  // download directory, or prompting the user.
  std::wstring generated_name;
  GenerateFilename(info, &generated_name);
  if (info->save_as && !last_download_path_.empty())
    info->suggested_path = last_download_path_;
  else
    info->suggested_path = *download_path_;
  file_util::AppendToPath(&info->suggested_path, generated_name);

<<<<<<< HEAD
  // Let's check if this download is dangerous, based on its name.
  if (!*prompt_for_download_ && !info->save_as) {
=======
  if (!info->save_as) {
    // Let's check if this download is dangerous, based on its name.
>>>>>>> 12c75e7a
    const std::wstring filename =
        file_util::GetFilenameFromPath(info->suggested_path);
    info->is_dangerous = IsDangerous(filename);
  }

  // We need to move over to the download thread because we don't want to stat
  // the suggested path on the UI thread.
  file_loop_->PostTask(FROM_HERE,
      NewRunnableMethod(this,
                        &DownloadManager::CheckIfSuggestedPathExists,
                        info));
}

void DownloadManager::CheckIfSuggestedPathExists(DownloadCreateInfo* info) {
  DCHECK(info);

  // Check writability of the suggested path. If we can't write to it, default
  // to the user's "My Documents" directory. We'll prompt them in this case.
  std::wstring dir = file_util::GetDirectoryFromPath(info->suggested_path);
  const std::wstring filename =
      file_util::GetFilenameFromPath(info->suggested_path);
  if (!file_util::PathIsWritable(dir)) {
    info->save_as = true;
    PathService::Get(chrome::DIR_USER_DOCUMENTS, &info->suggested_path);
    file_util::AppendToPath(&info->suggested_path, filename);
  }

  info->path_uniquifier = GetUniquePathNumber(info->suggested_path);

  // If the download is deemed dangerous, we'll use a temporary name for it.
  if (info->is_dangerous) {
    info->original_name = file_util::GetFilenameFromPath(info->suggested_path);
    // Create a temporary file to hold the file until the user approves its
    // download.
    std::wstring file_name;
    std::wstring path;
    while (path.empty()) {
      SStringPrintf(&file_name, L"unconfirmed %d.download",
                    base::RandInt(0, 100000));
<<<<<<< HEAD
       path = dir;
       file_util::AppendToPath(&path, file_name);
       if (file_util::PathExists(path))
         path.clear();
=======
      path = dir;
      file_util::AppendToPath(&path, file_name);
      if (file_util::PathExists(path))
        path.clear();
>>>>>>> 12c75e7a
    }
    info->suggested_path = path;
  } else {
    // We know the final path, build it if necessary.
    if (info->path_uniquifier > 0) {
      AppendNumberToPath(&(info->suggested_path), info->path_uniquifier);
      // Setting path_uniquifier to 0 to make sure we don't try to unique it
      // later on.
      info->path_uniquifier = 0;
<<<<<<< HEAD
    }
  }
=======
    } else if (info->path_uniquifier == -1) {
      // We failed to find a unique path.  We have to prompt the user.
      info->save_as = true;
    }
  }

  if (!info->save_as) {
    // Create an empty file at the suggested path so that we don't allocate the
    // same "non-existant" path to multiple downloads.
    // See: http://code.google.com/p/chromium/issues/detail?id=3662
    file_util::WriteFile(info->suggested_path, "", 0);
  }
>>>>>>> 12c75e7a

  // Now we return to the UI thread.
  ui_loop_->PostTask(FROM_HERE,
      NewRunnableMethod(this,
                        &DownloadManager::OnPathExistenceAvailable,
                        info));
}

void DownloadManager::OnPathExistenceAvailable(DownloadCreateInfo* info) {
  DCHECK(MessageLoop::current() == ui_loop_);
  DCHECK(info);

<<<<<<< HEAD
  if (*prompt_for_download_ || info->save_as || info->path_uniquifier == -1) {
=======
  if (info->save_as) {
>>>>>>> 12c75e7a
    // We must ask the user for the place to put the download.
    if (!select_file_dialog_.get())
      select_file_dialog_ = SelectFileDialog::Create(this);

    WebContents* contents = tab_util::GetWebContentsByID(
        info->render_process_id, info->render_view_id);
    std::wstring filter = win_util::GetFileFilterFromPath(info->suggested_path);
    HWND owning_hwnd =
        contents ? GetAncestor(contents->GetContainerHWND(), GA_ROOT) : NULL;
    select_file_dialog_->SelectFile(SelectFileDialog::SELECT_SAVEAS_FILE,
                                    std::wstring(), info->suggested_path,
                                    filter, std::wstring(),
                                    owning_hwnd, info);
  } else {
    // No prompting for download, just continue with the suggested name.
    ContinueStartDownload(info, info->suggested_path);
  }
}

void DownloadManager::ContinueStartDownload(DownloadCreateInfo* info,
                                            const std::wstring& target_path) {
  scoped_ptr<DownloadCreateInfo> infop(info);
  info->path = target_path;

  DownloadItem* download = NULL;
  DownloadMap::iterator it = in_progress_.find(info->download_id);
  if (it == in_progress_.end()) {
    download = new DownloadItem(info->download_id,
                                info->path,
                                info->path_uniquifier,
                                info->url,
                                info->original_name,
                                info->start_time,
                                info->total_bytes,
                                info->render_process_id,
                                info->request_id,
                                info->is_dangerous);
    download->set_manager(this);
    in_progress_[info->download_id] = download;
  } else {
    NOTREACHED();  // Should not exist!
    return;
  }

  // If the download already completed by the time we reached this point, then
  // notify observers that it did.
  PendingFinishedMap::iterator pending_it =
      pending_finished_downloads_.find(info->download_id);
  if (pending_it != pending_finished_downloads_.end())
    DownloadFinished(pending_it->first, pending_it->second);

  download->Rename(target_path);

  file_loop_->PostTask(FROM_HERE,
      NewRunnableMethod(file_manager_,
                        &DownloadFileManager::OnFinalDownloadName,
                        download->id(),
                        target_path));

  if (profile_->IsOffTheRecord()) {
    // Fake a db handle for incognito mode, since nothing is actually stored in
    // the database in this mode. We have to make sure that these handles don't
    // collide with normal db handles, so we use a negative value. Eventually,
    // they could overlap, but you'd have to do enough downloading that your ISP
    // would likely stab you in the neck first. YMMV.
    static int64 fake_db_handle = kUninitializedHandle - 1;
    OnCreateDownloadEntryComplete(*info, fake_db_handle--);
  } else {
    // Update the history system with the new download.
    // FIXME(paulg) see bug 958058. EXPLICIT_ACCESS below is wrong.
    HistoryService* hs = profile_->GetHistoryService(Profile::EXPLICIT_ACCESS);
    if (hs) {
      hs->CreateDownload(
          *info, &cancelable_consumer_,
          NewCallback(this, &DownloadManager::OnCreateDownloadEntryComplete));
    }
  }
}

// Convenience function for updating the history service for a download.
void DownloadManager::UpdateHistoryForDownload(DownloadItem* download) {
  DCHECK(download);

  // Don't store info in the database if the download was initiated while in
  // incognito mode or if it hasn't been initialized in our database table.
  if (download->db_handle() <= kUninitializedHandle)
    return;

  // FIXME(paulg) see bug 958058. EXPLICIT_ACCESS below is wrong.
  HistoryService* hs = profile_->GetHistoryService(Profile::EXPLICIT_ACCESS);
  if (hs) {
    hs->UpdateDownload(download->received_bytes(),
                       download->state(),
                       download->db_handle());
  }
}

void DownloadManager::RemoveDownloadFromHistory(DownloadItem* download) {
  DCHECK(download);
  // FIXME(paulg) see bug 958058. EXPLICIT_ACCESS below is wrong.
  HistoryService* hs = profile_->GetHistoryService(Profile::EXPLICIT_ACCESS);
  if (download->db_handle() > kUninitializedHandle && hs)
    hs->RemoveDownload(download->db_handle());
}

void DownloadManager::RemoveDownloadsFromHistoryBetween(const Time remove_begin,
                                                        const Time remove_end) {
  // FIXME(paulg) see bug 958058. EXPLICIT_ACCESS below is wrong.
  HistoryService* hs = profile_->GetHistoryService(Profile::EXPLICIT_ACCESS);
  if (hs)
    hs->RemoveDownloadsBetween(remove_begin, remove_end);
}

void DownloadManager::UpdateDownload(int32 download_id, int64 size) {
  DownloadMap::iterator it = in_progress_.find(download_id);
  if (it != in_progress_.end()) {
    DownloadItem* download = it->second;
    download->Update(size);
    UpdateHistoryForDownload(download);
  }
}

void DownloadManager::DownloadFinished(int32 download_id, int64 size) {
  DownloadMap::iterator it = in_progress_.find(download_id);
  if (it == in_progress_.end()) {
    // The download is done, but the user hasn't selected a final location for
    // it yet (the Save As dialog box is probably still showing), so just keep
    // track of the fact that this download id is complete, when the
    // DownloadItem is constructed later we'll notify its completion then.
    PendingFinishedMap::iterator erase_it =
        pending_finished_downloads_.find(download_id);
    DCHECK(erase_it == pending_finished_downloads_.end());
    pending_finished_downloads_[download_id] = size;
    return;
  }

  // Remove the id from the list of pending ids.
  PendingFinishedMap::iterator erase_it =
      pending_finished_downloads_.find(download_id);
  if (erase_it != pending_finished_downloads_.end())
    pending_finished_downloads_.erase(erase_it);

  DownloadItem* download = it->second;
  download->Finished(size);

  // Clean up will happen when the history system create callback runs if we
  // don't have a valid db_handle yet.
  if (download->db_handle() != kUninitializedHandle) {
    in_progress_.erase(it);
    NotifyAboutDownloadStop();
    UpdateHistoryForDownload(download);
  }

  // If this a dangerous download not yet validated by the user, don't do
  // anything. When the user notifies us, it will trigger a call to
  // ProceedWithFinishedDangerousDownload.
  if (download->safety_state() == DownloadItem::DANGEROUS) {
    dangerous_finished_[download_id] = download;
    return;
  }

  if (download->safety_state() == DownloadItem::DANGEROUS_BUT_VALIDATED) {
    // We first need to rename the downloaded file from its temporary name to
    // its final name before we can continue.
    file_loop_->PostTask(FROM_HERE,
        NewRunnableMethod(
            this, &DownloadManager::ProceedWithFinishedDangerousDownload,
            download->db_handle(),
            download->full_path(), download->original_name()));
    return;
  }
  ContinueDownloadFinished(download);
}

void DownloadManager::ContinueDownloadFinished(DownloadItem* download) {
  // If this was a dangerous download, it has now been approved and must be
  // removed from dangerous_finished_ so it does not get deleted on shutdown.
  DownloadMap::iterator it = dangerous_finished_.find(download->id());
  if (it != dangerous_finished_.end())
    dangerous_finished_.erase(it);

  // Notify our observers that we are complete (the call to Finished() set the
  // state to complete but did not notify).
  download->UpdateObservers();

  // Open the download if the user or user prefs indicate it should be.
  const std::wstring extension =
      file_util::GetFileExtensionFromPath(download->full_path());
  if (download->open_when_complete() || ShouldOpenFileExtension(extension))
    OpenDownloadInShell(download, NULL);
}

// Called on the file thread.  Renames the downloaded file to its original name.
void DownloadManager::ProceedWithFinishedDangerousDownload(
    int64 download_handle,
    const std::wstring& path,
    const std::wstring& original_name) {
  bool success = false;
  std::wstring new_path = path;
  int uniquifier = 0;
  if (file_util::PathExists(path)) {
    new_path = file_util::GetDirectoryFromPath(new_path);
    file_util::AppendToPath(&new_path, original_name);
    // Make our name unique at this point, as if a dangerous file is downloading
    // and a 2nd download is started for a file with the same name, they would
    // have the same path.  This is because we uniquify the name on download
    // start, and at that time the first file does not exists yet, so the second
    // file gets the same name.
    uniquifier = GetUniquePathNumber(new_path);
    if (uniquifier > 0)
      AppendNumberToPath(&new_path, uniquifier);
    success = file_util::Move(path, new_path);
  } else {
    NOTREACHED();
  }

  ui_loop_->PostTask(FROM_HERE,
      NewRunnableMethod(this, &DownloadManager::DangerousDownloadRenamed,
                        download_handle, success, new_path, uniquifier));
}

// Call from the file thread when the finished dangerous download was renamed.
void DownloadManager::DangerousDownloadRenamed(int64 download_handle,
                                               bool success,
                                               const std::wstring& new_path,
                                               int new_path_uniquifier) {
  DownloadMap::iterator it = downloads_.find(download_handle);
  if (it == downloads_.end()) {
    NOTREACHED();
    return;
  }

  DownloadItem* download = it->second;
  // If we failed to rename the file, we'll just keep the name as is.
  if (success) {
    // We need to update the path uniquifier so that the UI shows the right
    // name when calling GetFileName().
    download->set_path_uniquifier(new_path_uniquifier);
    RenameDownload(download, new_path);
  }

  // Continue the download finished sequence.
  ContinueDownloadFinished(download);
}

// static
// We have to tell the ResourceDispatcherHost to cancel the download from this
// thread, since we can't forward tasks from the file thread to the IO thread
// reliably (crash on shutdown race condition).
void DownloadManager::CancelDownloadRequest(int render_process_id,
                                            int request_id) {
  ResourceDispatcherHost* rdh = g_browser_process->resource_dispatcher_host();
  base::Thread* io_thread = g_browser_process->io_thread();
  if (!io_thread || !rdh)
    return;
  io_thread->message_loop()->PostTask(FROM_HERE,
      NewRunnableFunction(&DownloadManager::OnCancelDownloadRequest,
                          rdh,
                          render_process_id,
                          request_id));
}

// static
void DownloadManager::OnCancelDownloadRequest(ResourceDispatcherHost* rdh,
                                              int render_process_id,
                                              int request_id) {
  rdh->CancelRequest(render_process_id, request_id, false);
}

void DownloadManager::DownloadCancelled(int32 download_id) {
  DownloadMap::iterator it = in_progress_.find(download_id);
  if (it == in_progress_.end())
    return;
  DownloadItem* download = it->second;

  CancelDownloadRequest(download->render_process_id(), download->request_id());

  // Clean up will happen when the history system create callback runs if we
  // don't have a valid db_handle yet.
  if (download->db_handle() != kUninitializedHandle) {
    in_progress_.erase(it);
    NotifyAboutDownloadStop();
    UpdateHistoryForDownload(download);
  }

  // Tell the file manager to cancel the download.
  file_manager_->RemoveDownload(download->id(), this);  // On the UI thread
  file_loop_->PostTask(FROM_HERE,
      NewRunnableMethod(file_manager_,
                        &DownloadFileManager::CancelDownload,
                        download->id()));
}

void DownloadManager::PauseDownload(int32 download_id, bool pause) {
  DownloadMap::iterator it = in_progress_.find(download_id);
  if (it != in_progress_.end()) {
    DownloadItem* download = it->second;
    if (pause == download->is_paused())
      return;

    // Inform the ResourceDispatcherHost of the new pause state.
    base::Thread* io_thread = g_browser_process->io_thread();
    ResourceDispatcherHost* rdh = g_browser_process->resource_dispatcher_host();
    if (!io_thread || !rdh)
      return;

    io_thread->message_loop()->PostTask(FROM_HERE,
        NewRunnableFunction(&DownloadManager::OnPauseDownloadRequest,
                            rdh,
                            download->render_process_id(),
                            download->request_id(),
                            pause));
  }
}

// static
void DownloadManager::OnPauseDownloadRequest(ResourceDispatcherHost* rdh,
                                             int render_process_id,
                                             int request_id,
                                             bool pause) {
  rdh->PauseRequest(render_process_id, request_id, pause);
}

bool DownloadManager::IsDangerous(const std::wstring& file_name) {
  // TODO(jcampan): Improve me.
  return IsExecutable(file_util::GetFileExtensionFromPath(file_name));
}

void DownloadManager::RenameDownload(DownloadItem* download,
                                     const std::wstring& new_path) {
  download->Rename(new_path);

  // Update the history.

  // No update necessary if the download was initiated while in incognito mode.
  if (download->db_handle() <= kUninitializedHandle)
    return;

  // FIXME(paulg) see bug 958058. EXPLICIT_ACCESS below is wrong.
  HistoryService* hs = profile_->GetHistoryService(Profile::EXPLICIT_ACCESS);
  if (hs)
    hs->UpdateDownloadPath(new_path, download->db_handle());
}

void DownloadManager::RemoveDownload(int64 download_handle) {
  DownloadMap::iterator it = downloads_.find(download_handle);
  if (it == downloads_.end())
    return;

  // Make history update.
  DownloadItem* download = it->second;
  RemoveDownloadFromHistory(download);

  // Remove from our tables and delete.
  downloads_.erase(it);
  it = dangerous_finished_.find(download->id());
  if (it != dangerous_finished_.end())
    dangerous_finished_.erase(it);

  // Tell observers to refresh their views.
  FOR_EACH_OBSERVER(Observer, observers_, ModelChanged());

  delete download;
}

int DownloadManager::RemoveDownloadsBetween(const Time remove_begin,
                                            const Time remove_end) {
  RemoveDownloadsFromHistoryBetween(remove_begin, remove_end);

  int num_deleted = 0;
  DownloadMap::iterator it = downloads_.begin();
  while (it != downloads_.end()) {
    DownloadItem* download = it->second;
    DownloadItem::DownloadState state = download->state();
    if (download->start_time() >= remove_begin &&
        (remove_end.is_null() || download->start_time() < remove_end) &&
        (state == DownloadItem::COMPLETE ||
         state == DownloadItem::CANCELLED)) {
      // Remove from the map and move to the next in the list.
      it = downloads_.erase(it);

      // Also remove it from any completed dangerous downloads.
      DownloadMap::iterator dit = dangerous_finished_.find(download->id());
      if (dit != dangerous_finished_.end())
        dangerous_finished_.erase(dit);

      delete download;

      ++num_deleted;
      continue;
    }

    ++it;
  }

  // Tell observers to refresh their views.
  if (num_deleted > 0)
    FOR_EACH_OBSERVER(Observer, observers_, ModelChanged());

  return num_deleted;
}

int DownloadManager::RemoveDownloads(const Time remove_begin) {
  return RemoveDownloadsBetween(remove_begin, Time());
}

// Initiate a download of a specific URL. We send the request to the
// ResourceDispatcherHost, and let it send us responses like a regular
// download.
void DownloadManager::DownloadUrl(const GURL& url,
                                  const GURL& referrer,
                                  WebContents* web_contents) {
  DCHECK(web_contents);
  file_manager_->DownloadUrl(url,
                             referrer,
                             web_contents->process()->host_id(),
                             web_contents->render_view_host()->routing_id(),
                             request_context_.get());
}

void DownloadManager::NotifyAboutDownloadStart() {
  NotificationService::current()->
      Notify(NOTIFY_DOWNLOAD_START, NotificationService::AllSources(),
             NotificationService::NoDetails());
}

void DownloadManager::NotifyAboutDownloadStop() {
  NotificationService::current()->
      Notify(NOTIFY_DOWNLOAD_STOP, NotificationService::AllSources(),
             NotificationService::NoDetails());
}

void DownloadManager::GenerateExtension(const std::wstring& file_name,
                                        const std::string& mime_type,
                                        std::wstring* generated_extension) {
  // We're worried about three things here:
  //
  // 1) Security.  Many sites let users upload content, such as buddy icons, to
  //    their web sites.  We want to mitigate the case where an attacker
  //    supplies a malicious executable with an executable file extension but an
  //    honest site serves the content with a benign content type, such as
  //    image/jpeg.
  //
  // 2) Usability.  If the site fails to provide a file extension, we want to
  //    guess a reasonable file extension based on the content type.
  //
  // 3) Shell integration.  Some file extensions automatically integrate with
  //    the shell.  We block these extensions to prevent a malicious web site
  //    from integrating with the user's shell.

  static const wchar_t default_extension[] = L"download";

  // See if our file name already contains an extension.
  std::wstring extension(file_util::GetFileExtensionFromPath(file_name));

  // Rename shell-integrated extensions.
  if (win_util::IsShellIntegratedExtension(extension))
    extension.assign(default_extension);

  std::string mime_type_from_extension;
  net::GetMimeTypeFromFile(file_name, &mime_type_from_extension);
  if (mime_type == mime_type_from_extension) {
    // The hinted extension matches the mime type.  It looks like a winner.
    generated_extension->swap(extension);
    return;
  }

  if (IsExecutable(extension) && !IsExecutableMimeType(mime_type)) {
    // We want to be careful about executable extensions.  The worry here is
    // that a trusted web site could be tricked into dropping an executable file
    // on the user's filesystem.
    if (!net::GetPreferredExtensionForMimeType(mime_type, &extension)) {
      // We couldn't find a good extension for this content type.  Use a dummy
      // extension instead.
      extension.assign(default_extension);
    }
  }

  if (extension.empty()) {
    net::GetPreferredExtensionForMimeType(mime_type, &extension);
  } else {
    // Append extension generated from the mime type if:
    // 1. New extension is not ".txt"
    // 2. New extension is not the same as the already existing extension.
    // 3. New extension is not executable. This action mitigates the case when
    //    an execuatable is hidden in a benign file extension;
    //    E.g. my-cat.jpg becomes my-cat.jpg.js if content type is
    //         application/x-javascript.
    std::wstring append_extension;
    if (net::GetPreferredExtensionForMimeType(mime_type, &append_extension)) {
      if (append_extension != L".txt" && append_extension != extension &&
          !IsExecutable(append_extension))
        extension += append_extension;
    }
  }

  generated_extension->swap(extension);
}

void DownloadManager::GenerateFilename(DownloadCreateInfo* info,
                                       std::wstring* generated_name) {
  std::wstring file_name =
      net::GetSuggestedFilename(GURL(info->url),
                                info->content_disposition,
                                L"download");
  DCHECK(!file_name.empty());

  // Make sure we get the right file extension.
  std::wstring extension;
  GenerateExtension(file_name, info->mime_type, &extension);
  file_util::ReplaceExtension(&file_name, extension);

  // Prepend "_" to the file name if it's a reserved name
  if (win_util::IsReservedName(file_name))
    file_name = std::wstring(L"_") + file_name;

  generated_name->assign(file_name);
}

void DownloadManager::AddObserver(Observer* observer) {
  observers_.AddObserver(observer);
  observer->ModelChanged();
}

void DownloadManager::RemoveObserver(Observer* observer) {
  observers_.RemoveObserver(observer);
}

// Post Windows Shell operations to the Download thread, to avoid blocking the
// user interface.
void DownloadManager::ShowDownloadInShell(const DownloadItem* download) {
  DCHECK(file_manager_);
  file_loop_->PostTask(FROM_HERE,
      NewRunnableMethod(file_manager_,
                        &DownloadFileManager::OnShowDownloadInShell,
                        download->full_path()));
}

void DownloadManager::OpenDownloadInShell(const DownloadItem* download,
                                          HWND parent_window) {
  DCHECK(file_manager_);
  file_loop_->PostTask(FROM_HERE,
      NewRunnableMethod(file_manager_,
                        &DownloadFileManager::OnOpenDownloadInShell,
                        download->full_path(), download->url(), parent_window));
}

void DownloadManager::OpenFilesOfExtension(const std::wstring& extension,
                                           bool open) {
  if (open && !IsExecutable(extension))
    auto_open_.insert(extension);
  else
    auto_open_.erase(extension);
  SaveAutoOpens();
}

bool DownloadManager::ShouldOpenFileExtension(const std::wstring& extension) {
  if (!IsExecutable(extension) &&
      auto_open_.find(extension) != auto_open_.end())
      return true;
  return false;
}

static const char* kExecutableWhiteList[] = {
  // JavaScript is just as powerful as EXE.
<<<<<<< HEAD
  if (net::MatchesMimeType("text/javascript", mime_type))
    return true;
  if (net::MatchesMimeType("text/javascript;version=*", mime_type))
    return true;
  // Some sites use binary/octet-stream to mean application/octet-stream.
  // See http://code.google.com/p/chromium/issues/detail?id=1573
  if (net::MatchesMimeType("binary/octet-stream", mime_type))
    return true;

  // We don't consider other non-application types to be executable.
  if (!net::MatchesMimeType("application/*", mime_type))
    return false;
=======
  "text/javascript",
  "text/javascript;version=*",
  // Some sites use binary/octet-stream to mean application/octet-stream.
  // See http://code.google.com/p/chromium/issues/detail?id=1573
  "binary/octet-stream"
};
>>>>>>> 12c75e7a

static const char* kExecutableBlackList[] = {
  // These application types are not executable.
  "application/*+xml",
  "application/xml"
};

// static
bool DownloadManager::IsExecutableMimeType(const std::string& mime_type) {
  for (int i=0; i < arraysize(kExecutableWhiteList); ++i) {
    if (net::MatchesMimeType(kExecutableWhiteList[i], mime_type))
      return true;
  }
  for (int i=0; i < arraysize(kExecutableBlackList); ++i) {
    if (net::MatchesMimeType(kExecutableBlackList[i], mime_type))
      return false;
  }
  // We consider only other application types to be executable.
  return net::MatchesMimeType("application/*", mime_type);
}

bool DownloadManager::IsExecutable(const std::wstring& extension) {
  return exe_types_.find(extension) != exe_types_.end();
}

void DownloadManager::ResetAutoOpenFiles() {
  auto_open_.clear();
  SaveAutoOpens();
}

bool DownloadManager::HasAutoOpenFileTypesRegistered() const {
  return !auto_open_.empty();
}

void DownloadManager::SaveAutoOpens() {
  PrefService* prefs = profile_->GetPrefs();
  if (prefs) {
    std::wstring extensions;
    for (std::set<std::wstring>::iterator it = auto_open_.begin();
         it != auto_open_.end(); ++it) {
      extensions += *it + L":";
    }
    if (!extensions.empty())
      extensions.erase(extensions.size() - 1);
    prefs->SetString(prefs::kDownloadExtensionsToOpen, extensions);
  }
}

void DownloadManager::FileSelected(const std::wstring& path, void* params) {
  DownloadCreateInfo* info = reinterpret_cast<DownloadCreateInfo*>(params);
  if (info->save_as)
    last_download_path_ = file_util::GetDirectoryFromPath(path);
  ContinueStartDownload(info, path);
}

void DownloadManager::FileSelectionCanceled(void* params) {
  // The user didn't pick a place to save the file, so need to cancel the
  // download that's already in progress to the temporary location.
  DownloadCreateInfo* info = reinterpret_cast<DownloadCreateInfo*>(params);
  file_loop_->PostTask(FROM_HERE,
      NewRunnableMethod(file_manager_, &DownloadFileManager::CancelDownload,
                        info->download_id));
}

void DownloadManager::DeleteDownload(const std::wstring& path) {
  file_loop_->PostTask(FROM_HERE, NewRunnableMethod(
      file_manager_, &DownloadFileManager::DeleteFile, path));
}


void DownloadManager::DangerousDownloadValidated(DownloadItem* download) {
  DCHECK_EQ(DownloadItem::DANGEROUS, download->safety_state());
  download->set_safety_state(DownloadItem::DANGEROUS_BUT_VALIDATED);
  download->UpdateObservers();

  // If the download is not complete, nothing to do.  The required
  // post-processing will be performed when it does complete.
  if (download->state() != DownloadItem::COMPLETE)
    return;

  file_loop_->PostTask(FROM_HERE,
      NewRunnableMethod(this,
                        &DownloadManager::ProceedWithFinishedDangerousDownload,
                        download->db_handle(), download->full_path(),
                        download->original_name()));
}

// Operations posted to us from the history service ----------------------------

// The history service has retrieved all download entries. 'entries' contains
// 'DownloadCreateInfo's in sorted order (by ascending start_time).
void DownloadManager::OnQueryDownloadEntriesComplete(
    std::vector<DownloadCreateInfo>* entries) {
  for (size_t i = 0; i < entries->size(); ++i) {
    DownloadItem* download = new DownloadItem(entries->at(i));
    DCHECK(downloads_.find(download->db_handle()) == downloads_.end());
    downloads_[download->db_handle()] = download;
    download->set_manager(this);
  }
  FOR_EACH_OBSERVER(Observer, observers_, ModelChanged());
}


// Once the new DownloadItem's creation info has been committed to the history
// service, we associate the DownloadItem with the db handle, update our
// 'downloads_' map and inform observers.
void DownloadManager::OnCreateDownloadEntryComplete(DownloadCreateInfo info,
                                                    int64 db_handle) {
  DownloadMap::iterator it = in_progress_.find(info.download_id);
  DCHECK(it != in_progress_.end());

  DownloadItem* download = it->second;
  DCHECK(download->db_handle() == kUninitializedHandle);
  download->set_db_handle(db_handle);

  // Insert into our full map.
  DCHECK(downloads_.find(download->db_handle()) == downloads_.end());
  downloads_[download->db_handle()] = download;

  // The 'contents' may no longer exist if the user closed the tab before we get
  // this start completion event. If it does, tell the origin WebContents to
  // display its download shelf.
  TabContents* contents =
      tab_util::GetWebContentsByID(info.render_process_id, info.render_view_id);

  // If the contents no longer exists or is no longer active, we start the
  // download in the last active browser. This is not ideal but better than
  // fully hiding the download from the user. Note: non active means that the
  // user navigated away from the tab contents. This has nothing to do with
  // tab selection.
  if (!contents || !contents->is_active()) {
    Browser* last_active = BrowserList::GetLastActive();
    if (last_active)
      contents = last_active->GetSelectedTabContents();
  }

  if (contents)
    contents->OnStartDownload(download);

  // Inform interested objects about the new download.
  FOR_EACH_OBSERVER(Observer, observers_, ModelChanged());
  NotifyAboutDownloadStart();

  // If this download has been completed before we've received the db handle,
  // post one final message to the history service so that it can be properly
  // in sync with the DownloadItem's completion status, and also inform any
  // observers so that they get more than just the start notification.
  if (download->state() != DownloadItem::IN_PROGRESS) {
    in_progress_.erase(it);
    NotifyAboutDownloadStop();
    UpdateHistoryForDownload(download);
    download->UpdateObservers();
  }
}

// Called when the history service has retrieved the list of downloads that
// match the search text.
void DownloadManager::OnSearchComplete(HistoryService::Handle handle,
                                       std::vector<int64>* results) {
  HistoryService* hs = profile_->GetHistoryService(Profile::EXPLICIT_ACCESS);
  Observer* requestor = cancelable_consumer_.GetClientData(hs, handle);
  if (!requestor)
    return;

  std::vector<DownloadItem*> searched_downloads;
  for (std::vector<int64>::iterator it = results->begin();
       it != results->end(); ++it) {
    DownloadMap::iterator dit = downloads_.find(*it);
    if (dit != downloads_.end())
      searched_downloads.push_back(dit->second);
  }

  requestor->SetDownloads(searched_downloads);
}

// Clears the last download path, used to initialize "save as" dialogs.
void DownloadManager::ClearLastDownloadPath() {
  last_download_path_.clear();
}<|MERGE_RESOLUTION|>--- conflicted
+++ resolved
@@ -535,13 +535,8 @@
     info->suggested_path = *download_path_;
   file_util::AppendToPath(&info->suggested_path, generated_name);
 
-<<<<<<< HEAD
-  // Let's check if this download is dangerous, based on its name.
-  if (!*prompt_for_download_ && !info->save_as) {
-=======
   if (!info->save_as) {
     // Let's check if this download is dangerous, based on its name.
->>>>>>> 12c75e7a
     const std::wstring filename =
         file_util::GetFilenameFromPath(info->suggested_path);
     info->is_dangerous = IsDangerous(filename);
@@ -581,17 +576,10 @@
     while (path.empty()) {
       SStringPrintf(&file_name, L"unconfirmed %d.download",
                     base::RandInt(0, 100000));
-<<<<<<< HEAD
-       path = dir;
-       file_util::AppendToPath(&path, file_name);
-       if (file_util::PathExists(path))
-         path.clear();
-=======
       path = dir;
       file_util::AppendToPath(&path, file_name);
       if (file_util::PathExists(path))
         path.clear();
->>>>>>> 12c75e7a
     }
     info->suggested_path = path;
   } else {
@@ -601,10 +589,6 @@
       // Setting path_uniquifier to 0 to make sure we don't try to unique it
       // later on.
       info->path_uniquifier = 0;
-<<<<<<< HEAD
-    }
-  }
-=======
     } else if (info->path_uniquifier == -1) {
       // We failed to find a unique path.  We have to prompt the user.
       info->save_as = true;
@@ -617,7 +601,6 @@
     // See: http://code.google.com/p/chromium/issues/detail?id=3662
     file_util::WriteFile(info->suggested_path, "", 0);
   }
->>>>>>> 12c75e7a
 
   // Now we return to the UI thread.
   ui_loop_->PostTask(FROM_HERE,
@@ -630,11 +613,7 @@
   DCHECK(MessageLoop::current() == ui_loop_);
   DCHECK(info);
 
-<<<<<<< HEAD
-  if (*prompt_for_download_ || info->save_as || info->path_uniquifier == -1) {
-=======
   if (info->save_as) {
->>>>>>> 12c75e7a
     // We must ask the user for the place to put the download.
     if (!select_file_dialog_.get())
       select_file_dialog_ = SelectFileDialog::Create(this);
@@ -1200,27 +1179,12 @@
 
 static const char* kExecutableWhiteList[] = {
   // JavaScript is just as powerful as EXE.
-<<<<<<< HEAD
-  if (net::MatchesMimeType("text/javascript", mime_type))
-    return true;
-  if (net::MatchesMimeType("text/javascript;version=*", mime_type))
-    return true;
-  // Some sites use binary/octet-stream to mean application/octet-stream.
-  // See http://code.google.com/p/chromium/issues/detail?id=1573
-  if (net::MatchesMimeType("binary/octet-stream", mime_type))
-    return true;
-
-  // We don't consider other non-application types to be executable.
-  if (!net::MatchesMimeType("application/*", mime_type))
-    return false;
-=======
   "text/javascript",
   "text/javascript;version=*",
   // Some sites use binary/octet-stream to mean application/octet-stream.
   // See http://code.google.com/p/chromium/issues/detail?id=1573
   "binary/octet-stream"
 };
->>>>>>> 12c75e7a
 
 static const char* kExecutableBlackList[] = {
   // These application types are not executable.
