--- conflicted
+++ resolved
@@ -1,45 +1,3 @@
-<<<<<<< HEAD
-// Copyright 2008, Google Inc.
-// All rights reserved.
-//
-// Redistribution and use in source and binary forms, with or without
-// modification, are permitted provided that the following conditions are
-// met:
-//
-//    * Redistributions of source code must retain the above copyright
-// notice, this list of conditions and the following disclaimer.
-//    * Redistributions in binary form must reproduce the above
-// copyright notice, this list of conditions and the following disclaimer
-// in the documentation and/or other materials provided with the
-// distribution.
-//    * Neither the name of Google Inc. nor the names of its
-// contributors may be used to endorse or promote products derived from
-// this software without specific prior written permission.
-//
-// THIS SOFTWARE IS PROVIDED BY THE COPYRIGHT HOLDERS AND CONTRIBUTORS
-// "AS IS" AND ANY EXPRESS OR IMPLIED WARRANTIES, INCLUDING, BUT NOT
-// LIMITED TO, THE IMPLIED WARRANTIES OF MERCHANTABILITY AND FITNESS FOR
-// A PARTICULAR PURPOSE ARE DISCLAIMED. IN NO EVENT SHALL THE COPYRIGHT
-// OWNER OR CONTRIBUTORS BE LIABLE FOR ANY DIRECT, INDIRECT, INCIDENTAL,
-// SPECIAL, EXEMPLARY, OR CONSEQUENTIAL DAMAGES (INCLUDING, BUT NOT
-// LIMITED TO, PROCUREMENT OF SUBSTITUTE GOODS OR SERVICES; LOSS OF USE,
-// DATA, OR PROFITS; OR BUSINESS INTERRUPTION) HOWEVER CAUSED AND ON ANY
-// THEORY OF LIABILITY, WHETHER IN CONTRACT, STRICT LIABILITY, OR TORT
-// (INCLUDING NEGLIGENCE OR OTHERWISE) ARISING IN ANY WAY OUT OF THE USE
-// OF THIS SOFTWARE, EVEN IF ADVISED OF THE POSSIBILITY OF SUCH DAMAGE.
-
-#ifndef CHROME_BROWSER_WEB_CONTENTS_H__
-#define CHROME_BROWSER_WEB_CONTENTS_H__
-
-#include <hash_map>
-
-#include "base/scoped_handle.h"
-#include "chrome/common/win_util.h"
-#include "chrome/browser/fav_icon_helper.h"
-#include "chrome/browser/printing/print_view_manager.h"
-#include "chrome/browser/render_view_host_delegate.h"
-#include "chrome/browser/save_package.h"
-=======
 // Copyright (c) 2006-2008 The Chromium Authors. All rights reserved.
 // Use of this source code is governed by a BSD-style license that can be
 // found in the LICENSE file.
@@ -53,7 +11,6 @@
 #include "chrome/browser/printing/print_view_manager.h"
 #include "chrome/browser/render_view_host_delegate.h"
 #include "chrome/browser/render_view_host_manager.h"
->>>>>>> b8afeda4
 #include "chrome/browser/shell_dialogs.h"
 #include "chrome/browser/tab_contents.h"
 #include "chrome/browser/web_app.h"
@@ -61,7 +18,6 @@
 
 class FindInPageController;
 class InterstitialPageDelegate;
-class NavigationProfiler;
 class PasswordManager;
 class PluginInstaller;
 class RenderViewHost;
@@ -74,6 +30,7 @@
 
 class WebContents : public TabContents,
                     public RenderViewHostDelegate,
+                    public RenderViewHostManager::Delegate,
                     public ChromeViews::HWNDViewContainer,
                     public SelectFileDialog::Listener,
                     public WebApp::Observer {
@@ -98,8 +55,6 @@
   virtual void HideContents();
   virtual void SizeContents(const gfx::Size& size);
 
-<<<<<<< HEAD
-=======
   // Causes the renderer to invoke the onbeforeunload event handler.  The
   // result will be returned via ViewMsg_ShouldClose.
   virtual void FirePageBeforeUnload();
@@ -110,7 +65,6 @@
   // cancel the close of the page.
   virtual void FirePageUnload();
 
->>>>>>> b8afeda4
   // TabContents
   virtual WebContents* AsWebContents() { return this; }
   virtual SiteInstance* GetSiteInstance() const {
@@ -125,7 +79,6 @@
   virtual std::wstring GetStatusText() const;
 
   // Find functions
-  virtual bool CanFind() const { return true; }
   virtual void StartFinding(int request_id,
                             const std::wstring& search_string,
                             bool forward,
@@ -135,6 +88,8 @@
   virtual void OpenFindInPageWindow(const Browser& browser);
   virtual void ReparentFindWindow(HWND new_parent);
   virtual bool AdvanceFindSelection(bool forward_direction);
+  virtual bool IsFindWindowFullyVisible();
+  virtual bool GetFindInPageWindowLocation(int* x, int* y);
 
   // Text zoom
   virtual void AlterTextSize(text_zoom::TextSize size);
@@ -148,23 +103,20 @@
   // Default is not to block any message boxes.
   void SetSuppressJavascriptMessageBoxes(bool suppress_javascript_messages);
 
-  // Return true if the WebContents is doing performance profiling
-  bool is_profiling() const { return is_profiling_; }
-
-  // Check with the global navigation profiler on whether to enable
-  // profiling. Return true if profiling needs to be enabled, return
-  // false otherwise.
-  bool EnableProfiling();
-
-  // Return the global navigation profiler.
-  NavigationProfiler* GetNavigationProfiler();
+  // Various other systems need to know about our interstitials.
+  bool showing_interstitial_page() const {
+    return render_manager_.showing_interstitial_page();
+  }
+  bool showing_repost_interstitial() const {
+    return render_manager_.showing_repost_interstitial();
+  }
 
   // Overridden from TabContents to remember at what time the download bar was
   // shown.
   void SetDownloadShelfVisible(bool visible);
 
   // Returns the SavePackage which manages the page saving job.
-  inline SavePackage* get_save_package() const { return save_package_.get(); }
+  SavePackage* get_save_package() const { return save_package_.get(); }
 
   // Whether or not the info bar is visible. This delegates to
   // the ChromeFrame method InfoBarVisibilityChanged.
@@ -287,11 +239,6 @@
   // should be aware that the SiteInstance could be deleted if its ref count
   // drops to zero (i.e., if all RenderViewHosts and NavigationEntries that
   // use it are deleted).
-<<<<<<< HEAD
-  RenderProcessHost* process() const;
-  RenderViewHost* render_view_host() const;
-  SiteInstance* site_instance() const;
-=======
   RenderProcessHost* process() const {
     return render_manager_.current_host()->process();
   }
@@ -301,7 +248,6 @@
   RenderWidgetHostView* view() const {
     return render_manager_.current_view();
   }
->>>>>>> b8afeda4
 
   // Overridden from TabContents to return the window of the
   // RenderWidgetHostView.
@@ -329,15 +275,23 @@
   virtual void Copy();
   virtual void Paste();
 
-  // Returns whether we are currently showing an interstitial page.
-  bool IsShowingInterstitialPage() const;
+  // The rest of the system wants to interact with the delegate our render view
+  // host manager has. See those setters for more.
+  InterstitialPageDelegate* interstitial_page_delegate() const {
+    return render_manager_.interstitial_delegate();
+  }
+  void set_interstitial_delegate(InterstitialPageDelegate* delegate) {
+    render_manager_.set_interstitial_delegate(delegate);
+  }
 
   // Displays the specified html in the current page. This method can be used to
   // show temporary pages (such as security error pages).  It can be hidden by
   // calling HideInterstitialPage, in which case the original page is restored.
   // An optional delegate may be passed, it is not owned by the WebContents.
   void ShowInterstitialPage(const std::string& html_text,
-                            InterstitialPageDelegate* delegate);
+                            InterstitialPageDelegate* delegate) {
+    render_manager_.ShowInterstitialPage(html_text, delegate);
+  }
 
   // Reverts from the interstitial page to the original page.
   // If |wait_for_navigation| is true, the interstitial page is removed when
@@ -346,56 +300,22 @@
   // Hiding the interstitial page right away would show the previous displayed
   // page.  If |proceed| is true, the WebContents will expect the navigation
   // to complete.  If not, it will revert to the last shown page.
-  void HideInterstitialPage(bool wait_for_navigation, bool proceed);
+  void HideInterstitialPage(bool wait_for_navigation, bool proceed) {
+    render_manager_.HideInterstitialPage(wait_for_navigation, proceed);
+  }
 
   // Allows the WebContents to react when a cross-site response is ready to be
   // delivered to a pending RenderViewHost.  We must first run the onunload
   // handler of the old RenderViewHost before we can allow it to proceed.
   void OnCrossSiteResponse(int new_render_process_host_id,
-                           int new_request_id);
+                           int new_request_id) {
+    render_manager_.OnCrossSiteResponse(new_render_process_host_id,
+                                        new_request_id);
+  }
 
   // Returns true if the active NavigationEntry's page_id equals page_id.
   bool IsActiveEntry(int32 page_id);
 
-  // RenderViewHost states.  These states represent whether a cross-site
-  // request is pending (in the new process model) and whether an interstitial
-  // page is being shown.  These are public to give easy access to unit tests.
-  enum RendererState {
-    // NORMAL: just showing a page normally.
-    // render_view_host_ is showing a page.
-    // pending_render_view_host_ is NULL.
-    // original_render_view_host_ is NULL.
-    // interstitial_render_view_host_ is NULL.
-    NORMAL = 0,
-    // PENDING: creating a new RenderViewHost for a cross-site navigation.
-    // Never used when --process-per-tab is specified.
-    // render_view_host_ is showing a page.
-    // pending_render_view_host_ is loading a page in the background.
-    // original_render_view_host_ is NULL.
-    // interstitial_render_view_host_ is NULL.
-    PENDING,
-    // ENTERING_INTERSTITIAL: an interstitial RenderViewHost has been created.
-    // and will be shown as soon as it calls DidNavigate.
-    // render_view_host_ is showing a page.
-    // pending_render_view_host_ is either NULL or suspended in the background.
-    // original_render_view_host_ is NULL.
-    // interstitial_render_view_host_ is loading in the background.
-    ENTERING_INTERSTITIAL,
-    // INTERSTITIAL: Showing an interstitial page.
-    // render_view_host_ is showing the interstitial.
-    // pending_render_view_host_ is either NULL or suspended in the background.
-    // original_render_view_host_ is the hidden original page.
-    // interstitial_render_view_host_ is NULL.
-    INTERSTITIAL,
-    // LEAVING_INTERSTITIAL: interstitial is still showing, but we are
-    // navigating to a new page that will replace it.
-    // render_view_host_ is showing the interstitial.
-    // pending_render_view_host_ is either NULL or loading a page.
-    // original_render_view_host_ is hidden and possibly loading a page.
-    // interstitial_render_view_host_ is NULL.
-    LEAVING_INTERSTITIAL
-  };
-
   const std::string& contents_mime_type() const {
     return contents_mime_type_;
   }
@@ -403,23 +323,6 @@
   // Returns true if this WebContents will notify about disconnection.
   bool notify_disconnection() const { return notify_disconnection_; }
 
-<<<<<<< HEAD
-  // Are we showing the POST interstitial page?
-  //
-  // NOTE: the POST interstitial does NOT result in a separate RenderViewHost.
-  bool showing_repost_interstitial() { return showing_repost_interstitial_; }
-
-  // Accessors to the the interstitial delegate, that is optionaly set when
-  // an interstitial page is shown.
-  InterstitialPageDelegate* interstitial_page_delegate() const {
-    return interstitial_delegate_;
-  }
-  void set_interstitial_delegate(InterstitialPageDelegate* delegate) {
-    interstitial_delegate_ = delegate;
-  }
-
-=======
->>>>>>> b8afeda4
  protected:
   FRIEND_TEST(WebContentsTest, UpdateTitle);
 
@@ -427,6 +330,7 @@
   virtual ~WebContents();
 
   // RenderViewHostDelegate
+  virtual RenderViewHostDelegate::FindInPage* GetFindInPageDelegate();
   virtual Profile* GetProfile() const;
 
   virtual void CreateView(int route_id, HANDLE modal_dialog_event);
@@ -473,11 +377,6 @@
       int error_code,
       const GURL& url,
       bool showing_repost_interstitial);
-  virtual void FindReply(int request_id,
-                         int number_of_matches,
-                         const gfx::Rect& selection_rect,
-                         int active_match_ordinal,
-                         bool final_update);
   virtual void UpdateFavIconURL(RenderViewHost* render_view_host,
                                 int32 page_id, const GURL& icon_url);
   virtual void DidDownloadImage(RenderViewHost* render_view_host,
@@ -492,6 +391,8 @@
                               WindowOpenDisposition disposition);
   virtual void DomOperationResponse(const std::string& json_string,
                                     int automation_id);
+  virtual void ProcessExternalHostMessage(const std::string& receiver,
+                                          const std::string& message);
   virtual void GoToEntryAtOffset(int offset);
   virtual void GetHistoryListCount(int* back_list_count,
                                    int* forward_list_count);
@@ -521,7 +422,9 @@
   virtual void OnReceivedSerializedHtmlData(const GURL& frame_url,
                                             const std::string& data,
                                             int32 status);
-  virtual void ShouldClosePage(bool proceed);
+  virtual void ShouldClosePage(bool proceed) {
+    render_manager_.ShouldClosePage(proceed);
+  }
   virtual bool CanBlur() const;
   virtual void RendererUnresponsive(RenderViewHost* render_view_host);
   virtual void RendererResponsive(RenderViewHost* render_view_host);
@@ -555,15 +458,22 @@
   virtual void FileSelected(const std::wstring& path, void* params);
   virtual void FileSelectionCanceled(void* params);
 
-  // This method initializes the given renderer if necessary and creates the
-  // view ID corresponding to this view host. If this method is not called and
-  // the process is not shared, then the WebContents will act as though the
-  // renderer is not running (i.e., it will render "sad tab").
-  // This method is automatically called from LoadURL.
+  // Another part of RenderViewHostManager::Delegate.
+  //
+  // Initializes the given renderer if necessary and creates the view ID
+  // corresponding to this view host. If this method is not called and the
+  // process is not shared, then the WebContents will act as though the renderer
+  // is not running (i.e., it will render "sad tab"). This method is
+  // automatically called from LoadURL.
   //
   // If you are attaching to an already-existing RenderView, you should call
   // InitWithExistingID.
-  virtual bool CreateRenderView(RenderViewHost* render_view_host);
+  //
+  // TODO(brettw) clean this up! This logic seems out of place. This is called
+  // by the RenderViewHostManager, but also overridden by the DOMUIHost. Any
+  // logic that has to be here should have a more clear name.
+  virtual bool CreateRenderViewForRenderManager(
+      RenderViewHost* render_view_host);
 
  private:
   friend class TestWebContents;
@@ -584,56 +494,10 @@
     GearsCreateShortcutCallbackFunctor* callback_functor;
   };
 
-<<<<<<< HEAD
-
-=======
   void ScrollCommon(UINT message, int scroll_type, short position,
                     HWND scrollbar);
->>>>>>> b8afeda4
   bool ScrollZoom(int scroll_type);
   void WheelZoom(int distance);
-
-  // Creates a RenderViewHost using render_view_factory_ (or directly, if the
-  // factory is NULL).
-  RenderViewHost* CreateRenderViewHost(SiteInstance* instance,
-                                       RenderViewHostDelegate* delegate,
-                                       int routing_id,
-                                       HANDLE modal_dialog_event);
-
-  // Returns whether this tab should transition to a new renderer for
-  // cross-site URLs.  Enabled unless we see the --process-per-tab command line
-  // switch.  Can be overridden in unit tests.
-  virtual bool ShouldTransitionCrossSite();
-
-  // Returns an appropriate SiteInstance object for the given NavigationEntry,
-  // possibly reusing the current SiteInstance.
-  // Never called if --process-per-tab is used.
-  SiteInstance* GetSiteInstanceForEntry(const NavigationEntry& entry,
-                                        SiteInstance* curr_instance);
-
-  // Prevent the interstitial page from proceeding after we start navigating
-  // away from it.  If |stop_request| is true, abort the pending requests
-  // immediately, because we are navigating away.
-  void DisableInterstitialProceed(bool stop_request);
-
-  // Helper method to create a pending RenderViewHost for a cross-site
-  // navigation.  Used in the new process model.
-  bool CreatePendingRenderView(SiteInstance* instance);
-
-  // Replaces the currently shown render_view_host_ with the RenderViewHost in
-  // the field pointed to by |new_render_view_host|, and then NULLs the field.
-  // Callers should only pass pointers to the pending_render_view_host_,
-  // interstitial_render_view_host_, or original_render_view_host_ fields of
-  // this object.  If |destroy_after|, this method will call
-  // ScheduleDeferredDestroy on the previous render_view_host_.
-  void SwapToRenderView(RenderViewHost** new_render_view_host,
-                        bool destroy_after);
-
-  // Destroys the RenderViewHost in the field pointed to by |render_view_host|,
-  // and then NULLs the field.  Callers should only pass pointers to the
-  // pending_render_view_host_, interstitial_render_view_host_, or
-  // original_render_view_host_ fields of this object.
-  void CancelRenderView(RenderViewHost** render_view_host);
 
   // Backend for LoadURL that optionally creates a history entry. The
   // transition type will be ignored if a history entry is not created.
@@ -681,59 +545,21 @@
   // it and contains page plugins.
   RenderWidgetHostHWND* CreatePageView(RenderViewHost* render_view_host);
 
-  // Cleans up after an interstitial page is hidden, including removing the
-  // interstitial's NavigationEntry.
-  void InterstitialPageGone();
-
-  // Convenience method that returns true if the specified RenderViewHost is
-  // this WebContents' interstitial page RenderViewHost.
-  bool IsInterstitialRenderViewHost(RenderViewHost* render_view_host) const;
-
   // Navigation helpers --------------------------------------------------------
   //
   // These functions are helpers for Navigate() and DidNavigate().
 
-<<<<<<< HEAD
-  // Creates a new navigation entry (malloced, the caller will have to free)
-  // for the given committed load. Used by DidNavigate. Will not return NULL.
-  NavigationEntry* CreateNavigationEntryForCommit(
-      const ViewHostMsg_FrameNavigate_Params& params);
-
-  // Handles post-navigation tasks specific to some set of frames. DidNavigate()
-  // calls these with newly created navigation entry for this navigation BEFORE
-  // that entry has been committed to the navigation controller. The functions
-  // can update the entry as needed.
-  //
-  // First the frame-specific version (main or sub) will be called to update the
-  // entry as needed after it was created by CreateNavigationEntryForCommit.
-  //
-  // Then DidNavigateAnyFramePreCommit will be called with the now-complete
-  // entry for further processing that is not specific to the type of frame.
-  void DidNavigateMainFramePreCommit(
-      const ViewHostMsg_FrameNavigate_Params& params,
-      NavigationEntry* entry);
-  void DidNavigateSubFramePreCommit(
-      const ViewHostMsg_FrameNavigate_Params& params,
-      NavigationEntry* entry);
-  void DidNavigateAnyFramePreCommit(
-      const ViewHostMsg_FrameNavigate_Params& params,
-      NavigationEntry* entry);
-
-=======
->>>>>>> b8afeda4
   // Handles post-navigation tasks in DidNavigate AFTER the entry has been
-  // committed to the navigation controller. See WillNavigate* above. Note that
-  // the navigation entry is not provided since it may be invalid/changed after
-  // being committed.
+  // committed to the navigation controller. Note that the navigation entry is
+  // not provided since it may be invalid/changed after being committed. The
+  // current navigation entry is in the NavigationController at this point.
   void DidNavigateMainFramePostCommit(
+      const NavigationController::LoadCommittedDetails& details,
       const ViewHostMsg_FrameNavigate_Params& params);
   void DidNavigateAnyFramePostCommit(
       RenderViewHost* render_view_host,
+      const NavigationController::LoadCommittedDetails& details,
       const ViewHostMsg_FrameNavigate_Params& params);
-
-  // Helper method to update the RendererState on a call to [Did]Navigate.
-  RenderViewHost* UpdateRendererStateNavigate(const NavigationEntry& entry);
-  void UpdateRendererStateDidNavigate(RenderViewHost* render_view_host);
 
   // Called when navigating the main frame to close all child windows if the
   // domain is changing.
@@ -772,19 +598,29 @@
   void UpdateMaxPageIDIfNecessary(SiteInstance* site_instance,
                                   RenderViewHost* rvh);
 
-  // Profiling -----------------------------------------------------------------
-
-  // Logs the commit of the load for profiling purposes. Used by DidNavigate.
-  void HandleProfilingForDidNavigate(
-      const ViewHostMsg_FrameNavigate_Params& params);
-
-  // If performance profiling is enabled, save current PageLoadTracker entry
-  // to visited page list.
-  void SaveCurrentProfilingEntry();
-
-  // If performance profiling is enabled, create a new PageLoadTracker entry
-  // when navigating to a new page.
-  void CreateNewProfilingEntry(const GURL& url);
+  // RenderViewHostManager::Delegate pass-throughs -----------------------------
+
+  virtual void BeforeUnloadFiredFromRenderManager(
+      bool proceed,
+      bool* proceed_to_fire_unload);
+  virtual void DidStartLoadingFromRenderManager(
+      RenderViewHost* render_view_host, int32 page_id) {
+    DidStartLoading(render_view_host, page_id);
+  }
+  virtual void RendererGoneFromRenderManager(RenderViewHost* render_view_host) {
+    RendererGone(render_view_host);
+  }
+  virtual void UpdateRenderViewSizeForRenderManager() {
+    UpdateRenderViewSize();
+  }
+  virtual void NotifySwappedFromRenderManager() {
+    NotifySwapped();
+  }
+  virtual NavigationController* GetControllerForRenderManager() {
+    return controller();
+  }
+
+  // ---------------------------------------------------------------------------
 
   // Enumerate and 'un-parent' any plugin windows that are children
   // of this web contents.
@@ -793,35 +629,11 @@
 
   // Data ----------------------------------------------------------------------
 
-  // Factory for creating RenderViewHosts.  This is useful for unit tests.  If
-  // this is NULL, just create a RenderViewHost directly.
+  // Manages creation and swapping of render views.
+  RenderViewHostManager render_manager_;
+
+  // For testing, passed to new RenderViewHost managers.
   RenderViewHostFactory* render_view_factory_;
-
-  // Our RenderView host. This object is responsible for all communication with
-  // a child RenderView instance.  Note that this can be the page render view
-  // host or the interstitial RenderViewHost if the RendererState is
-  // INTERSTITIAL or LEAVING_INTERSTITIAL.
-  RenderViewHost* render_view_host_;
-
-  // This var holds the original RenderViewHost when the interstitial page is
-  // showing (the RendererState is INTERSTITIAL or LEAVING_INTERSTITIAL).  It
-  // is NULL otherwise.
-  RenderViewHost* original_render_view_host_;
-
-  // The RenderViewHost of the interstitial page.  This is non NULL when the
-  // the RendererState is ENTERING_INTERSTITIAL.
-  RenderViewHost* interstitial_render_view_host_;
-
-  // A RenderViewHost used to load a cross-site page.  This remains hidden
-  // during the PENDING RendererState until it calls DidNavigate.  It can also
-  // exist if an interstitial page is shown.
-  RenderViewHost* pending_render_view_host_;
-
-  // Indicates if we are in the process of swapping our RenderViewHost.  This
-  // allows us to switch to interstitial pages in different RenderViewHosts.
-  // In the new process model, this also allows us to render pages from
-  // different SiteInstances in different processes, all within the same tab.
-  RendererState renderer_state_;
 
   // Handles print preview and print job for this contents.
   printing::PrintViewManager printing_;
@@ -840,9 +652,6 @@
   typedef std::map<HistoryService::Handle, int32> HistoryRequestMap;
   HistoryRequestMap history_requests_;
 
-  // Whether the WebContents is doing performance profiling
-  bool is_profiling_;
-
   // System time at which the current load was started.
   TimeTicks current_load_start_;
 
@@ -923,27 +732,16 @@
 
   // These maps hold on to the pages/widgets that we created on behalf of the
   // renderer that haven't shown yet.
-  typedef stdext::hash_map<int, WebContents*> PendingViews;
+  typedef base::hash_map<int, WebContents*> PendingViews;
   PendingViews pending_views_;
 
-  typedef stdext::hash_map<int, RenderWidgetHost*> PendingWidgets;
+  typedef base::hash_map<int, RenderWidgetHost*> PendingWidgets;
   PendingWidgets pending_widgets_;
 
   // Non-null if we're displaying content for a web app.
   scoped_refptr<WebApp> web_app_;
 
-<<<<<<< HEAD
-  // See comment above showing_repost_interstitial().
-  bool showing_repost_interstitial_;
-
-  // An optional delegate used when an interstitial page is shown that gets
-  // notified when the state of the interstitial changes.
-  InterstitialPageDelegate* interstitial_delegate_;
-
-  DISALLOW_EVIL_CONSTRUCTORS(WebContents);
-=======
   DISALLOW_COPY_AND_ASSIGN(WebContents);
->>>>>>> b8afeda4
 };
 
-#endif  // CHROME_BROWSER_WEB_CONTENTS_H__+#endif  // CHROME_BROWSER_WEB_CONTENTS_H_