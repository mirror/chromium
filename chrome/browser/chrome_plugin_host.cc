// Copyright 2008, Google Inc.
// All rights reserved.
//
// Redistribution and use in source and binary forms, with or without
// modification, are permitted provided that the following conditions are
// met:
//
//    * Redistributions of source code must retain the above copyright
// notice, this list of conditions and the following disclaimer.
//    * Redistributions in binary form must reproduce the above
// copyright notice, this list of conditions and the following disclaimer
// in the documentation and/or other materials provided with the
// distribution.
//    * Neither the name of Google Inc. nor the names of its
// contributors may be used to endorse or promote products derived from
// this software without specific prior written permission.
//
// THIS SOFTWARE IS PROVIDED BY THE COPYRIGHT HOLDERS AND CONTRIBUTORS
// "AS IS" AND ANY EXPRESS OR IMPLIED WARRANTIES, INCLUDING, BUT NOT
// LIMITED TO, THE IMPLIED WARRANTIES OF MERCHANTABILITY AND FITNESS FOR
// A PARTICULAR PURPOSE ARE DISCLAIMED. IN NO EVENT SHALL THE COPYRIGHT
// OWNER OR CONTRIBUTORS BE LIABLE FOR ANY DIRECT, INDIRECT, INCIDENTAL,
// SPECIAL, EXEMPLARY, OR CONSEQUENTIAL DAMAGES (INCLUDING, BUT NOT
// LIMITED TO, PROCUREMENT OF SUBSTITUTE GOODS OR SERVICES; LOSS OF USE,
// DATA, OR PROFITS; OR BUSINESS INTERRUPTION) HOWEVER CAUSED AND ON ANY
// THEORY OF LIABILITY, WHETHER IN CONTRACT, STRICT LIABILITY, OR TORT
// (INCLUDING NEGLIGENCE OR OTHERWISE) ARISING IN ANY WAY OUT OF THE USE
// OF THIS SOFTWARE, EVEN IF ADVISED OF THE POSSIBILITY OF SUCH DAMAGE.

#include "chrome/browser/chrome_plugin_host.h"

#include <set>

#include "base/file_util.h"
#include "base/histogram.h"
#include "base/message_loop.h"
#include "base/path_service.h"
#include "base/perftimer.h"
#include "base/singleton.h"
#include "base/string_util.h"
#include "net/base/cookie_monster.h"
#include "net/url_request/url_request_error_job.h"
#include "chrome/browser/browser_list.h"
#include "chrome/browser/chrome_plugin_browsing_context.h"
#include "chrome/browser/dom_ui/html_dialog_contents.h"
#include "chrome/browser/net/dns_master.h"
#include "chrome/browser/plugin_process_host.h"
#include "chrome/browser/plugin_service.h"
#include "chrome/browser/profile.h"
#include "chrome/common/chrome_constants.h"
#include "chrome/common/chrome_counters.h"
#include "chrome/common/chrome_paths.h"
#include "chrome/common/chrome_plugin_lib.h"
#include "chrome/common/chrome_plugin_util.h"
#include "chrome/common/notification_service.h"
#include "chrome/common/net/url_request_intercept_job.h"
#include "chrome/common/plugin_messages.h"

#include "base/gfx/png_encoder.h"
#include "base/logging.h"
#include "base/string_util.h"
#include "googleurl/src/gurl.h"
#include "net/base/base64.h"
#include "skia/include/SkBitmap.h"

// This class manages the interception of network requests.  It queries the
// plugin on every request, and creates an intercept job if the plugin can
// intercept the request.
// NOTE: All methods must be called on the IO thread.
class PluginRequestInterceptor
    : public PluginHelper, public URLRequest::Interceptor {
 public:
  static URLRequestJob* UninterceptedProtocolHandler(
      URLRequest* request, const std::string& scheme) {
    // This will get called if a plugin failed to intercept a request for a
    // protocol it has registered.  In that case, we return NULL and the request
    // will result in an error.
    return new URLRequestErrorJob(request, net::ERR_FILE_NOT_FOUND);
  }

  explicit PluginRequestInterceptor(ChromePluginLib* plugin)
      : PluginHelper(plugin) {
    URLRequest::RegisterRequestInterceptor(this);
  }

  virtual ~PluginRequestInterceptor() {
    URLRequest::UnregisterRequestInterceptor(this);

    // Unregister our protocols.
    for (HandledProtocolList::iterator it = registered_protocols_.begin();
         it != registered_protocols_.end(); ++it) {
      URLRequest::ProtocolFactory* factory =
          URLRequest::RegisterProtocolFactory(*it, NULL);
      DCHECK(factory == UninterceptedProtocolHandler);
    }
  }

  void RegisterProtocol(const std::string& scheme) {
#ifndef NDEBUG
    DCHECK(MessageLoop::current() == message_loop_);
#endif
    std::string lower_scheme = StringToLowerASCII(scheme);
    handled_protocols_.insert(lower_scheme);

    // Only add a protocol factory if the URLRequest doesn't already handle
    // it.  If we fail to intercept, the request will be treated as an error.
    if (!URLRequest::IsHandledProtocol(lower_scheme)) {
      registered_protocols_.insert(lower_scheme);
      URLRequest::RegisterProtocolFactory(lower_scheme,
                                          &UninterceptedProtocolHandler);
    }
  }

  // URLRequest::Interceptor
  virtual URLRequestJob* MaybeIntercept(URLRequest* request) {
#ifndef NDEBUG
    DCHECK(MessageLoop::current() == message_loop_);
#endif

    if (!IsHandledProtocol(request->url().scheme()))
      return NULL;

    CPBrowsingContext context =
        CPBrowsingContextManager::Instance()->Lookup(request->context());
    scoped_ptr<ScopableCPRequest> cprequest(
        new ScopableCPRequest(request->url().spec().c_str(),
                              request->method().c_str(),
                              context));

    PerfTimer timer;
    if (!plugin_->functions().should_intercept_request(cprequest.get())) {
      LogInterceptMissTime(timer.Elapsed());
      return NULL;
    }
    LogInterceptHitTime(timer.Elapsed());
    return new URLRequestInterceptJob(request, plugin_, cprequest.release());
  }

 private:
  bool IsHandledProtocol(const std::string& scheme) {
    return handled_protocols_.find(scheme) != handled_protocols_.end();
  }

  void LogInterceptHitTime(const TimeDelta& time) {
    UMA_HISTOGRAM_TIMES(L"Gears.InterceptHit", time);
  }

  void LogInterceptMissTime(const TimeDelta& time) {
    UMA_HISTOGRAM_TIMES(L"Gears.InterceptMiss", time);
  }

  typedef std::set<std::string> HandledProtocolList;
  HandledProtocolList handled_protocols_;
  HandledProtocolList registered_protocols_;
};

// This class manages a network request made by the plugin, also acting as
// the URLRequest delegate.
// NOTE: All methods must be called on the IO thread.
class PluginRequestHandler : public PluginHelper, public URLRequest::Delegate {
 public:
  static PluginRequestHandler* FromCPRequest(CPRequest* request) {
    return ScopableCPRequest::GetData<PluginRequestHandler*>(request);
  }

  PluginRequestHandler(ChromePluginLib* plugin, ScopableCPRequest* cprequest)
      : PluginHelper(plugin), cprequest_(cprequest) {
    cprequest_->data = this;  // see FromCPRequest().

    URLRequestContext* context = CPBrowsingContextManager::Instance()->
        ToURLRequestContext(cprequest_->context);
    // TODO(mpcomplete): remove fallback case when Gears support is prevalent.
    if (!context)
      context = Profile::GetDefaultRequestContext();

    GURL gurl(cprequest_->url);
    request_.reset(new URLRequest(gurl, this));
    request_->set_context(context);
    request_->set_method(cprequest_->method);
    request_->set_load_flags(PluginResponseUtils::CPLoadFlagsToNetFlags(0));
  }

  URLRequest* request() { return request_.get(); }

  // URLRequest::Delegate
  virtual void OnReceivedRedirect(URLRequest* request, const GURL& new_url) {
    plugin_->functions().response_funcs->received_redirect(
        cprequest_.get(), new_url.spec().c_str());
  }

  virtual void OnResponseStarted(URLRequest* request) {
    // TODO(mpcomplete): better error codes
    CPError result =
        request_->status().is_success() ? CPERR_SUCCESS : CPERR_FAILURE;
    plugin_->functions().response_funcs->start_completed(
        cprequest_.get(), result);
  }

  virtual void OnReadCompleted(URLRequest* request, int bytes_read) {
    // TODO(mpcomplete): better error codes
    if (bytes_read < 0)
      bytes_read = CPERR_FAILURE;
    plugin_->functions().response_funcs->read_completed(
      cprequest_.get(), bytes_read);
  }

 private:
  scoped_ptr<ScopableCPRequest> cprequest_;
  scoped_ptr<URLRequest> request_;
};

// This class manages plugins that want to handle UI commands.  Right now, we
// only allow 1 plugin to do this, so there's only ever 1 instance of this
// class at once.
// NOTE: All methods must be called on the IO thread.
class PluginCommandHandler : public PluginHelper {
 public:
  static void HandleCommand(int command,
                            CPCommandInterface* data,
                            int32 context_as_int32) {
    CPBrowsingContext context =
        static_cast<CPBrowsingContext>(context_as_int32);
    // Ensure plugins are loaded before we try to talk to it.  This will be a
    // noop if plugins are loaded already.
    ChromePluginLib::LoadChromePlugins(GetCPBrowserFuncsForBrowser());

    DCHECK(ChromePluginLib::IsPluginThread());
    CPError rv = CPERR_INVALID_VERSION;
    if (instance_ && instance_->plugin_->functions().handle_command) {
      rv = instance_->plugin_->functions().handle_command(
          context, command, data ? data->GetData() : NULL);
    }
    if (data)
      data->OnCommandInvoked(rv);
  }

  static void RegisterPlugin(ChromePluginLib* plugin) {
    DCHECK(ChromePluginLib::IsPluginThread());
    // TODO(mpcomplete): We only expect to have Gears register a command handler
    // at the moment.  We should either add support for other plugins to do
    // this, or verify that the plugin is Gears.
    DCHECK(!instance_) <<
        "We only support a single plugin handling UI commands.";
    if (instance_)
      return;
    // Deleted in response to a notification in PluginHelper.
    new PluginCommandHandler(plugin);
  }

 private:
  explicit PluginCommandHandler(ChromePluginLib* plugin)
      : PluginHelper(plugin) {
    DCHECK(instance_ == NULL);
    instance_ = this;
  }

  virtual ~PluginCommandHandler() {
    instance_ = NULL;
  }

  static PluginCommandHandler* instance_;
};

PluginCommandHandler* PluginCommandHandler::instance_ = NULL;

// This class acts as a helper to display the HTML dialog.  It is created
// on demand on the plugin thread, and proxies calls to and from the UI thread
// to display the UI.
class ModelessHtmlDialogDelegate : public HtmlDialogContentsDelegate {
 public:
  ModelessHtmlDialogDelegate(const GURL& url,
                             int width, int height,
                             const std::string& json_arguments,
                             void* plugin_context,
                             ChromePluginLib* plugin,
                             MessageLoop* main_message_loop,
                             HWND parent_hwnd)
      : plugin_(plugin),
        plugin_context_(plugin_context),
        main_message_loop_(main_message_loop),
        io_message_loop_(MessageLoop::current()),
        parent_hwnd_(parent_hwnd) {
    DCHECK(ChromePluginLib::IsPluginThread());
    params_.url = url;
    params_.height = height;
    params_.width = width;
    params_.json_input = json_arguments;

    main_message_loop_->PostTask(FROM_HERE, NewRunnableMethod(
        this, &ModelessHtmlDialogDelegate::Show));
  }
  ~ModelessHtmlDialogDelegate() {
    DCHECK(ChromePluginLib::IsPluginThread());
  }

  // The following public methods are called from the UI thread.

  // ChromeViews::WindowDelegate implementation:
  virtual bool IsModal() const { return false; }

  // HtmlDialogContentsDelegate implementation:
  virtual GURL GetDialogContentURL() const { return params_.url; }
  virtual void GetDialogSize(CSize* size) const {
    size->cx = params_.width;
    size->cy = params_.height;
  }
  virtual std::string GetDialogArgs() const { return params_.json_input; }
  virtual void OnDialogClosed(const std::string& json_retval) {
    io_message_loop_->PostTask(FROM_HERE, NewRunnableMethod(
        this, &ModelessHtmlDialogDelegate::ReportResults, json_retval));
  }

 private:
  // Actually shows the dialog on the UI thread.
  void Show() {
    DCHECK(MessageLoop::current() == main_message_loop_);
    Browser* browser = BrowserList::GetLastActive();
    browser->ShowHtmlDialog(this, parent_hwnd_);
  }

  // Gives the JSON result string back to the plugin.
  void ReportResults(const std::string& json_retval) {
    DCHECK(MessageLoop::current() == io_message_loop_);
    // The plugin may have unloaded before it was time to report the results.
    if (plugin_->is_loaded())
      plugin_->functions().html_dialog_closed(plugin_context_,
                                              json_retval.c_str());
    delete this;
  }

  // The parameters needed to display a modal HTML dialog.
  HtmlDialogContents::HtmlDialogParams params_;

  // Message loops for sending messages between UI and IO threads.
  MessageLoop* main_message_loop_;
  MessageLoop* io_message_loop_;

  // The plugin object that requested the dialog.  This can only be accessed on
  // the IO thread.
  scoped_refptr<ChromePluginLib> plugin_;

  // The plugin's context argument to CPB_ShowHtmlDialog.
  void* plugin_context_;

  // The window this dialog box should be parented to, or NULL for the last
  // active browser window.
  HWND parent_hwnd_;

  DISALLOW_EVIL_CONSTRUCTORS(ModelessHtmlDialogDelegate);
};

// Allows InvokeLater without adding refcounting.  The object is only deleted
// when its last InvokeLater is run anyway.
void RunnableMethodTraits<ModelessHtmlDialogDelegate>::RetainCallee(
    ModelessHtmlDialogDelegate* remover) {
}
void RunnableMethodTraits<ModelessHtmlDialogDelegate>::ReleaseCallee(
    ModelessHtmlDialogDelegate* remover) {
}

namespace {

//
// Generic functions
//

void STDCALL CPB_SetKeepProcessAlive(CPID id, CPBool keep_alive) {
  // This is a no-op in the main browser process
}

CPError STDCALL CPB_GetCookies(CPID id, CPBrowsingContext bcontext,
                               const char* url, char** cookies) {
  CHECK(ChromePluginLib::IsPluginThread());
  URLRequestContext* context = CPBrowsingContextManager::Instance()->
      ToURLRequestContext(bcontext);
  // TODO(mpcomplete): remove fallback case when Gears support is prevalent.
  if (!context) {
    context = Profile::GetDefaultRequestContext();
    if (!context)
      return CPERR_FAILURE;
  }
  std::string cookies_str = context->cookie_store()->GetCookies(GURL(url));
  *cookies = CPB_StringDup(CPB_Alloc, cookies_str);
  return CPERR_SUCCESS;
}

CPError STDCALL CPB_ShowHtmlDialogModal(
    CPID id, CPBrowsingContext context, const char* url, int width, int height,
    const char* json_arguments, char** json_retval) {
  // Should not be called in browser process.
  return CPERR_FAILURE;
}

CPError STDCALL CPB_ShowHtmlDialog(
    CPID id, CPBrowsingContext context, const char* url, int width, int height,
    const char* json_arguments, void* plugin_context) {
  CHECK(ChromePluginLib::IsPluginThread());
  ChromePluginLib* plugin = ChromePluginLib::FromCPID(id);
  CHECK(plugin);

  HWND parent_hwnd = reinterpret_cast<HWND>(static_cast<uintptr_t>(context));
  PluginService* service = PluginService::GetInstance();
  if (!service)
    return CPERR_FAILURE;
  MessageLoop* main_message_loop = service->main_message_loop();
  ModelessHtmlDialogDelegate* delegate =
      new ModelessHtmlDialogDelegate(GURL(url), width, height, json_arguments,
                                     plugin_context, plugin, main_message_loop,
                                     parent_hwnd);
  return CPERR_SUCCESS;
}

CPError STDCALL CPB_GetCommandLineArguments(
    CPID id, CPBrowsingContext context, const char* url, char** arguments) {
  CHECK(ChromePluginLib::IsPluginThread());
  std::string arguments_str;
  CPError rv = CPB_GetCommandLineArgumentsCommon(url, &arguments_str);
  if (rv == CPERR_SUCCESS)
    *arguments = CPB_StringDup(CPB_Alloc, arguments_str);
  return rv;
}

CPBrowsingContext STDCALL CPB_GetBrowsingContextFromNPP(struct _NPP* npp) {
  CHECK(ChromePluginLib::IsPluginThread());
  NOTREACHED() << "NPP does not exist in the browser process.";
  return 0;
}

int STDCALL CPB_GetBrowsingContextInfo(
    CPID id, CPBrowsingContext context, CPBrowsingContextInfoType type,
    void* buf, uint32 buf_size) {
  CHECK(ChromePluginLib::IsPluginThread());
  switch (type) {
  case CPBROWSINGCONTEXT_DATA_DIR_PTR: {
    if (buf_size < sizeof(char*))
      return sizeof(char*);

    // TODO(mpcomplete): http://b/1143021 - When we support multiple profiles,
    // fetch the data dir from the context.
    PluginService* service = PluginService::GetInstance();
    if (!service)
      return CPERR_FAILURE;
    std::wstring wretval = service->GetChromePluginDataDir();
    file_util::AppendToPath(&wretval, chrome::kChromePluginDataDirname);
    *static_cast<char**>(buf) = CPB_StringDup(CPB_Alloc, WideToUTF8(wretval));
    return CPERR_SUCCESS;
    }
  case CPBROWSINGCONTEXT_UI_LOCALE_PTR: {
    if (buf_size < sizeof(char*))
      return sizeof(char*);

    PluginService* service = PluginService::GetInstance();
    if (!service)
      return CPERR_FAILURE;
    const std::wstring& wretval = service->GetUILocale();
    *static_cast<char**>(buf) = CPB_StringDup(CPB_Alloc, WideToUTF8(wretval));
    return CPERR_SUCCESS;
    }
  }

  return CPERR_FAILURE;
}

CPError STDCALL CPB_AddUICommand(CPID id, int command) {
  CHECK(ChromePluginLib::IsPluginThread());
  ChromePluginLib* plugin = ChromePluginLib::FromCPID(id);
  CHECK(plugin);

  PluginCommandHandler::RegisterPlugin(plugin);
  return CPERR_SUCCESS;
}

static void NotifyGearsShortcutsChanged() {
  DCHECK(MessageLoop::current() ==
         PluginService::GetInstance()->main_message_loop());

  // TODO(michaeln): source should be the original profile, fix this
  // when gears provides the correct browser context, and when we
  // can relate that to an actual profile.
  NotificationService::current()->Notify(
      NOTIFY_WEB_APP_INSTALL_CHANGED,
      Source<Profile>(NULL),
      NotificationService::NoDetails());
}

CPError STDCALL CPB_HandleCommand(
    CPID id, CPBrowsingContext context, int command, void *data) {
  CHECK(ChromePluginLib::IsPluginThread());
  ChromePluginLib* plugin = ChromePluginLib::FromCPID(id);
  CHECK(plugin);

  if (command == GEARSBROWSERCOMMAND_CREATE_SHORTCUT_DONE) {
    GearsCreateShortcutResult* result =
        static_cast<GearsCreateShortcutResult*>(data);
    CHECK(result);

    GearsCreateShortcutData* shortcut_data =
        static_cast<GearsCreateShortcutData*>(result->shortcut);
    shortcut_data->command_interface->OnCommandResponse(result->result);
  } else if (command == GEARSBROWSERCOMMAND_NOTIFY_SHORTCUTS_CHANGED) {
    PluginService* service = PluginService::GetInstance();
    if (!service)
      return CPERR_FAILURE;
    service->main_message_loop()->PostTask(FROM_HERE,
        NewRunnableFunction(NotifyGearsShortcutsChanged));
    return CPERR_SUCCESS;
  }
  return CPERR_FAILURE;
}

//
// Functions related to network interception
//

void STDCALL CPB_EnableRequestIntercept(CPID id, const char** schemes,
                                        uint32 num_schemes) {
  CHECK(ChromePluginLib::IsPluginThread());
  ChromePluginLib* plugin = ChromePluginLib::FromCPID(id);
  CHECK(plugin);

  if (schemes && num_schemes > 0) {
    PluginRequestInterceptor* interceptor =
        new PluginRequestInterceptor(plugin);
    for (uint32 i = 0; i < num_schemes; ++i)
      interceptor->RegisterProtocol(schemes[i]);
  } else {
    PluginRequestInterceptor::DestroyAllHelpersForPlugin(plugin);
  }
}

void STDCALL CPRR_ReceivedRedirect(CPRequest* request, const char* new_url) {
}

void STDCALL CPRR_StartCompleted(CPRequest* request, CPError result) {
  CHECK(ChromePluginLib::IsPluginThread());
  URLRequestInterceptJob* job = URLRequestInterceptJob::FromCPRequest(request);
  CHECK(job);
  job->OnStartCompleted(result);
}

void STDCALL CPRR_ReadCompleted(CPRequest* request, int bytes_read) {
  CHECK(ChromePluginLib::IsPluginThread());
  URLRequestInterceptJob* job = URLRequestInterceptJob::FromCPRequest(request);
  CHECK(job);
  job->OnReadCompleted(bytes_read);
}

void STDCALL CPRR_UploadProgress(CPRequest* request, uint64 pos, uint64 size) {
  // Does not apply, plugins do not yet intercept uploads
}

//
// Functions related to serving network requests to the plugin
//

CPError STDCALL CPB_CreateRequest(CPID id, CPBrowsingContext context,
                                  const char* method, const char* url,
                                  CPRequest** request) {
  CHECK(ChromePluginLib::IsPluginThread());
  ChromePluginLib* plugin = ChromePluginLib::FromCPID(id);
  CHECK(plugin);

  ScopableCPRequest* cprequest = new ScopableCPRequest(url, method, context);
  PluginRequestHandler* handler = new PluginRequestHandler(plugin, cprequest);

  *request = cprequest;
  return CPERR_SUCCESS;
}

CPError STDCALL CPR_StartRequest(CPRequest* request) {
  CHECK(ChromePluginLib::IsPluginThread());
  PluginRequestHandler* handler = PluginRequestHandler::FromCPRequest(request);
  CHECK(handler);
  handler->request()->Start();
  return CPERR_IO_PENDING;
}

void STDCALL CPR_EndRequest(CPRequest* request, CPError reason) {
  CHECK(ChromePluginLib::IsPluginThread());
  PluginRequestHandler* handler = PluginRequestHandler::FromCPRequest(request);
  delete handler;
}

void STDCALL CPR_SetExtraRequestHeaders(CPRequest* request,
                                        const char* headers) {
  CHECK(ChromePluginLib::IsPluginThread());
  PluginRequestHandler* handler = PluginRequestHandler::FromCPRequest(request);
  CHECK(handler);
  handler->request()->SetExtraRequestHeaders(headers);
}

void STDCALL CPR_SetRequestLoadFlags(CPRequest* request, uint32 flags) {
  CHECK(ChromePluginLib::IsPluginThread());
  PluginRequestHandler* handler = PluginRequestHandler::FromCPRequest(request);
  CHECK(handler);
  uint32 net_flags = PluginResponseUtils::CPLoadFlagsToNetFlags(flags);
  handler->request()->set_load_flags(net_flags);
}

void STDCALL CPR_AppendDataToUpload(CPRequest* request, const char* bytes,
                                    int bytes_len) {
  CHECK(ChromePluginLib::IsPluginThread());
  PluginRequestHandler* handler = PluginRequestHandler::FromCPRequest(request);
  CHECK(handler);
  handler->request()->AppendBytesToUpload(bytes, bytes_len);
}

CPError STDCALL CPR_AppendFileToUpload(CPRequest* request, const char* filepath,
                                       uint64 offset, uint64 length) {
  CHECK(ChromePluginLib::IsPluginThread());
  PluginRequestHandler* handler = PluginRequestHandler::FromCPRequest(request);
  CHECK(handler);

  if (!length) length = kuint64max;
  std::wstring wfilepath(UTF8ToWide(filepath));
  handler->request()->AppendFileRangeToUpload(wfilepath, offset, length);
  return CPERR_SUCCESS;
}

int STDCALL CPR_GetResponseInfo(CPRequest* request, CPResponseInfoType type,
                                void* buf, uint32 buf_size) {
  CHECK(ChromePluginLib::IsPluginThread());
  PluginRequestHandler* handler = PluginRequestHandler::FromCPRequest(request);
  CHECK(handler);
  return PluginResponseUtils::GetResponseInfo(
      handler->request()->response_headers(), type, buf, buf_size);
}

int STDCALL CPR_Read(CPRequest* request, void* buf, uint32 buf_size) {
  CHECK(ChromePluginLib::IsPluginThread());
  PluginRequestHandler* handler = PluginRequestHandler::FromCPRequest(request);
  CHECK(handler);

  int bytes_read;
  if (handler->request()->Read(static_cast<char*>(buf), buf_size, &bytes_read))
    return bytes_read;  // 0 == CPERR_SUCESS

  if (handler->request()->status().is_io_pending())
    return CPERR_IO_PENDING;

  return CPERR_FAILURE;
}

CPBool STDCALL CPB_IsPluginProcessRunning(CPID id) {
  CHECK(ChromePluginLib::IsPluginThread());
  ChromePluginLib* plugin = ChromePluginLib::FromCPID(id);
  CHECK(plugin);
  PluginService* service = PluginService::GetInstance();
  if (!service)
    return false;
  PluginProcessHost *host = service->FindPluginProcess(plugin->filename());
  return host ? true : false;
}

CPProcessType STDCALL CPB_GetProcessType(CPID id) {
  CHECK(ChromePluginLib::IsPluginThread());
  return CP_PROCESS_BROWSER;
}

CPError STDCALL CPB_SendMessage(CPID id, const void *data, uint32 data_len) {
<<<<<<< HEAD
  CHECK(ChromePluginLib::IsPluginThread());
  ChromePluginLib* plugin = ChromePluginLib::FromCPID(id);
  CHECK(plugin);
=======
  CommandLine cmd;
  if (cmd.HasSwitch(switches::kGearsInRenderer)) {
    ChromePluginLib* plugin = ChromePluginLib::FromCPID(id);
    CHECK(plugin);

    const unsigned char* data_ptr = static_cast<const unsigned char*>(data);
    std::vector<uint8> v(data_ptr, data_ptr + data_len);
    for (RenderProcessHost::iterator it = RenderProcessHost::begin();
      it != RenderProcessHost::end(); ++it) {
        it->second->Send(new ViewMsg_PluginMessage(plugin->filename(), v));
    }

    return CPERR_SUCCESS;
  } else {
    CHECK(ChromePluginLib::IsPluginThread());
    ChromePluginLib* plugin = ChromePluginLib::FromCPID(id);
    CHECK(plugin);
>>>>>>> b8afeda4

    PluginService* service = PluginService::GetInstance();
    if (!service)
    return CPERR_FAILURE;
    PluginProcessHost *host =
    service->FindOrStartPluginProcess(plugin->filename(), std::string());
    if (!host)
    return CPERR_FAILURE;

    const unsigned char* data_ptr = static_cast<const unsigned char*>(data);
    std::vector<uint8> v(data_ptr, data_ptr + data_len);
    if (!host->Send(new PluginProcessMsg_PluginMessage(v)))
      return CPERR_FAILURE;

    return CPERR_SUCCESS;
  }
}

CPError STDCALL CPB_SendSyncMessage(CPID id, const void *data, uint32 data_len,
                                    void **retval, uint32 *retval_len) {
  NOTREACHED() << "Sync messages should not be sent from the browser process.";

  return CPERR_FAILURE;
}

CPError STDCALL CPB_PluginThreadAsyncCall(CPID id,
                                          void (*func)(void *),
                                          void *user_data) {
  MessageLoop *message_loop = ChromeThread::GetMessageLoop(ChromeThread::IO);
  if (!message_loop) {
    return CPERR_FAILURE;
  }
  message_loop->PostTask(FROM_HERE, NewRunnableFunction(func, user_data));

  return CPERR_SUCCESS;
}

}

CPBrowserFuncs* GetCPBrowserFuncsForBrowser() {
  static CPBrowserFuncs browser_funcs;
  static CPRequestFuncs request_funcs;
  static CPResponseFuncs response_funcs;
  static bool initialized = false;
  if (!initialized) {
    initialized = true;

    browser_funcs.size = sizeof(browser_funcs);
    browser_funcs.version = CP_VERSION;
    browser_funcs.enable_request_intercept = CPB_EnableRequestIntercept;
    browser_funcs.create_request = CPB_CreateRequest;
    browser_funcs.get_cookies = CPB_GetCookies;
    browser_funcs.alloc = CPB_Alloc;
    browser_funcs.free = CPB_Free;
    browser_funcs.set_keep_process_alive = CPB_SetKeepProcessAlive;
    browser_funcs.show_html_dialog_modal = CPB_ShowHtmlDialogModal;
    browser_funcs.show_html_dialog = CPB_ShowHtmlDialog;
    browser_funcs.is_plugin_process_running = CPB_IsPluginProcessRunning;
    browser_funcs.get_process_type = CPB_GetProcessType;
    browser_funcs.send_message = CPB_SendMessage;
    browser_funcs.get_browsing_context_from_npp = CPB_GetBrowsingContextFromNPP;
    browser_funcs.get_browsing_context_info = CPB_GetBrowsingContextInfo;
    browser_funcs.get_command_line_arguments = CPB_GetCommandLineArguments;
    browser_funcs.add_ui_command = CPB_AddUICommand;
    browser_funcs.handle_command = CPB_HandleCommand;

    browser_funcs.request_funcs = &request_funcs;
    browser_funcs.response_funcs = &response_funcs;
    browser_funcs.send_sync_message = CPB_SendSyncMessage;
    browser_funcs.plugin_thread_async_call = CPB_PluginThreadAsyncCall;

    request_funcs.size = sizeof(request_funcs);
    request_funcs.start_request = CPR_StartRequest;
    request_funcs.end_request = CPR_EndRequest;
    request_funcs.set_extra_request_headers = CPR_SetExtraRequestHeaders;
    request_funcs.set_request_load_flags = CPR_SetRequestLoadFlags;
    request_funcs.append_data_to_upload = CPR_AppendDataToUpload;
    request_funcs.get_response_info = CPR_GetResponseInfo;
    request_funcs.read = CPR_Read;
    request_funcs.append_file_to_upload = CPR_AppendFileToUpload;

    response_funcs.size = sizeof(response_funcs);
    response_funcs.received_redirect = CPRR_ReceivedRedirect;
    response_funcs.start_completed = CPRR_StartCompleted;
    response_funcs.read_completed = CPRR_ReadCompleted;
    response_funcs.upload_progress = CPRR_UploadProgress;
  }

  return &browser_funcs;
}

void CPHandleCommand(int command, CPCommandInterface* data,
                     CPBrowsingContext context) {
  // Sadly if we try and pass context through, we seem to break cl's little
  // brain trying to compile the Tuple3 ctor. This cast works.
  int32 context_as_int32 = static_cast<int32>(context);
  // Plugins can only be accessed on the IO thread.
  g_browser_process->io_thread()->message_loop()->PostTask(FROM_HERE,
      NewRunnableFunction(PluginCommandHandler::HandleCommand,
                          command, data, context_as_int32));
}<|MERGE_RESOLUTION|>--- conflicted
+++ resolved
@@ -1,36 +1,12 @@
-// Copyright 2008, Google Inc.
-// All rights reserved.
-//
-// Redistribution and use in source and binary forms, with or without
-// modification, are permitted provided that the following conditions are
-// met:
-//
-//    * Redistributions of source code must retain the above copyright
-// notice, this list of conditions and the following disclaimer.
-//    * Redistributions in binary form must reproduce the above
-// copyright notice, this list of conditions and the following disclaimer
-// in the documentation and/or other materials provided with the
-// distribution.
-//    * Neither the name of Google Inc. nor the names of its
-// contributors may be used to endorse or promote products derived from
-// this software without specific prior written permission.
-//
-// THIS SOFTWARE IS PROVIDED BY THE COPYRIGHT HOLDERS AND CONTRIBUTORS
-// "AS IS" AND ANY EXPRESS OR IMPLIED WARRANTIES, INCLUDING, BUT NOT
-// LIMITED TO, THE IMPLIED WARRANTIES OF MERCHANTABILITY AND FITNESS FOR
-// A PARTICULAR PURPOSE ARE DISCLAIMED. IN NO EVENT SHALL THE COPYRIGHT
-// OWNER OR CONTRIBUTORS BE LIABLE FOR ANY DIRECT, INDIRECT, INCIDENTAL,
-// SPECIAL, EXEMPLARY, OR CONSEQUENTIAL DAMAGES (INCLUDING, BUT NOT
-// LIMITED TO, PROCUREMENT OF SUBSTITUTE GOODS OR SERVICES; LOSS OF USE,
-// DATA, OR PROFITS; OR BUSINESS INTERRUPTION) HOWEVER CAUSED AND ON ANY
-// THEORY OF LIABILITY, WHETHER IN CONTRACT, STRICT LIABILITY, OR TORT
-// (INCLUDING NEGLIGENCE OR OTHERWISE) ARISING IN ANY WAY OUT OF THE USE
-// OF THIS SOFTWARE, EVEN IF ADVISED OF THE POSSIBILITY OF SUCH DAMAGE.
+// Copyright (c) 2006-2008 The Chromium Authors. All rights reserved.
+// Use of this source code is governed by a BSD-style license that can be
+// found in the LICENSE file.
 
 #include "chrome/browser/chrome_plugin_host.h"
 
 #include <set>
 
+#include "base/command_line.h"
 #include "base/file_util.h"
 #include "base/histogram.h"
 #include "base/message_loop.h"
@@ -52,6 +28,7 @@
 #include "chrome/common/chrome_paths.h"
 #include "chrome/common/chrome_plugin_lib.h"
 #include "chrome/common/chrome_plugin_util.h"
+#include "chrome/common/chrome_switches.h"
 #include "chrome/common/notification_service.h"
 #include "chrome/common/net/url_request_intercept_job.h"
 #include "chrome/common/plugin_messages.h"
@@ -96,9 +73,8 @@
   }
 
   void RegisterProtocol(const std::string& scheme) {
-#ifndef NDEBUG
-    DCHECK(MessageLoop::current() == message_loop_);
-#endif
+    DCHECK(CalledOnValidThread());
+
     std::string lower_scheme = StringToLowerASCII(scheme);
     handled_protocols_.insert(lower_scheme);
 
@@ -113,9 +89,12 @@
 
   // URLRequest::Interceptor
   virtual URLRequestJob* MaybeIntercept(URLRequest* request) {
-#ifndef NDEBUG
-    DCHECK(MessageLoop::current() == message_loop_);
-#endif
+    // TODO(darin): This DCHECK fails in the unit tests because our interceptor
+    // is being persisted across unit tests.  As a result, each time we get
+    // poked on a different thread, but never from more than one thread at a
+    // time.  We need a way to have the URLRequestJobManager get reset between
+    // unit tests.
+    //DCHECK(CalledOnValidThread());
 
     if (!IsHandledProtocol(request->url().scheme()))
       return NULL;
@@ -658,11 +637,6 @@
 }
 
 CPError STDCALL CPB_SendMessage(CPID id, const void *data, uint32 data_len) {
-<<<<<<< HEAD
-  CHECK(ChromePluginLib::IsPluginThread());
-  ChromePluginLib* plugin = ChromePluginLib::FromCPID(id);
-  CHECK(plugin);
-=======
   CommandLine cmd;
   if (cmd.HasSwitch(switches::kGearsInRenderer)) {
     ChromePluginLib* plugin = ChromePluginLib::FromCPID(id);
@@ -680,7 +654,6 @@
     CHECK(ChromePluginLib::IsPluginThread());
     ChromePluginLib* plugin = ChromePluginLib::FromCPID(id);
     CHECK(plugin);
->>>>>>> b8afeda4
 
     PluginService* service = PluginService::GetInstance();
     if (!service)
@@ -781,4 +754,4 @@
   g_browser_process->io_thread()->message_loop()->PostTask(FROM_HERE,
       NewRunnableFunction(PluginCommandHandler::HandleCommand,
                           command, data, context_as_int32));
-}+}
