// Copyright 2008, Google Inc.
// All rights reserved.
//
// Redistribution and use in source and binary forms, with or without
// modification, are permitted provided that the following conditions are
// met:
//
//    * Redistributions of source code must retain the above copyright
// notice, this list of conditions and the following disclaimer.
//    * Redistributions in binary form must reproduce the above
// copyright notice, this list of conditions and the following disclaimer
// in the documentation and/or other materials provided with the
// distribution.
//    * Neither the name of Google Inc. nor the names of its
// contributors may be used to endorse or promote products derived from
// this software without specific prior written permission.
//
// THIS SOFTWARE IS PROVIDED BY THE COPYRIGHT HOLDERS AND CONTRIBUTORS
// "AS IS" AND ANY EXPRESS OR IMPLIED WARRANTIES, INCLUDING, BUT NOT
// LIMITED TO, THE IMPLIED WARRANTIES OF MERCHANTABILITY AND FITNESS FOR
// A PARTICULAR PURPOSE ARE DISCLAIMED. IN NO EVENT SHALL THE COPYRIGHT
// OWNER OR CONTRIBUTORS BE LIABLE FOR ANY DIRECT, INDIRECT, INCIDENTAL,
// SPECIAL, EXEMPLARY, OR CONSEQUENTIAL DAMAGES (INCLUDING, BUT NOT
// LIMITED TO, PROCUREMENT OF SUBSTITUTE GOODS OR SERVICES; LOSS OF USE,
// DATA, OR PROFITS; OR BUSINESS INTERRUPTION) HOWEVER CAUSED AND ON ANY
// THEORY OF LIABILITY, WHETHER IN CONTRACT, STRICT LIABILITY, OR TORT
// (INCLUDING NEGLIGENCE OR OTHERWISE) ARISING IN ANY WAY OUT OF THE USE
// OF THIS SOFTWARE, EVEN IF ADVISED OF THE POSSIBILITY OF SUCH DAMAGE.

// This interfaces is for managing the global services of the application. Each
// service is lazily created when requested the first time. The service getters
// will return NULL if the service is not available, so callers must check for
// this condition.

#ifndef CHROME_BROWSER_BROWSER_PROCESS_H__
#define CHROME_BROWSER_BROWSER_PROCESS_H__

#include <string>

#include "base/basictypes.h"
#include "base/message_loop.h"

class AutomationProviderList;
class ClipboardService;
class GoogleURLTracker;
class IconManager;
class MetricsService;
class NotificationService;
class PrefService;
class ProfileManager;
class RenderProcessHost;
class ResourceDispatcherHost;
class DebuggerWrapper;
class Thread;
class WebAppInstallerService;
class SuspendController;

namespace sandbox {
class BrokerServices;
}
namespace ChromeViews {
class AcceleratorHandler;
}
namespace printing {
class PrintJobManager;
}

// NOT THREAD SAFE, call only from the main thread.
// These functions shouldn't return NULL unless otherwise noted.
class BrowserProcess {
 public:
  BrowserProcess() {}
  virtual ~BrowserProcess() {}

  // The browser has 3 memory model configurations.  These models have to
  // do with how aggressively we release Renderer memory to the OS.
  // Low memory releases memory the fastest, High memory releases it the
  // slowest.  Geek out!
  enum MemoryModel {
    // Will release as much memory as it can after each tab switch, and also
    // after user idle.
    LOW_MEMORY_MODEL,
    // Will release a little memory after each tab switch and also after
    // user idle.
    MEDIUM_MEMORY_MODEL,
    // Hangs onto every last byte.
    HIGH_MEMORY_MODEL
  };

  // Invoked when the user is logging out/shutting down. When logging off we may
  // not have enough time to do a normal shutdown. This method is invoked prior
  // to normal shutdown and saves any state that must be saved before we are
  // continue shutdown.
  virtual void EndSession() = 0;

  // Services: any of these getters may return NULL
  virtual ResourceDispatcherHost* resource_dispatcher_host() = 0;

  virtual MetricsService* metrics_service() = 0;
  virtual ProfileManager* profile_manager() = 0;
  virtual PrefService* local_state() = 0;
  virtual DebuggerWrapper* debugger_wrapper() = 0;
  virtual ClipboardService* clipboard_service() = 0;

  // Returns the thread that we perform I/O coordination on (network requests,
  // communication with renderers, etc.
  // NOTE: need to check the return value for NULL.
  virtual Thread* io_thread() = 0;

  // Returns the thread that we perform random file operations on. For code
  // that wants to do I/O operations (not network requests or even file: URL
  // requests), this is the thread to use to avoid blocking the UI thread.
  // It might be nicer to have a thread pool for this kind of thing.
  virtual Thread* file_thread() = 0;

  // Returns the thread that is used for database operations such as history.
  virtual Thread* db_thread() = 0;

  virtual sandbox::BrokerServices* broker_services() = 0;

  virtual IconManager* icon_manager() = 0;

  virtual void InitBrokerServices(sandbox::BrokerServices*) = 0;
  virtual AutomationProviderList* InitAutomationProviderList() = 0;

  virtual void InitDebuggerWrapper(int port) = 0;

  virtual unsigned int AddRefModule() = 0;
  virtual unsigned int ReleaseModule() = 0;

  virtual bool IsShuttingDown() = 0;

  virtual ChromeViews::AcceleratorHandler* accelerator_handler() = 0;

  virtual printing::PrintJobManager* print_job_manager() = 0;

  virtual GoogleURLTracker* google_url_tracker() = 0;

  // Returns the locale used by the application.
  virtual const std::wstring& GetApplicationLocale() = 0;

  virtual MemoryModel memory_model() = 0;

  virtual SuspendController* suspend_controller() = 0;

<<<<<<< HEAD
=======
  // TODO(beng): remove once XPFrame/VistaFrame are gone.
  virtual bool IsUsingNewFrames() = 0;

#if defined(OS_WIN)
  // Returns an event that is signaled when the browser shutdown.
  virtual HANDLE shutdown_event() = 0;
#endif

>>>>>>> b8afeda4
 private:
  DISALLOW_EVIL_CONSTRUCTORS(BrowserProcess);
};

extern BrowserProcess* g_browser_process;

#endif  // CHROME_BROWSER_BROWSER_PROCESS_H__<|MERGE_RESOLUTION|>--- conflicted
+++ resolved
@@ -1,31 +1,6 @@
-// Copyright 2008, Google Inc.
-// All rights reserved.
-//
-// Redistribution and use in source and binary forms, with or without
-// modification, are permitted provided that the following conditions are
-// met:
-//
-//    * Redistributions of source code must retain the above copyright
-// notice, this list of conditions and the following disclaimer.
-//    * Redistributions in binary form must reproduce the above
-// copyright notice, this list of conditions and the following disclaimer
-// in the documentation and/or other materials provided with the
-// distribution.
-//    * Neither the name of Google Inc. nor the names of its
-// contributors may be used to endorse or promote products derived from
-// this software without specific prior written permission.
-//
-// THIS SOFTWARE IS PROVIDED BY THE COPYRIGHT HOLDERS AND CONTRIBUTORS
-// "AS IS" AND ANY EXPRESS OR IMPLIED WARRANTIES, INCLUDING, BUT NOT
-// LIMITED TO, THE IMPLIED WARRANTIES OF MERCHANTABILITY AND FITNESS FOR
-// A PARTICULAR PURPOSE ARE DISCLAIMED. IN NO EVENT SHALL THE COPYRIGHT
-// OWNER OR CONTRIBUTORS BE LIABLE FOR ANY DIRECT, INDIRECT, INCIDENTAL,
-// SPECIAL, EXEMPLARY, OR CONSEQUENTIAL DAMAGES (INCLUDING, BUT NOT
-// LIMITED TO, PROCUREMENT OF SUBSTITUTE GOODS OR SERVICES; LOSS OF USE,
-// DATA, OR PROFITS; OR BUSINESS INTERRUPTION) HOWEVER CAUSED AND ON ANY
-// THEORY OF LIABILITY, WHETHER IN CONTRACT, STRICT LIABILITY, OR TORT
-// (INCLUDING NEGLIGENCE OR OTHERWISE) ARISING IN ANY WAY OUT OF THE USE
-// OF THIS SOFTWARE, EVEN IF ADVISED OF THE POSSIBILITY OF SUCH DAMAGE.
+// Copyright (c) 2006-2008 The Chromium Authors. All rights reserved.
+// Use of this source code is governed by a BSD-style license that can be
+// found in the LICENSE file.
 
 // This interfaces is for managing the global services of the application. Each
 // service is lazily created when requested the first time. The service getters
@@ -51,10 +26,13 @@
 class RenderProcessHost;
 class ResourceDispatcherHost;
 class DebuggerWrapper;
-class Thread;
 class WebAppInstallerService;
+class SharedEvent;
 class SuspendController;
 
+namespace base {
+class Thread;
+}
 namespace sandbox {
 class BrokerServices;
 }
@@ -105,16 +83,16 @@
   // Returns the thread that we perform I/O coordination on (network requests,
   // communication with renderers, etc.
   // NOTE: need to check the return value for NULL.
-  virtual Thread* io_thread() = 0;
+  virtual base::Thread* io_thread() = 0;
 
   // Returns the thread that we perform random file operations on. For code
   // that wants to do I/O operations (not network requests or even file: URL
   // requests), this is the thread to use to avoid blocking the UI thread.
   // It might be nicer to have a thread pool for this kind of thing.
-  virtual Thread* file_thread() = 0;
+  virtual base::Thread* file_thread() = 0;
 
   // Returns the thread that is used for database operations such as history.
-  virtual Thread* db_thread() = 0;
+  virtual base::Thread* db_thread() = 0;
 
   virtual sandbox::BrokerServices* broker_services() = 0;
 
@@ -143,8 +121,6 @@
 
   virtual SuspendController* suspend_controller() = 0;
 
-<<<<<<< HEAD
-=======
   // TODO(beng): remove once XPFrame/VistaFrame are gone.
   virtual bool IsUsingNewFrames() = 0;
 
@@ -153,11 +129,10 @@
   virtual HANDLE shutdown_event() = 0;
 #endif
 
->>>>>>> b8afeda4
  private:
   DISALLOW_EVIL_CONSTRUCTORS(BrowserProcess);
 };
 
 extern BrowserProcess* g_browser_process;
 
-#endif  // CHROME_BROWSER_BROWSER_PROCESS_H__+#endif  // CHROME_BROWSER_BROWSER_PROCESS_H__
