--- conflicted
+++ resolved
@@ -298,19 +298,11 @@
 // This part of the code is used for spell checking.
 // ################################################################
 
-<<<<<<< HEAD
-std::wstring SpellChecker::GetVersionedFileName(const std::wstring& language,
-                                                const std::wstring& dict_dir) {
-  // The default version string currently in use.
-  static const wchar_t kDefaultVersionString[] = L"-1-1";
-  
-=======
 std::wstring SpellChecker::GetVersionedFileName(const Language& language,
                                                 const std::wstring& dict_dir) {
   // The default version string currently in use.
   static const wchar_t kDefaultVersionString[] = L"-1-1";
 
->>>>>>> 12c75e7a
   // Use this struct to insert version strings for dictionary files which have
   // special version strings, other than the default version string.
   // For de-DE, we are currently using de-DE-1-1-1 for versioning, because
@@ -324,27 +316,16 @@
     // The corresponding version.
     const char* version;
   } special_version_string[] = {
-<<<<<<< HEAD
-    "de-DE", "-1-1-1",
-  };
-  
-=======
     {"de-DE", "-1-1-1"},
   };
 
->>>>>>> 12c75e7a
   // Generate the bdict file name using default version string or special 
   // version string, depending on the language.
   std::wstring versioned_bdict_file_name(language + kDefaultVersionString +
                                          L".bdic");
   std::string language_string(WideToUTF8(language));
-<<<<<<< HEAD
-  for (int i = 0; i < arraysize(special_version_string); i++ ) {
-    if (language_string.compare(special_version_string[i].language) == 0) {
-=======
   for (size_t i = 0; i < ARRAYSIZE_UNSAFE(special_version_string); ++i) {
     if (language_string == special_version_string[i].language) {
->>>>>>> 12c75e7a
       versioned_bdict_file_name = 
           language + UTF8ToWide(special_version_string[i].version) + L".bdic";
       break;
@@ -361,13 +342,6 @@
                            URLRequestContext* request_context,
                            const std::wstring& custom_dictionary_file_name)
     : custom_dictionary_file_name_(custom_dictionary_file_name),
-<<<<<<< HEAD
-      bdict_file_(NULL),
-      bdict_mapping_(NULL),
-      bdict_mapped_data_(NULL),
-      hunspell_(NULL),
-=======
->>>>>>> 12c75e7a
       tried_to_init_(false),
 #ifndef NDEBUG
       worker_loop_(NULL),
@@ -593,19 +567,10 @@
     // faster, compared to verifying everytime whether to append a new line
     // or not.
     word_ += "\n";
-<<<<<<< HEAD
-    const char* file_name_char = file_name_.c_str();
-    FILE* f = fopen(file_name_char, "a+");
-    if (f != NULL) {
-      fputs(word_.c_str(), f);
-      fclose(f);
-    }
-=======
     FILE* f = file_util::OpenFile(file_name_, "a+");
     if (f != NULL)
       fputs(word_.c_str(), f);
     file_util::CloseFile(f);
->>>>>>> 12c75e7a
   }
 
   std::string file_name_;
