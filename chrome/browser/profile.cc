// Copyright (c) 2006-2008 The Chromium Authors. All rights reserved.
// Use of this source code is governed by a BSD-style license that can be
// found in the LICENSE file.

#include "chrome/browser/profile.h"

#include "base/command_line.h"
#include "base/file_path.h"
#include "base/file_util.h"
#include "base/lock.h"
#include "base/path_service.h"
#include "base/scoped_ptr.h"
#include "base/string_util.h"
#include "base/values.h"
#include "chrome/app/locales/locale_settings.h"
#include "chrome/browser/bookmarks/bookmark_model.h"
#include "chrome/browser/browser_list.h"
#include "chrome/browser/browser_process.h"
#include "chrome/browser/download/download_manager.h"
#include "chrome/browser/extensions/extensions_service.h"
#include "chrome/browser/greasemonkey_master.h"
#include "chrome/browser/history/history.h"
#include "chrome/browser/navigation_controller.h"
#include "chrome/browser/profile_manager.h"
#include "chrome/browser/render_process_host.h"
#include "chrome/browser/sessions/session_service.h"
#include "chrome/browser/sessions/tab_restore_service.h"
#include "chrome/browser/spellchecker.h"
#include "chrome/browser/template_url_fetcher.h"
#include "chrome/browser/template_url_model.h"
#include "chrome/browser/visitedlink_master.h"
#include "chrome/browser/webdata/web_data_service.h"
#include "chrome/common/chrome_constants.h"
#include "chrome/common/chrome_paths.h"
#include "chrome/common/chrome_switches.h"
#include "chrome/common/net/cookie_monster_sqlite.h"
#include "chrome/common/notification_service.h"
#include "chrome/common/pref_names.h"
#include "chrome/common/pref_service.h"
#include "chrome/common/resource_bundle.h"
#include "net/base/cookie_monster.h"
#include "net/base/cookie_policy.h"
#include "net/http/http_cache.h"
#include "net/proxy/proxy_service.h"
#include "net/url_request/url_request_context.h"
#include "webkit/glue/webkit_glue.h"

using base::Time;
using base::TimeDelta;

// Delay, in milliseconds, before we explicitly create the SessionService.
static const int kCreateSessionServiceDelayMS = 500;

// A pointer to the request context for the default profile.  See comments on
// Profile::GetDefaultRequestContext.
URLRequestContext* Profile::default_request_context_;

//static
void Profile::RegisterUserPrefs(PrefService* prefs) {
  prefs->RegisterBooleanPref(prefs::kSearchSuggestEnabled, true);
  prefs->RegisterBooleanPref(prefs::kSessionExitedCleanly, true);
  prefs->RegisterBooleanPref(prefs::kSafeBrowsingEnabled, true);
  prefs->RegisterLocalizedStringPref(prefs::kSpellCheckDictionary,
      IDS_SPELLCHECK_DICTIONARY);
  prefs->RegisterBooleanPref(prefs::kEnableSpellCheck, true);
}

//static
Profile* Profile::CreateProfile(const std::wstring& path) {
  return new ProfileImpl(path);
}

//static
URLRequestContext* Profile::GetDefaultRequestContext() {
  return default_request_context_;
}


// Sets up proxy info if it was specified, otherwise returns NULL. The
// returned pointer MUST be deleted by the caller if non-NULL.
static net::ProxyInfo* CreateProxyInfo(const CommandLine& command_line) {
  net::ProxyInfo* proxy_info = NULL;

  if (command_line.HasSwitch(switches::kProxyServer)) {
    proxy_info = new net::ProxyInfo();
    const std::wstring& proxy_server =
        command_line.GetSwitchValue(switches::kProxyServer);
    proxy_info->UseNamedProxy(WideToASCII(proxy_server));
  }

  return proxy_info;
}

// Releases the URLRequestContext and sends out a notification about it.
// Note: runs on IO thread.
static void ReleaseURLRequestContext(URLRequestContext* context) {
  NotificationService::current()->Notify(NOTIFY_URL_REQUEST_CONTEXT_RELEASED,
                                         Source<URLRequestContext>(context),
                                         NotificationService::NoDetails());
  context->Release();
}

// A context for URLRequests issued relative to this profile.
class ProfileImpl::RequestContext : public URLRequestContext,
                                    public NotificationObserver {
 public:
  // |cookie_store_path| is the local disk path at which the cookie store
  // is persisted.
  RequestContext(const std::wstring& cookie_store_path,
                 const std::wstring& disk_cache_path,
                 PrefService* prefs)
      : prefs_(prefs) {
    cookie_store_ = NULL;

    // setup user agent
    user_agent_ = webkit_glue::GetUserAgent();
    // set up Accept-Language and Accept-Charset header values
    // TODO(jungshik) : This may slow down http requests. Perhaps,
    // we have to come up with a better way to set up these values.
    accept_language_ = WideToASCII(prefs_->GetString(prefs::kAcceptLanguages));
    accept_charset_ = WideToASCII(prefs_->GetString(prefs::kDefaultCharset));
    accept_charset_ += ",*,utf-8";

    CommandLine command_line;

    scoped_ptr<net::ProxyInfo> proxy_info(CreateProxyInfo(command_line));
    proxy_service_ = net::ProxyService::Create(proxy_info.get());

    net::HttpCache* cache =
        new net::HttpCache(proxy_service_, disk_cache_path, 0);

    bool record_mode = chrome::kRecordModeEnabled &&
                       CommandLine().HasSwitch(switches::kRecordMode);
    bool playback_mode = CommandLine().HasSwitch(switches::kPlaybackMode);

    if (record_mode || playback_mode) {
      // Don't use existing cookies and use an in-memory store.
      cookie_store_ = new net::CookieMonster();
      cache->set_mode(
          record_mode ? net::HttpCache::RECORD : net::HttpCache::PLAYBACK);
    }
    http_transaction_factory_ = cache;

    // setup cookie store
    if (!cookie_store_) {
      DCHECK(!cookie_store_path.empty());
      cookie_db_.reset(new SQLitePersistentCookieStore(
          cookie_store_path, g_browser_process->db_thread()->message_loop()));
      cookie_store_ = new net::CookieMonster(cookie_db_.get());
    }

    cookie_policy_.SetType(net::CookiePolicy::FromInt(
        prefs_->GetInteger(prefs::kCookieBehavior)));

    // The first request context to be created is the one for the default
    // profile - at least until we support multiple profiles.
    if (!default_request_context_)
      default_request_context_ = this;
    NotificationService::current()->Notify(
        NOTIFY_DEFAULT_REQUEST_CONTEXT_AVAILABLE,
        NotificationService::AllSources(), NotificationService::NoDetails());

    // Register for notifications about prefs.
    prefs_->AddPrefObserver(prefs::kAcceptLanguages, this);
    prefs_->AddPrefObserver(prefs::kCookieBehavior, this);
  }

  // NotificationObserver implementation.
  virtual void Observe(NotificationType type,
                       const NotificationSource& source,
                       const NotificationDetails& details) {
    if (NOTIFY_PREF_CHANGED == type) {
      std::wstring* pref_name_in = Details<std::wstring>(details).ptr();
      PrefService* prefs = Source<PrefService>(source).ptr();
      DCHECK(pref_name_in && prefs);
      if (*pref_name_in == prefs::kAcceptLanguages) {
        std::string accept_language =
            WideToASCII(prefs->GetString(prefs::kAcceptLanguages));
        g_browser_process->io_thread()->message_loop()->PostTask(FROM_HERE,
            NewRunnableMethod(this,
                              &RequestContext::OnAcceptLanguageChange,
                              accept_language));
      } else if (*pref_name_in == prefs::kCookieBehavior) {
        net::CookiePolicy::Type type = net::CookiePolicy::FromInt(
            prefs_->GetInteger(prefs::kCookieBehavior));
        g_browser_process->io_thread()->message_loop()->PostTask(FROM_HERE,
            NewRunnableMethod(this,
                              &RequestContext::OnCookiePolicyChange,
                              type));
      }
    }
  }

  // Since ProfileImpl::RequestContext will be destroyed on IO thread, but all
  // PrefService observers are needed to clear in before destroying ProfileImpl.
  // So we use to CleanupBeforeDestroy to do this thing. This function need to
  // be called on destructor of ProfileImpl.
  void CleanupBeforeDestroy() {
    // Unregister for pref notifications.
    prefs_->RemovePrefObserver(prefs::kAcceptLanguages, this);
    prefs_->RemovePrefObserver(prefs::kCookieBehavior, this);
    prefs_ = NULL;
  }

  void OnAcceptLanguageChange(std::string accept_language) {
    DCHECK(MessageLoop::current() ==
           ChromeThread::GetMessageLoop(ChromeThread::IO));
    accept_language_ = accept_language;
  }

  void OnCookiePolicyChange(net::CookiePolicy::Type type) {
    DCHECK(MessageLoop::current() ==
           ChromeThread::GetMessageLoop(ChromeThread::IO));
    cookie_policy_.SetType(type);
  }

  virtual ~RequestContext() {
    DCHECK(NULL == prefs_);
    delete cookie_store_;
    delete http_transaction_factory_;
    delete proxy_service_;

    if (default_request_context_ == this)
      default_request_context_ = NULL;
  }

 private:
  scoped_ptr<SQLitePersistentCookieStore> cookie_db_;
  PrefService* prefs_;
};

////////////////////////////////////////////////////////////////////////////////
//
// An URLRequestContext proxy for OffTheRecord. This request context is
// really a proxy to the original profile's request context but set
// is_off_the_record_ to true.
//
// TODO(ACW). Do we need to share the FtpAuthCache with the real request context
// see bug 974328
//
// TODO(jackson): http://b/issue?id=1197350 Remove duplicated code from above.
//
////////////////////////////////////////////////////////////////////////////////
class OffTheRecordRequestContext : public URLRequestContext,
                                   public NotificationObserver {
 public:
  explicit OffTheRecordRequestContext(Profile* profile) {
    DCHECK(!profile->IsOffTheRecord());
    prefs_ = profile->GetPrefs();
    DCHECK(prefs_);

    // The OffTheRecordRequestContext is owned by the OffTheRecordProfileImpl
    // which is itself owned by the original profile. We reference the original
    // context to make sure it doesn't go away when we delete the object graph.
    original_context_ = profile->GetRequestContext();

    // Share the same proxy service as the original profile. This proxy
    // service's lifespan is dependent on the lifespan of the original profile,
    // which we reference (see above).
    proxy_service_ = original_context_->proxy_service();

    http_transaction_factory_ = new net::HttpCache(proxy_service_, 0);
    cookie_store_ = new net::CookieMonster;
    cookie_policy_.SetType(net::CookiePolicy::FromInt(
        prefs_->GetInteger(prefs::kCookieBehavior)));
    user_agent_ = original_context_->user_agent();
    accept_language_ = original_context_->accept_language();
    accept_charset_ = original_context_->accept_charset();
    is_off_the_record_ = true;

    // Register for notifications about prefs.
    prefs_->AddPrefObserver(prefs::kAcceptLanguages, this);
    prefs_->AddPrefObserver(prefs::kCookieBehavior, this);
  }

  // Since OffTheRecordProfileImpl maybe be destroyed after destroying
  // PrefService, but all PrefService observers are needed to clear in
  // before destroying PrefService. So we use to CleanupBeforeDestroy
  // to do this thing. This function need to be called on destructor
  // of ProfileImpl.
  void CleanupBeforeDestroy() {
    // Unregister for pref notifications.
    prefs_->RemovePrefObserver(prefs::kAcceptLanguages, this);
    prefs_->RemovePrefObserver(prefs::kCookieBehavior, this);
    prefs_ = NULL;
  }

  // NotificationObserver implementation.
  virtual void Observe(NotificationType type,
                       const NotificationSource& source,
                       const NotificationDetails& details) {
    if (NOTIFY_PREF_CHANGED == type) {
      std::wstring* pref_name_in = Details<std::wstring>(details).ptr();
      PrefService* prefs = Source<PrefService>(source).ptr();
      DCHECK(pref_name_in && prefs);
      if (*pref_name_in == prefs::kAcceptLanguages) {
        std::string accept_language =
            WideToASCII(prefs->GetString(prefs::kAcceptLanguages));
        g_browser_process->io_thread()->message_loop()->PostTask(FROM_HERE,
            NewRunnableMethod(
                this,
                &OffTheRecordRequestContext::OnAcceptLanguageChange,
                accept_language));
      } else if (*pref_name_in == prefs::kCookieBehavior) {
        net::CookiePolicy::Type type = net::CookiePolicy::FromInt(
            prefs_->GetInteger(prefs::kCookieBehavior));
        g_browser_process->io_thread()->message_loop()->PostTask(FROM_HERE,
            NewRunnableMethod(this,
                              &OffTheRecordRequestContext::OnCookiePolicyChange,
                              type));
      }
    }
  }

  void OnAcceptLanguageChange(std::string accept_language) {
    DCHECK(MessageLoop::current() ==
           ChromeThread::GetMessageLoop(ChromeThread::IO));
    accept_language_ = accept_language;
  }

  void OnCookiePolicyChange(net::CookiePolicy::Type type) {
    DCHECK(MessageLoop::current() ==
           ChromeThread::GetMessageLoop(ChromeThread::IO));
    cookie_policy_.SetType(type);
  }

  virtual ~OffTheRecordRequestContext() {
    DCHECK(NULL == prefs_);
    delete cookie_store_;
    delete http_transaction_factory_;
    // NOTE: do not delete |proxy_service_| as is owned by the original profile.
   
    // The OffTheRecordRequestContext simply act as a proxy to the real context.
    // There is nothing else to delete.
  }

 private:
  // The original (non off the record) URLRequestContext.
  scoped_refptr<URLRequestContext> original_context_;
  PrefService* prefs_;

  DISALLOW_EVIL_CONSTRUCTORS(OffTheRecordRequestContext);
};

////////////////////////////////////////////////////////////////////////////////
//
// OffTheRecordProfileImpl is a profile subclass that wraps an existing profile
// to  make it suitable for the off the record mode.
//
////////////////////////////////////////////////////////////////////////////////
class OffTheRecordProfileImpl : public Profile,
                                public NotificationObserver {
 public:
  explicit OffTheRecordProfileImpl(Profile* real_profile)
      : profile_(real_profile),
        start_time_(Time::Now()) {
    request_context_ = new OffTheRecordRequestContext(real_profile);
    request_context_->AddRef();
    // Register for browser close notifications so we can detect when the last
    // off-the-record window is closed, in which case we can clean our states
    // (cookies, downloads...).
    NotificationService::current()->AddObserver(
        this, NOTIFY_BROWSER_CLOSED, NotificationService::AllSources());
  }

  virtual ~OffTheRecordProfileImpl() {
    if (request_context_) {
      request_context_->CleanupBeforeDestroy();
      // Clean up request context on IO thread.
      g_browser_process->io_thread()->message_loop()->PostTask(FROM_HERE,
          NewRunnableFunction(&ReleaseURLRequestContext, request_context_));
      request_context_ = NULL;
    }
    NotificationService::current()->RemoveObserver(
        this, NOTIFY_BROWSER_CLOSED, NotificationService::AllSources());
  }

  virtual std::wstring GetPath() { return profile_->GetPath(); }

  virtual bool IsOffTheRecord() {
    return true;
  }

  virtual Profile* GetOffTheRecordProfile() {
    return this;
  }

  virtual Profile* GetOriginalProfile() {
    return profile_;
  }

  virtual VisitedLinkMaster* GetVisitedLinkMaster() {
    return profile_->GetVisitedLinkMaster();
  }

  virtual ExtensionsService* GetExtensionsService() {
    return profile_->GetExtensionsService();
  }

  virtual GreasemonkeyMaster* GetGreasemonkeyMaster() {
    return profile_->GetGreasemonkeyMaster();
  }

  virtual HistoryService* GetHistoryService(ServiceAccessType sat) {
    if (sat == EXPLICIT_ACCESS) {
      return profile_->GetHistoryService(sat);
    } else {
      NOTREACHED() << "This profile is OffTheRecord";
      return NULL;
    }
  }

  virtual WebDataService* GetWebDataService(ServiceAccessType sat) {
    if (sat == EXPLICIT_ACCESS) {
      return profile_->GetWebDataService(sat);
    } else {
      NOTREACHED() << "This profile is OffTheRecord";
      return NULL;
    }
  }

  virtual PrefService* GetPrefs() {
    return profile_->GetPrefs();
  }

  virtual TemplateURLModel* GetTemplateURLModel() {
    return profile_->GetTemplateURLModel();
  }

  virtual TemplateURLFetcher* GetTemplateURLFetcher() {
    return profile_->GetTemplateURLFetcher();
  }

  virtual DownloadManager* GetDownloadManager() {
    if (!download_manager_.get()) {
      scoped_refptr<DownloadManager> dlm(new DownloadManager);
      dlm->Init(this);
      download_manager_.swap(dlm);
    }
    return download_manager_.get();
  }

  virtual bool HasCreatedDownloadManager() const {
    return (download_manager_.get() != NULL);
  }

  virtual URLRequestContext* GetRequestContext() {
    return request_context_;
  }

  virtual SessionService* GetSessionService() {
    // Don't save any sessions when off the record.
    return NULL;
  }

  virtual void ShutdownSessionService() {
    // We don't allow a session service, nothing to do.
  }

  virtual bool HasSessionService() const {
    // We never have a session service.
    return false;
  }

  virtual std::wstring GetName() {
    return profile_->GetName();
  }

  virtual void SetName(const std::wstring& name) {
    profile_->SetName(name);
  }

  virtual std::wstring GetID() {
    return profile_->GetID();
  }

  virtual void SetID(const std::wstring& id) {
    profile_->SetID(id);
  }

  virtual bool DidLastSessionExitCleanly() {
    return profile_->DidLastSessionExitCleanly();
  }

  virtual BookmarkModel* GetBookmarkModel() {
    return profile_->GetBookmarkModel();
  }

#ifdef CHROME_PERSONALIZATION
  virtual ProfilePersonalization* GetProfilePersonalization() {
    return profile_->GetProfilePersonalization();
  }
#endif

  virtual bool IsSameProfile(Profile* profile) {
    if (profile == static_cast<Profile*>(this))
      return true;
    return profile == profile_;
  }

  virtual Time GetStartTime() const {
    return start_time_;
  }

  virtual TabRestoreService* GetTabRestoreService() {
    return NULL;
  }

  virtual void ResetTabRestoreService() {
  }

  virtual void ReinitializeSpellChecker() {
    profile_->ReinitializeSpellChecker();
  }

  virtual SpellChecker* GetSpellChecker() {
    return profile_->GetSpellChecker();
  }

  virtual void MarkAsCleanShutdown() {
  }

  virtual void ExitedOffTheRecordMode() {
    // Drop our download manager so we forget about all the downloads made
    // in off-the-record mode.
    download_manager_ = NULL;
  }

  virtual void Observe(NotificationType type,
                       const NotificationSource& source,
                       const NotificationDetails& details) {
    DCHECK_EQ(NOTIFY_BROWSER_CLOSED, type);
    // We are only interested in OTR browser closing.
    if (Source<Browser>(source)->profile() != this)
      return;

    // Let's check if we still have an Off The Record window opened.
    // Note that we check against 1 as this notification is sent before the
    // browser window is actually removed from the list.
    if (BrowserList::GetBrowserCount(this) <= 1)
      ExitedOffTheRecordMode();
  }

 private:
  // The real underlying profile.
  Profile* profile_;

  // A proxy to the real request context.
  OffTheRecordRequestContext* request_context_;

  // The download manager that only stores downloaded items in memory.
  scoped_refptr<DownloadManager> download_manager_;

  // Time we were started.
  Time start_time_;

  DISALLOW_EVIL_CONSTRUCTORS(OffTheRecordProfileImpl);
};

ProfileImpl::ProfileImpl(const std::wstring& path)
    : path_(path),
      off_the_record_(false),
      extensions_service_(new ExtensionsService(FilePath(path))),
      history_service_created_(false),
      created_web_data_service_(false),
      created_download_manager_(false),
      request_context_(NULL),
      start_time_(Time::Now()),
      spellchecker_(NULL),
#ifdef CHROME_PERSONALIZATION
      personalization_(NULL),
#endif
      shutdown_session_service_(false) {
  DCHECK(!path.empty()) << "Using an empty path will attempt to write " <<
                            "profile files to the root directory!";
  create_session_service_timer_.Start(
      TimeDelta::FromMilliseconds(kCreateSessionServiceDelayMS), this,
      &ProfileImpl::EnsureSessionServiceCreated);
  PrefService* prefs = GetPrefs();
  prefs->AddPrefObserver(prefs::kSpellCheckDictionary, this);
  prefs->AddPrefObserver(prefs::kEnableSpellCheck, this);
}

ProfileImpl::~ProfileImpl() {
  tab_restore_service_ = NULL;

  StopCreateSessionServiceTimer();
  // TemplateURLModel schedules a task on the WebDataService from its
  // destructor. Delete it first to ensure the task gets scheduled before we
  // shut down the database.
  template_url_model_.reset();

  // The download manager queries the history system and should be deleted
  // before the history is shutdown so it can properly cancel all requests.
  download_manager_ = NULL;

  // Remove pref observers.
  PrefService* prefs = GetPrefs();
  prefs->RemovePrefObserver(prefs::kSpellCheckDictionary, this);
  prefs->RemovePrefObserver(prefs::kEnableSpellCheck, this);

#ifdef CHROME_PERSONALIZATION
  personalization_.reset();
#endif

  // Both HistoryService and WebDataService maintain threads for background
  // processing. Its possible each thread still has tasks on it that have
  // increased the ref count of the service. In such a situation, when we
  // decrement the refcount, it won't be 0, and the threads/databases aren't
  // properly shut down. By explicitly calling Cleanup/Shutdown we ensure the
  // databases are properly closed.
  if (web_data_service_.get())
    web_data_service_->Shutdown();

  if (history_service_.get())
    history_service_->Cleanup();

  // The I/O thread may be NULL during testing.
  base::Thread* io_thread = g_browser_process->io_thread();

  if (spellchecker_) {
    // The spellchecker must be deleted on the I/O thread. During testing, we
    // don't have an I/O thread.
    if (io_thread)
      io_thread->message_loop()->ReleaseSoon(FROM_HERE, spellchecker_);
    else
      spellchecker_->Release();
  }

  if (request_context_) {
    request_context_->CleanupBeforeDestroy();
    // Clean up request context on IO thread.
    io_thread->message_loop()->PostTask(FROM_HERE,
        NewRunnableFunction(&ReleaseURLRequestContext, request_context_));
    request_context_ = NULL;
  }

  // HistoryService may call into the BookmarkModel, as such we need to
  // delete HistoryService before the BookmarkModel. The destructor for
  // HistoryService will join with HistoryService's backend thread so that
  // by the time the destructor has finished we're sure it will no longer call
  // into the BookmarkModel.
  history_service_ = NULL;
  bookmark_bar_model_.reset();

  MarkAsCleanShutdown();
}

std::wstring ProfileImpl::GetPath() {
  return path_;
}

bool ProfileImpl::IsOffTheRecord() {
  return false;
}

Profile* ProfileImpl::GetOffTheRecordProfile() {
  if (!off_the_record_profile_.get()) {
    scoped_ptr<OffTheRecordProfileImpl> p(new OffTheRecordProfileImpl(this));
    off_the_record_profile_.swap(p);
  }
  return off_the_record_profile_.get();
}

Profile* ProfileImpl::GetOriginalProfile() {
  return this;
}

static void BroadcastNewHistoryTable(base::SharedMemory* table_memory) {
  if (!table_memory)
    return;

  // send to all RenderProcessHosts
  for (RenderProcessHost::iterator i = RenderProcessHost::begin();
       i != RenderProcessHost::end(); i++) {
    if (!i->second->channel())
      continue;

    base::SharedMemoryHandle new_table;
    HANDLE process = i->second->process().handle();
    if (!process) {
      // process can be null if it's started with the --single-process flag.
      process = GetCurrentProcess();
    }

    table_memory->ShareToProcess(process, &new_table);
    IPC::Message* msg = new ViewMsg_VisitedLink_NewTable(new_table);
    i->second->channel()->Send(msg);
  }
}

VisitedLinkMaster* ProfileImpl::GetVisitedLinkMaster() {
  if (!visited_link_master_.get()) {
    scoped_ptr<VisitedLinkMaster> visited_links(
      new VisitedLinkMaster(g_browser_process->file_thread(),
                            BroadcastNewHistoryTable, this));
    if (!visited_links->Init())
      return NULL;
    visited_link_master_.swap(visited_links);
  }

  return visited_link_master_.get();
}

ExtensionsService* ProfileImpl::GetExtensionsService() {
  return extensions_service_.get();
}

GreasemonkeyMaster* ProfileImpl::GetGreasemonkeyMaster() {
  if (!greasemonkey_master_.get()) {
    std::wstring script_dir_str;
    PathService::Get(chrome::DIR_USER_SCRIPTS, &script_dir_str);
    FilePath script_dir(script_dir_str);
    greasemonkey_master_ =
        new GreasemonkeyMaster(g_browser_process->file_thread()->message_loop(),
                               script_dir);
  }

  return greasemonkey_master_.get();
}

PrefService* ProfileImpl::GetPrefs() {
  if (!prefs_.get()) {
    prefs_.reset(new PrefService(GetPrefFilePath()));

    // The Profile class and ProfileManager class may read some prefs so
    // register known prefs as soon as possible.
    Profile::RegisterUserPrefs(prefs_.get());
    ProfileManager::RegisterUserPrefs(prefs_.get());

    // The last session exited cleanly if there is no pref for
    // kSessionExitedCleanly or the value for kSessionExitedCleanly is true.
    last_session_exited_cleanly_ =
        prefs_->GetBoolean(prefs::kSessionExitedCleanly);
    // Mark the session as open.
    prefs_->SetBoolean(prefs::kSessionExitedCleanly, false);
    // Make sure we save to disk that the session has opened.
    prefs_->ScheduleSavePersistentPrefs(g_browser_process->file_thread());
  }

  return prefs_.get();
}

std::wstring ProfileImpl::GetPrefFilePath() {
  std::wstring pref_file_path = path_;
  file_util::AppendToPath(&pref_file_path, chrome::kPreferencesFilename);
  return pref_file_path;
}

URLRequestContext* ProfileImpl::GetRequestContext() {
  if (!request_context_) {
    std::wstring cookie_path = GetPath();
    file_util::AppendToPath(&cookie_path, chrome::kCookieFilename);
    std::wstring cache_path = GetPath();
    file_util::AppendToPath(&cache_path, chrome::kCacheDirname);
    request_context_ =
        new ProfileImpl::RequestContext(cookie_path, cache_path, GetPrefs());
    request_context_->AddRef();

    DCHECK(request_context_->cookie_store());
  }

  return request_context_;
}

HistoryService* ProfileImpl::GetHistoryService(ServiceAccessType sat) {
  if (!history_service_created_) {
    history_service_created_ = true;
    scoped_refptr<HistoryService> history(new HistoryService(this));
    if (!history->Init(GetPath(), GetBookmarkModel()))
      return NULL;
    history_service_.swap(history);

    // Send out the notification that the history service was created.
    NotificationService::current()->
        Notify(NOTIFY_HISTORY_CREATED, Source<Profile>(this),
               Details<HistoryService>(history_service_.get()));
  }
  return history_service_.get();
}

TemplateURLModel* ProfileImpl::GetTemplateURLModel() {
  if (!template_url_model_.get())
    template_url_model_.reset(new TemplateURLModel(this));
  return template_url_model_.get();
}

TemplateURLFetcher* ProfileImpl::GetTemplateURLFetcher() {
  if (!template_url_fetcher_.get())
    template_url_fetcher_.reset(new TemplateURLFetcher(this));
  return template_url_fetcher_.get();
}

WebDataService* ProfileImpl::GetWebDataService(ServiceAccessType sat) {
  if (!created_web_data_service_)
    CreateWebDataService();
  return web_data_service_.get();
}

void ProfileImpl::CreateWebDataService() {
  DCHECK(!created_web_data_service_ && web_data_service_.get() == NULL);
  created_web_data_service_ = true;
  scoped_refptr<WebDataService> wds(new WebDataService());
  if (!wds->Init(GetPath()))
    return;
  web_data_service_.swap(wds);
}

DownloadManager* ProfileImpl::GetDownloadManager() {
  if (!created_download_manager_) {
    scoped_refptr<DownloadManager> dlm(new DownloadManager);
    dlm->Init(this);
    created_download_manager_ = true;
    download_manager_.swap(dlm);
  }
  return download_manager_.get();
}

bool ProfileImpl::HasCreatedDownloadManager() const {
  return created_download_manager_;
}

SessionService* ProfileImpl::GetSessionService() {
  if (!session_service_.get() && !shutdown_session_service_) {
    session_service_ = new SessionService(this);
    session_service_->ResetFromCurrentBrowsers();
  }
  return session_service_.get();
}

void ProfileImpl::ShutdownSessionService() {
  if (shutdown_session_service_)
    return;

  // We're about to exit, force creation of the session service if it hasn't
  // been created yet. We do this to ensure session state matches the point in
  // time the user exited.
  GetSessionService();
  shutdown_session_service_ = true;
  session_service_ = NULL;
}

bool ProfileImpl::HasSessionService() const {
  return (session_service_.get() != NULL);
}

std::wstring ProfileImpl::GetName() {
  return GetPrefs()->GetString(prefs::kProfileName);
}
void ProfileImpl::SetName(const std::wstring& name) {
  GetPrefs()->SetString(prefs::kProfileName, name);
}

std::wstring ProfileImpl::GetID() {
  return GetPrefs()->GetString(prefs::kProfileID);
}
void ProfileImpl::SetID(const std::wstring& id) {
  GetPrefs()->SetString(prefs::kProfileID, id);
}

bool ProfileImpl::DidLastSessionExitCleanly() {
  // last_session_exited_cleanly_ is set when the preferences are loaded. Force
  // it to be set by asking for the prefs.
  GetPrefs();
  return last_session_exited_cleanly_;
}

BookmarkModel* ProfileImpl::GetBookmarkModel() {
  if (!bookmark_bar_model_.get()) {
    bookmark_bar_model_.reset(new BookmarkModel(this));
    bookmark_bar_model_->Load();
  }
  return bookmark_bar_model_.get();
}

bool ProfileImpl::IsSameProfile(Profile* profile) {
  if (profile == static_cast<Profile*>(this))
    return true;
  OffTheRecordProfileImpl* otr_profile = off_the_record_profile_.get();
  return otr_profile && profile == static_cast<Profile*>(otr_profile);
}

Time ProfileImpl::GetStartTime() const {
  return start_time_;
}

TabRestoreService* ProfileImpl::GetTabRestoreService() {
  if (!tab_restore_service_.get())
    tab_restore_service_ = new TabRestoreService(this);
  return tab_restore_service_.get();
}

void ProfileImpl::ResetTabRestoreService() {
  tab_restore_service_ = NULL;
}

// To be run in the IO thread to notify all resource message filters that the 
// spellchecker has changed.
class NotifySpellcheckerChangeTask : public Task {
 public:
  NotifySpellcheckerChangeTask(
      Profile* profile,
      const SpellcheckerReinitializedDetails& spellchecker)
      : profile_(profile),
        spellchecker_(spellchecker) {
  }

 private:
  void Run(void) {
    NotificationService::current()->Notify(
        NOTIFY_SPELLCHECKER_REINITIALIZED,
        Source<Profile>(profile_),
        Details<SpellcheckerReinitializedDetails>(&spellchecker_));
  }

  Profile* profile_;
  SpellcheckerReinitializedDetails spellchecker_;
};

void ProfileImpl::InitializeSpellChecker(bool need_to_broadcast) {
  // The I/O thread may be NULL during testing.
  base::Thread* io_thread = g_browser_process->io_thread();
  if (spellchecker_) {
    // The spellchecker must be deleted on the I/O thread.
    // A dummy variable to aid in logical clarity.
    SpellChecker* last_spellchecker = spellchecker_;

    if (io_thread)
      io_thread->message_loop()->ReleaseSoon(FROM_HERE, last_spellchecker);
    else  //  during testing, we don't have an I/O thread
      last_spellchecker->Release();
  }

  // Retrieve the (perhaps updated recently) dictionary name from preferences.
  PrefService* prefs = GetPrefs();
  bool enable_spellcheck = prefs->GetBoolean(prefs::kEnableSpellCheck);

  if (enable_spellcheck) {
    std::wstring dict_dir;
    PathService::Get(chrome::DIR_APP_DICTIONARIES, &dict_dir);
<<<<<<< HEAD
    std::wstring language = prefs->GetString(prefs::kSpellCheckDictionary);

    // Note that, as the object pointed to by previously by spellchecker_ 
    // is being deleted in the io thread, the spellchecker_ can be made to point
    // to a new object (RE-initialized) in parallel in this UI thread.
    spellchecker_ = new SpellChecker(dict_dir, language, GetRequestContext(), 
                                     L"");
    spellchecker_->AddRef();  // Manual refcounting.
  } else {
    spellchecker_ = NULL;
  }

=======
    // Note that, as the object pointed to by previously by spellchecker_ 
    // is being deleted in the io thread, the spellchecker_ can be made to point
    // to a new object (RE-initialized) in parallel in this UI thread.
    spellchecker_ = new SpellChecker(dict_dir,
        prefs->GetString(prefs::kSpellCheckDictionary), GetRequestContext(),
        std::wstring());
    spellchecker_->AddRef();  // Manual refcounting.
  } else {
    spellchecker_ = NULL;
  }

>>>>>>> 12c75e7a
  if (need_to_broadcast && io_thread) {  // Notify resource message filters.
    SpellcheckerReinitializedDetails scoped_spellchecker;
    scoped_spellchecker.spellchecker = spellchecker_;
    if (io_thread) {
      io_thread->message_loop()->PostTask(
          FROM_HERE, 
          new NotifySpellcheckerChangeTask(this, scoped_spellchecker));
    }
<<<<<<< HEAD
  }
}

void ProfileImpl::ReinitializeSpellChecker() {
  InitializeSpellChecker(true);
}

SpellChecker* ProfileImpl::GetSpellChecker() {
  if (!spellchecker_) {
    // This is where spellchecker gets initialized. Note that this is being
    // initialized in the ui_thread. However, this is not a problem as long as
    // it is *used* in the io thread.
    // TODO (sidchat) One day, change everything so that spellchecker gets
    // initialized in the IO thread itself.
    InitializeSpellChecker(false);
  }
=======
  }
}

void ProfileImpl::ReinitializeSpellChecker() {
  InitializeSpellChecker(true);
}

SpellChecker* ProfileImpl::GetSpellChecker() {
  if (!spellchecker_) {
    // This is where spellchecker gets initialized. Note that this is being
    // initialized in the ui_thread. However, this is not a problem as long as
    // it is *used* in the io thread.
    // TODO (sidchat) One day, change everything so that spellchecker gets
    // initialized in the IO thread itself.
    InitializeSpellChecker(false);
  }
>>>>>>> 12c75e7a

  return spellchecker_;
}

void ProfileImpl::MarkAsCleanShutdown() {
  if (prefs_.get()) {
    // The session cleanly exited, set kSessionExitedCleanly appropriately.
    prefs_->SetBoolean(prefs::kSessionExitedCleanly, true);

    // NOTE: If you change what thread this writes on, be sure and update
    // ChromeFrame::EndSession().
    prefs_->SavePersistentPrefs(g_browser_process->file_thread());
  }
}

void ProfileImpl::Observe(NotificationType type,
                          const NotificationSource& source,
                          const NotificationDetails& details) {
  if (NOTIFY_PREF_CHANGED == type) {
    std::wstring* pref_name_in = Details<std::wstring>(details).ptr();
    PrefService* prefs = Source<PrefService>(source).ptr();
    DCHECK(pref_name_in && prefs);
    if (*pref_name_in == prefs::kSpellCheckDictionary ||
        *pref_name_in == prefs::kEnableSpellCheck) {
      InitializeSpellChecker(true);
    }
  }
}

void ProfileImpl::StopCreateSessionServiceTimer() {
  create_session_service_timer_.Stop();
}

#ifdef CHROME_PERSONALIZATION
ProfilePersonalization* ProfileImpl::GetProfilePersonalization() {
  if (!personalization_.get())
    personalization_.reset(
        Personalization::CreateProfilePersonalization(this));
  return personalization_.get();
}
#endif<|MERGE_RESOLUTION|>--- conflicted
+++ resolved
@@ -938,20 +938,6 @@
   if (enable_spellcheck) {
     std::wstring dict_dir;
     PathService::Get(chrome::DIR_APP_DICTIONARIES, &dict_dir);
-<<<<<<< HEAD
-    std::wstring language = prefs->GetString(prefs::kSpellCheckDictionary);
-
-    // Note that, as the object pointed to by previously by spellchecker_ 
-    // is being deleted in the io thread, the spellchecker_ can be made to point
-    // to a new object (RE-initialized) in parallel in this UI thread.
-    spellchecker_ = new SpellChecker(dict_dir, language, GetRequestContext(), 
-                                     L"");
-    spellchecker_->AddRef();  // Manual refcounting.
-  } else {
-    spellchecker_ = NULL;
-  }
-
-=======
     // Note that, as the object pointed to by previously by spellchecker_ 
     // is being deleted in the io thread, the spellchecker_ can be made to point
     // to a new object (RE-initialized) in parallel in this UI thread.
@@ -963,7 +949,6 @@
     spellchecker_ = NULL;
   }
 
->>>>>>> 12c75e7a
   if (need_to_broadcast && io_thread) {  // Notify resource message filters.
     SpellcheckerReinitializedDetails scoped_spellchecker;
     scoped_spellchecker.spellchecker = spellchecker_;
@@ -972,7 +957,6 @@
           FROM_HERE, 
           new NotifySpellcheckerChangeTask(this, scoped_spellchecker));
     }
-<<<<<<< HEAD
   }
 }
 
@@ -989,24 +973,6 @@
     // initialized in the IO thread itself.
     InitializeSpellChecker(false);
   }
-=======
-  }
-}
-
-void ProfileImpl::ReinitializeSpellChecker() {
-  InitializeSpellChecker(true);
-}
-
-SpellChecker* ProfileImpl::GetSpellChecker() {
-  if (!spellchecker_) {
-    // This is where spellchecker gets initialized. Note that this is being
-    // initialized in the ui_thread. However, this is not a problem as long as
-    // it is *used* in the io thread.
-    // TODO (sidchat) One day, change everything so that spellchecker gets
-    // initialized in the IO thread itself.
-    InitializeSpellChecker(false);
-  }
->>>>>>> 12c75e7a
 
   return spellchecker_;
 }
