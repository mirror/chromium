--- conflicted
+++ resolved
@@ -5,6 +5,7 @@
 #include "chrome/browser/profile.h"
 
 #include "base/command_line.h"
+#include "base/file_path.h"
 #include "base/file_util.h"
 #include "base/lock.h"
 #include "base/path_service.h"
@@ -16,17 +17,16 @@
 #include "chrome/browser/browser_list.h"
 #include "chrome/browser/browser_process.h"
 #include "chrome/browser/download/download_manager.h"
-<<<<<<< HEAD
-=======
 #include "chrome/browser/extensions/extensions_service.h"
 #include "chrome/browser/extensions/user_script_master.h"
->>>>>>> 5d99fccd
 #include "chrome/browser/history/history.h"
 #include "chrome/browser/navigation_controller.h"
+#include "chrome/browser/net/chrome_url_request_context.h"
 #include "chrome/browser/profile_manager.h"
 #include "chrome/browser/render_process_host.h"
+#include "chrome/browser/sessions/session_service.h"
+#include "chrome/browser/sessions/tab_restore_service.h"
 #include "chrome/browser/spellchecker.h"
-#include "chrome/browser/tab_restore_service.h"
 #include "chrome/browser/template_url_fetcher.h"
 #include "chrome/browser/template_url_model.h"
 #include "chrome/browser/visitedlink_master.h"
@@ -46,6 +46,9 @@
 #include "net/url_request/url_request_context.h"
 #include "webkit/glue/webkit_glue.h"
 
+using base::Time;
+using base::TimeDelta;
+
 // Delay, in milliseconds, before we explicitly create the SessionService.
 static const int kCreateSessionServiceDelayMS = 500;
 
@@ -73,265 +76,6 @@
   return default_request_context_;
 }
 
-
-// Sets up proxy info if it was specified, otherwise returns NULL. The
-// returned pointer MUST be deleted by the caller if non-NULL.
-static net::ProxyInfo* CreateProxyInfo(const CommandLine& command_line) {
-  net::ProxyInfo* proxy_info = NULL;
-
-  if (command_line.HasSwitch(switches::kProxyServer)) {
-    proxy_info = new net::ProxyInfo();
-    const std::wstring& proxy_server =
-        command_line.GetSwitchValue(switches::kProxyServer);
-    proxy_info->UseNamedProxy(WideToASCII(proxy_server));
-  }
-
-  return proxy_info;
-}
-
-// Releases the URLRequestContext and sends out a notification about it.
-// Note: runs on IO thread.
-static void ReleaseURLRequestContext(URLRequestContext* context) {
-  NotificationService::current()->Notify(NOTIFY_URL_REQUEST_CONTEXT_RELEASED,
-                                         Source<URLRequestContext>(context),
-                                         NotificationService::NoDetails());
-  context->Release();
-}
-
-// A context for URLRequests issued relative to this profile.
-class ProfileImpl::RequestContext : public URLRequestContext,
-                                    public NotificationObserver {
- public:
-  // |cookie_store_path| is the local disk path at which the cookie store
-  // is persisted.
-  RequestContext(const std::wstring& cookie_store_path,
-                 const std::wstring& disk_cache_path,
-                 PrefService* prefs)
-      : prefs_(prefs) {
-    cookie_store_ = NULL;
-
-    // setup user agent
-    user_agent_ = webkit_glue::GetUserAgent();
-    // set up Accept-Language and Accept-Charset header values
-    // TODO(jungshik) : This may slow down http requests. Perhaps,
-    // we have to come up with a better way to set up these values.
-    accept_language_ = WideToASCII(prefs_->GetString(prefs::kAcceptLanguages));
-    accept_charset_ = WideToASCII(prefs_->GetString(prefs::kDefaultCharset));
-    accept_charset_ += ",*,utf-8";
-
-    CommandLine command_line;
-
-    scoped_ptr<net::ProxyInfo> proxy_info(CreateProxyInfo(command_line));
-    net::HttpCache* cache =
-        new net::HttpCache(proxy_info.get(), disk_cache_path, 0);
-
-    bool record_mode = chrome::kRecordModeEnabled &&
-                       CommandLine().HasSwitch(switches::kRecordMode);
-    bool playback_mode = CommandLine().HasSwitch(switches::kPlaybackMode);
-
-    if (record_mode || playback_mode) {
-      // Don't use existing cookies and use an in-memory store.
-      cookie_store_ = new net::CookieMonster();
-      cache->set_mode(
-          record_mode ? net::HttpCache::RECORD : net::HttpCache::PLAYBACK);
-    }
-    http_transaction_factory_ = cache;
-
-    // setup cookie store
-    if (!cookie_store_) {
-      DCHECK(!cookie_store_path.empty());
-      cookie_db_.reset(new SQLitePersistentCookieStore(
-          cookie_store_path, g_browser_process->db_thread()->message_loop()));
-      cookie_store_ = new net::CookieMonster(cookie_db_.get());
-    }
-
-    cookie_policy_.SetType(net::CookiePolicy::FromInt(
-        prefs_->GetInteger(prefs::kCookieBehavior)));
-
-    // The first request context to be created is the one for the default
-    // profile - at least until we support multiple profiles.
-    if (!default_request_context_)
-      default_request_context_ = this;
-    NotificationService::current()->Notify(
-        NOTIFY_DEFAULT_REQUEST_CONTEXT_AVAILABLE,
-        NotificationService::AllSources(), NotificationService::NoDetails());
-
-    // Register for notifications about prefs.
-    prefs_->AddPrefObserver(prefs::kAcceptLanguages, this);
-    prefs_->AddPrefObserver(prefs::kCookieBehavior, this);
-  }
-
-  // NotificationObserver implementation.
-  virtual void Observe(NotificationType type,
-                       const NotificationSource& source,
-                       const NotificationDetails& details) {
-    if (NOTIFY_PREF_CHANGED == type) {
-      std::wstring* pref_name_in = Details<std::wstring>(details).ptr();
-      PrefService* prefs = Source<PrefService>(source).ptr();
-      DCHECK(pref_name_in && prefs);
-      if (*pref_name_in == prefs::kAcceptLanguages) {
-        std::string accept_language =
-            WideToASCII(prefs->GetString(prefs::kAcceptLanguages));
-        g_browser_process->io_thread()->message_loop()->PostTask(FROM_HERE,
-            NewRunnableMethod(this,
-                              &RequestContext::OnAcceptLanguageChange,
-                              accept_language));
-      } else if (*pref_name_in == prefs::kCookieBehavior) {
-        net::CookiePolicy::Type type = net::CookiePolicy::FromInt(
-            prefs_->GetInteger(prefs::kCookieBehavior));
-        g_browser_process->io_thread()->message_loop()->PostTask(FROM_HERE,
-            NewRunnableMethod(this,
-                              &RequestContext::OnCookiePolicyChange,
-                              type));
-      }
-    }
-  }
-
-  // Since ProfileImpl::RequestContext will be destroyed on IO thread, but all
-  // PrefService observers are needed to clear in before destroying ProfileImpl.
-  // So we use to CleanupBeforeDestroy to do this thing. This function need to
-  // be called on destructor of ProfileImpl.
-  void CleanupBeforeDestroy() {
-    // Unregister for pref notifications.
-    prefs_->RemovePrefObserver(prefs::kAcceptLanguages, this);
-    prefs_->RemovePrefObserver(prefs::kCookieBehavior, this);
-    prefs_ = NULL;
-  }
-
-  void OnAcceptLanguageChange(std::string accept_language) {
-    DCHECK(MessageLoop::current() ==
-           ChromeThread::GetMessageLoop(ChromeThread::IO));
-    accept_language_ = accept_language;
-  }
-
-  void OnCookiePolicyChange(net::CookiePolicy::Type type) {
-    DCHECK(MessageLoop::current() ==
-           ChromeThread::GetMessageLoop(ChromeThread::IO));
-    cookie_policy_.SetType(type);
-  }
-
-  virtual ~RequestContext() {
-    DCHECK(NULL == prefs_);
-    delete cookie_store_;
-    delete http_transaction_factory_;
-
-    if (default_request_context_ == this)
-      default_request_context_ = NULL;
-  }
-
- private:
-  scoped_ptr<SQLitePersistentCookieStore> cookie_db_;
-  PrefService* prefs_;
-};
-
-////////////////////////////////////////////////////////////////////////////////
-//
-// An URLRequestContext proxy for OffTheRecord. This request context is
-// really a proxy to the original profile's request context but set
-// is_off_the_record_ to true.
-//
-// TODO(ACW). Do we need to share the FtpAuthCache with the real request context
-// see bug 974328
-//
-// TODO(jackson): http://b/issue?id=1197350 Remove duplicated code from above.
-//
-////////////////////////////////////////////////////////////////////////////////
-class OffTheRecordRequestContext : public URLRequestContext,
-                                   public NotificationObserver {
- public:
-  explicit OffTheRecordRequestContext(Profile* profile) {
-    DCHECK(!profile->IsOffTheRecord());
-    prefs_ = profile->GetPrefs();
-    DCHECK(prefs_);
-
-    // The OffTheRecordRequestContext is owned by the OffTheRecordProfileImpl
-    // which is itself owned by the original profile. We reference the original
-    // context to make sure it doesn't go away when we delete the object graph.
-    original_context_ = profile->GetRequestContext();
-
-    CommandLine command_line;
-    scoped_ptr<net::ProxyInfo> proxy_info(CreateProxyInfo(command_line));
-
-    http_transaction_factory_ = new net::HttpCache(NULL, 0);
-    cookie_store_ = new net::CookieMonster;
-    cookie_policy_.SetType(net::CookiePolicy::FromInt(
-        prefs_->GetInteger(prefs::kCookieBehavior)));
-    user_agent_ = original_context_->user_agent();
-    accept_language_ = original_context_->accept_language();
-    accept_charset_ = original_context_->accept_charset();
-    is_off_the_record_ = true;
-
-    // Register for notifications about prefs.
-    prefs_->AddPrefObserver(prefs::kAcceptLanguages, this);
-    prefs_->AddPrefObserver(prefs::kCookieBehavior, this);
-  }
-
-  // Since OffTheRecordProfileImpl maybe be destroyed after destroying
-  // PrefService, but all PrefService observers are needed to clear in
-  // before destroying PrefService. So we use to CleanupBeforeDestroy
-  // to do this thing. This function need to be called on destructor
-  // of ProfileImpl.
-  void CleanupBeforeDestroy() {
-    // Unregister for pref notifications.
-    prefs_->RemovePrefObserver(prefs::kAcceptLanguages, this);
-    prefs_->RemovePrefObserver(prefs::kCookieBehavior, this);
-    prefs_ = NULL;
-  }
-
-  // NotificationObserver implementation.
-  virtual void Observe(NotificationType type,
-                       const NotificationSource& source,
-                       const NotificationDetails& details) {
-    if (NOTIFY_PREF_CHANGED == type) {
-      std::wstring* pref_name_in = Details<std::wstring>(details).ptr();
-      PrefService* prefs = Source<PrefService>(source).ptr();
-      DCHECK(pref_name_in && prefs);
-      if (*pref_name_in == prefs::kAcceptLanguages) {
-        std::string accept_language =
-            WideToASCII(prefs->GetString(prefs::kAcceptLanguages));
-        g_browser_process->io_thread()->message_loop()->PostTask(FROM_HERE,
-            NewRunnableMethod(
-                this,
-                &OffTheRecordRequestContext::OnAcceptLanguageChange,
-                accept_language));
-      } else if (*pref_name_in == prefs::kCookieBehavior) {
-        net::CookiePolicy::Type type = net::CookiePolicy::FromInt(
-            prefs_->GetInteger(prefs::kCookieBehavior));
-        g_browser_process->io_thread()->message_loop()->PostTask(FROM_HERE,
-            NewRunnableMethod(this,
-                              &OffTheRecordRequestContext::OnCookiePolicyChange,
-                              type));
-      }
-    }
-  }
-
-  void OnAcceptLanguageChange(std::string accept_language) {
-    DCHECK(MessageLoop::current() ==
-           ChromeThread::GetMessageLoop(ChromeThread::IO));
-    accept_language_ = accept_language;
-  }
-
-  void OnCookiePolicyChange(net::CookiePolicy::Type type) {
-    DCHECK(MessageLoop::current() ==
-           ChromeThread::GetMessageLoop(ChromeThread::IO));
-    cookie_policy_.SetType(type);
-  }
-
-  virtual ~OffTheRecordRequestContext() {
-    DCHECK(NULL == prefs_);
-    delete cookie_store_;
-    delete http_transaction_factory_;
-    // The OffTheRecordRequestContext simply act as a proxy to the real context.
-    // There is nothing else to delete.
-  }
-
- private:
-  // The original (non off the record) URLRequestContext.
-  scoped_refptr<URLRequestContext> original_context_;
-  PrefService* prefs_;
-
-  DISALLOW_EVIL_CONSTRUCTORS(OffTheRecordRequestContext);
-};
 
 ////////////////////////////////////////////////////////////////////////////////
 //
@@ -345,7 +89,7 @@
   explicit OffTheRecordProfileImpl(Profile* real_profile)
       : profile_(real_profile),
         start_time_(Time::Now()) {
-    request_context_ = new OffTheRecordRequestContext(real_profile);
+    request_context_ = ChromeURLRequestContext::CreateOffTheRecord(this);
     request_context_->AddRef();
     // Register for browser close notifications so we can detect when the last
     // off-the-record window is closed, in which case we can clean our states
@@ -356,10 +100,12 @@
 
   virtual ~OffTheRecordProfileImpl() {
     if (request_context_) {
-      request_context_->CleanupBeforeDestroy();
+      request_context_->CleanupOnUIThread();
+
       // Clean up request context on IO thread.
       g_browser_process->io_thread()->message_loop()->PostTask(FROM_HERE,
-          NewRunnableFunction(&ReleaseURLRequestContext, request_context_));
+          NewRunnableMethod(request_context_,
+              &base::RefCountedThreadSafe<URLRequestContext>::Release));
       request_context_ = NULL;
     }
     NotificationService::current()->RemoveObserver(
@@ -384,8 +130,6 @@
     return profile_->GetVisitedLinkMaster();
   }
 
-<<<<<<< HEAD
-=======
   virtual ExtensionsService* GetExtensionsService() {
     return profile_->GetExtensionsService();
   }
@@ -394,7 +138,6 @@
     return profile_->GetUserScriptMaster();
   }
 
->>>>>>> 5d99fccd
   virtual HistoryService* GetHistoryService(ServiceAccessType sat) {
     if (sat == EXPLICIT_ACCESS) {
       return profile_->GetHistoryService(sat);
@@ -539,8 +282,8 @@
   // The real underlying profile.
   Profile* profile_;
 
-  // A proxy to the real request context.
-  OffTheRecordRequestContext* request_context_;
+  // The context to use for requests made from this OTR session.
+  ChromeURLRequestContext* request_context_;
 
   // The download manager that only stores downloaded items in memory.
   scoped_refptr<DownloadManager> download_manager_;
@@ -554,6 +297,7 @@
 ProfileImpl::ProfileImpl(const std::wstring& path)
     : path_(path),
       off_the_record_(false),
+      extensions_service_(new ExtensionsService(FilePath(path))),
       history_service_created_(false),
       created_web_data_service_(false),
       created_download_manager_(false),
@@ -575,7 +319,7 @@
 }
 
 ProfileImpl::~ProfileImpl() {
-  tab_restore_service_.reset();
+  tab_restore_service_ = NULL;
 
   StopCreateSessionServiceTimer();
   // TemplateURLModel schedules a task on the WebDataService from its
@@ -621,10 +365,15 @@
   }
 
   if (request_context_) {
-    request_context_->CleanupBeforeDestroy();
+    request_context_->CleanupOnUIThread();
+
+    if (default_request_context_ == request_context_)
+      default_request_context_ = NULL;
+
     // Clean up request context on IO thread.
-    io_thread->message_loop()->PostTask(FROM_HERE,
-        NewRunnableFunction(&ReleaseURLRequestContext, request_context_));
+    g_browser_process->io_thread()->message_loop()->PostTask(FROM_HERE,
+        NewRunnableMethod(request_context_,
+            &base::RefCountedThreadSafe<URLRequestContext>::Release));
     request_context_ = NULL;
   }
 
@@ -659,7 +408,7 @@
   return this;
 }
 
-static void BroadcastNewHistoryTable(SharedMemory* table_memory) {
+static void BroadcastNewHistoryTable(base::SharedMemory* table_memory) {
   if (!table_memory)
     return;
 
@@ -669,8 +418,8 @@
     if (!i->second->channel())
       continue;
 
-    SharedMemoryHandle new_table;
-    HANDLE process = i->second->process();
+    base::SharedMemoryHandle new_table;
+    HANDLE process = i->second->process().handle();
     if (!process) {
       // process can be null if it's started with the --single-process flag.
       process = GetCurrentProcess();
@@ -695,8 +444,6 @@
   return visited_link_master_.get();
 }
 
-<<<<<<< HEAD
-=======
 ExtensionsService* ProfileImpl::GetExtensionsService() {
   return extensions_service_.get();
 }
@@ -713,7 +460,6 @@
   return user_script_master_.get();
 }
 
->>>>>>> 5d99fccd
 PrefService* ProfileImpl::GetPrefs() {
   if (!prefs_.get()) {
     prefs_.reset(new PrefService(GetPrefFilePath()));
@@ -748,9 +494,19 @@
     file_util::AppendToPath(&cookie_path, chrome::kCookieFilename);
     std::wstring cache_path = GetPath();
     file_util::AppendToPath(&cache_path, chrome::kCacheDirname);
-    request_context_ =
-        new ProfileImpl::RequestContext(cookie_path, cache_path, GetPrefs());
+    request_context_ = ChromeURLRequestContext::CreateOriginal(
+        this, cookie_path, cache_path);
     request_context_->AddRef();
+
+    // The first request context is always a normal (non-OTR) request context.
+    // Even when Chromium is started in OTR mode, a normal profile is always
+    // created first.
+    if (!default_request_context_) {
+      default_request_context_ = request_context_;
+      NotificationService::current()->Notify(
+          NOTIFY_DEFAULT_REQUEST_CONTEXT_AVAILABLE,
+          NotificationService::AllSources(), NotificationService::NoDetails());
+    }
 
     DCHECK(request_context_->cookie_store());
   }
@@ -881,12 +637,12 @@
 
 TabRestoreService* ProfileImpl::GetTabRestoreService() {
   if (!tab_restore_service_.get())
-    tab_restore_service_.reset(new TabRestoreService(this));
+    tab_restore_service_ = new TabRestoreService(this);
   return tab_restore_service_.get();
 }
 
 void ProfileImpl::ResetTabRestoreService() {
-  tab_restore_service_.reset(NULL);
+  tab_restore_service_ = NULL;
 }
 
 // To be run in the IO thread to notify all resource message filters that the 
@@ -933,13 +689,12 @@
   if (enable_spellcheck) {
     std::wstring dict_dir;
     PathService::Get(chrome::DIR_APP_DICTIONARIES, &dict_dir);
-    std::wstring language = prefs->GetString(prefs::kSpellCheckDictionary);
-
     // Note that, as the object pointed to by previously by spellchecker_ 
     // is being deleted in the io thread, the spellchecker_ can be made to point
     // to a new object (RE-initialized) in parallel in this UI thread.
-    spellchecker_ = new SpellChecker(dict_dir, language, GetRequestContext(), 
-                                     L"");
+    spellchecker_ = new SpellChecker(dict_dir,
+        prefs->GetString(prefs::kSpellCheckDictionary), GetRequestContext(),
+        std::wstring());
     spellchecker_->AddRef();  // Manual refcounting.
   } else {
     spellchecker_ = NULL;
