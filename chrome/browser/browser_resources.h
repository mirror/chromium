// TODO(tc): Come up with a way to automate the generation of these
// IDs so they don't collide with other rc files.
#define IDR_ABOUT_PLUGINS_HTML         201
#define IDR_ABOUT_VERSION_HTML         202
#define IDR_ABOUT_MEMORY_HTML          204
#define IDR_ABOUT_STATS_HTML           205
#define IDR_SSL_ROAD_BLOCK_HTML        206
#define IDR_SSL_ERROR_HTML             207
#define IDR_NEW_TAB_HTML               208
#define IDR_SAFE_BROWSING_MALWARE_BLOCK   209
#define IDR_SAFE_BROWSING_PHISHING_BLOCK  210
#define IDR_INCOGNITO_TAB_HTML         211
<<<<<<< HEAD
#define IDR_CREDITS_HTML              212
=======
#define IDR_CREDITS_HTML               212
#define IDR_HISTORY_HTML               213
>>>>>>> 12c75e7a
<|MERGE_RESOLUTION|>--- conflicted
+++ resolved
@@ -10,9 +10,5 @@
 #define IDR_SAFE_BROWSING_MALWARE_BLOCK   209
 #define IDR_SAFE_BROWSING_PHISHING_BLOCK  210
 #define IDR_INCOGNITO_TAB_HTML         211
-<<<<<<< HEAD
-#define IDR_CREDITS_HTML              212
-=======
 #define IDR_CREDITS_HTML               212
-#define IDR_HISTORY_HTML               213
->>>>>>> 12c75e7a
+#define IDR_HISTORY_HTML               213