// Copyright 2008, Google Inc.
// All rights reserved.
//
// Redistribution and use in source and binary forms, with or without
// modification, are permitted provided that the following conditions are
// met:
//
//    * Redistributions of source code must retain the above copyright
// notice, this list of conditions and the following disclaimer.
//    * Redistributions in binary form must reproduce the above
// copyright notice, this list of conditions and the following disclaimer
// in the documentation and/or other materials provided with the
// distribution.
//    * Neither the name of Google Inc. nor the names of its
// contributors may be used to endorse or promote products derived from
// this software without specific prior written permission.
//
// THIS SOFTWARE IS PROVIDED BY THE COPYRIGHT HOLDERS AND CONTRIBUTORS
// "AS IS" AND ANY EXPRESS OR IMPLIED WARRANTIES, INCLUDING, BUT NOT
// LIMITED TO, THE IMPLIED WARRANTIES OF MERCHANTABILITY AND FITNESS FOR
// A PARTICULAR PURPOSE ARE DISCLAIMED. IN NO EVENT SHALL THE COPYRIGHT
// OWNER OR CONTRIBUTORS BE LIABLE FOR ANY DIRECT, INDIRECT, INCIDENTAL,
// SPECIAL, EXEMPLARY, OR CONSEQUENTIAL DAMAGES (INCLUDING, BUT NOT
// LIMITED TO, PROCUREMENT OF SUBSTITUTE GOODS OR SERVICES; LOSS OF USE,
// DATA, OR PROFITS; OR BUSINESS INTERRUPTION) HOWEVER CAUSED AND ON ANY
// THEORY OF LIABILITY, WHETHER IN CONTRACT, STRICT LIABILITY, OR TORT
// (INCLUDING NEGLIGENCE OR OTHERWISE) ARISING IN ANY WAY OUT OF THE USE
// OF THIS SOFTWARE, EVEN IF ADVISED OF THE POSSIBILITY OF SUCH DAMAGE.

#include "chrome/browser/ssl_policy.h"

#include "base/singleton.h"
#include "base/string_piece.h"
#include "base/string_util.h"
#include "chrome/browser/browser_resources.h"
#include "chrome/browser/cert_store.h"
#include "chrome/browser/navigation_entry.h"
#include "chrome/browser/render_view_host.h"
#include "chrome/browser/ssl_error_info.h"
#include "chrome/browser/tab_contents.h"
#include "chrome/browser/web_contents.h"
#include "chrome/common/jstemplate_builder.h"
#include "chrome/common/l10n_util.h"
#include "chrome/common/notification_service.h"
#include "chrome/common/pref_names.h"
#include "chrome/common/pref_service.h"
#include "chrome/common/resource_bundle.h"
#include "chrome/common/chrome_switches.h"
#include "chrome/common/time_format.h"
#include "generated_resources.h"
#include "net/base/cert_status_flags.h"
#include "net/base/ssl_info.h"
#include "webkit/glue/console_message_level.h"
#include "webkit/glue/resource_type.h"

// Wrap all these helper classes in an anonymous namespace.
namespace {

static const char kDot = '.';

class ShowUnsafeContentTask : public Task {
 public:
  ShowUnsafeContentTask(const GURL& main_frame_url,
                        SSLManager::ErrorHandler* error_handler);
  virtual ~ShowUnsafeContentTask();

  virtual void Run();

 private:
  scoped_refptr<SSLManager::ErrorHandler> error_handler_;
  GURL main_frame_url_;

  DISALLOW_EVIL_CONSTRUCTORS(ShowUnsafeContentTask);
};

ShowUnsafeContentTask::ShowUnsafeContentTask(
    const GURL& main_frame_url,
    SSLManager::ErrorHandler* error_handler)
    : main_frame_url_(main_frame_url),
      error_handler_(error_handler) {
}

ShowUnsafeContentTask::~ShowUnsafeContentTask() {
}

void ShowUnsafeContentTask::Run() {
  error_handler_->manager()->AllowShowInsecureContentForURL(main_frame_url_);
  // Reload the page.
  DCHECK(error_handler_->GetTabContents()->type() == TAB_CONTENTS_WEB);
  WebContents* tab = error_handler_->GetTabContents()->AsWebContents();
  tab->controller()->Reload();
}

static void ShowErrorPage(SSLPolicy* policy, SSLManager::CertError* error) {
  SSLErrorInfo error_info = policy->GetSSLErrorInfo(error);

  // Let's build the html error page.
  DictionaryValue strings;
  strings.SetString(L"title", l10n_util::GetString(IDS_SSL_ERROR_PAGE_TITLE));
  strings.SetString(L"headLine", error_info.title());
  strings.SetString(L"description", error_info.details());
  strings.SetString(L"moreInfoTitle",
                    l10n_util::GetString(IDS_CERT_ERROR_EXTRA_INFO_TITLE));
  SSLBlockingPage::SetExtraInfo(&strings, error_info.extra_information());

  strings.SetString(L"back", l10n_util::GetString(IDS_SSL_ERROR_PAGE_BACK));

  strings.SetString(L"textdirection",
      (l10n_util::GetTextDirection() == l10n_util::RIGHT_TO_LEFT) ?
      L"rtl" : L"ltr");

  static const StringPiece html(
      ResourceBundle::GetSharedInstance().GetRawDataResource(
          IDR_SSL_ERROR_HTML));

  std::string html_text(jstemplate_builder::GetTemplateHtml(html, &strings,
                                                            "template_root"));

  DCHECK(error->GetTabContents()->type() == TAB_CONTENTS_WEB);
  WebContents* tab  = error->GetTabContents()->AsWebContents();
  int cert_id = CertStore::GetSharedInstance()->StoreCert(
      error->ssl_info().cert, tab->render_view_host()->process()->host_id());
  std::string security_info =
      SSLManager::SerializeSecurityInfo(cert_id,
                                        error->ssl_info().cert_status,
                                        error->ssl_info().security_bits);
  tab->render_view_host()->LoadAlternateHTMLString(html_text,
                                                   true,
                                                   error->request_url(),
                                                   security_info);
  tab->controller()->GetActiveEntry()->SetPageType(NavigationEntry::ERROR_PAGE);
}

static void ShowBlockingPage(SSLPolicy* policy, SSLManager::CertError* error) {
  SSLBlockingPage* blocking_page = new SSLBlockingPage(error, policy);
  blocking_page->Show();
}

static bool IsIntranetHost(const std::string& host) {
  const size_t dot = host.find(kDot);
  return dot == std::basic_string<CHAR>::npos ||
         dot == host.length() - 1;
}

class CommonNameInvalidPolicy : public SSLPolicy {
 public:
  static SSLPolicy* GetInstance() {
    return Singleton<CommonNameInvalidPolicy>::get();
  }

  void OnCertError(const GURL& main_frame_url,
                   SSLManager::CertError* error) {
    // We need to ask the user to approve this certificate.
    ShowBlockingPage(this, error);
  }
};

class DateInvalidPolicy : public SSLPolicy {
 public:
  static SSLPolicy* GetInstance() {
    return Singleton<DateInvalidPolicy>::get();
  }

  void OnCertError(const GURL& main_frame_url,
                   SSLManager::CertError* error) {
    // We need to ask the user to approve this certificate.
    ShowBlockingPage(this, error);
  }
};

class AuthorityInvalidPolicy : public SSLPolicy {
 public:
  static SSLPolicy* GetInstance() {
    return Singleton<AuthorityInvalidPolicy>::get();
  }

  void OnCertError(const GURL& main_frame_url,
                   SSLManager::CertError* error) {
    // We need to ask the user to approve this certificate.
    ShowBlockingPage(this, error);
  }
};

class ContainsErrorsPolicy : public SSLPolicy {
 public:
  static SSLPolicy* GetInstance() {
    return Singleton<ContainsErrorsPolicy>::get();;
  }

  void OnCertError(const GURL& main_frame_url,
                   SSLManager::CertError* error) {
    error->CancelRequest();
    ShowErrorPage(this, error);
    // No need to degrade our security indicators because we didn't continue.
  }
};

class NoRevocationMechanismPolicy : public SSLPolicy {
 public:
  static SSLPolicy* GetInstance() {
    return Singleton<NoRevocationMechanismPolicy>::get();
  }

  void OnCertError(const GURL& main_frame_url,
                   SSLManager::CertError* error) {
    // Silently ignore this error.
    error->ContinueRequest();
  }
};

class UnableToCheckRevocationPolicy : public SSLPolicy {
 public:
  static SSLPolicy* GetInstance() {
    return Singleton<UnableToCheckRevocationPolicy>::get();
  }

  void OnCertError(const GURL& main_frame_url,
                   SSLManager::CertError* error) {
    // We keep the style as secure and we display an info-bar.
    error->ContinueRequest();
    error->manager()->ShowMessage(l10n_util::GetString(
        IDS_CERT_ERROR_UNABLE_TO_CHECK_REVOCATION_INFO_BAR));
  }
};

class RevokedPolicy : public SSLPolicy {
 public:
  static SSLPolicy* GetInstance() {
    return Singleton<RevokedPolicy>::get();
  }

  void OnCertError(const GURL& main_frame_url,
                   SSLManager::CertError* error) {
    error->CancelRequest();
    DCHECK(error->GetTabContents()->type() == TAB_CONTENTS_WEB);
    ShowErrorPage(this, error);
    // No need to degrade our security indicators because we didn't continue.
  }
};

class InvalidPolicy : public SSLPolicy {
 public:
  static SSLPolicy* GetInstance() {
    return Singleton<InvalidPolicy>::get();;
  }

  void OnCertError(const GURL& main_frame_url,
                   SSLManager::CertError* error) {
    error->CancelRequest();
    DCHECK(error->GetTabContents()->type() == TAB_CONTENTS_WEB);
    ShowErrorPage(this, error);
    // No need to degrade our security indicators because we didn't continue.
  }
};

class DefaultPolicy : public SSLPolicy {
 public:
  DefaultPolicy() {
    // Load our helper classes to handle various cert errors.
    DCHECK(SubPolicyIndex(net::ERR_CERT_COMMON_NAME_INVALID) == 0);
    sub_policies_[0] = CommonNameInvalidPolicy::GetInstance();
    DCHECK(SubPolicyIndex(net::ERR_CERT_DATE_INVALID) == 1);
    sub_policies_[1] = DateInvalidPolicy::GetInstance();
    DCHECK(SubPolicyIndex(net::ERR_CERT_AUTHORITY_INVALID) == 2);
    sub_policies_[2] = AuthorityInvalidPolicy::GetInstance();
    DCHECK(SubPolicyIndex(net::ERR_CERT_CONTAINS_ERRORS) == 3);
    sub_policies_[3] = ContainsErrorsPolicy::GetInstance();
    DCHECK(SubPolicyIndex(net::ERR_CERT_NO_REVOCATION_MECHANISM) == 4);
    sub_policies_[4] = NoRevocationMechanismPolicy::GetInstance();
    DCHECK(SubPolicyIndex(net::ERR_CERT_UNABLE_TO_CHECK_REVOCATION) == 5);
    sub_policies_[5] = UnableToCheckRevocationPolicy::GetInstance();
    DCHECK(SubPolicyIndex(net::ERR_CERT_REVOKED) == 6);
    sub_policies_[6] = RevokedPolicy::GetInstance();
    DCHECK(SubPolicyIndex(net::ERR_CERT_INVALID) == 7);
    sub_policies_[7] = InvalidPolicy::GetInstance();
    DCHECK(SubPolicyIndex(net::ERR_CERT_END) == 8);
  }

  void OnCertError(const GURL& main_frame_url,
                   SSLManager::CertError* error) {
    int index = SubPolicyIndex(error->cert_error());
    if (index < 0 || index >= arraysize(sub_policies_)) {
      NOTREACHED();
      error->CancelRequest();
      return;
    }

    if (error->resource_type() != ResourceType::MAIN_FRAME) {
      if (main_frame_url.SchemeIsSecure() &&
          !error->manager()->CanShowInsecureContent(main_frame_url)) {
        error->manager()->ShowMessageWithLink(
            l10n_util::GetString(IDS_SSL_INFO_BAR_FILTERED_CONTENT),
            l10n_util::GetString(IDS_SSL_INFO_BAR_SHOW_CONTENT),
            new ShowUnsafeContentTask(main_frame_url, error));
        error->DenyRequest();
      } else {
        // TODO (jcampan): if we get a bad HTTPS resource from a secure frame in
        // an insecure page, it might compromise any other page from the secure
        // frame domain, we should change their style to insecure, or just
        // filter the resource and show an info-bar.
        error->ContinueRequest();
      }
      return;
    }

    // First we check if we know the policy for this error.
    X509Certificate::Policy::Judgment judgment =
        error->manager()->QueryPolicy(error->ssl_info().cert,
                                      error->request_url().host());

<<<<<<< HEAD
    switch(judgment) {
    case X509Certificate::Policy::ALLOWED:
      // We've been told to allow this certificate.
      error->manager()->SetMaxSecurityStyle(
          SECURITY_STYLE_AUTHENTICATION_BROKEN);
      error->ContinueRequest();
      break;
    case X509Certificate::Policy::DENIED:
      // For now we handle the DENIED as the UNKNOWN, which means a blocking
      // page is shown to the user every time he comes back to the page.
    case X509Certificate::Policy::UNKNOWN:
      // We don't know how to handle this error.  Ask our sub-policies.
      sub_policies_[index]->OnCertError(main_frame_url, error);
      break;
    default:
      NOTREACHED();
=======
    switch (judgment) {
      case net::X509Certificate::Policy::ALLOWED:
        // We've been told to allow this certificate.
        if (error->manager()->SetMaxSecurityStyle(
                SECURITY_STYLE_AUTHENTICATION_BROKEN)) {
          NotificationService::current()->Notify(
              NOTIFY_SSL_STATE_CHANGED,
              Source<NavigationController>(error->manager()->controller()),
              Details<NavigationEntry>(
                  error->manager()->controller()->GetActiveEntry()));
        }
        error->ContinueRequest();
        break;
      case net::X509Certificate::Policy::DENIED:
        // For now we handle the DENIED as the UNKNOWN, which means a blocking
        // page is shown to the user every time he comes back to the page.
      case net::X509Certificate::Policy::UNKNOWN:
        // We don't know how to handle this error.  Ask our sub-policies.
        sub_policies_[index]->OnCertError(main_frame_url, error);
        break;
      default:
        NOTREACHED();
>>>>>>> fcfaa4e7
    }
  }

  void OnMixedContent(NavigationController* navigation_controller,
                      const GURL& main_frame_url,
                      SSLManager::MixedContentHandler* mixed_content_handler) {
    PrefService* prefs = navigation_controller->profile()->GetPrefs();
    FilterPolicy::Type filter_policy = FilterPolicy::DONT_FILTER;
    if (!mixed_content_handler->manager()->
        CanShowInsecureContent(main_frame_url)) {
      filter_policy = FilterPolicy::FromInt(
            prefs->GetInteger(prefs::kMixedContentFiltering));
    }
    if (filter_policy != FilterPolicy::DONT_FILTER) {
      mixed_content_handler->manager()->ShowMessageWithLink(
          l10n_util::GetString(IDS_SSL_INFO_BAR_FILTERED_CONTENT),
          l10n_util::GetString(IDS_SSL_INFO_BAR_SHOW_CONTENT),
          new ShowUnsafeContentTask(main_frame_url, mixed_content_handler));
    }
    mixed_content_handler->StartRequest(filter_policy);

    NavigationEntry* entry = navigation_controller->GetActiveEntry();
<<<<<<< HEAD
    entry->SetHasMixedContent();
    navigation_controller->EntryUpdated(entry);
=======
    entry->ssl().set_has_mixed_content();
    NotificationService::current()->Notify(
        NOTIFY_SSL_STATE_CHANGED,
        Source<NavigationController>(navigation_controller),
        Details<NavigationEntry>(entry));
>>>>>>> fcfaa4e7
  }

  void OnDenyCertificate(SSLManager::CertError* error) {
    int index = SubPolicyIndex(error->cert_error());
    if (index < 0 || index >= arraysize(sub_policies_)) {
      NOTREACHED();
      return;
    }
    sub_policies_[index]->OnDenyCertificate(error);
  }

  void OnAllowCertificate(SSLManager::CertError* error) {
    int index = SubPolicyIndex(error->cert_error());
    if (index < 0 || index >= arraysize(sub_policies_)) {
      NOTREACHED();
      return;
    }
    sub_policies_[index]->OnAllowCertificate(error);
  }

 private:
  // Returns the index of the sub-policy for |cert_error| in the
  // sub_policies_ array.
  int SubPolicyIndex(int cert_error) {
    // Certificate errors are negative integers from net::ERR_CERT_BEGIN
    // (inclusive) to net::ERR_CERT_END (exclusive) in *decreasing* order.
    return net::ERR_CERT_BEGIN - cert_error;
  }
  SSLPolicy* sub_policies_[net::ERR_CERT_BEGIN - net::ERR_CERT_END];
};

} // namespace

SSLPolicy* SSLPolicy::GetDefaultPolicy() {
  // Lazily initialize our default policy instance.
  static SSLPolicy* default_policy = new DefaultPolicy();
  return default_policy;
}

SSLPolicy::SSLPolicy() {
}

void SSLPolicy::OnCertError(const GURL& main_frame_url,
                            SSLManager::CertError* error) {
  // Default to secure behavior.
  error->CancelRequest();
}

void SSLPolicy::OnRequestStarted(SSLManager* manager, const GURL& url,
                                 ResourceType::Type resource_type,
                                 int ssl_cert_id, int ssl_cert_status) {
  // These schemes never leave the browser and don't require a warning.
  if (url.SchemeIs("data") || url.SchemeIs("javascript") ||
      url.SchemeIs("about"))
    return;

  NavigationEntry* entry = manager->controller()->GetActiveEntry();
  if (!entry) {
    // We may not have an entry for cases such as the inspector.
    return;
  }

<<<<<<< HEAD
  if (!entry->GetURL().SchemeIsSecure() ||  // Current page is not secure.
=======
  NavigationEntry::SSLStatus& ssl = entry->ssl();
  bool changed = false;
  if (!entry->url().SchemeIsSecure() ||  // Current page is not secure.
>>>>>>> fcfaa4e7
      resource_type == ResourceType::MAIN_FRAME ||  // Main frame load.
      net::IsCertStatusError(entry->GetSSLCertStatus())) {  // There is already
          // an error for the main page, don't report sub-resources as unsafe
          // content.
    // No mixed/unsafe content check necessary.
    return;
  }

  if (url.SchemeIsSecure()) {
    // Check for insecure content (anything served over intranet is considered
    // insecure).

    // TODO(jcampan): bug #1178228 Disabling the broken style for intranet
    // hosts for beta as it is missing error strings (and cert status).
    // if (IsIntranetHost(url.host()) ||
    //    net::IsCertStatusError(ssl_cert_status)) {
    if (net::IsCertStatusError(ssl_cert_status)) {
      // The resource is unsafe.
<<<<<<< HEAD
      if (!entry->HasUnsafeContent()) {
        entry->SetHasUnsafeContent();
=======
      if (!ssl.has_unsafe_content()) {
        changed = true;
        ssl.set_has_unsafe_content();
>>>>>>> fcfaa4e7
        manager->SetMaxSecurityStyle(SECURITY_STYLE_AUTHENTICATION_BROKEN);
      }
    }
  }

  // Note that when navigating to an inner-frame, we get this notification
  // before the new navigation entry is created.  For now we just copy the
  // mixed/unsafe content state from the old entry to the new one.  It is OK
  // to set the state on the wrong entry, as if we navigate back to it, its
  // state will be reset.

  // Now check for mixed content.
<<<<<<< HEAD
  if (entry->GetURL().SchemeIsSecure() && !url.SchemeIsSecure()) {
    entry->SetHasMixedContent();
=======
  if (entry->url().SchemeIsSecure() && !url.SchemeIsSecure()) {
    if (!ssl.has_mixed_content()) {
      changed = true;
      ssl.set_has_mixed_content();
    }
>>>>>>> fcfaa4e7
    const std::wstring& msg = l10n_util::GetStringF(
        IDS_MIXED_CONTENT_LOG_MESSAGE,
        UTF8ToWide(entry->GetURL().spec()),
        UTF8ToWide(url.spec()));
    manager->AddMessageToConsole(msg, MESSAGE_LEVEL_WARNING);
  }

  if (changed) {
    // Only send the notification when something actually changed.
    NotificationService::current()->Notify(
        NOTIFY_SSL_STATE_CHANGED,
        Source<NavigationController>(manager->controller()),
        Details<NavigationEntry>(entry));
  }
}

SecurityStyle SSLPolicy::GetDefaultStyle(const GURL& url) {
  // Show the secure style for HTTPS.
  if (url.SchemeIsSecure()) {
    // TODO(jcampan): bug #1178228 Disabling the broken style for intranet
    // hosts for beta as it is missing error strings (and cert status).
    // CAs issue certs for intranet hosts to anyone.
    // if (IsIntranetHost(url.host()))
    //   return SECURITY_STYLE_AUTHENTICATION_BROKEN;

    return SECURITY_STYLE_AUTHENTICATED;
  }

  // Otherwise, show the unauthenticated style.
  return SECURITY_STYLE_UNAUTHENTICATED;
}

SSLErrorInfo SSLPolicy::GetSSLErrorInfo(SSLManager::CertError* error) {
  return SSLErrorInfo::CreateError(
      SSLErrorInfo::NetErrorToErrorType(error->cert_error()),
      error->ssl_info().cert, error->request_url());
}

void SSLPolicy::OnDenyCertificate(SSLManager::CertError* error) {
  // Default behavior for rejecting a certificate.
  error->CancelRequest();
  error->manager()->DenyCertForHost(error->ssl_info().cert,
                                    error->request_url().host());
}

void SSLPolicy::OnAllowCertificate(SSLManager::CertError* error) {
  // Default behavior for accepting a certificate.
  // Note that we should not call SetMaxSecurityStyle here, because the active
  // NavigationEntry has just been deleted (in HideInterstitialPage) and the
  // new NavigationEntry will not be set until DidNavigate.  This is ok,
  // because the new NavigationEntry will have its max security style set
  // within DidNavigate.
  error->ContinueRequest();
  error->manager()->AllowCertForHost(error->ssl_info().cert,
                                     error->request_url().host());
}<|MERGE_RESOLUTION|>--- conflicted
+++ resolved
@@ -1,31 +1,6 @@
-// Copyright 2008, Google Inc.
-// All rights reserved.
-//
-// Redistribution and use in source and binary forms, with or without
-// modification, are permitted provided that the following conditions are
-// met:
-//
-//    * Redistributions of source code must retain the above copyright
-// notice, this list of conditions and the following disclaimer.
-//    * Redistributions in binary form must reproduce the above
-// copyright notice, this list of conditions and the following disclaimer
-// in the documentation and/or other materials provided with the
-// distribution.
-//    * Neither the name of Google Inc. nor the names of its
-// contributors may be used to endorse or promote products derived from
-// this software without specific prior written permission.
-//
-// THIS SOFTWARE IS PROVIDED BY THE COPYRIGHT HOLDERS AND CONTRIBUTORS
-// "AS IS" AND ANY EXPRESS OR IMPLIED WARRANTIES, INCLUDING, BUT NOT
-// LIMITED TO, THE IMPLIED WARRANTIES OF MERCHANTABILITY AND FITNESS FOR
-// A PARTICULAR PURPOSE ARE DISCLAIMED. IN NO EVENT SHALL THE COPYRIGHT
-// OWNER OR CONTRIBUTORS BE LIABLE FOR ANY DIRECT, INDIRECT, INCIDENTAL,
-// SPECIAL, EXEMPLARY, OR CONSEQUENTIAL DAMAGES (INCLUDING, BUT NOT
-// LIMITED TO, PROCUREMENT OF SUBSTITUTE GOODS OR SERVICES; LOSS OF USE,
-// DATA, OR PROFITS; OR BUSINESS INTERRUPTION) HOWEVER CAUSED AND ON ANY
-// THEORY OF LIABILITY, WHETHER IN CONTRACT, STRICT LIABILITY, OR TORT
-// (INCLUDING NEGLIGENCE OR OTHERWISE) ARISING IN ANY WAY OUT OF THE USE
-// OF THIS SOFTWARE, EVEN IF ADVISED OF THE POSSIBILITY OF SUCH DAMAGE.
+// Copyright (c) 2006-2008 The Chromium Authors. All rights reserved.
+// Use of this source code is governed by a BSD-style license that can be
+// found in the LICENSE file.
 
 #include "chrome/browser/ssl_policy.h"
 
@@ -128,7 +103,8 @@
                                                    true,
                                                    error->request_url(),
                                                    security_info);
-  tab->controller()->GetActiveEntry()->SetPageType(NavigationEntry::ERROR_PAGE);
+  tab->controller()->GetActiveEntry()->set_page_type(
+      NavigationEntry::ERROR_PAGE);
 }
 
 static void ShowBlockingPage(SSLPolicy* policy, SSLManager::CertError* error) {
@@ -304,28 +280,10 @@
     }
 
     // First we check if we know the policy for this error.
-    X509Certificate::Policy::Judgment judgment =
+    net::X509Certificate::Policy::Judgment judgment =
         error->manager()->QueryPolicy(error->ssl_info().cert,
                                       error->request_url().host());
 
-<<<<<<< HEAD
-    switch(judgment) {
-    case X509Certificate::Policy::ALLOWED:
-      // We've been told to allow this certificate.
-      error->manager()->SetMaxSecurityStyle(
-          SECURITY_STYLE_AUTHENTICATION_BROKEN);
-      error->ContinueRequest();
-      break;
-    case X509Certificate::Policy::DENIED:
-      // For now we handle the DENIED as the UNKNOWN, which means a blocking
-      // page is shown to the user every time he comes back to the page.
-    case X509Certificate::Policy::UNKNOWN:
-      // We don't know how to handle this error.  Ask our sub-policies.
-      sub_policies_[index]->OnCertError(main_frame_url, error);
-      break;
-    default:
-      NOTREACHED();
-=======
     switch (judgment) {
       case net::X509Certificate::Policy::ALLOWED:
         // We've been told to allow this certificate.
@@ -348,7 +306,6 @@
         break;
       default:
         NOTREACHED();
->>>>>>> fcfaa4e7
     }
   }
 
@@ -371,16 +328,11 @@
     mixed_content_handler->StartRequest(filter_policy);
 
     NavigationEntry* entry = navigation_controller->GetActiveEntry();
-<<<<<<< HEAD
-    entry->SetHasMixedContent();
-    navigation_controller->EntryUpdated(entry);
-=======
     entry->ssl().set_has_mixed_content();
     NotificationService::current()->Notify(
         NOTIFY_SSL_STATE_CHANGED,
         Source<NavigationController>(navigation_controller),
         Details<NavigationEntry>(entry));
->>>>>>> fcfaa4e7
   }
 
   void OnDenyCertificate(SSLManager::CertError* error) {
@@ -443,15 +395,11 @@
     return;
   }
 
-<<<<<<< HEAD
-  if (!entry->GetURL().SchemeIsSecure() ||  // Current page is not secure.
-=======
   NavigationEntry::SSLStatus& ssl = entry->ssl();
   bool changed = false;
   if (!entry->url().SchemeIsSecure() ||  // Current page is not secure.
->>>>>>> fcfaa4e7
       resource_type == ResourceType::MAIN_FRAME ||  // Main frame load.
-      net::IsCertStatusError(entry->GetSSLCertStatus())) {  // There is already
+      net::IsCertStatusError(ssl.cert_status())) {  // There is already
           // an error for the main page, don't report sub-resources as unsafe
           // content.
     // No mixed/unsafe content check necessary.
@@ -468,14 +416,9 @@
     //    net::IsCertStatusError(ssl_cert_status)) {
     if (net::IsCertStatusError(ssl_cert_status)) {
       // The resource is unsafe.
-<<<<<<< HEAD
-      if (!entry->HasUnsafeContent()) {
-        entry->SetHasUnsafeContent();
-=======
       if (!ssl.has_unsafe_content()) {
         changed = true;
         ssl.set_has_unsafe_content();
->>>>>>> fcfaa4e7
         manager->SetMaxSecurityStyle(SECURITY_STYLE_AUTHENTICATION_BROKEN);
       }
     }
@@ -488,19 +431,14 @@
   // state will be reset.
 
   // Now check for mixed content.
-<<<<<<< HEAD
-  if (entry->GetURL().SchemeIsSecure() && !url.SchemeIsSecure()) {
-    entry->SetHasMixedContent();
-=======
   if (entry->url().SchemeIsSecure() && !url.SchemeIsSecure()) {
     if (!ssl.has_mixed_content()) {
       changed = true;
       ssl.set_has_mixed_content();
     }
->>>>>>> fcfaa4e7
     const std::wstring& msg = l10n_util::GetStringF(
         IDS_MIXED_CONTENT_LOG_MESSAGE,
-        UTF8ToWide(entry->GetURL().spec()),
+        UTF8ToWide(entry->url().spec()),
         UTF8ToWide(url.spec()));
     manager->AddMessageToConsole(msg, MESSAGE_LEVEL_WARNING);
   }
@@ -553,4 +491,4 @@
   error->ContinueRequest();
   error->manager()->AllowCertForHost(error->ssl_info().cert,
                                      error->request_url().host());
-}+}
