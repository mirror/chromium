--- conflicted
+++ resolved
@@ -33,8 +33,8 @@
     : web_contents_(web_contents) {
   // We cache the process as when the WebContents is closed the process
   // becomes NULL and the TaskManager still needs it.
-  process_ = web_contents_->process()->process();
-  pid_ = process_util::GetProcId(process_);
+  process_ = web_contents_->process()->process().handle();
+  pid_ = base::GetProcId(process_);
 }
 
 TaskManagerWebContentsResource::~TaskManagerWebContentsResource() {
@@ -85,22 +85,19 @@
     int render_process_host_id,
     int routing_id) {
 
-  TabContents* tab_contents =
-      tab_util::GetTabContentsByID(render_process_host_id, routing_id);
-  if (!tab_contents)  // Not one of our resource.
+  WebContents* web_contents =
+      tab_util::GetWebContentsByID(render_process_host_id, routing_id);
+  if (!web_contents)  // Not one of our resource.
     return NULL;
-  WebContents* web_contents = tab_contents->AsWebContents();
-  if (!web_contents)
-    return NULL;
-
-  if (!web_contents->process()->process()) {
+
+  if (!web_contents->process()->process().handle()) {
     // We should not be holding on to a dead tab (it should have been removed
     // through the NOTIFY_WEB_CONTENTS_DISCONNECTED notification.
     NOTREACHED();
     return NULL;
   }
 
-  int pid = process_util::GetProcId(web_contents->process()->process());
+  int pid = web_contents->process()->process().pid();
   if (pid != origin_pid)
     return NULL;
 
@@ -121,7 +118,7 @@
   for (WebContentsIterator iterator; !iterator.done(); iterator++) {
     WebContents* web_contents = *iterator;
     // Don't add dead tabs or tabs that haven't yet connected.
-    if (web_contents->process()->process() &&
+    if (web_contents->process()->process().handle() &&
         web_contents->notify_disconnection())
       AddToTaskManager(web_contents);
   }
@@ -166,7 +163,7 @@
   if (!updating_)
     return;
 
-  if (!web_contents->process()->process()) {
+  if (!web_contents->process()->process().handle()) {
     // Don't add sad tabs, we would have no information to show for them since
     // they have no associated process.
     return;
@@ -236,7 +233,7 @@
     : plugin_process_(plugin_proc),
       title_(),
       network_usage_support_(false) {
-  pid_ = process_util::GetProcId(plugin_proc.process());
+  pid_ = base::GetProcId(plugin_proc.process());
   if (!default_icon_) {
     ResourceBundle& rb = ResourceBundle::GetSharedInstance();
     default_icon_ = rb.GetBitmapNamed(IDR_PLUGIN);
@@ -252,11 +249,7 @@
     std::wstring plugin_name;
     WebPluginInfo info;
     if (PluginService::GetInstance()->
-<<<<<<< HEAD
-            GetPluginInfoByDllPath(plugin_process_.dll_path(), &info))
-=======
             GetPluginInfoByPath(plugin_process_.plugin_path(), &info))
->>>>>>> 5d99fccd
       plugin_name = info.name;
     else
       plugin_name = l10n_util::GetString(IDS_TASK_MANAGER_UNKNOWN_PLUGIN_NAME);
@@ -403,7 +396,7 @@
   TaskManagerPluginProcessResource* resource =
       new TaskManagerPluginProcessResource(plugin_process_info);
   resources_[plugin_process_info] = resource;
-  pid_to_resources_[process_util::GetProcId(plugin_process_info.process())] =
+  pid_to_resources_[base::GetProcId(plugin_process_info.process())] =
       resource;
   task_manager_->AddResource(resource);
 }
@@ -413,7 +406,7 @@
   for (PluginProcessHostIterator iter; !iter.Done(); ++iter) {
     PluginProcessHost* plugin = const_cast<PluginProcessHost*>(*iter);
     DCHECK(plugin->process());
-    PluginProcessInfo plugin_info(plugin->dll_path(), plugin->process());
+    PluginProcessInfo plugin_info(plugin->plugin_path(), plugin->process());
     existing_plugin_process_info.push_back(plugin_info);
   }
   // Now notify the UI thread that we have retrieved the PluginProcessHosts.
