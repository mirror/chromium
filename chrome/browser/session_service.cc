// Copyright 2008, Google Inc.
// All rights reserved.
//
// Redistribution and use in source and binary forms, with or without
// modification, are permitted provided that the following conditions are
// met:
//
//    * Redistributions of source code must retain the above copyright
// notice, this list of conditions and the following disclaimer.
//    * Redistributions in binary form must reproduce the above
// copyright notice, this list of conditions and the following disclaimer
// in the documentation and/or other materials provided with the
// distribution.
//    * Neither the name of Google Inc. nor the names of its
// contributors may be used to endorse or promote products derived from
// this software without specific prior written permission.
//
// THIS SOFTWARE IS PROVIDED BY THE COPYRIGHT HOLDERS AND CONTRIBUTORS
// "AS IS" AND ANY EXPRESS OR IMPLIED WARRANTIES, INCLUDING, BUT NOT
// LIMITED TO, THE IMPLIED WARRANTIES OF MERCHANTABILITY AND FITNESS FOR
// A PARTICULAR PURPOSE ARE DISCLAIMED. IN NO EVENT SHALL THE COPYRIGHT
// OWNER OR CONTRIBUTORS BE LIABLE FOR ANY DIRECT, INDIRECT, INCIDENTAL,
// SPECIAL, EXEMPLARY, OR CONSEQUENTIAL DAMAGES (INCLUDING, BUT NOT
// LIMITED TO, PROCUREMENT OF SUBSTITUTE GOODS OR SERVICES; LOSS OF USE,
// DATA, OR PROFITS; OR BUSINESS INTERRUPTION) HOWEVER CAUSED AND ON ANY
// THEORY OF LIABILITY, WHETHER IN CONTRACT, STRICT LIABILITY, OR TORT
// (INCLUDING NEGLIGENCE OR OTHERWISE) ARISING IN ANY WAY OUT OF THE USE
// OF THIS SOFTWARE, EVEN IF ADVISED OF THE POSSIBILITY OF SUCH DAMAGE.

#include <limits>
#include <Windows.h>

#include "chrome/browser/session_service.h"

#include "base/file_util.h"
#include "base/message_loop.h"
#include "base/pickle.h"
#include "base/thread.h"
#include "chrome/browser/browser_list.h"
#include "chrome/browser/browser_process.h"
#include "chrome/browser/chrome_frame.h"
#include "chrome/browser/navigation_controller.h"
#include "chrome/browser/navigation_entry.h"
#include "chrome/browser/profile.h"
#include "chrome/browser/session_backend.h"
#include "chrome/common/notification_details.h"
#include "chrome/common/notification_service.h"
#include "chrome/common/notification_types.h"
#include "chrome/common/scoped_vector.h"
#include "chrome/common/win_util.h"

// Identifier for commands written to file.
static const SessionCommand::id_type kCommandSetTabWindow = 0;
// kCommandSetWindowBounds is no longer used (it's superseded by
// kCommandSetWindowBounds2). I leave it here to document what it was.
// static const SessionCommand::id_type kCommandSetWindowBounds = 1;
static const SessionCommand::id_type kCommandSetTabIndexInWindow = 2;
static const SessionCommand::id_type kCommandTabClosed = 3;
static const SessionCommand::id_type kCommandWindowClosed = 4;
static const SessionCommand::id_type
    kCommandTabNavigationPathPrunedFromBack = 5;
static const SessionCommand::id_type kCommandUpdateTabNavigation = 6;
static const SessionCommand::id_type kCommandSetSelectedNavigationIndex = 7;
static const SessionCommand::id_type kCommandSetSelectedTabInIndex = 8;
static const SessionCommand::id_type kCommandSetWindowType = 9;
static const SessionCommand::id_type kCommandSetWindowBounds2 = 10;
static const SessionCommand::id_type
    kCommandTabNavigationPathPrunedFromFront = 11;

// Max number of navigation entries in each direction we'll persist.
static const int kMaxNavigationCountToPersist = 6;

// Delay between when a command is received, and when we save it to the
// backend.
static const int kSaveDelayMS = 2500;

// Every kWritesPerReset commands triggers recreating the file.
static const int kWritesPerReset = 250;

namespace {

// Various payload structures.
struct ClosedPayload {
  SessionID::id_type id;
  int64 close_time;
};

struct WindowBoundsPayload2 {
  SessionID::id_type window_id;
  int32 x;
  int32 y;
  int32 w;
  int32 h;
  bool is_maximized;
};

struct IDAndIndexPayload {
  SessionID::id_type id;
  int32 index;
};

typedef IDAndIndexPayload TabIndexInWindowPayload;

typedef IDAndIndexPayload TabNavigationPathPrunedFromBackPayload;

typedef IDAndIndexPayload SelectedNavigationIndexPayload;

typedef IDAndIndexPayload SelectedTabInIndexPayload;

typedef IDAndIndexPayload WindowTypePayload;

typedef IDAndIndexPayload TabNavigationPathPrunedFromFrontPayload;

}  // namespace

// SessionID ------------------------------------------------------------------

static SessionID::id_type next_id = 1;

SessionID::SessionID() {
  id_ = next_id++;
}

// SessionService -------------------------------------------------------------

SessionService::SessionService(Profile* profile)
    : profile_(profile),
#pragma warning(suppress: 4355)  // Okay to pass "this" here.
      save_factory_(this),
      pending_reset_(false),
      has_open_tabbed_browsers_(false),
      tabbed_browser_created_(false) {
  DCHECK(profile);
  // We should never be created when off the record.
  DCHECK(!profile->IsOffTheRecord());
  Init(profile->GetPath());
}

SessionService::SessionService(const std::wstring& save_path)
    : profile_(NULL),
#pragma warning(suppress: 4355)  // Okay to pass "this" here.
      save_factory_(this),
      pending_reset_(false),
      has_open_tabbed_browsers_(false),
      tabbed_browser_created_(false) {
  Init(save_path);
}

SessionService::~SessionService() {
  if (!backend_.get())
    return;
  Save();
  // If no pending requests, then the backend closes immediately and is
  // deleted. Otherwise the backend is deleted after all pending requests on
  // the file thread complete, which is done before the process exits.
  backend_ = NULL;
}

void SessionService::ResetFromCurrentBrowsers() {
  ScheduleReset();
}

void SessionService::MoveCurrentSessionToLastSession() {
  pending_tab_close_ids_.clear();
  window_closing_ids_.clear();
  pending_window_close_ids_.clear();

  Save();

  if (!backend_thread_) {
    backend_->MoveCurrentSessionToLastSession();
  } else {
    backend_thread_->message_loop()->PostTask(FROM_HERE, NewRunnableMethod(
        backend_.get(), &SessionBackend::MoveCurrentSessionToLastSession));
  }
}

void SessionService::SetTabWindow(const SessionID& window_id,
                                  const SessionID& tab_id) {
  if (!ShouldTrackChangesToWindow(window_id))
    return;

  ScheduleCommand(CreateSetTabWindowCommand(window_id, tab_id));
}

void SessionService::SetWindowBounds(const SessionID& window_id,
                                     const gfx::Rect& bounds,
                                     bool is_maximized) {
  if (!ShouldTrackChangesToWindow(window_id))
    return;

  ScheduleCommand(CreateSetWindowBoundsCommand(window_id, bounds,
                                               is_maximized));
}

void SessionService::SetTabIndexInWindow(const SessionID& window_id,
                                         const SessionID& tab_id,
                                         int new_index) {
  if (!ShouldTrackChangesToWindow(window_id))
    return;

  ScheduleCommand(CreateSetTabIndexInWindowCommand(tab_id, new_index));
}

void SessionService::TabClosed(const SessionID& window_id,
                               const SessionID& tab_id) {
  if (!ShouldTrackChangesToWindow(window_id))
    return;

  IdToRange::iterator i = tab_to_available_range_.find(tab_id.id());
  if (i != tab_to_available_range_.end())
    tab_to_available_range_.erase(i);

  if (find(pending_window_close_ids_.begin(), pending_window_close_ids_.end(),
           window_id.id()) != pending_window_close_ids_.end()) {
    // Tab is in last window. Don't commit it immediately, instead add it to the
    // list of tabs to close. If the user creates another window, the close is
    // committed.
    pending_tab_close_ids_.insert(tab_id.id());
  } else if (find(window_closing_ids_.begin(), window_closing_ids_.end(),
                  window_id.id()) != window_closing_ids_.end() ||
             !IsOnlyOneTabLeft()) {
    // Tab closure is the result of a window close (and it isn't the last
    // window), or closing a tab and there are other windows/tabs open. Mark the
    // tab as closed.
    ScheduleCommand(CreateTabClosedCommand(tab_id.id()));
  } else {
    // User closed the last tab in the last tabbed browser. Don't mark the
    // tab closed.
    pending_tab_close_ids_.insert(tab_id.id());
    has_open_tabbed_browsers_ = false;
  }
}

void SessionService::WindowClosing(const SessionID& window_id) {
  if (!ShouldTrackChangesToWindow(window_id))
    return;

  // The window is about to close. If there are other tabbed browsers with the
  // same original profile commit the close immediately.
  //
  // NOTE: if the user chooses the exit menu item session service is destroyed
  // and this code isn't hit.
  if (has_open_tabbed_browsers_) {
    // Closing a window can never make has_open_tabbed_browsers_ go from false
    // to true, so only update it if already true.
    has_open_tabbed_browsers_ = HasOpenTabbedBrowsers(window_id);
  }
  if (!has_open_tabbed_browsers_)
    pending_window_close_ids_.insert(window_id.id());
  else
    window_closing_ids_.insert(window_id.id());
}

void SessionService::WindowClosed(const SessionID& window_id) {
  if (!ShouldTrackChangesToWindow(window_id))
    return;

  windows_tracking_.erase(window_id.id());

  if (window_closing_ids_.find(window_id.id()) != window_closing_ids_.end()) {
    window_closing_ids_.erase(window_id.id());
    ScheduleCommand(CreateWindowClosedCommand(window_id.id()));
  } else if (pending_window_close_ids_.find(window_id.id()) ==
             pending_window_close_ids_.end()) {
    // We'll hit this if user closed the last tab in a window.
    has_open_tabbed_browsers_ = HasOpenTabbedBrowsers(window_id);
    if (!has_open_tabbed_browsers_)
      pending_window_close_ids_.insert(window_id.id());
    else
      ScheduleCommand(CreateWindowClosedCommand(window_id.id()));
  }
}

void SessionService::SetWindowType(const SessionID& window_id,
                                   BrowserType::Type type) {
  if (!should_track_changes_for_browser_type(type))
    return;

  windows_tracking_.insert(window_id.id());

  // The user created a new tabbed browser with our profile. Commit any
  // pending closes.
  CommitPendingCloses();

  has_open_tabbed_browsers_ = true;
  tabbed_browser_created_ = true;

  ScheduleCommand(CreateSetWindowTypeCommand(window_id, type));
}

void SessionService::TabNavigationPathPrunedFromBack(const SessionID& window_id,
                                                     const SessionID& tab_id,
                                                     int count) {
  if (!ShouldTrackChangesToWindow(window_id))
    return;

  TabNavigationPathPrunedFromBackPayload payload = { 0 };
  payload.id = tab_id.id();
  payload.index = count;
  SessionCommand* command =
      new SessionCommand(kCommandTabNavigationPathPrunedFromBack,
                         sizeof(payload));
  memcpy(command->contents(), &payload, sizeof(payload));
  ScheduleCommand(command);
}

void SessionService::TabNavigationPathPrunedFromFront(
    const SessionID& window_id,
    const SessionID& tab_id,
    int count) {
  if (!ShouldTrackChangesToWindow(window_id))
    return;

  // Update the range of indices.
  if (tab_to_available_range_.find(tab_id.id()) !=
      tab_to_available_range_.end()) {
    std::pair<int, int>& range = tab_to_available_range_[tab_id.id()];
    range.first = std::max(0, range.first - count);
    range.second = std::max(0, range.second - count);
  }

  TabNavigationPathPrunedFromFrontPayload payload = { 0 };
  payload.id = tab_id.id();
  payload.index = count;
  SessionCommand* command =
      new SessionCommand(kCommandTabNavigationPathPrunedFromFront,
                         sizeof(payload));
  memcpy(command->contents(), &payload, sizeof(payload));
  ScheduleCommand(command);
}

void SessionService::UpdateTabNavigation(const SessionID& window_id,
                                         const SessionID& tab_id,
                                         int index,
                                         const NavigationEntry& entry) {
<<<<<<< HEAD
  if (!ShouldTrackChangesToWindow(window_id))
=======
  if (!ShouldTrackEntry(entry) || !ShouldTrackChangesToWindow(window_id))
>>>>>>> b8afeda4
    return;

  if (tab_to_available_range_.find(tab_id.id()) !=
      tab_to_available_range_.end()) {
    std::pair<int, int>& range = tab_to_available_range_[tab_id.id()];
    range.first = std::min(index, range.first);
    range.second = std::max(index, range.second);
  }
  ScheduleCommand(CreateUpdateTabNavigationCommand(tab_id, index, entry));
}

void SessionService::TabRestored(NavigationController* controller) {
  if (!ShouldTrackChangesToWindow(controller->window_id()))
    return;

  BuildCommandsForTab(controller->window_id(), controller, -1,
                      &pending_commands_, NULL);
  StartSaveTimer();
}

void SessionService::SetSelectedNavigationIndex(const SessionID& window_id,
                                                const SessionID& tab_id,
                                                int index) {
  if (!ShouldTrackChangesToWindow(window_id))
    return;

  if (tab_to_available_range_.find(tab_id.id()) !=
      tab_to_available_range_.end()) {
    if (index < tab_to_available_range_[tab_id.id()].first ||
        index > tab_to_available_range_[tab_id.id()].second) {
      // The new index is outside the range of what we've archived, schedule
      // a reset.
      ResetFromCurrentBrowsers();
      return;
    }
  }
  ScheduleCommand(CreateSetSelectedNavigationIndexCommand(tab_id, index));
}

void SessionService::SetSelectedTabInWindow(const SessionID& window_id,
                                            int index) {
  if (!ShouldTrackChangesToWindow(window_id))
    return;

  ScheduleCommand(CreateSetSelectedTabInWindow(window_id, index));
}

SessionService::Handle SessionService::GetSavedSession(
    CancelableRequestConsumerBase* consumer,
    SavedSessionCallback* callback) {
  return GetSessionImpl(consumer, callback, true);
}

SessionService::Handle SessionService::GetLastSession(
    CancelableRequestConsumerBase* consumer,
    SavedSessionCallback* callback) {
  return GetSessionImpl(consumer, callback, false);
}

void SessionService::CreateSavedSession() {
  std::vector<SessionCommand*> commands;
  // Commands are freed by backend.
  BuildCommandsFromBrowsers(&commands, NULL, NULL);
  if (!backend_thread_) {
    backend_->SaveSession(commands);
  } else {
    backend_thread_->message_loop()->PostTask(FROM_HERE, NewRunnableMethod(
        backend_.get(), &SessionBackend::SaveSession, commands));
  }
}

void SessionService::DeleteSession(bool saved_session) {
  if (!backend_thread_) {
    backend_->DeleteSession(saved_session);
  } else {
    backend_thread_->message_loop()->PostTask(FROM_HERE, NewRunnableMethod(
        backend_.get(), &SessionBackend::DeleteSession, saved_session));
  }
}

void SessionService::CopyLastSessionToSavedSession() {
  if (!backend_thread_) {
    backend_->CopyLastSessionToSavedSession();
  } else {
    backend_thread_->message_loop()->PostTask(FROM_HERE, NewRunnableMethod(
        backend_.get(), &SessionBackend::CopyLastSessionToSavedSession));
  }
}

void SessionService::Init(const std::wstring& path) {
  DCHECK(!path.empty());
  commands_since_reset_ = 0;
  backend_ = new SessionBackend(path);
  backend_thread_ = g_browser_process->file_thread();
  if (!backend_thread_)
    backend_->Init();
  // If backend_thread, backend will init itself as appropriate.
}

<<<<<<< HEAD
=======
void SessionService::Observe(NotificationType type,
                             const NotificationSource& source,
                             const NotificationDetails& details) {
  // All of our messages have the NavigationController as the source.
  NavigationController* controller = Source<NavigationController>(source).ptr();
  switch (type) {
    case NOTIFY_TAB_PARENTED:
      SetTabWindow(controller->window_id(), controller->session_id());
      break;
    case NOTIFY_TAB_CLOSED:
      TabClosed(controller->window_id(), controller->session_id());
      break;
    case NOTIFY_NAV_LIST_PRUNED: {
      Details<NavigationController::PrunedDetails> pruned_details(details);
      if (pruned_details->from_front) {
        TabNavigationPathPrunedFromFront(controller->window_id(),
                                         controller->session_id(),
                                         pruned_details->count);
      } else {
        TabNavigationPathPrunedFromBack(controller->window_id(),
                                        controller->session_id(),
                                        controller->GetEntryCount());
      }
      break;
    }
    case NOTIFY_NAV_ENTRY_CHANGED: {
      Details<NavigationController::EntryChangedDetails> changed(details);
      UpdateTabNavigation(controller->window_id(), controller->session_id(),
                          changed->index, *changed->changed_entry);
      break;
    }
    case NOTIFY_NAV_ENTRY_COMMITTED: {
      int current_entry_index = controller->GetCurrentEntryIndex();
      SetSelectedNavigationIndex(controller->window_id(),
                                 controller->session_id(),
                                 current_entry_index);
      UpdateTabNavigation(controller->window_id(), controller->session_id(),
                          current_entry_index,
                          *controller->GetEntryAtIndex(current_entry_index));
      break;
    }
    default:
      NOTREACHED();
  }
}

>>>>>>> b8afeda4
SessionService::Handle SessionService::GetSessionImpl(
    CancelableRequestConsumerBase* consumer,
    SavedSessionCallback* callback,
    bool is_saved_session) {
  scoped_refptr<InternalSavedSessionRequest> request(
      new InternalSavedSessionRequest(
          NewCallback(this, &SessionService::OnGotSessionCommands),
          callback,
          is_saved_session));
  AddRequest(request.get(), consumer);
  backend_thread_->message_loop()->PostTask(FROM_HERE, NewRunnableMethod(
      backend_.get(), &SessionBackend::ReadSession, request));
  return request->handle();
}

SessionCommand* SessionService::CreateSetSelectedTabInWindow(
    const SessionID& window_id,
    int index) {
  SelectedTabInIndexPayload payload = { 0 };
  payload.id = window_id.id();
  payload.index = index;
  SessionCommand* command = new SessionCommand(kCommandSetSelectedTabInIndex,
                                 sizeof(payload));
  memcpy(command->contents(), &payload, sizeof(payload));
  return command;
}

SessionCommand* SessionService::CreateSetTabWindowCommand(
    const SessionID& window_id,
    const SessionID& tab_id) {
  SessionID::id_type payload[] = { window_id.id(), tab_id.id() };
  SessionCommand* command =
      new SessionCommand(kCommandSetTabWindow, sizeof(payload));
  memcpy(command->contents(), payload, sizeof(payload));
  return command;
}

SessionCommand* SessionService::CreateSetWindowBoundsCommand(
    const SessionID& window_id,
    const gfx::Rect& bounds,
    bool is_maximized) {
  WindowBoundsPayload2 payload = { 0 };
  payload.window_id = window_id.id();
  payload.x = bounds.x();
  payload.y = bounds.y();
  payload.w = bounds.width();
  payload.h = bounds.height();
  payload.is_maximized = is_maximized;
  SessionCommand* command = new SessionCommand(kCommandSetWindowBounds2,
                                               sizeof(payload));
  memcpy(command->contents(), &payload, sizeof(payload));
  return command;
}

SessionCommand* SessionService::CreateSetTabIndexInWindowCommand(
    const SessionID& tab_id,
    int new_index) {
  TabIndexInWindowPayload payload = { 0 };
  payload.id = tab_id.id();
  payload.index = new_index;
  SessionCommand* command =
      new SessionCommand(kCommandSetTabIndexInWindow, sizeof(payload));
  memcpy(command->contents(), &payload, sizeof(payload));
  return command;
}

SessionCommand* SessionService::CreateTabClosedCommand(
    const SessionID::id_type tab_id) {
  ClosedPayload payload;
  // Because of what appears to be a compiler bug setting payload to {0} doesn't
  // set the padding to 0, resulting in Purify reporting an UMR when we write
  // the structure to disk. To avoid this we explicitly memset the struct.
  memset(&payload, 0, sizeof(payload));
  payload.id = tab_id;
  payload.close_time = Time::Now().ToInternalValue();
  SessionCommand* command =
      new SessionCommand(kCommandTabClosed, sizeof(payload));
  memcpy(command->contents(), &payload, sizeof(payload));
  return command;
}

SessionCommand* SessionService::CreateWindowClosedCommand(
    const SessionID::id_type window_id) {
  ClosedPayload payload;
  // See comment in CreateTabClosedCommand as to why we do this.
  memset(&payload, 0, sizeof(payload));
  payload.id = window_id;
  payload.close_time = Time::Now().ToInternalValue();
  SessionCommand* command =
      new SessionCommand(kCommandWindowClosed, sizeof(payload));
  memcpy(command->contents(), &payload, sizeof(payload));
  return command;
}

SessionCommand* SessionService::CreateUpdateTabNavigationCommand(
    const SessionID& tab_id,
    int index,
    const NavigationEntry& entry) {
  // Use pickle to handle marshalling.
  Pickle pickle;
  pickle.WriteInt(tab_id.id());
  pickle.WriteInt(index);
  const GURL& url = entry.GetDisplayURL();
  const std::wstring& title = entry.GetTitle();
  const std::string& state = entry.GetContentState();
  static const SessionCommand::size_type max_state_size =
      std::numeric_limits<SessionCommand::size_type>::max() - 1024;
  if (url.spec().size() + title.size() + state.size() >= max_state_size) {
    // We only allow navigations up to 63k (which should be completely
    // reasonable). On the off chance we get one that is too big, try to
    // keep the url.
    if (url.spec().size() < max_state_size) {
      pickle.WriteString(url.spec());
      pickle.WriteWString(std::wstring());
      pickle.WriteString(std::string());
    } else {
      pickle.WriteString(std::string());
      pickle.WriteWString(std::wstring());
      pickle.WriteString(std::string());
    }
  } else {
    pickle.WriteString(url.spec());
    pickle.WriteWString(title);
    pickle.WriteString(state);
  }
  pickle.WriteInt(entry.GetTransitionType());
  int type_mask = entry.HasPostData() ? TabNavigation::HAS_POST_DATA : 0;
  pickle.WriteInt(type_mask);
  // Adding more data? Be sure and update TabRestoreService too.
  return new SessionCommand(kCommandUpdateTabNavigation, pickle);
}

SessionCommand* SessionService::CreateSetSelectedNavigationIndexCommand(
    const SessionID& tab_id,
    int index) {
  SelectedNavigationIndexPayload payload = { 0 };
  payload.id = tab_id.id();
  payload.index = index;
  SessionCommand* command = new SessionCommand(
      kCommandSetSelectedNavigationIndex, sizeof(payload));
  memcpy(command->contents(), &payload, sizeof(payload));
  return command;
}

SessionCommand* SessionService::CreateSetWindowTypeCommand(
    const SessionID& window_id,
    BrowserType::Type type) {
      WindowTypePayload payload = { 0 };
  payload.id = window_id.id();
  payload.index = static_cast<int32>(type);
  SessionCommand* command = new SessionCommand(
      kCommandSetWindowType, sizeof(payload));
  memcpy(command->contents(), &payload, sizeof(payload));
  return command;
}

void SessionService::OnGotSessionCommands(
    Handle handle,
    scoped_refptr<InternalSavedSessionRequest> request) {
  if (request->canceled())
    return;
  ScopedVector<SessionWindow> valid_windows;
  RestoreSessionFromCommands(
      request->commands, &(valid_windows.get()));
  request->real_callback->RunWithParams(
      SavedSessionCallback::TupleType(request->handle(),
                                      &(valid_windows.get())));
}

void SessionService::RestoreSessionFromCommands(
    const std::vector<SessionCommand*>& commands,
    std::vector<SessionWindow*>* valid_windows) {
  std::map<int, SessionTab*> tabs;
  std::map<int, SessionWindow*> windows;

  if (CreateTabsAndWindows(commands, &tabs, &windows)) {
    AddTabsToWindows(&tabs, &windows);
    SortTabsBasedOnVisualOrderAndPrune(&windows, valid_windows);
    UpdateSelectedTabIndex(valid_windows);
  }
  STLDeleteValues(&tabs);
  // Don't delete conents of windows, that is done by the caller as all
  // valid windows are added to valid_windows.
}

void SessionService::UpdateSelectedTabIndex(
    std::vector<SessionWindow*>* windows) {
  for (std::vector<SessionWindow*>::const_iterator i = windows->begin();
       i != windows->end(); ++i) {
    // See note in SessionWindow as to why we do this.
    int new_index = 0;
    for (std::vector<SessionTab*>::const_iterator j = (*i)->tabs.begin();
         j != (*i)->tabs.end(); ++j) {
      if ((*j)->tab_visual_index == (*i)->selected_tab_index) {
        new_index = static_cast<int>(j - (*i)->tabs.begin());
        break;
      }
    }
    (*i)->selected_tab_index = new_index;
  }
}

SessionWindow* SessionService::GetWindow(
    SessionID::id_type window_id,
    IdToSessionWindow* windows) {
  std::map<int, SessionWindow*>::iterator i = windows->find(window_id);
  if (i == windows->end()) {
    SessionWindow* window = new SessionWindow();
    window->window_id.set_id(window_id);
    (*windows)[window_id] = window;
    return window;
  }
  return i->second;
}

SessionTab* SessionService::GetTab(
    SessionID::id_type tab_id,
    IdToSessionTab* tabs) {
  DCHECK(tabs);
  std::map<int, SessionTab*>::iterator i = tabs->find(tab_id);
  if (i == tabs->end()) {
    SessionTab* tab = new SessionTab();
    tab->tab_id.set_id(tab_id);
    (*tabs)[tab_id] = tab;
    return tab;
  }
  return i->second;
}

std::vector<TabNavigation>::iterator
  SessionService::FindClosestNavigationWithIndex(
    std::vector<TabNavigation>* navigations,
    int index) {
  DCHECK(navigations);
  for (std::vector<TabNavigation>::iterator i = navigations->begin();
       i != navigations->end(); ++i) {
    if (i->index >= index)
      return i;
  }
  return navigations->end();
}

// Function used in sorting windows. Sorting is done based on window id. As
// window ids increment for each new window, this effectively sorts by creation
// time.
static bool WindowOrderSortFunction(const SessionWindow* w1,
                                    const SessionWindow* w2) {
  return w1->window_id.id() < w2->window_id.id();
}

// Compares the two tabs based on visual index.
static bool TabVisualIndexSortFunction(const SessionTab* t1,
                                       const SessionTab* t2) {
  const int delta = t1->tab_visual_index - t2->tab_visual_index;
  return delta == 0 ? (t1->tab_id.id() < t2->tab_id.id()) : (delta < 0);
}

void SessionService::SortTabsBasedOnVisualOrderAndPrune(
    std::map<int, SessionWindow*>* windows,
    std::vector<SessionWindow*>* valid_windows) {
  std::map<int, SessionWindow*>::iterator i = windows->begin();
  while (i != windows->end()) {
    if (i->second->tabs.empty() || i->second->is_constrained ||
        !should_track_changes_for_browser_type(i->second->type)) {
      delete i->second;
      i = windows->erase(i);
    } else {
      // Valid window; sort the tabs and add it to the list of valid windows.
      std::sort(i->second->tabs.begin(), i->second->tabs.end(),
                &TabVisualIndexSortFunction);
      // Add the window such that older windows appear first.
      if (valid_windows->empty()) {
        valid_windows->push_back(i->second);
      } else {
        valid_windows->insert(
            std::upper_bound(valid_windows->begin(), valid_windows->end(),
                             i->second, &WindowOrderSortFunction),
            i->second);
      }
      ++i;
    }
  }
}

void SessionService::AddTabsToWindows(std::map<int, SessionTab*>* tabs,
                                      std::map<int, SessionWindow*>* windows) {
  std::map<int, SessionTab*>::iterator i = tabs->begin();
  while (i != tabs->end()) {
    SessionTab* tab = i->second;
    if (tab->window_id.id() && !tab->navigations.empty()) {
      SessionWindow* window = GetWindow(tab->window_id.id(), windows);
      window->tabs.push_back(tab);
      i = tabs->erase(i);

      // See note in SessionTab as to why we do this.
      std::vector<TabNavigation>::iterator j =
          FindClosestNavigationWithIndex(&(tab->navigations),
                                         tab->current_navigation_index);
      if (j == tab->navigations.end()) {
        tab->current_navigation_index =
            static_cast<int>(tab->navigations.size() - 1);
      } else {
        tab->current_navigation_index =
            static_cast<int>(j - tab->navigations.begin());
      }
    } else {
      // Never got a set tab index in window, or tabs are empty, nothing
      // to do.
      ++i;
    }
  }
}

bool SessionService::CreateTabsAndWindows(
    const std::vector<SessionCommand*>& data,
    std::map<int, SessionTab*>* tabs,
    std::map<int, SessionWindow*>* windows) {
  // If the file is corrupt (command with wrong size, or unknown command), we
  // still return true and attempt to restore what we we can.

  for (std::vector<SessionCommand*>::const_iterator i = data.begin();
       i != data.end(); ++i) {
    const SessionCommand* command = *i;

    switch (command->id()) {
      case kCommandSetTabWindow: {
        SessionID::id_type payload[2];
        if (!command->GetPayload(payload, sizeof(payload)))
          return true;
        GetTab(payload[1], tabs)->window_id.set_id(payload[0]);
        break;
      }

      case kCommandSetWindowBounds2: {
        WindowBoundsPayload2 payload;
        if (!command->GetPayload(&payload, sizeof(payload)))
          return true;
        GetWindow(payload.window_id, windows)->bounds.SetRect(payload.x,
                                                              payload.y,
                                                              payload.w,
                                                              payload.h);
        GetWindow(payload.window_id, windows)->is_maximized =
            payload.is_maximized;
        break;
      }

      case kCommandSetTabIndexInWindow: {
        TabIndexInWindowPayload payload;
        if (!command->GetPayload(&payload, sizeof(payload)))
          return true;
        GetTab(payload.id, tabs)->tab_visual_index = payload.index;
        break;
      }

      case kCommandTabClosed:
      case kCommandWindowClosed: {
        ClosedPayload payload;
        if (!command->GetPayload(&payload, sizeof(payload)))
          return true;
        if (command->id() == kCommandTabClosed) {
          delete GetTab(payload.id, tabs);
          tabs->erase(payload.id);
        } else {
          delete GetWindow(payload.id, windows);
          windows->erase(payload.id);
        }
        break;
      }

      case kCommandTabNavigationPathPrunedFromBack: {
        TabNavigationPathPrunedFromBackPayload payload;
        if (!command->GetPayload(&payload, sizeof(payload)))
          return true;
        SessionTab* tab = GetTab(payload.id, tabs);
        tab->navigations.erase(
            FindClosestNavigationWithIndex(&(tab->navigations), payload.index),
            tab->navigations.end());
        break;
      }

      case kCommandTabNavigationPathPrunedFromFront: {
        TabNavigationPathPrunedFromFrontPayload payload;
        if (!command->GetPayload(&payload, sizeof(payload)) ||
            payload.index <= 0) {
          return true;
        }
        SessionTab* tab = GetTab(payload.id, tabs);

        // Update the selected navigation index.
        tab->current_navigation_index =
            std::max(-1, tab->current_navigation_index - payload.index);
        
        // And update the index of existing navigations.
        for (std::vector<TabNavigation>::iterator i = tab->navigations.begin();
             i != tab->navigations.end();) {
          i->index -= payload.index;
          if (i->index < 0)
            i = tab->navigations.erase(i);
          else
            ++i;
        }
        break;
      }

      case kCommandUpdateTabNavigation: {
        scoped_ptr<Pickle> pickle(command->PayloadAsPickle());
        if (!pickle.get())
          return true;
        TabNavigation navigation;
        SessionID::id_type tab_id;
        void* iterator = NULL;
        std::string url_spec;
        if (!pickle->ReadInt(&iterator, &tab_id) ||
            !pickle->ReadInt(&iterator, &(navigation.index)) ||
            !pickle->ReadString(&iterator, &url_spec) ||
            !pickle->ReadWString(&iterator, &(navigation.title)) ||
            !pickle->ReadString(&iterator, &(navigation.state)) ||
            !pickle->ReadInt(&iterator,
                             reinterpret_cast<int*>(&(navigation.transition))))
          return true;
        // type_mask did not always exist in the written stream. As such, we
        // don't fail if it can't be read.
        pickle->ReadInt(&iterator, &(navigation.type_mask));
        navigation.url = GURL(url_spec);
        SessionTab* tab = GetTab(tab_id, tabs);
        std::vector<TabNavigation>::iterator i =
            FindClosestNavigationWithIndex(&(tab->navigations),
                                           navigation.index);
        if (i != tab->navigations.end() && i->index == navigation.index)
          *i = navigation;
        else
          tab->navigations.insert(i, navigation);
        break;
      }

      case kCommandSetSelectedNavigationIndex: {
        SelectedNavigationIndexPayload payload;
        if (!command->GetPayload(&payload, sizeof(payload)))
          return true;
        GetTab(payload.id, tabs)->current_navigation_index = payload.index;
        break;
      }

      case kCommandSetSelectedTabInIndex: {
        SelectedTabInIndexPayload payload;
        if (!command->GetPayload(&payload, sizeof(payload)))
          return true;
        GetWindow(payload.id, windows)->selected_tab_index = payload.index;
        break;
      }

      case kCommandSetWindowType: {
        WindowTypePayload payload;
        if (!command->GetPayload(&payload, sizeof(payload)))
          return true;
        GetWindow(payload.id, windows)->is_constrained = false;
        GetWindow(payload.id, windows)->type =
            static_cast<BrowserType::Type>(payload.index);
        break;
      }

      default:
        return true;
    }
  }
  return true;
}

void SessionService::BuildCommandsForTab(
    const SessionID& window_id,
    NavigationController* controller,
    int index_in_window,
    std::vector<SessionCommand*>* commands,
    IdToRange* tab_to_available_range) {
  DCHECK(controller && commands && window_id.id());
  commands->push_back(
      CreateSetTabWindowCommand(window_id, controller->session_id()));
  const int current_index = controller->GetCurrentEntryIndex();
  const int min_index = std::max(0,
                                 current_index - kMaxNavigationCountToPersist);
  const int max_index = std::min(current_index + kMaxNavigationCountToPersist,
                                 controller->GetEntryCount());
  const int pending_index = controller->GetPendingEntryIndex();
  if (tab_to_available_range) {
    (*tab_to_available_range)[controller->session_id().id()] =
        std::pair<int, int>(min_index, max_index);
  }
  for (int i = min_index; i < max_index; ++i) {
    const NavigationEntry* entry = (i == pending_index) ?
        controller->GetPendingEntry() : controller->GetEntryAtIndex(i);
    DCHECK(entry);
    if (ShouldTrackEntry(*entry)) {
      commands->push_back(
          CreateUpdateTabNavigationCommand(controller->session_id(),
                                           i,
                                           *entry));
    }
  }
  commands->push_back(
      CreateSetSelectedNavigationIndexCommand(controller->session_id(),
                                              current_index));

  if (index_in_window != -1) {
    commands->push_back(
        CreateSetTabIndexInWindowCommand(controller->session_id(),
                                         index_in_window));
  }
}

void SessionService::BuildCommandsForBrowser(
    Browser* browser,
    std::vector<SessionCommand*>* commands,
    IdToRange* tab_to_available_range,
    std::set<SessionID::id_type>* windows_to_track) {
  DCHECK(browser && commands);
  DCHECK(browser->session_id().id());

  commands->push_back(
      CreateSetWindowBoundsCommand(browser->session_id(),
                                   browser->frame()->GetNormalBounds(),
                                   browser->frame()->IsMaximized()));

  commands->push_back(CreateSetWindowTypeCommand(
      browser->session_id(), browser->GetType()));

  bool added_to_windows_to_track = false;
  for (int i = 0; i < browser->tab_count(); ++i) {
    TabContents* tab = browser->GetTabContentsAt(i);
    DCHECK(tab);
    if (tab->profile() == profile_) {
      BuildCommandsForTab(browser->session_id(), tab->controller(), i,
                          commands, tab_to_available_range);
      if (windows_to_track && !added_to_windows_to_track) {
        windows_to_track->insert(browser->session_id().id());
        added_to_windows_to_track = true;
      }
    }
  }
  commands->push_back(
      CreateSetSelectedTabInWindow(browser->session_id(),
                                   browser->selected_index()));
}

void SessionService::BuildCommandsFromBrowsers(
    std::vector<SessionCommand*>* commands,
    IdToRange* tab_to_available_range,
    std::set<SessionID::id_type>* windows_to_track) {
  DCHECK(commands);
  for (BrowserList::const_iterator i = BrowserList::begin();
       i != BrowserList::end(); ++i) {
    if (should_track_changes_for_browser_type((*i)->GetType())) {
      BuildCommandsForBrowser(*i, commands, tab_to_available_range,
                              windows_to_track);
    }
  }
}

void SessionService::ScheduleReset() {
  pending_reset_ = true;
  STLDeleteElements(&pending_commands_);
  tab_to_available_range_.clear();
  windows_tracking_.clear();
  BuildCommandsFromBrowsers(&pending_commands_, &tab_to_available_range_,
                            &windows_tracking_);
  if (!windows_tracking_.empty()) {
    // We're lazily created on startup and won't get an initial batch of
    // SetWindowType messages. Set these here to make sure our state is correct.
    has_open_tabbed_browsers_ = true;
    tabbed_browser_created_ = true;
  }
  StartSaveTimer();
}

bool SessionService::ReplacePendingCommand(SessionCommand* command) {
  // We only optimize page navigations, which can happen quite frequently and
  // are expensive. If necessary, other commands could be searched for as
  // well.
  if (command->id() != kCommandUpdateTabNavigation)
    return false;
  void* iterator = NULL;
  scoped_ptr<Pickle> command_pickle(command->PayloadAsPickle());
  SessionID::id_type command_tab_id;
  int command_nav_index;
  if (!command_pickle->ReadInt(&iterator, &command_tab_id) ||
      !command_pickle->ReadInt(&iterator, &command_nav_index)) {
    return false;
  }
  for (std::vector<SessionCommand*>::reverse_iterator i =
       pending_commands_.rbegin(); i != pending_commands_.rend(); ++i) {
    SessionCommand* existing_command = *i;
    if (existing_command->id() == kCommandUpdateTabNavigation) {
      SessionID::id_type existing_tab_id;
      int existing_nav_index;
      scoped_ptr<Pickle> existing_pickle(existing_command->PayloadAsPickle());
      iterator = NULL;
      if (!existing_pickle->ReadInt(&iterator, &existing_tab_id) ||
          !existing_pickle->ReadInt(&iterator, &existing_nav_index)) {
        return false;
      }
      if (existing_tab_id == command_tab_id &&
          existing_nav_index == command_nav_index) {
        // existing_command is an update for the same tab/index pair. Replace
        // it with the new one. We need to add to the end of the list just in
        // case there is a prune command after the update command.
        delete existing_command;
        pending_commands_.erase(i.base() - 1);
        pending_commands_.push_back(command);
        return true;
      }
      return false;
    }
  }
  return false;
}

void SessionService::ScheduleCommand(SessionCommand* command) {
  DCHECK(command);
  if (ReplacePendingCommand(command))
    return;
  commands_since_reset_++;
  pending_commands_.push_back(command);
  // Don't schedule a reset on tab closed/window closed. Otherwise we may
  // lose tabs/windows we want to restore from if we exit right after this.
  if (!pending_reset_ && pending_window_close_ids_.empty() &&
      commands_since_reset_ >= kWritesPerReset &&
      (command->id() != kCommandTabClosed &&
       command->id() != kCommandWindowClosed)) {
    ScheduleReset();
  }
  StartSaveTimer();
}

void SessionService::CommitPendingCloses() {
  for (PendingTabCloseIDs::iterator i = pending_tab_close_ids_.begin();
       i != pending_tab_close_ids_.end(); ++i) {
    ScheduleCommand(CreateTabClosedCommand(*i));
  }
  pending_tab_close_ids_.clear();

  for (PendingWindowCloseIDs::iterator i = pending_window_close_ids_.begin();
       i != pending_window_close_ids_.end(); ++i) {
    ScheduleCommand(CreateWindowClosedCommand(*i));
  }
  pending_window_close_ids_.clear();
}

void SessionService::Save() {
  DCHECK(backend_.get());

  if (pending_commands_.empty())
    return;

  if (!backend_thread_) {
    backend_->AppendCommands(
        new std::vector<SessionCommand*>(pending_commands_), pending_reset_);
  } else {
    backend_thread_->message_loop()->PostTask(FROM_HERE, NewRunnableMethod(
        backend_.get(), &SessionBackend::AppendCommands,
        new std::vector<SessionCommand*>(pending_commands_),
        pending_reset_));
  }
  if (pending_reset_) {
    commands_since_reset_ = 0;
    pending_reset_ = false;
  }
  // Backend took ownership of commands.
  pending_commands_.clear();
}

void SessionService::StartSaveTimer() {
  // Don't start a timer when testing (profile == NULL).
  if (profile_ && save_factory_.empty()) {
    MessageLoop::current()->PostDelayedTask(FROM_HERE,
        save_factory_.NewRunnableMethod(&SessionService::Save), kSaveDelayMS);
  }
}

bool SessionService::IsOnlyOneTabLeft() {
  if (!profile_) {
    // We're testing, always return false.
    return false;
  }

  // NOTE: This uses the original profile so that closing the last non-off the
  // record window while there are open off the record window resets state).
  int window_count = 0;
  for (BrowserList::const_iterator i = BrowserList::begin();
       i != BrowserList::end(); ++i) {
    const SessionID::id_type window_id = (*i)->session_id().id();
    if (should_track_changes_for_browser_type((*i)->GetType()) &&
        (*i)->profile()->GetOriginalProfile() == profile_ &&
        window_closing_ids_.find(window_id) == window_closing_ids_.end()) {
      if (++window_count > 1)
        return false;
      // By the time this is invoked the tab has been removed. As such, we use
      // > 0 here rather than > 1.
      if ((*i)->tab_count() > 0)
        return false;
    }
  }
  return true;
}

bool SessionService::HasOpenTabbedBrowsers(const SessionID& window_id) {
  if (!profile_) {
    // We're testing, always return false.
    return true;
  }

  // NOTE: This uses the original profile so that closing the last non-off the
  // record window while there are open off the record window resets state).
  for (BrowserList::const_iterator i = BrowserList::begin();
       i != BrowserList::end(); ++i) {
    Browser* browser = *i;
    const SessionID::id_type browser_id = browser->session_id().id();
    if (browser_id != window_id.id() &&
        window_closing_ids_.find(browser_id) == window_closing_ids_.end() &&
        should_track_changes_for_browser_type(browser->GetType()) &&
        browser->profile()->GetOriginalProfile() == profile_) {
      return true;
    }
  }
  return false;
}

bool SessionService::ShouldTrackChangesToWindow(const SessionID& window_id) {
  return windows_tracking_.find(window_id.id()) != windows_tracking_.end();
}

bool SessionService::ShouldTrackEntry(const NavigationEntry& entry) {
  // Don't track entries that have post data. Post data may contain passwords
  // and other sensitive data users don't want stored to disk.
  return entry.display_url().is_valid() && !entry.has_post_data();
}

// InternalSavedSessionRequest ------------------------------------------------

SessionService::InternalSavedSessionRequest::~InternalSavedSessionRequest() {
  STLDeleteElements(&commands);
}<|MERGE_RESOLUTION|>--- conflicted
+++ resolved
@@ -1,36 +1,10 @@
-// Copyright 2008, Google Inc.
-// All rights reserved.
-//
-// Redistribution and use in source and binary forms, with or without
-// modification, are permitted provided that the following conditions are
-// met:
-//
-//    * Redistributions of source code must retain the above copyright
-// notice, this list of conditions and the following disclaimer.
-//    * Redistributions in binary form must reproduce the above
-// copyright notice, this list of conditions and the following disclaimer
-// in the documentation and/or other materials provided with the
-// distribution.
-//    * Neither the name of Google Inc. nor the names of its
-// contributors may be used to endorse or promote products derived from
-// this software without specific prior written permission.
-//
-// THIS SOFTWARE IS PROVIDED BY THE COPYRIGHT HOLDERS AND CONTRIBUTORS
-// "AS IS" AND ANY EXPRESS OR IMPLIED WARRANTIES, INCLUDING, BUT NOT
-// LIMITED TO, THE IMPLIED WARRANTIES OF MERCHANTABILITY AND FITNESS FOR
-// A PARTICULAR PURPOSE ARE DISCLAIMED. IN NO EVENT SHALL THE COPYRIGHT
-// OWNER OR CONTRIBUTORS BE LIABLE FOR ANY DIRECT, INDIRECT, INCIDENTAL,
-// SPECIAL, EXEMPLARY, OR CONSEQUENTIAL DAMAGES (INCLUDING, BUT NOT
-// LIMITED TO, PROCUREMENT OF SUBSTITUTE GOODS OR SERVICES; LOSS OF USE,
-// DATA, OR PROFITS; OR BUSINESS INTERRUPTION) HOWEVER CAUSED AND ON ANY
-// THEORY OF LIABILITY, WHETHER IN CONTRACT, STRICT LIABILITY, OR TORT
-// (INCLUDING NEGLIGENCE OR OTHERWISE) ARISING IN ANY WAY OUT OF THE USE
-// OF THIS SOFTWARE, EVEN IF ADVISED OF THE POSSIBILITY OF SUCH DAMAGE.
+// Copyright (c) 2006-2008 The Chromium Authors. All rights reserved.
+// Use of this source code is governed by a BSD-style license that can be
+// found in the LICENSE file.
+
+#include "chrome/browser/session_service.h"
 
 #include <limits>
-#include <Windows.h>
-
-#include "chrome/browser/session_service.h"
 
 #include "base/file_util.h"
 #include "base/message_loop.h"
@@ -38,11 +12,12 @@
 #include "base/thread.h"
 #include "chrome/browser/browser_list.h"
 #include "chrome/browser/browser_process.h"
-#include "chrome/browser/chrome_frame.h"
+#include "chrome/browser/browser_window.h"
 #include "chrome/browser/navigation_controller.h"
 #include "chrome/browser/navigation_entry.h"
 #include "chrome/browser/profile.h"
 #include "chrome/browser/session_backend.h"
+#include "chrome/browser/tab_contents.h"
 #include "chrome/common/notification_details.h"
 #include "chrome/common/notification_service.h"
 #include "chrome/common/notification_types.h"
@@ -154,6 +129,18 @@
   // deleted. Otherwise the backend is deleted after all pending requests on
   // the file thread complete, which is done before the process exits.
   backend_ = NULL;
+
+  // Unregister our notifications.
+  NotificationService::current()->RemoveObserver(
+      this, NOTIFY_TAB_PARENTED, NotificationService::AllSources());
+  NotificationService::current()->RemoveObserver(
+      this, NOTIFY_TAB_CLOSED, NotificationService::AllSources());
+  NotificationService::current()->RemoveObserver(
+      this, NOTIFY_NAV_LIST_PRUNED, NotificationService::AllSources());
+  NotificationService::current()->RemoveObserver(
+      this, NOTIFY_NAV_ENTRY_CHANGED, NotificationService::AllSources());
+  NotificationService::current()->RemoveObserver(
+      this, NOTIFY_NAV_ENTRY_COMMITTED, NotificationService::AllSources());
 }
 
 void SessionService::ResetFromCurrentBrowsers() {
@@ -334,11 +321,7 @@
                                          const SessionID& tab_id,
                                          int index,
                                          const NavigationEntry& entry) {
-<<<<<<< HEAD
-  if (!ShouldTrackChangesToWindow(window_id))
-=======
   if (!ShouldTrackEntry(entry) || !ShouldTrackChangesToWindow(window_id))
->>>>>>> b8afeda4
     return;
 
   if (tab_to_available_range_.find(tab_id.id()) !=
@@ -429,6 +412,18 @@
 }
 
 void SessionService::Init(const std::wstring& path) {
+  // Register for the notifications we're interested in.
+  NotificationService::current()->AddObserver(
+      this, NOTIFY_TAB_PARENTED, NotificationService::AllSources());
+  NotificationService::current()->AddObserver(
+      this, NOTIFY_TAB_CLOSED, NotificationService::AllSources());
+  NotificationService::current()->AddObserver(
+      this, NOTIFY_NAV_LIST_PRUNED, NotificationService::AllSources());
+  NotificationService::current()->AddObserver(
+      this, NOTIFY_NAV_ENTRY_CHANGED, NotificationService::AllSources());
+  NotificationService::current()->AddObserver(
+      this, NOTIFY_NAV_ENTRY_COMMITTED, NotificationService::AllSources());
+
   DCHECK(!path.empty());
   commands_since_reset_ = 0;
   backend_ = new SessionBackend(path);
@@ -438,8 +433,6 @@
   // If backend_thread, backend will init itself as appropriate.
 }
 
-<<<<<<< HEAD
-=======
 void SessionService::Observe(NotificationType type,
                              const NotificationSource& source,
                              const NotificationDetails& details) {
@@ -486,7 +479,6 @@
   }
 }
 
->>>>>>> b8afeda4
 SessionService::Handle SessionService::GetSessionImpl(
     CancelableRequestConsumerBase* consumer,
     SavedSessionCallback* callback,
@@ -589,17 +581,16 @@
   Pickle pickle;
   pickle.WriteInt(tab_id.id());
   pickle.WriteInt(index);
-  const GURL& url = entry.GetDisplayURL();
-  const std::wstring& title = entry.GetTitle();
-  const std::string& state = entry.GetContentState();
   static const SessionCommand::size_type max_state_size =
       std::numeric_limits<SessionCommand::size_type>::max() - 1024;
-  if (url.spec().size() + title.size() + state.size() >= max_state_size) {
+  if (entry.display_url().spec().size() +
+      entry.title().size() +
+      entry.content_state().size() >= max_state_size) {
     // We only allow navigations up to 63k (which should be completely
     // reasonable). On the off chance we get one that is too big, try to
     // keep the url.
-    if (url.spec().size() < max_state_size) {
-      pickle.WriteString(url.spec());
+    if (entry.display_url().spec().size() < max_state_size) {
+      pickle.WriteString(entry.display_url().spec());
       pickle.WriteWString(std::wstring());
       pickle.WriteString(std::string());
     } else {
@@ -608,12 +599,12 @@
       pickle.WriteString(std::string());
     }
   } else {
-    pickle.WriteString(url.spec());
-    pickle.WriteWString(title);
-    pickle.WriteString(state);
-  }
-  pickle.WriteInt(entry.GetTransitionType());
-  int type_mask = entry.HasPostData() ? TabNavigation::HAS_POST_DATA : 0;
+    pickle.WriteString(entry.display_url().spec());
+    pickle.WriteWString(entry.title());
+    pickle.WriteString(entry.content_state());
+  }
+  pickle.WriteInt(entry.transition_type());
+  int type_mask = entry.has_post_data() ? TabNavigation::HAS_POST_DATA : 0;
   pickle.WriteInt(type_mask);
   // Adding more data? Be sure and update TabRestoreService too.
   return new SessionCommand(kCommandUpdateTabNavigation, pickle);
@@ -1006,8 +997,8 @@
 
   commands->push_back(
       CreateSetWindowBoundsCommand(browser->session_id(),
-                                   browser->frame()->GetNormalBounds(),
-                                   browser->frame()->IsMaximized()));
+                                   browser->window()->GetNormalBounds(),
+                                   browser->window()->IsMaximized()));
 
   commands->push_back(CreateSetWindowTypeCommand(
       browser->session_id(), browser->GetType()));
