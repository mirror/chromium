--- conflicted
+++ resolved
@@ -58,13 +58,6 @@
   // Like Create, but creates a tabstrip-less popup window.
   static Browser* CreateForPopup(Profile* profile);
 
-<<<<<<< HEAD
-  void GoBack();
-  void GoForward();
-  void Stop();
-  void Reload();
-  void Home();
-=======
   // Like Create, but creates a tabstrip-less and toolbar-less "app" window for
   // the specified app.
   static Browser* CreateForApp(const std::wstring& app_name, Profile* profile);
@@ -76,7 +69,6 @@
   void set_override_maximized(bool maximized) {
     override_maximized_ = maximized;
   }
->>>>>>> 12c75e7a
 
   // Creates the Browser Window. Prefer to use the static helpers above where
   // possible. This does not show the window. You need to call window()->Show()
@@ -199,13 +191,8 @@
   // Add a tab with its session history restored from the SessionRestore
   // system. If select is true, the tab is selected. Returns the created
   // NavigationController. |tab_index| gives the index to insert the tab at.
-<<<<<<< HEAD
-  // |selected_navigation| is the index of the TabNavigation in |navigations| to
-  // select.
-=======
   // |selected_navigation| is the index of the TabNavigation in |navigations|
   // to select.
->>>>>>> 12c75e7a
   NavigationController* AddRestoredTab(
       const std::vector<TabNavigation>& navigations,
       int tab_index,
@@ -340,10 +327,6 @@
       PageTransition::Type transition,
       bool defer_load,
       SiteInstance* instance) const;
-<<<<<<< HEAD
-  virtual void ShowApplicationMenu(const gfx::Point& p);
-=======
->>>>>>> 12c75e7a
   virtual bool CanDuplicateContentsAt(int index);
   virtual void DuplicateContentsAt(int index);
   virtual void CloseFrameAfterDragSession();
@@ -392,36 +375,11 @@
   virtual void ConvertContentsToApplication(TabContents* source);
   virtual void ContentsStateChanged(TabContents* source);
   virtual bool ShouldDisplayURLField();
-<<<<<<< HEAD
-
-  // Return this browser type.
-  BrowserType::Type GetType() const;
-
-  // Invoke the menu we use for application and popup windows at the provided
-  // point and for the provided hwnd.
-  void RunSimpleFrameMenu(const gfx::Point& pt, HWND hwnd);
-
-  // Show some native UI given a URL. If a tab with the same URL is already
-  // visible in this browser, it becomes selected. Otherwise a new tab is
-  // created.
-  void ShowNativeUI(const GURL& url);
-
-  // Show a dialog with HTML content. |delegate| contains a pointer to the
-  // delegate who knows how to display the dialog (which file URL and JSON
-  // string input to use during initialization). |parent_hwnd| is the window
-  // that should be the parent of this dialog, or NULL for this browser's top
-  // level hwnd.
-  // TODO(beng): (Cleanup) this really shouldn't live here. It's not
-  //             necessarily browser-related (e.g. can be called from options
-  //             dialog).
-  void ShowHtmlDialog(HtmlDialogContentsDelegate* delegate, HWND parent_hwnd);
-=======
   virtual void BeforeUnloadFired(TabContents* source,
                                  bool proceed, 
                                  bool* proceed_to_fire_unload);
   virtual void ShowHtmlDialog(HtmlDialogContentsDelegate* delegate,
                               void* parent_window);
->>>>>>> 12c75e7a
 
   // Overridden from SelectFileDialog::Listener:
   virtual void FileSelected(const std::wstring& path, void* params);
@@ -432,36 +390,7 @@
                        const NotificationDetails& details);
 
  private:
-<<<<<<< HEAD
-  friend class XPFrame;
-  friend class VistaFrame;
-  friend class SimpleFrame;
-  friend class BrowserView2;
-
-  // Tracks invalidates to the UI, see the declaration in the .cc file.
-  struct UIUpdate;
-  typedef std::vector<UIUpdate> UpdateVector;
-
-  typedef std::vector<TabContents*> UnloadListenerVector;
-
-  Browser();
-
-  // Closes the frame.
-  void CloseFrame();
-
-  // Returns the root view for this browser.
-  views::RootView* GetRootView() const;
-
-  // Returns what the user's home page is, or the new tab page if the home page
-  // has not been set.
-  GURL GetHomePage();
-
-  // Called when this window gains or loses window-manager-level activation.
-  // is_active is whether or not the Window is now active.
-  void WindowActivationChanged(bool is_active);
-=======
   // Command and state updating ///////////////////////////////////////////////
->>>>>>> 12c75e7a
 
   // Initialize state for all browser commands.
   void InitCommandState();
