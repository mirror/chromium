--- conflicted
+++ resolved
@@ -15,7 +15,6 @@
 #include "chrome/common/l10n_util.h"
 #include "chrome/common/pref_names.h"
 #include "chrome/common/pref_service.h"
-#include "chrome/views/container.h"
 #include "chrome/views/native_scroll_bar.h"
 #include "chrome/views/root_view.h"
 #include "chrome/views/view.h"
@@ -140,13 +139,10 @@
   NavigationEntry* entry = controller_->GetTransientEntry();
   if (entry)
     return entry->GetTitleForDisplay();
-<<<<<<< HEAD
-=======
   
   entry = controller_->GetLastCommittedEntry();
   if (entry)
     return entry->GetTitleForDisplay();
->>>>>>> 12c75e7a
   else if (controller_->LoadingURLLazily())
     return controller_->GetLazyTitle();
   return EmptyWString();
@@ -316,32 +312,12 @@
   }
 
   blocked_popups_->AddTabContents(new_contents, initial_pos);
-<<<<<<< HEAD
-=======
   PopupNotificationVisibilityChanged(ShowingBlockedPopupNotification());
->>>>>>> 12c75e7a
 }
 
 void TabContents::CloseAllSuppressedPopups() {
   if (blocked_popups_)
     blocked_popups_->CloseAllPopups();
-<<<<<<< HEAD
-}
-
-void TabContents::HideContents() {
-  // Hide the contents before adjusting its parent to avoid a full desktop
-  // flicker.
-  ShowWindow(GetContainerHWND(), SW_HIDE);
-
-  // Reset the parent to NULL to ensure hidden tabs don't receive messages.
-  SetParent(GetContainerHWND(), NULL);
-
-  // Remove any focus manager related information.
-  views::FocusManager::UninstallFocusSubclass(GetContainerHWND());
-
-  WasHidden();
-=======
->>>>>>> 12c75e7a
 }
 
 void TabContents::Focus() {
@@ -378,11 +354,7 @@
     if (container_hwnd) {
       views::View* focused_view = focus_manager->GetFocusedView();
       if (focused_view) {
-<<<<<<< HEAD
-        HWND hwnd = focused_view->GetRootView()->GetContainer()->GetHWND();
-=======
         HWND hwnd = focused_view->GetRootView()->GetWidget()->GetHWND();
->>>>>>> 12c75e7a
         if (container_hwnd == hwnd || ::IsChild(container_hwnd, hwnd))
           focus_manager->ClearFocus();
       }
