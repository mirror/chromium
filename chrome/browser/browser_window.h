// Copyright (c) 2006-2008 The Chromium Authors. All rights reserved.
// Use of this source code is governed by a BSD-style license that can be
// found in the LICENSE file.

#ifndef CHROME_BROWSER_BROWSER_WINDOW_H_
#define CHROME_BROWSER_BROWSER_WINDOW_H_

class BookmarkBarView;
class Browser;
class BrowserList;
class BrowserView;
class GoButton;
class LocationBarView;
class HtmlDialogContentsDelegate;
class Profile;
class StatusBubble;
class TabContents;
class TabStrip;
class ToolbarStarToggle;
namespace views {
class RootView;
}

namespace gfx {
class Rect;
}

////////////////////////////////////////////////////////////////////////////////
// BrowserWindow interface
//  An interface implemented by the "view" of the Browser window.
//
class BrowserWindow {
 public:
  // Initialize the frame.
  virtual void Init() = 0;

  // Show the window, or activates it if it's already visible.
  virtual void Show() = 0;

  // Sets the window's size and position to the specified values.
  virtual void SetBounds(const gfx::Rect& bounds) = 0;

  // Closes the frame as soon as possible.  If the frame is not in a drag
  // session, it will close immediately; otherwise, it will move offscreen (so
  // events are still fired) until the drag ends, then close.
  virtual void Close() = 0;

  // Activates (brings to front) the window. Restores the window from minimized
  // state if necessary.
  virtual void Activate() = 0;

  // Flashes the taskbar item associated with this frame.
  virtual void FlashFrame() = 0;

  // Return a platform dependent identifier for this frame. On Windows, this
  // returns an HWND. DO NOT USE IN CROSS PLATFORM CODE.
  virtual void* GetNativeHandle() = 0;

  // TODO(beng): REMOVE (obtain via BrowserFrame).
  // Return the TabStrip associated with the frame.
  virtual TabStrip* GetTabStrip() const = 0;

  // Return the status bubble associated with the frame
  virtual StatusBubble* GetStatusBubble() = 0;

  // Inform the receiving frame that an animation has progressed in the
  // selected tab.
  // TODO(beng): Remove. Infobars/Boomarks bars should talk directly to
  //             BrowserView.
  virtual void SelectedTabToolbarSizeChanged(bool is_animating) = 0;

  // Inform the frame that the selected tab favicon or title has changed. Some
  // frames may need to refresh their title bar.
  // TODO(beng): make this pure virtual after XPFrame/VistaFrame retire.
  virtual void UpdateTitleBar() = 0;

<<<<<<< HEAD
  // Sets the title displayed in various places within the OS, such as the task
  // bar.
  // TODO(beng): REMOVE
  virtual void SetWindowTitle(const std::wstring& title) {}

  // Activates (brings to front) the window. Restores the window from minimized
  // state if necessary.
  virtual void Activate() = 0;

  // Flashes the taskbar item associated with this frame.
  virtual void FlashFrame() = 0;

  // Makes the specified TabContents visible. If there is another TabContents
  // visible presently, this method is responsible for hiding that TabContents
  // cleanly as well.
  // TODO(beng): REMOVE
  virtual void ShowTabContents(TabContents* contents) {}

  // Sizes the frame to match the specified desired bounds for the contents.
  // |contents_bounds| are in screen coordinates.
  // TODO(beng): REMOVE
  virtual void SizeToContents(const gfx::Rect& contents_bounds) = 0;

  // Set the accelerator table. This is called once after LoadAccelerators
  // has been called on the frame. The callee becomes the owner of the passed
  // map. The map associates accelerators with command ids.
  // Note if you are not calling FrameUtil::LoadAccelerators() on this frame,
  // this method is never invoked.
  virtual void SetAcceleratorTable(
      std::map<views::Accelerator, int>* accelerator_table) = 0;

  // Updates internal state specifying whether the throbber is to be shown.
  // If the throbber was shown, and should still be shown, the frame of the
  // throbber is advanced.
  // If necessary, the appropriate painting is scheduled.
  virtual void ValidateThrobber() { }
=======
  // Update any loading animations running in the window. |should_animate| is
  // true if there are tabs loading and the animations should continue, false
  // if there are no active loads and the animations should end.
  virtual void UpdateLoadingAnimations(bool should_animate) = 0;
>>>>>>> 12c75e7a

  // TODO(beng): RENAME (GetRestoredBounds)
  // Returns the nonmaximized bounds of the frame (even if the frame is
  // currently maximized or minimized) in terms of the screen coordinates.
  virtual gfx::Rect GetNormalBounds() const = 0;

  // TODO(beng): REMOVE?
  // Returns true if the frame is maximized (aka zoomed).
  virtual bool IsMaximized() = 0;

  // Returns the star button.
  virtual ToolbarStarToggle* GetStarButton() const = 0;

  // Returns the location bar.
  virtual LocationBarView* GetLocationBarView() const = 0;

  // Returns the go button.
  virtual GoButton* GetGoButton() const = 0;

  // Returns the Bookmark Bar view.
  virtual BookmarkBarView* GetBookmarkBarView() = 0;

  // Updates the toolbar with the state for the specified |contents|.
  virtual void UpdateToolbar(TabContents* contents,
                             bool should_restore_state) = 0;

  // Focuses the toolbar (for accessibility).
  virtual void FocusToolbar() = 0;

  // Returns whether the bookmark bar is visible or not.
  virtual bool IsBookmarkBarVisible() const = 0;

  // Shows or hides the bookmark bar depending on its current visibility.
  virtual void ToggleBookmarkBar() = 0;

  // Shows the About Chrome dialog box.
  virtual void ShowAboutChromeDialog() = 0;

  // Shows the Bookmark Manager window.
  virtual void ShowBookmarkManager() = 0;

  // Shows the Report a Bug dialog box.
  virtual void ShowReportBugDialog() = 0;

  // Shows the Clear Browsing Data dialog box.
  virtual void ShowClearBrowsingDataDialog() = 0;

  // Shows the Import Bookmarks & Settings dialog box.
  virtual void ShowImportDialog() = 0;
  
  // Shows the Search Engines dialog box.
  virtual void ShowSearchEnginesDialog() = 0;

  // Shows the Password Manager dialog box.
  virtual void ShowPasswordManager() = 0;

  // Shows a dialog box with HTML content, e.g. for Gears. |parent_window| is
  // the window the dialog should be opened modal to and is a native window
  // handle.
  virtual void ShowHTMLDialog(HtmlDialogContentsDelegate* delegate,
                              void* parent_window) = 0;

  // Construct a BrowserWindow implementation for the specified |browser|.
  static BrowserWindow* CreateBrowserWindow(Browser* browser);

 protected:
  friend class BrowserList;
  friend class BrowserView;
  virtual void DestroyBrowser() = 0;
};

#endif  // CHROME_BROWSER_BROWSER_WINDOW_H__<|MERGE_RESOLUTION|>--- conflicted
+++ resolved
@@ -17,9 +17,6 @@
 class TabContents;
 class TabStrip;
 class ToolbarStarToggle;
-namespace views {
-class RootView;
-}
 
 namespace gfx {
 class Rect;
@@ -74,49 +71,10 @@
   // TODO(beng): make this pure virtual after XPFrame/VistaFrame retire.
   virtual void UpdateTitleBar() = 0;
 
-<<<<<<< HEAD
-  // Sets the title displayed in various places within the OS, such as the task
-  // bar.
-  // TODO(beng): REMOVE
-  virtual void SetWindowTitle(const std::wstring& title) {}
-
-  // Activates (brings to front) the window. Restores the window from minimized
-  // state if necessary.
-  virtual void Activate() = 0;
-
-  // Flashes the taskbar item associated with this frame.
-  virtual void FlashFrame() = 0;
-
-  // Makes the specified TabContents visible. If there is another TabContents
-  // visible presently, this method is responsible for hiding that TabContents
-  // cleanly as well.
-  // TODO(beng): REMOVE
-  virtual void ShowTabContents(TabContents* contents) {}
-
-  // Sizes the frame to match the specified desired bounds for the contents.
-  // |contents_bounds| are in screen coordinates.
-  // TODO(beng): REMOVE
-  virtual void SizeToContents(const gfx::Rect& contents_bounds) = 0;
-
-  // Set the accelerator table. This is called once after LoadAccelerators
-  // has been called on the frame. The callee becomes the owner of the passed
-  // map. The map associates accelerators with command ids.
-  // Note if you are not calling FrameUtil::LoadAccelerators() on this frame,
-  // this method is never invoked.
-  virtual void SetAcceleratorTable(
-      std::map<views::Accelerator, int>* accelerator_table) = 0;
-
-  // Updates internal state specifying whether the throbber is to be shown.
-  // If the throbber was shown, and should still be shown, the frame of the
-  // throbber is advanced.
-  // If necessary, the appropriate painting is scheduled.
-  virtual void ValidateThrobber() { }
-=======
   // Update any loading animations running in the window. |should_animate| is
   // true if there are tabs loading and the animations should continue, false
   // if there are no active loads and the animations should end.
   virtual void UpdateLoadingAnimations(bool should_animate) = 0;
->>>>>>> 12c75e7a
 
   // TODO(beng): RENAME (GetRestoredBounds)
   // Returns the nonmaximized bounds of the frame (even if the frame is
