--- conflicted
+++ resolved
@@ -1,31 +1,6 @@
-// Copyright 2008, Google Inc.
-// All rights reserved.
-//
-// Redistribution and use in source and binary forms, with or without
-// modification, are permitted provided that the following conditions are
-// met:
-//
-//    * Redistributions of source code must retain the above copyright
-// notice, this list of conditions and the following disclaimer.
-//    * Redistributions in binary form must reproduce the above
-// copyright notice, this list of conditions and the following disclaimer
-// in the documentation and/or other materials provided with the
-// distribution.
-//    * Neither the name of Google Inc. nor the names of its
-// contributors may be used to endorse or promote products derived from
-// this software without specific prior written permission.
-//
-// THIS SOFTWARE IS PROVIDED BY THE COPYRIGHT HOLDERS AND CONTRIBUTORS
-// "AS IS" AND ANY EXPRESS OR IMPLIED WARRANTIES, INCLUDING, BUT NOT
-// LIMITED TO, THE IMPLIED WARRANTIES OF MERCHANTABILITY AND FITNESS FOR
-// A PARTICULAR PURPOSE ARE DISCLAIMED. IN NO EVENT SHALL THE COPYRIGHT
-// OWNER OR CONTRIBUTORS BE LIABLE FOR ANY DIRECT, INDIRECT, INCIDENTAL,
-// SPECIAL, EXEMPLARY, OR CONSEQUENTIAL DAMAGES (INCLUDING, BUT NOT
-// LIMITED TO, PROCUREMENT OF SUBSTITUTE GOODS OR SERVICES; LOSS OF USE,
-// DATA, OR PROFITS; OR BUSINESS INTERRUPTION) HOWEVER CAUSED AND ON ANY
-// THEORY OF LIABILITY, WHETHER IN CONTRACT, STRICT LIABILITY, OR TORT
-// (INCLUDING NEGLIGENCE OR OTHERWISE) ARISING IN ANY WAY OUT OF THE USE
-// OF THIS SOFTWARE, EVEN IF ADVISED OF THE POSSIBILITY OF SUCH DAMAGE.
+// Copyright (c) 2006-2008 The Chromium Authors. All rights reserved.
+// Use of this source code is governed by a BSD-style license that can be
+// found in the LICENSE file.
 
 #ifndef CHROME_BROWSER_RENDERER_RESOURCE_MSG_FILTER_H__
 #define CHROME_BROWSER_RENDERER_RESOURCE_MSG_FILTER_H__
@@ -103,8 +78,6 @@
                    const std::string& cookie);
   void OnGetCookies(const GURL& url, const GURL& policy_url,
                     std::string* cookies);
-<<<<<<< HEAD
-=======
   void OnGetDataDir(std::wstring* data_dir);
   void OnPluginMessage(const std::wstring& dll_path,
                        const std::vector<uint8>& message);
@@ -112,7 +85,6 @@
                            const std::vector<uint8>& message,
                            std::vector<uint8> *retval);
 
->>>>>>> b8afeda4
   // Cache fonts for the renderer. See ResourceMessageFilter::OnLoadFont
   // implementation for more details
   void OnLoadFont(LOGFONT font);
@@ -144,6 +116,7 @@
   void OnClipboardReadAsciiText(std::string* result);
   void OnClipboardReadHTML(std::wstring* markup, GURL* src_url);
   void OnGetWindowRect(HWND window, gfx::Rect *rect);
+  void OnGetRootWindowRect(HWND window, gfx::Rect *rect);
   void OnGetMimeTypeFromExtension(const std::wstring& ext,
                                   std::string* mime_type);
   void OnGetMimeTypeFromFile(const std::wstring& file_path,
@@ -206,4 +179,4 @@
   scoped_refptr<RenderWidgetHelper> render_widget_helper_;
 };
 
-#endif // CHROME_BROWSER_RENDERER_RESOURCE_MSG_FILTER_H__
+#endif // CHROME_BROWSER_RENDERER_RESOURCE_MSG_FILTER_H__