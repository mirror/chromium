--- conflicted
+++ resolved
@@ -604,20 +604,12 @@
   // loading. Now that we've loaded we can nuke it.
   prefs_default_search_provider_.reset();
 
-<<<<<<< HEAD
-  // Compiler won't convert std::vector<TemplateURL*> to
-  // std::vector<const TemplateURL*>.
-  std::vector<const TemplateURL*> template_urls =
-      *reinterpret_cast<std::vector<const TemplateURL*>* >(
-          &keyword_result.keywords);
-=======
   // Compiler won't implicitly convert std::vector<TemplateURL*> to
   // std::vector<const TemplateURL*>, and reinterpret_cast is unsafe,
   // so we just copy it.
   std::vector<const TemplateURL*> template_urls(keyword_result.keywords.begin(),
                                                 keyword_result.keywords.end());
 
->>>>>>> 12c75e7a
   const int resource_keyword_version =
       TemplateURLPrepopulateData::GetDataVersion();
   if (keyword_result.builtin_keyword_version != resource_keyword_version) {
