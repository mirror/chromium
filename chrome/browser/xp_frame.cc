--- conflicted
+++ resolved
@@ -452,12 +452,6 @@
     frame_view_->AddViewToDropList(off_the_record_image_);
   }
 
-<<<<<<< HEAD
-  distributor_logo_ = new ChromeViews::ImageView();
-  frame_view_->AddViewToDropList(distributor_logo_);
-  distributor_logo_->SetImage(rb.GetBitmapNamed(IDR_DISTRIBUTOR_LOGO_LIGHT));
-  frame_view_->AddChildView(distributor_logo_);
-=======
   SkBitmap* image = rb.GetBitmapNamed(IDR_DISTRIBUTOR_LOGO_LIGHT);
   if (!image->isNull()) {
     distributor_logo_ = new ChromeViews::ImageView();
@@ -465,7 +459,6 @@
     distributor_logo_->SetImage(image);
     frame_view_->AddChildView(distributor_logo_);
   }
->>>>>>> 4db48af7
 
   min_button_ = new ChromeViews::Button();
   min_button_->SetListener(this, MINIATURIZE_TAG);
@@ -703,20 +696,6 @@
       }
     }
 
-<<<<<<< HEAD
-    if (IsZoomed()) {
-      distributor_logo_->SetVisible(false);
-    } else {
-      CSize distributor_logo_size;
-      distributor_logo_->GetPreferredSize(&distributor_logo_size);
-      distributor_logo_->SetVisible(true);
-      distributor_logo_->SetBounds(min_button_->GetX() - 
-                                       distributor_logo_size.cx -
-                                       kDistributorLogoHorizontalOffset,
-                                   kDistributorLogoVerticalOffset,
-                                   distributor_logo_size.cx,
-                                   distributor_logo_size.cy);
-=======
     if (distributor_logo_) {
       if (IsZoomed()) {
         distributor_logo_->SetVisible(false);
@@ -731,7 +710,6 @@
                                      distributor_logo_size.cx,
                                      distributor_logo_size.cy);
       }
->>>>>>> 4db48af7
     }
 
     tabstrip_->SetBounds(tab_strip_x, top_margin - 1,
