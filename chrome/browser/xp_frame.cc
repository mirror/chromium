// Copyright 2008, Google Inc.
// All rights reserved.
//
// Redistribution and use in source and binary forms, with or without
// modification, are permitted provided that the following conditions are
// met:
//
//    * Redistributions of source code must retain the above copyright
// notice, this list of conditions and the following disclaimer.
//    * Redistributions in binary form must reproduce the above
// copyright notice, this list of conditions and the following disclaimer
// in the documentation and/or other materials provided with the
// distribution.
//    * Neither the name of Google Inc. nor the names of its
// contributors may be used to endorse or promote products derived from
// this software without specific prior written permission.
//
// THIS SOFTWARE IS PROVIDED BY THE COPYRIGHT HOLDERS AND CONTRIBUTORS
// "AS IS" AND ANY EXPRESS OR IMPLIED WARRANTIES, INCLUDING, BUT NOT
// LIMITED TO, THE IMPLIED WARRANTIES OF MERCHANTABILITY AND FITNESS FOR
// A PARTICULAR PURPOSE ARE DISCLAIMED. IN NO EVENT SHALL THE COPYRIGHT
// OWNER OR CONTRIBUTORS BE LIABLE FOR ANY DIRECT, INDIRECT, INCIDENTAL,
// SPECIAL, EXEMPLARY, OR CONSEQUENTIAL DAMAGES (INCLUDING, BUT NOT
// LIMITED TO, PROCUREMENT OF SUBSTITUTE GOODS OR SERVICES; LOSS OF USE,
// DATA, OR PROFITS; OR BUSINESS INTERRUPTION) HOWEVER CAUSED AND ON ANY
// THEORY OF LIABILITY, WHETHER IN CONTRACT, STRICT LIABILITY, OR TORT
// (INCLUDING NEGLIGENCE OR OTHERWISE) ARISING IN ANY WAY OUT OF THE USE
// OF THIS SOFTWARE, EVEN IF ADVISED OF THE POSSIBILITY OF SUCH DAMAGE.

#include "chrome/browser/xp_frame.h"

#include <windows.h>

#include "base/gfx/native_theme.h"
#include "base/gfx/rect.h"
#include "chrome/app/theme/theme_resources.h"
#include "chrome/browser/browser.h"
#include "chrome/browser/browser_list.h"
#include "chrome/browser/chrome_frame.h"
#include "chrome/browser/point_buffer.h"
#include "chrome/browser/suspend_controller.h"
#include "chrome/browser/tab_contents.h"
#include "chrome/browser/tab_contents_container_view.h"
#include "chrome/browser/tabs/tab_strip.h"
#include "chrome/browser/tabs/tab_strip_model.h"
#include "chrome/browser/views/bookmark_bar_view.h"
#include "chrome/browser/views/download_shelf_view.h"
#include "chrome/browser/window_clipping_info.h"
#include "chrome/common/chrome_constants.h"
#include "chrome/common/gfx/chrome_canvas.h"
#include "chrome/common/l10n_util.h"
#include "chrome/common/pref_names.h"
#include "chrome/common/resource_bundle.h"
#include "chrome/common/win_util.h"
#include "chrome/views/accessibility/view_accessibility.h"
#include "chrome/views/accelerator.h"
#include "chrome/views/background.h"
#include "chrome/views/event.h"
#include "chrome/views/focus_manager.h"
#include "chrome/views/hwnd_view_container.h"
#include "chrome/views/hwnd_notification_source.h"
#include "chrome/views/tooltip_manager.h"
#include "chrome/views/view.h"

#include "generated_resources.h"

// Needed for accessibility support.
// NOTE(klink): To comply with a directive from Darin, I have added
// this #pragma directive instead of adding "oleacc.lib" to a project file.
#pragma comment(lib, "oleacc.lib")

// Layout constants and image size dependent values
static const int kZoomedTopMargin = 1;
static const int kZoomedBottomMargin = 1;

static const int kTopMargin = 16;
static const int kContentBorderHorizOffset = 2;
static const int kContentBorderVertTopOffset = 37;
static const int kContentBorderVertBottomOffset = 2;
static const int kToolbarOverlapVertOffset = 3;
static const int kTabShadowSize = 2;

static const int kDistributorLogoHorizontalOffset = 7;
static const int kDistributorLogoVerticalOffset = 3;

// Size of a corner. We use this when drawing a black background in maximized
// mode
static const int kCornerSize = 4;

// The visual size of the curved window corners - used when masking out the
// corners when resizing. This should vary as the shape of the curve varies
// in OnSize.
static const int kCurvedCornerSize = 3;

static int g_title_bar_height;
static int g_bottom_margin;
static int g_left_margin;
static int g_right_margin;

static const int kResizeAreaSize = 5;
static const int kResizeAreaNorthSize = 3;
static const int kResizeAreaCornerSize = 16;
static const int kWindowControlsTopOffset = 1;
static const int kWindowControlsRightOffset = 4;
static const int kWindowControlsTopZoomedOffset = 1;
static const int kWindowControlsRightZoomedOffset = 3;

// Number of pixels still visible when the toolbar is invisible.
static const int kCollapsedToolbarHeight = 4;

// Minimum title bar height used when the tab strip is not visible.
static const int kMinTitleBarHeight = 25;

// OTR image offsets.
static const int kOTRImageHorizMargin = 2;
static const int kOTRImageVertMargin = 2;

// Status Bubble metrics.
static const int kStatusBubbleHeight = 20;
static const int kStatusBubbleOffset = 2;

// The line drawn to separate tab end contents.
static const int kSeparationLineHeight = 1;
static const SkColor kSeparationLineColor = SkColorSetRGB(178, 178, 178);

// Padding between the tab strip and the window controls in maximized mode.
static const int kZoomedStripPadding = 16;

using ChromeViews::Accelerator;
using ChromeViews::FocusManager;

////////////////////////////////////////////////////////////////////////////////
//
// RegionsUnderInfo class
//
// A facility to enumerate the windows obscured by a window. For each window,
// a region is provided.
//
////////////////////////////////////////////////////////////////////////////////
class RegionsUnderInfo {
 public:
  explicit RegionsUnderInfo(HWND hwnd) : hwnd_(hwnd),
                                found_hwnd_(false) {
    CRect window_rect;
    ::GetWindowRect(hwnd, &window_rect);
    hwnd_rgn_ = ::CreateRectRgn(window_rect.left, window_rect.top,
                                window_rect.right, window_rect.bottom);
    Init();
  }

  ~RegionsUnderInfo() {
    int i, region_count;
    region_count = static_cast<int>(regions_.size());
    for (i = 0; i < region_count; i++) {
      ::DeleteObject(regions_[i]);
    }

    ::DeleteObject(hwnd_rgn_);
  }

  int GetWindowCount() {
    return static_cast<int>(windows_.size());
  }

  HWND GetWindowAt(int index) {
    return windows_[index];
  }

  HRGN GetRegionAt(int index) {
    return regions_[index];
  }

 private:
  static BOOL CALLBACK WindowEnumProc(HWND hwnd, LPARAM lParam) {
    RegionsUnderInfo* rui =
        reinterpret_cast<RegionsUnderInfo*>(lParam);

    if (hwnd == rui->hwnd_) {
      rui->found_hwnd_ = true;
      return TRUE;
    }

    int status = ERROR;
    bool should_delete_rgn = true;
    if (rui->found_hwnd_) {
      if (::IsWindowVisible(hwnd)) {
        RECT r;
        ::GetWindowRect(hwnd, &r);
        HRGN tmp = ::CreateRectRgn(r.left, r.top, r.right, r.bottom);
        if (::CombineRgn(tmp,
                         rui->hwnd_rgn_,
                         tmp,
                         RGN_AND) != NULLREGION) {
          // Remove that intersection to exclude any window below
          int status = ::CombineRgn(rui->hwnd_rgn_,
                                    rui->hwnd_rgn_,
                                    tmp,
                                    RGN_DIFF);

          // We have an interesction, add it with the region in hwnd
          // coordinate system
          ::OffsetRgn(tmp, -r.left, -r.top);
          rui->windows_.push_back(hwnd);
          rui->regions_.push_back(tmp);
          should_delete_rgn = false;
        }
        if (should_delete_rgn) {
          ::DeleteObject(tmp);
        }
      }
    }

    // If hwnd_rgn_ is NULL, we are done
    if (status == NULLREGION) {
      return FALSE;
    } else {
      return TRUE;
    }
  }

  void Init() {
    ::EnumWindows(WindowEnumProc, reinterpret_cast<LPARAM>(this));
  }


  HWND hwnd_;
  HRGN hwnd_rgn_;
  bool found_hwnd_;
  std::vector<HWND> windows_;
  std::vector<HRGN> regions_;
};

////////////////////////////////////////////////////////////////////////////////
//
// XPFrame implementation
//
////////////////////////////////////////////////////////////////////////////////

// static
bool XPFrame::g_initialized = FALSE;

// static
HCURSOR XPFrame::g_resize_cursors[4];

// static
SkBitmap** XPFrame::g_bitmaps;

// static
SkBitmap** XPFrame::g_otr_bitmaps;

// Possible frame action.
enum FrameActionTag {
  MINIATURIZE_TAG = 0,
  MAXIMIZE_TAG,
  RESTORE_TAG,
  CLOSE_TAG,
};

static const int kImageNames[] = { IDR_WINDOW_BOTTOM_CENTER,
                                   IDR_WINDOW_BOTTOM_LEFT_CORNER,
                                   IDR_WINDOW_BOTTOM_RIGHT_CORNER,
                                   IDR_WINDOW_LEFT_SIDE,
                                   IDR_WINDOW_RIGHT_SIDE,
                                   IDR_WINDOW_TOP_CENTER,
                                   IDR_WINDOW_TOP_LEFT_CORNER,
                                   IDR_WINDOW_TOP_RIGHT_CORNER,
                                   IDR_CONTENT_BOTTOM_CENTER,
                                   IDR_CONTENT_BOTTOM_LEFT_CORNER,
                                   IDR_CONTENT_BOTTOM_RIGHT_CORNER,
                                   IDR_CONTENT_LEFT_SIDE,
                                   IDR_CONTENT_RIGHT_SIDE,
                                   IDR_CONTENT_TOP_CENTER,
                                   IDR_CONTENT_TOP_LEFT_CORNER,
                                   IDR_CONTENT_TOP_RIGHT_CORNER,
                                   IDR_DEWINDOW_BOTTOM_CENTER,
                                   IDR_DEWINDOW_BOTTOM_LEFT_CORNER,
                                   IDR_DEWINDOW_BOTTOM_RIGHT_CORNER,
                                   IDR_DEWINDOW_LEFT_SIDE,
                                   IDR_DEWINDOW_RIGHT_SIDE,
                                   IDR_DEWINDOW_TOP_CENTER,
                                   IDR_DEWINDOW_TOP_LEFT_CORNER,
                                   IDR_DEWINDOW_TOP_RIGHT_CORNER,
                                   IDR_APP_TOP_LEFT,
                                   IDR_APP_TOP_CENTER,
                                   IDR_APP_TOP_RIGHT
};

static const int kOTRImageNames[] = { IDR_WINDOW_BOTTOM_CENTER_OTR,
                                      IDR_WINDOW_BOTTOM_LEFT_CORNER_OTR,
                                      IDR_WINDOW_BOTTOM_RIGHT_CORNER_OTR,
                                      IDR_WINDOW_LEFT_SIDE_OTR,
                                      IDR_WINDOW_RIGHT_SIDE_OTR,
                                      IDR_WINDOW_TOP_CENTER_OTR,
                                      IDR_WINDOW_TOP_LEFT_CORNER_OTR,
                                      IDR_WINDOW_TOP_RIGHT_CORNER_OTR,
                                      IDR_CONTENT_BOTTOM_CENTER,
                                      IDR_CONTENT_BOTTOM_LEFT_CORNER,
                                      IDR_CONTENT_BOTTOM_RIGHT_CORNER,
                                      IDR_CONTENT_LEFT_SIDE,
                                      IDR_CONTENT_RIGHT_SIDE,
                                      IDR_CONTENT_TOP_CENTER,
                                      IDR_CONTENT_TOP_LEFT_CORNER,
                                      IDR_CONTENT_TOP_RIGHT_CORNER,
                                      IDR_DEWINDOW_BOTTOM_CENTER_OTR,
                                      IDR_DEWINDOW_BOTTOM_LEFT_CORNER_OTR,
                                      IDR_DEWINDOW_BOTTOM_RIGHT_CORNER_OTR,
                                      IDR_DEWINDOW_LEFT_SIDE_OTR,
                                      IDR_DEWINDOW_RIGHT_SIDE_OTR,
                                      IDR_DEWINDOW_TOP_CENTER_OTR,
                                      IDR_DEWINDOW_TOP_LEFT_CORNER_OTR,
                                      IDR_DEWINDOW_TOP_RIGHT_CORNER_OTR,
                                      IDR_APP_TOP_LEFT,
                                      IDR_APP_TOP_CENTER,
                                      IDR_APP_TOP_RIGHT
};

typedef enum { BOTTOM_CENTER = 0, BOTTOM_LEFT_CORNER, BOTTOM_RIGHT_CORNER,
               LEFT_SIDE, RIGHT_SIDE, TOP_CENTER, TOP_LEFT_CORNER,
               TOP_RIGHT_CORNER, CT_BOTTOM_CENTER,
               CT_BOTTOM_LEFT_CORNER, CT_BOTTOM_RIGHT_CORNER, CT_LEFT_SIDE,
               CT_RIGHT_SIDE, CT_TOP_CENTER, CT_TOP_LEFT_CORNER,
               CT_TOP_RIGHT_CORNER, DE_BOTTOM_CENTER,
               DE_BOTTOM_LEFT_CORNER, DE_BOTTOM_RIGHT_CORNER, DE_LEFT_SIDE,
               DE_RIGHT_SIDE, DE_TOP_CENTER, DE_TOP_LEFT_CORNER,
               DE_TOP_RIGHT_CORNER,
               APP_TOP_LEFT, APP_TOP_CENTER, APP_TOP_RIGHT
};

// static
XPFrame* XPFrame::CreateFrame(const gfx::Rect& bounds,
                              Browser* browser,
                              bool is_otr) {
  XPFrame* instance = new XPFrame(browser);
  instance->Create(NULL, bounds.ToRECT(),
      l10n_util::GetString(IDS_PRODUCT_NAME).c_str());
  instance->InitAfterHWNDCreated();
  instance->SetIsOffTheRecord(is_otr);
  FocusManager::CreateFocusManager(instance->m_hWnd, &(instance->root_view_));
  return instance;
}

XPFrame::XPFrame(Browser* browser)
    : browser_(browser),
      root_view_(this, true),
      frame_view_(NULL),
      tabstrip_(NULL),
      toolbar_(NULL),
      tab_contents_container_(NULL),
      min_button_(NULL),
      max_button_(NULL),
      restore_button_(NULL),
      close_button_(NULL),
      should_save_window_placement_(browser->GetType() != BrowserType::BROWSER),
      saved_window_placement_(false),
      current_action_(FA_NONE),
      on_mouse_leave_armed_(false),
      browser_paint_pending_(false),
      previous_cursor_(NULL),
      minimum_size_(100, 100),
      shelf_view_(NULL),
      bookmark_bar_view_(NULL),
      info_bar_view_(NULL),
      is_active_(false),
      is_off_the_record_(false),
      title_bar_height_(0),
      off_the_record_image_(NULL),
      distributor_logo_(NULL),
      ignore_ncactivate_(false),
      paint_as_active_(false) {
  InitializeIfNeeded();
}

XPFrame::~XPFrame() {
  DestroyBrowser();
}

void XPFrame::InitAfterHWNDCreated() {
  tooltip_manager_.reset(new ChromeViews::TooltipManager(this, m_hWnd));
}

ChromeViews::TooltipManager* XPFrame::GetTooltipManager() {
  return tooltip_manager_.get();
}

StatusBubble* XPFrame::GetStatusBubble() {
  return status_bubble_.get();
}

void XPFrame::InitializeIfNeeded() {
  if (!g_initialized) {
    g_resize_cursors[RC_VERTICAL]   = LoadCursor(NULL, IDC_SIZENS);
    g_resize_cursors[RC_HORIZONTAL] = LoadCursor(NULL, IDC_SIZEWE);
    g_resize_cursors[RC_NESW]       = LoadCursor(NULL, IDC_SIZENESW);
    g_resize_cursors[RC_NWSE]       = LoadCursor(NULL, IDC_SIZENWSE);

    ResourceBundle &rb = ResourceBundle::GetSharedInstance();
    g_bitmaps = new SkBitmap*[arraysize(kImageNames)];
    g_otr_bitmaps = new SkBitmap*[arraysize(kOTRImageNames)];
    for (int i = 0; i < arraysize(kImageNames); i++) {
      g_bitmaps[i] = rb.GetBitmapNamed(kImageNames[i]);
      g_otr_bitmaps[i] = rb.GetBitmapNamed(kOTRImageNames[i]);
    }

    g_bottom_margin = (int) kContentBorderVertBottomOffset +
        g_bitmaps[CT_BOTTOM_CENTER]->height();
    g_left_margin = (int) kContentBorderHorizOffset +
        g_bitmaps[CT_LEFT_SIDE]->width();
    g_right_margin = g_left_margin;
    g_title_bar_height = (int) kContentBorderVertTopOffset +
        g_bitmaps[CT_TOP_CENTER]->height();

    g_initialized = TRUE;
  }
}

void XPFrame::Init() {
  ResourceBundle &rb = ResourceBundle::GetSharedInstance();

  ChromeFrame::RegisterChromeFrame(this);

  // Link the HWND with its root view so we can retrieve the RootView from the
  // HWND for automation purposes.
  ChromeViews::SetRootViewForHWND(m_hWnd, &root_view_);

  // Remove the WS_CAPTION explicitely because we don't want a window style
  // title bar
  SetWindowLongPtr(GWL_STYLE,
                   (GetWindowLongPtr(GWL_STYLE) & ~WS_CAPTION) | WS_BORDER);

  frame_view_ = new XPFrameView(this);
  root_view_.AddChildView(frame_view_);
  root_view_.SetAccessibleName(l10n_util::GetString(IDS_PRODUCT_NAME));
  frame_view_->SetAccessibleName(l10n_util::GetString(IDS_PRODUCT_NAME));

  // Use a white background. This will be the color of the content area until
  // the first tab has started, so we want it to look minimally jarring when
  // it is replaced by web content.
  //
  // TODO(brettw) if we have a preference for default page background, this
  // color should be the same.
  root_view_.SetBackground(
      ChromeViews::Background::CreateSolidBackground(SK_ColorWHITE));

  toolbar_ = browser_->GetToolbar();
  toolbar_->SetAccessibleName(l10n_util::GetString(IDS_ACCNAME_TOOLBAR));
  frame_view_->AddChildView(toolbar_);

  tabstrip_ = CreateTabStrip(browser_);
  tabstrip_->SetAccessibleName(l10n_util::GetString(IDS_ACCNAME_TABSTRIP));
  frame_view_->AddChildView(tabstrip_);

  tab_contents_container_ = new TabContentsContainerView();
  frame_view_->AddChildView(tab_contents_container_);

  if (is_off_the_record_) {
    off_the_record_image_ = new ChromeViews::ImageView();
    SkBitmap* otr_icon = rb.GetBitmapNamed(IDR_OTR_ICON);
    off_the_record_image_->SetImage(*otr_icon);
    off_the_record_image_->SetTooltipText(
        l10n_util::GetString(IDS_OFF_THE_RECORD_TOOLTIP));
    frame_view_->AddChildView(off_the_record_image_);
    frame_view_->AddViewToDropList(off_the_record_image_);
  }

  distributor_logo_ = new ChromeViews::ImageView();
  frame_view_->AddViewToDropList(distributor_logo_);
  distributor_logo_->SetImage(rb.GetBitmapNamed(IDR_DISTRIBUTOR_LOGO_LIGHT));
  frame_view_->AddChildView(distributor_logo_);

  min_button_ = new ChromeViews::Button();
  min_button_->SetListener(this, MINIATURIZE_TAG);
  min_button_->SetImage(ChromeViews::Button::BS_NORMAL,
                        rb.GetBitmapNamed(IDR_MINIMIZE));
  min_button_->SetImage(ChromeViews::Button::BS_HOT,
                        rb.GetBitmapNamed(IDR_MINIMIZE_H));
  min_button_->SetImage(ChromeViews::Button::BS_PUSHED,
                        rb.GetBitmapNamed(IDR_MINIMIZE_P));
  min_button_->SetAccessibleName(l10n_util::GetString(IDS_ACCNAME_MINIMIZE));
  min_button_->SetTooltipText(
      l10n_util::GetString(IDS_XPFRAME_MINIMIZE_TOOLTIP));
  frame_view_->AddChildView(min_button_);

  max_button_ = new ChromeViews::Button();
  max_button_->SetListener(this, MAXIMIZE_TAG);
  max_button_->SetImage(ChromeViews::Button::BS_NORMAL,
                        rb.GetBitmapNamed(IDR_MAXIMIZE));
  max_button_->SetImage(ChromeViews::Button::BS_HOT,
                        rb.GetBitmapNamed(IDR_MAXIMIZE_H));
  max_button_->SetImage(ChromeViews::Button::BS_PUSHED,
                        rb.GetBitmapNamed(IDR_MAXIMIZE_P));
  max_button_->SetAccessibleName(l10n_util::GetString(IDS_ACCNAME_MAXIMIZE));
  max_button_->SetTooltipText(
      l10n_util::GetString(IDS_XPFRAME_MAXIMIZE_TOOLTIP));
  frame_view_->AddChildView(max_button_);

  restore_button_ = new ChromeViews::Button();
  restore_button_->SetListener(this, RESTORE_TAG);
  restore_button_->SetImage(ChromeViews::Button::BS_NORMAL,
                            rb.GetBitmapNamed(IDR_RESTORE));
  restore_button_->SetImage(ChromeViews::Button::BS_HOT,
                            rb.GetBitmapNamed(IDR_RESTORE_H));
  restore_button_->SetImage(ChromeViews::Button::BS_PUSHED,
                            rb.GetBitmapNamed(IDR_RESTORE_P));
  restore_button_->SetAccessibleName(l10n_util::GetString(IDS_ACCNAME_RESTORE));
  restore_button_->SetTooltipText(
      l10n_util::GetString(IDS_XPFRAME_RESTORE_TOOLTIP));
  frame_view_->AddChildView(restore_button_);

  close_button_ = new ChromeViews::Button();
  close_button_->SetListener(this, CLOSE_TAG);
  close_button_->SetImage(ChromeViews::Button::BS_NORMAL,
                          rb.GetBitmapNamed(IDR_CLOSE));
  close_button_->SetImage(ChromeViews::Button::BS_HOT,
                          rb.GetBitmapNamed(IDR_CLOSE_H));
  close_button_->SetImage(ChromeViews::Button::BS_PUSHED,
                          rb.GetBitmapNamed(IDR_CLOSE_P));
  close_button_->SetAccessibleName(l10n_util::GetString(IDS_ACCNAME_CLOSE));
  close_button_->SetTooltipText(
      l10n_util::GetString(IDS_XPFRAME_CLOSE_TOOLTIP));
  frame_view_->AddChildView(close_button_);

  status_bubble_.reset(new StatusBubble(this));

  // Add the task manager item to the system menu before the last entry.
  task_manager_label_text_ = l10n_util::GetString(IDS_TASKMANAGER);
  HMENU system_menu = ::GetSystemMenu(m_hWnd, FALSE);
  int index = ::GetMenuItemCount(system_menu) - 1;
  if (index < 0) {
    // Paranoia check.
    index = 0;
  }

  // First we add the separator.
  MENUITEMINFO menu_info;
  memset(&menu_info, 0, sizeof(MENUITEMINFO));
  menu_info.cbSize = sizeof(MENUITEMINFO);
  menu_info.fMask = MIIM_FTYPE;
  menu_info.fType = MFT_SEPARATOR;
  ::InsertMenuItem(system_menu, index, TRUE, &menu_info);
  // Then the actual menu.
  menu_info.fMask = MIIM_FTYPE | MIIM_ID | MIIM_STRING;
  menu_info.fType = MFT_STRING;
  menu_info.fState = MFS_ENABLED;
  menu_info.wID = IDC_TASKMANAGER;
  menu_info.dwTypeData = const_cast<wchar_t*>(task_manager_label_text_.c_str());
  ::InsertMenuItem(system_menu, index, TRUE, &menu_info);

  // Register accelerators.
  HACCEL accelerators_table = AtlLoadAccelerators(IDR_MAINFRAME);
  DCHECK(accelerators_table);
  ChromeFrame::LoadAccelerators(this, accelerators_table, this);

  ShelfVisibilityChanged();
  root_view_.OnViewContainerCreated();
}

TabStrip* XPFrame::CreateTabStrip(Browser* browser) {
  return new TabStrip(browser->tabstrip_model());
}

void XPFrame::Show(int command, bool adjust_to_fit) {
  if (adjust_to_fit)
    win_util::AdjustWindowToFit(*this);
  ::ShowWindow(*this, command);
}

void* XPFrame::GetPlatformID() {
  return reinterpret_cast<void*>(m_hWnd);
}

int XPFrame::GetContentsYOrigin() {
  int min_y = tab_contents_container_->GetY();
  if (info_bar_view_)
    min_y = std::min(min_y, info_bar_view_->GetY());

  if (bookmark_bar_view_)
    min_y = std::min(min_y, bookmark_bar_view_->GetY());

  return min_y;
}

SkBitmap** XPFrame::GetFrameBitmaps() {
  if (is_off_the_record_)
    return g_otr_bitmaps;
  else
    return g_bitmaps;
}

void XPFrame::Layout() {
  CRect client_rect;
  GetClientRect(&client_rect);
  int width = client_rect.Width();
  int height = client_rect.Height();

  root_view_.SetBounds(0, 0, width, height);
  frame_view_->SetBounds(0, 0, width, height);

  CSize preferred_size;

  if (IsZoomed()) {
    close_button_->GetPreferredSize(&preferred_size);
    close_button_->SetImageAlignment(ChromeViews::Button::ALIGN_LEFT,
                                     ChromeViews::Button::ALIGN_BOTTOM);
    close_button_->SetBounds(width - preferred_size.cx -
                             kWindowControlsRightZoomedOffset,
                             0,
                             preferred_size.cx +
                             kWindowControlsRightZoomedOffset,
                             preferred_size.cy +
                             kWindowControlsTopZoomedOffset);

    max_button_->SetVisible(false);

    restore_button_->SetVisible(true);
    restore_button_->GetPreferredSize(&preferred_size);
    restore_button_->SetImageAlignment(ChromeViews::Button::ALIGN_LEFT,
                                       ChromeViews::Button::ALIGN_BOTTOM);
    restore_button_->SetBounds(close_button_->GetX() - preferred_size.cx,
                               0,
                               preferred_size.cx,
                               preferred_size.cy +
                               kWindowControlsTopZoomedOffset);

    min_button_->GetPreferredSize(&preferred_size);
    min_button_->SetImageAlignment(ChromeViews::Button::ALIGN_LEFT,
                                   ChromeViews::Button::ALIGN_BOTTOM);
    min_button_->SetBounds(restore_button_->GetX() - preferred_size.cx,
                           0,
                           preferred_size.cx,
                           preferred_size.cy +
                           kWindowControlsTopZoomedOffset);

  } else {
    close_button_->GetPreferredSize(&preferred_size);
    close_button_->SetImageAlignment(ChromeViews::Button::ALIGN_LEFT,
                                     ChromeViews::Button::ALIGN_TOP);
    close_button_->SetBounds(width - kWindowControlsRightOffset -
                             preferred_size.cx,
                             kWindowControlsTopOffset,
                             preferred_size.cx,
                             preferred_size.cy);

    restore_button_->SetVisible(false);

    max_button_->SetVisible(true);
    max_button_->GetPreferredSize(&preferred_size);
    max_button_->SetImageAlignment(ChromeViews::Button::ALIGN_LEFT,
                                   ChromeViews::Button::ALIGN_TOP);
    max_button_->SetBounds(close_button_->GetX() - preferred_size.cx,
                           kWindowControlsTopOffset,
                           preferred_size.cx,
                           preferred_size.cy);

    min_button_->GetPreferredSize(&preferred_size);
    min_button_->SetImageAlignment(ChromeViews::Button::ALIGN_LEFT,
                                   ChromeViews::Button::ALIGN_TOP);
    min_button_->SetBounds(max_button_->GetX() - preferred_size.cx,
                           kWindowControlsTopOffset,
                           preferred_size.cx,
                           preferred_size.cy);
  }

  int right_limit = min_button_->GetX();
  int left_margin;
  int right_margin;
  int bottom_margin;
  int top_margin;

  SkBitmap** bitmaps = GetFrameBitmaps();
  if (IsZoomed()) {
    right_limit -= kZoomedStripPadding;
    top_margin = kZoomedTopMargin;
    bottom_margin = kZoomedBottomMargin;
    left_margin = 0;
    right_margin = 0;
  } else {
    top_margin = kTopMargin;
    bottom_margin = g_bottom_margin;
    left_margin = g_left_margin;
    right_margin = g_right_margin;
  }

  int last_y = top_margin - 1;
  if (IsTabStripVisible()) {
    int tab_strip_x = left_margin;

    if (is_off_the_record_) {
      CSize otr_image_size;
      off_the_record_image_->GetPreferredSize(&otr_image_size);
      tab_strip_x += otr_image_size.cx + (2 * kOTRImageHorizMargin);
      if (IsZoomed()) {
        off_the_record_image_->SetBounds(left_margin + kOTRImageHorizMargin,
                                         top_margin + 1,
                                         otr_image_size.cx,
                                         tabstrip_->GetPreferredHeight() -
                                         kToolbarOverlapVertOffset - 1);
      } else {
        off_the_record_image_->SetBounds(left_margin + kOTRImageHorizMargin,
                                         top_margin - 1 +
                                         tabstrip_->GetPreferredHeight() -
                                         otr_image_size.cy -
                                         kOTRImageVertMargin,
                                         otr_image_size.cx,
                                         otr_image_size.cy);
      }
    }

    if (IsZoomed()) {
      distributor_logo_->SetVisible(false);
    } else {
      CSize distributor_logo_size;
      distributor_logo_->GetPreferredSize(&distributor_logo_size);
      distributor_logo_->SetVisible(true);
      distributor_logo_->SetBounds(min_button_->GetX() - 
                                       distributor_logo_size.cx -
                                       kDistributorLogoHorizontalOffset,
                                   kDistributorLogoVerticalOffset,
                                   distributor_logo_size.cx,
                                   distributor_logo_size.cy);
    }

    tabstrip_->SetBounds(tab_strip_x, top_margin - 1,
                         right_limit - tab_strip_x - right_margin,
                         tabstrip_->GetPreferredHeight());

    last_y = tabstrip_->GetY() + tabstrip_->GetHeight();
  } else {
    tabstrip_->SetBounds(0, 0, 0, 0);
    tabstrip_->SetVisible(false);
    if (is_off_the_record_)
      off_the_record_image_->SetVisible(false);
  }

  if (IsToolBarVisible()) {
    toolbar_->SetVisible(true);
    toolbar_->SetBounds(left_margin,
                        last_y - kToolbarOverlapVertOffset,
                        width - left_margin - right_margin,
                        bitmaps[CT_TOP_CENTER]->height());
    toolbar_->Layout();
    title_bar_height_ = toolbar_->GetY();
    last_y = toolbar_->GetY() + toolbar_->GetHeight();
  } else {
    // If the tab strip is visible, we need to expose the toolbar for a small
    // offset. (kCollapsedToolbarHeight).
    if (IsTabStripVisible()) {
      title_bar_height_ = last_y;
      last_y += kCollapsedToolbarHeight;
    } else {
      last_y = std::max(kMinTitleBarHeight,
                        close_button_->GetY() + close_button_->GetHeight());
      title_bar_height_ = last_y;
    }
    toolbar_->SetVisible(false);
  }

  int browser_h = height - last_y - bottom_margin;
  if (shelf_view_) {
    shelf_view_->GetPreferredSize(&preferred_size);
    shelf_view_->SetBounds(left_margin,
                           height - bottom_margin - preferred_size.cy,
                           width - left_margin - right_margin,
                           preferred_size.cy);
    browser_h -= preferred_size.cy;
  }

  int bookmark_bar_height = 0;

  CSize bookmark_bar_size;
  CSize info_bar_size;

  if (bookmark_bar_view_) {
    bookmark_bar_view_->GetPreferredSize(&bookmark_bar_size);
    bookmark_bar_height = bookmark_bar_size.cy;
  }

  if (info_bar_view_)
    info_bar_view_->GetPreferredSize(&info_bar_size);

  // If we're showing a bookmarks bar in the new tab page style and we
  // have an infobar showing, we need to flip them.
  if (info_bar_view_ &&
      bookmark_bar_view_ &&
      static_cast<BookmarkBarView*>(bookmark_bar_view_)->IsNewTabPage() &&
      !static_cast<BookmarkBarView*>(bookmark_bar_view_)->IsAlwaysShown()) {
    info_bar_view_->SetBounds(left_margin,
                              last_y,
                              client_rect.Width() - left_margin - right_margin,
                              info_bar_size.cy);
    browser_h -= info_bar_size.cy;
    last_y += info_bar_size.cy;

    last_y -= kSeparationLineHeight;

    bookmark_bar_view_->SetBounds(left_margin,
                                  last_y,
                                  client_rect.Width() - left_margin -
                                  right_margin,
                                  bookmark_bar_size.cy);
    browser_h -= (bookmark_bar_size.cy - kSeparationLineHeight);
    last_y += bookmark_bar_size.cy;
  } else {
    if (bookmark_bar_view_) {
      // We want our bookmarks bar to be responsible for drawing its own
      // separator, so we let it overlap ours.
      last_y -= kSeparationLineHeight;

      bookmark_bar_view_->SetBounds(left_margin,
                                    last_y,
                                    client_rect.Width() - left_margin -
                                    right_margin,
                                    bookmark_bar_size.cy);
      browser_h -= (bookmark_bar_size.cy - kSeparationLineHeight);
      last_y += bookmark_bar_size.cy;
    }

    if (info_bar_view_) {
      info_bar_view_->SetBounds(left_margin,
                                last_y,
                                client_rect.Width() -
                                    left_margin - right_margin,
                                info_bar_size.cy);
      browser_h -= info_bar_size.cy;
      last_y += info_bar_size.cy;
    }
  }

  tab_contents_container_->SetBounds(left_margin,
                                     last_y,
                                     width - left_margin - right_margin,
                                     browser_h);

  status_bubble_->SetBounds(left_margin - kStatusBubbleOffset,
                            last_y + browser_h - kStatusBubbleHeight +
                            kStatusBubbleOffset,
                            width / 3,
                            kStatusBubbleHeight);

  frame_view_->SchedulePaint();
}

// This is called when we receive WM_ENDSESSION. We have 5 seconds to quit
// the application or we are going to be flagged as flaky.
void XPFrame::OnEndSession(BOOL ending, UINT logoff) {
  tabstrip_->AbortActiveDragSession();
  EndSession();
}

// Note: called directly by the handler macros to handle WM_CLOSE messages.
void XPFrame::Close() {
  // You cannot close a frame for which there is an active originating drag
  // session.
  if (tabstrip_->IsDragSessionActive())
    return;

  // Give beforeunload handlers the chance to cancel the close before we hide
  // the window below.
  if (!browser_->ShouldCloseWindow())
      return;

  // We call this here so that the window position gets saved before moving
  // the window into hyperspace.
  if (!saved_window_placement_ && should_save_window_placement_ && browser_) {
    browser_->SaveWindowPlacement();
    browser_->SaveWindowPlacementToDatabase();
    saved_window_placement_ = true;
  }

  if (browser_ && !browser_->tabstrip_model()->empty()) {
    // Tab strip isn't empty.  Hide the window (so it appears to have closed
    // immediately) and close all the tabs, allowing the renderers to shut
    // down.  When the tab strip is empty we'll be called back recursively.
    if (current_action_ == FA_RESIZING)
      StopWindowResize();
    // NOTE: Don't use ShowWindow(SW_HIDE) here, otherwise end session blocks
    // here.
    SetWindowPos(NULL, 0, 0, 0, 0,
                 SWP_HIDEWINDOW | SWP_NOACTIVATE | SWP_NOMOVE |
                 SWP_NOREPOSITION | SWP_NOSIZE | SWP_NOZORDER);
    browser_->OnWindowClosing();
  } else {
    // Empty tab strip, it's now safe to do the final clean-up.

    root_view_.OnViewContainerDestroyed();

    NotificationService::current()->Notify(
        NOTIFY_WINDOW_CLOSED, Source<HWND>(m_hWnd),
        NotificationService::NoDetails());
    DestroyWindow();
  }
}

void XPFrame::OnFinalMessage(HWND hwnd) {
  delete this;
}

void XPFrame::SetAcceleratorTable(
    std::map<Accelerator, int>* accelerator_table) {
  accelerator_table_.reset(accelerator_table);
}

bool XPFrame::GetAccelerator(int cmd_id, ChromeViews::Accelerator* accelerator)
  {
  std::map<ChromeViews::Accelerator, int>::iterator it =
      accelerator_table_->begin();
  for (; it != accelerator_table_->end(); ++it) {
    if (it->second == cmd_id) {
      *accelerator = it->first;
      return true;
    }
  }
  return false;
}


bool XPFrame::AcceleratorPressed(const Accelerator& accelerator) {
  DCHECK(accelerator_table_.get());
  std::map<Accelerator, int>::const_iterator iter =
      accelerator_table_->find(accelerator);
  DCHECK(iter != accelerator_table_->end());

  int command_id = iter->second;
  if (browser_->SupportsCommand(command_id) &&
      browser_->IsCommandEnabled(command_id)) {
    browser_->ExecuteCommand(command_id);
    return true;
  }
  return false;
}

////////////////////////////////////////////////////////////////////////////////
//
// Events
//
////////////////////////////////////////////////////////////////////////////////
LRESULT XPFrame::OnSettingChange(UINT u_msg, WPARAM w_param, LPARAM l_param,
                                 BOOL& handled) {
  // Set this to false, if we actually handle the message, we'll set it to
  // true below.
  handled = FALSE;
  if (w_param != SPI_SETWORKAREA)
    return 0;  // Return value is effectively ignored in atlwin.h.

  win_util::AdjustWindowToFit(m_hWnd);
  handled = TRUE;
  return 0;  // Return value is effectively ignored in atlwin.h.
}

LRESULT XPFrame::OnNCCalcSize(BOOL w_param, LPARAM l_param) {
  // By default the client side is set to the window size which is what
  // we want.
  return 0;
}

LRESULT XPFrame::OnNCPaint(HRGN param) {
  return 0;
}

LRESULT XPFrame::OnMouseRange(UINT u_msg, WPARAM w_param, LPARAM l_param,
                              BOOL& handled) {
  tooltip_manager_->OnMouse(u_msg, w_param, l_param);
  handled = FALSE;
  return 0;
}

LRESULT XPFrame::OnNotify(int w_param, NMHDR* l_param) {
  bool handled;
  LRESULT result = tooltip_manager_->OnNotify(w_param, l_param, &handled);
  SetMsgHandled(handled);
  return result;
}

void XPFrame::OnMove(const CSize& size) {
  if (!saved_window_placement_ && should_save_window_placement_)
    browser_->SaveWindowPlacementToDatabase();

  browser_->WindowMoved();
}

void XPFrame::OnMoving(UINT param, const LPRECT new_bounds) {
  // We want to let the browser know that the window moved so that it can
  // update the positions of any dependent WS_POPUPs
  browser_->WindowMoved();
}

void XPFrame::OnSize(UINT param, const CSize& size) {
  if (IsZoomed()) {
    SetWindowRgn(NULL, TRUE);
  } else if (IsIconic()) {
    // After minimizing the window, Windows will send us an OnSize
    // message where size is equal to the bounds of the entry in the
    // task bar. This is obviously bogus for our purposes and will
    // just confuse Layout() so bail.
    return;
  } else {
    PointBuffer o;

    // Redefine the window visible region for the new size
    o.AddPoint(0, 3);
    o.AddPoint(1, 1);
    o.AddPoint(3, 0);

    o.AddPoint(size.cx - 3, 0);
    o.AddPoint(size.cx - 1, 1);
    o.AddPoint(size.cx - 1, 3);
    o.AddPoint(size.cx - 0, 3);

    o.AddPoint(size.cx, size.cy);
    o.AddPoint(0, size.cy);

    // When resizing we don't want an extra paint to limit flicker
    SetWindowRgn(o.GetCurrentPolygonRegion(),
                 current_action_ == FA_RESIZING ? FALSE : TRUE);
  }

  // Layout our views
  Layout();

  // We paint immediately during a resize because it will feel laggy otherwise.
  if (root_view_.NeedsPainting(false)) {
    RedrawWindow(root_view_.GetScheduledPaintRect(),
                 NULL,
                 RDW_UPDATENOW | RDW_INVALIDATE | RDW_ALLCHILDREN);
    MessageLoop::current()->PumpOutPendingPaintMessages();
  }

  if (!saved_window_placement_ && should_save_window_placement_)
    browser_->SaveWindowPlacementToDatabase();
}

void XPFrame::OnNCLButtonDown(UINT flags, const CPoint& pt) {
  // DefWindowProc implementation for WM_NCLBUTTONDOWN will allow a
  // maximized window to move if the window size is less than screen
  // size. We have to handle this message to suppress this behavior.
  if (ShouldWorkAroundAutoHideTaskbar() && IsZoomed()) {
    if (GetForegroundWindow() != m_hWnd) {
      SetForegroundWindow(m_hWnd);
    }
  } else {
    SetMsgHandled(FALSE);
  }
}

void XPFrame::OnNCMButtonDown(UINT flags, const CPoint& pt) {
  // The point is in screen coordinate system so we need to convert
  CRect window_rect;
  GetWindowRect(&window_rect);
  CPoint point(pt);
  point.x -= window_rect.left;
  point.y -= window_rect.top;

  // Yes we need to add MK_MBUTTON. Windows doesn't include it
  OnMouseButtonDown(flags | MK_MBUTTON, point);
}

void XPFrame::OnNCRButtonDown(UINT flags, const CPoint& pt) {
  // The point is in screen coordinate system so we need to convert
  CRect window_rect;
  GetWindowRect(&window_rect);
  CPoint point(pt);
  point.x -= window_rect.left;
  point.y -= window_rect.top;

  // Yes we need to add MK_RBUTTON. Windows doesn't include it
  OnMouseButtonDown(flags | MK_RBUTTON, point);
}

void XPFrame::OnMouseButtonDown(UINT flags, const CPoint& pt) {
  using namespace ChromeViews;
  if (m_hWnd == NULL || !IsWindowVisible()) {
    return;
  }

  CRect original_rect;

  GetWindowRect(&original_rect);
  int width = original_rect.Width();
  int height= original_rect.Height();

  if (!ProcessMousePressed(pt, flags, FALSE)) {
    // Edge case when showing a menu that will close the window.
    if (!IsVisible())
      return;
    if (flags & MK_LBUTTON) {
      if (!IsZoomed()) {
        ResizeMode rm = ComputeResizeMode(pt.x, pt.y, width, height);
        if (rm != RM_UNDEFINED) {
          StartWindowResize(rm, pt);
        }
      }
    } else if (flags & MK_RBUTTON && pt.y < title_bar_height_) {
      CRect r;
      ::GetWindowRect(*this, &r);
      ShowSystemMenu(r.left + pt.x, r.top + pt.y);
    }
  }
}

void XPFrame::OnMouseButtonUp(UINT flags, const CPoint& pt) {
  if (m_hWnd == NULL) {
    return;
  }

  if (flags & MK_LBUTTON) {
    switch (current_action_) {
      case FA_RESIZING:
        StopWindowResize();
        break;
      case FA_FORWARDING:
        ProcessMouseReleased(pt, flags);
        break;
    }
  } else {
    ProcessMouseReleased(pt, flags);
  }
}

void XPFrame::OnMouseButtonDblClk(UINT flags, const CPoint& pt) {
  if (m_hWnd == NULL) {
    return;
  }

  if (!ProcessMousePressed(pt, flags, TRUE)) {
    CRect original_rect;
    GetWindowRect(&original_rect);
    int width = original_rect.Width();
    int height= original_rect.Height();

    // If the user double clicked on a resize area, ignore.
    if (ComputeResizeMode(pt.x, pt.y, width, height) == RM_UNDEFINED &&
        pt.y < title_bar_height_) {
      if (flags & MK_LBUTTON) {
        if (IsZoomed()) {
          ShowWindow(SW_RESTORE);
        } else {
          ShowWindow(SW_MAXIMIZE);
        }
      }
    }
  }
}

void XPFrame::OnLButtonUp(UINT flags, const CPoint& pt) {
  OnMouseButtonUp(flags | MK_LBUTTON, pt);
}

void XPFrame::OnMButtonUp(UINT flags, const CPoint& pt) {
  OnMouseButtonUp(flags | MK_MBUTTON, pt);
}

void XPFrame::OnRButtonUp(UINT flags, const CPoint& pt) {
  OnMouseButtonUp(flags | MK_RBUTTON, pt);
}

void XPFrame::OnMouseMove(UINT flags, const CPoint& pt) {
  if (m_hWnd == NULL) {
    return;
  }

  switch (current_action_) {
    case FA_NONE: {
      ArmOnMouseLeave();
      ProcessMouseMoved(pt, flags);
      if (!IsZoomed()) {
        CRect r;
        GetWindowRect(&r);
        XPFrame::ResizeMode rm = ComputeResizeMode(pt.x,
                                                   pt.y,
                                                   r.Width(),
                                                   r.Height());
        SetResizeCursor(rm);
      }
      break;
    }
    case FA_RESIZING: {
      ProcessWindowResize(pt);
      break;
    }
    case FA_FORWARDING: {
      ProcessMouseDragged(pt, flags);
      break;
    }
  }
}

void XPFrame::OnMouseLeave() {
  if (m_hWnd == NULL) {
    return;
  }
  ProcessMouseExited();
  on_mouse_leave_armed_ = FALSE;
}

LRESULT XPFrame::OnGetObject(UINT uMsg, WPARAM w_param, LPARAM object_id) {
  LRESULT reference_result = static_cast<LRESULT>(0L);

  // Accessibility readers will send an OBJID_CLIENT message
  if (OBJID_CLIENT == object_id) {
    // If our MSAA root is already created, reuse that pointer. Otherwise,
    // create a new one.
    if (!accessibility_root_) {
      CComObject<ViewAccessibility>* instance = NULL;

      HRESULT hr = CComObject<ViewAccessibility>::CreateInstance(&instance);
      DCHECK(SUCCEEDED(hr));

      if (!instance) {
        // Return with failure.
        return static_cast<LRESULT>(0L);
      }

      CComPtr<IAccessible> accessibility_instance(instance);

      if (!SUCCEEDED(instance->Initialize(&root_view_))) {
        // Return with failure.
        return static_cast<LRESULT>(0L);
      }

      // All is well, assign the temp instance to the class smart pointer
      accessibility_root_.Attach(accessibility_instance.Detach());

      if (!accessibility_root_) {
        // Return with failure.
        return static_cast<LRESULT>(0L);
      }

      // Notify that an instance of IAccessible was allocated for m_hWnd
      ::NotifyWinEvent(EVENT_OBJECT_CREATE, m_hWnd, OBJID_CLIENT,
                       CHILDID_SELF);
    }

    // Create a reference to ViewAccessibility that MSAA will marshall
    // to the client.
    reference_result = LresultFromObject(IID_IAccessible, w_param,
        static_cast<IAccessible*>(accessibility_root_));
  }
  return reference_result;
}

void XPFrame::OnKeyDown(TCHAR c, UINT rep_cnt, UINT flags) {
  ChromeViews::KeyEvent event(ChromeViews::Event::ET_KEY_PRESSED, c,
                              rep_cnt, flags);
  root_view_.ProcessKeyEvent(event);
}

void XPFrame::OnKeyUp(TCHAR c, UINT rep_cnt, UINT flags) {
  ChromeViews::KeyEvent event(ChromeViews::Event::ET_KEY_RELEASED, c,
                              rep_cnt, flags);
  root_view_.ProcessKeyEvent(event);
}

void XPFrame::OnActivate(UINT n_state, BOOL is_minimized, HWND other) {
  if (ActivateAppModalDialog(browser_))
    return;

  // We get deactivation notices before the window is deactivated,
  // so we need our Paint methods to know which type of window to
  // draw.
  is_active_ = (n_state != WA_INACTIVE);

  if (!is_minimized)  {
    browser_->WindowActivationChanged(is_active_);

    // Redraw the frame.
    frame_view_->SchedulePaint();

    // We need to force a paint now, as a user dragging a window
    // will block painting operations while the move is in progress.
    PaintNow(root_view_.GetScheduledPaintRect());
  }
}

int XPFrame::OnMouseActivate(CWindow wndTopLevel, UINT nHitTest, UINT message) {
  return ActivateAppModalDialog(browser_) ? MA_NOACTIVATEANDEAT : MA_ACTIVATE;
}

void XPFrame::OnPaint(HDC dc) {
  root_view_.OnPaint(*this);
}

LRESULT XPFrame::OnEraseBkgnd(HDC dc) {
  SetMsgHandled(TRUE);
  return 1;
}

void XPFrame::OnMinMaxInfo(LPMINMAXINFO mm_info) {
  // From MINMAXINFO documentation:
  // For systems with multiple monitors, the ptMaxSize and ptMaxPosition members
  // describe the maximized size and position of the window on the primary
  // monitor, even if the window ultimately maximizes onto a secondary monitor.
  // In that case, the window manager adjusts these values to compensate for
  // differences between the primary monitor and the monitor that displays the
  // window. Thus, if the user leaves ptMaxSize untouched, a window on a monitor
  // larger than the primary monitor maximizes to the size of the larger
  // monitor.
  //
  // But what the documentation doesn't say is that we need to compensate for
  // the taskbar. :/
  //
  // - So use the primary monitor for position and size calculation.
  // - Take in account the existence or not of the task bar in the destination
  //   monitor and adjust accordingly.
  // 99% of the time, they will contain mostly the same information.

  HMONITOR primary_monitor = ::MonitorFromWindow(NULL,
                                                 MONITOR_DEFAULTTOPRIMARY);
  MONITORINFO primary_info;
  primary_info.cbSize = sizeof(primary_info);
  GetMonitorInfo(primary_monitor, &primary_info);

  HMONITOR destination_monitor = ::MonitorFromWindow(m_hWnd,
                                                     MONITOR_DEFAULTTONEAREST);
  MONITORINFO destination_info;
  destination_info.cbSize = sizeof(destination_info);
  GetMonitorInfo(destination_monitor, &destination_info);

  // Take in account the destination monitor taskbar location but the primary
  // monitor size.
  int primary_monitor_width =
      primary_info.rcMonitor.right - primary_info.rcMonitor.left;
  int primary_monitor_height =
      primary_info.rcMonitor.bottom - primary_info.rcMonitor.top;
  mm_info->ptMaxSize.x =
      primary_monitor_width -
      (destination_info.rcMonitor.right - destination_info.rcWork.right) -
      (destination_info.rcWork.left - destination_info.rcMonitor.left);
  mm_info->ptMaxSize.y =
      primary_monitor_height -
      (destination_info.rcMonitor.bottom - destination_info.rcWork.bottom) -
      (destination_info.rcWork.top - destination_info.rcMonitor.top);

  mm_info->ptMaxPosition.x = destination_info.rcWork.left -
                             destination_info.rcMonitor.left;
  mm_info->ptMaxPosition.y = destination_info.rcWork.top -
                             destination_info.rcMonitor.top;

  if (primary_monitor == destination_monitor) {
    // Only add support for auto-hidding taskbar on primary monitor.
  if (ShouldWorkAroundAutoHideTaskbar() &&
      EqualRect(&destination_info.rcWork, &destination_info.rcMonitor)) {
    mm_info->ptMaxSize.y--;
    }
  } else {
    // If the taskbar is on the second monitor, the difference in monitor size
    // won't be added. The reason: if the maximized size is less than the
    // primary monitor size, it won't get resized to the full screen of the
    // destination monitor (!) The position will get fixed in any case, just not
    // the size. The problem is that if we preemptly add the monitor size
    // difference, the window will get larger than the primary monitor size and
    // Windows will add (again) the monitor size difference!
    //
    // So for now, simply don't support the taskbar on a secondary monitor with
    // different monitor sizes.
#ifdef BUG_943445_FIXED
    if (mm_info->ptMaxSize.x < primary_monitor_width ||
        mm_info->ptMaxSize.y < primary_monitor_height) {
      int dst_monitor_width = destination_info.rcMonitor.right -
                              destination_info.rcMonitor.left;
      mm_info->ptMaxSize.x += (dst_monitor_width - primary_monitor_width);
      int dst_monitor_height = destination_info.rcMonitor.bottom -
                               destination_info.rcMonitor.top;
      mm_info->ptMaxSize.y += (dst_monitor_height - primary_monitor_height);
    }
#endif  // BUG_943445_FIXED
  }
  // If you fully understand what's going on, you can now appreciate the joyness
  // of programming on Windows.
}

void XPFrame::OnCaptureChanged(HWND hwnd) {
  if (current_action_ == FA_FORWARDING)
    root_view_.ProcessMouseDragCanceled();
  current_action_ = FA_NONE;
}

LRESULT XPFrame::OnNCHitTest(const CPoint& pt) {
  CPoint p(pt);
  CRect r;
  GetWindowRect(&r);

  // Convert from screen to window coordinates
  p.x -= r.left;
  p.y -= r.top;

  if (!IsTabStripVisible() &&
      ComputeResizeMode(p.x, p.y, r.Width(), r.Height()) == RM_UNDEFINED &&
      root_view_.GetViewForPoint(p) == frame_view_) {
    return HTCAPTION;
  }

  CPoint tsp(p);
  ChromeViews::View::ConvertPointToView(&root_view_, tabstrip_, &tsp);

  // If the mouse is over the tabstrip. Check if we should move the window or
  // capture the mouse.
  if (tabstrip_->CanProcessInputEvents() && tabstrip_->HitTest(tsp)) {
    // The top few pixels of a tab strip are a dropshadow - as we're pretty
    // starved of draggable area, let's give it to window dragging (this
    // also makes sense visually.
    if (!IsZoomed() && tsp.y < kTabShadowSize)
      return HTCAPTION;

    ChromeViews::View* v = tabstrip_->GetViewForPoint(tsp);
    // If there is not tab at this location, claim the hit was in the title
    // bar to get a move action.
    if (v == tabstrip_)
      return HTCAPTION;

    // If the view under mouse is a tab, check if the tab strip allows tab
    // dragging or not. If not, return caption to get window dragging.
    if (v->GetClassName() == Tab::kTabClassName &&
        !tabstrip_->HasAvailableDragActions())
      return HTCAPTION;
  } else {
    // The mouse is not above the tab strip. If there is no control under it,
    // let's move the window.
    if (ComputeResizeMode(p.x, p.y, r.Width(), r.Height()) == RM_UNDEFINED) {
      ChromeViews::View* v = root_view_.GetViewForPoint(p);
      if (v == frame_view_ || v == off_the_record_image_ || 
          v == distributor_logo_) {
        return HTCAPTION;
      }
    }
  }

  SetMsgHandled(FALSE);
  return 0;
}

void XPFrame::ArmOnMouseLeave() {
  if (!on_mouse_leave_armed_) {
    TRACKMOUSEEVENT tme;
    tme.cbSize = sizeof(tme);
    tme.dwFlags = TME_LEAVE;
    tme.hwndTrack = *this;
    tme.dwHoverTime = 0;
    TrackMouseEvent(&tme);
    on_mouse_leave_armed_ = TRUE;
  }
}

void XPFrame::OnInitMenu(HMENU menu) {
  BOOL is_iconic = IsIconic();
  BOOL is_zoomed = IsZoomed();

  if (is_iconic || is_zoomed) {
    ::EnableMenuItem(menu, SC_RESTORE, MF_BYCOMMAND | MF_ENABLED);
    ::EnableMenuItem(menu, SC_MOVE, MF_BYCOMMAND | MF_DISABLED | MF_GRAYED);
    ::EnableMenuItem(menu, SC_SIZE, MF_BYCOMMAND | MF_DISABLED | MF_GRAYED);
    if (is_iconic) {
      ::EnableMenuItem(menu, SC_MAXIMIZE, MF_BYCOMMAND | MF_ENABLED);
      ::EnableMenuItem(menu, SC_MINIMIZE, MF_BYCOMMAND | MF_DISABLED |
                       MF_GRAYED);
    } else {
      ::EnableMenuItem(menu, SC_MAXIMIZE, MF_BYCOMMAND | MF_DISABLED |
                       MF_GRAYED);
      ::EnableMenuItem(menu, SC_MINIMIZE, MF_BYCOMMAND | MF_ENABLED);
    }
  } else {
    ::EnableMenuItem(menu, SC_RESTORE, MF_BYCOMMAND | MF_DISABLED | MF_GRAYED);
    ::EnableMenuItem(menu, SC_MOVE, MF_BYCOMMAND | MF_ENABLED);
    ::EnableMenuItem(menu, SC_SIZE, MF_BYCOMMAND | MF_ENABLED);
    ::EnableMenuItem(menu, SC_MAXIMIZE, MF_BYCOMMAND | MF_ENABLED);
    ::EnableMenuItem(menu, SC_MINIMIZE, MF_BYCOMMAND | MF_ENABLED);
  }
}

void XPFrame::ShowSystemMenu(int x, int y) {
  HMENU system_menu = ::GetSystemMenu(*this, FALSE);
  int id = ::TrackPopupMenu(system_menu,
                            TPM_LEFTBUTTON | TPM_RIGHTBUTTON | TPM_RETURNCMD,
                            x,
                            y,
                            0,
                            *this,
                            NULL);
  if (id) {
    ::SendMessage(*this,
                  WM_SYSCOMMAND,
                  id,
                  0);
  }
}

LRESULT XPFrame::OnNCActivate(BOOL param) {
  if (ignore_ncactivate_) {
    ignore_ncactivate_ = false;
    return DefWindowProc(WM_NCACTIVATE, TRUE, 0);
  }
  SetMsgHandled(false);
  return 0;
}

BOOL XPFrame::OnPowerBroadcast(DWORD power_event, DWORD data) {
  if (PBT_APMSUSPEND == power_event) {
    SuspendController::OnSuspend(browser_->profile());
    return TRUE;
  } else if (PBT_APMRESUMEAUTOMATIC == power_event) {
    SuspendController::OnResume(browser_->profile());
    return TRUE;
  }

  SetMsgHandled(FALSE);
  return FALSE;
}

void XPFrame::OnThemeChanged() {
  // Notify NativeTheme.
  gfx::NativeTheme::instance()->CloseHandles();
  ChromeFrame::NotifyTabsOfThemeChange(browser_);
}

LRESULT XPFrame::OnAppCommand(
    HWND w_param, short app_command, WORD device, int keystate) {
  if (browser_ && !browser_->ExecuteWindowsAppCommand(app_command))
    SetMsgHandled(FALSE);
  return 0;
}

void XPFrame::OnCommand(UINT notification_code,
                           int command_id,
                           HWND window) {
  if (browser_ && browser_->SupportsCommand(command_id)) {
    browser_->ExecuteCommand(command_id);
  } else {
    SetMsgHandled(FALSE);
  }
}

void XPFrame::OnSysCommand(UINT notification_code, CPoint click) {
  switch (notification_code) {
    case SC_CLOSE:
      Close();
      break;
    case SC_MAXIMIZE:
      ShowWindow(IsZoomed() ? SW_RESTORE : SW_MAXIMIZE);
      break;
    case IDC_TASKMANAGER:
      if (browser_)
        browser_->ExecuteCommand(IDC_TASKMANAGER);
      break;

    // Note that we avoid calling ShowWindow(SW_SHOWMINIMIZED) when we get a
    // minimized system command because doing so will minimize the window but
    // won't put the window at the bottom of the z-order window list. Instead,
    // we pass the minimized event to the default window procedure.
    case SC_MINIMIZE:
    default:
      // Use the default implementation for any other command.
      SetMsgHandled(FALSE);
      break;
  }
}

////////////////////////////////////////////////////////////////////////////////
//
// Button:::ButtonListener
//
////////////////////////////////////////////////////////////////////////////////

void XPFrame::ButtonPressed(ChromeViews::BaseButton *sender) {
  switch (sender->GetTag()) {
    case MINIATURIZE_TAG:
      // We deliberately don't call ShowWindow(SW_SHOWMINIMIZED) directly
      // because doing that will minimize the window, but won't put the window
      // in the right z-order location.
      //
      // In order to minimize the window correctly, we need to post a system
      // command which will be passed to the default window procedure for
      // correct handling.
      ::PostMessage(*this, WM_SYSCOMMAND, SC_MINIMIZE, 0);
      break;
    case MAXIMIZE_TAG:
      ShowWindow(SW_MAXIMIZE);
      break;
    case RESTORE_TAG:
      ShowWindow(SW_RESTORE);
      break;
    case CLOSE_TAG:
      Close();
      break;
  }
}

////////////////////////////////////////////////////////////////////////////////
//
// Window move and resize
//
////////////////////////////////////////////////////////////////////////////////

void XPFrame::BrowserDidPaint(HRGN rgn) {
  browser_paint_pending_ = false;
}

bool XPFrame::ShouldRefreshCurrentTabContents() {
  if (browser_->tabstrip_model()) {
    TabContents* tc = browser_->GetSelectedTabContents();
    if (tc) {
      HWND tc_hwnd = tc->GetContainerHWND();
      return !!(::GetWindowLongPtr(tc_hwnd, GWL_STYLE) & WS_CLIPCHILDREN);
    }
  }
  return false;
}

void XPFrame::StartWindowResize(ResizeMode mode, const CPoint &pt) {
  SetCapture();
  current_action_ = FA_RESIZING;
  current_resize_mode_ = mode;

  SetResizeCursor(mode);

  GetWindowRect(&previous_bounds_);
  drag_origin_ = pt;
  drag_origin_.x += previous_bounds_.left;
  drag_origin_.y += previous_bounds_.top;
}

void XPFrame::ProcessWindowResize(const CPoint &pt) {
  CPoint current(pt);
  CRect rect;
  CRect new_rect(previous_bounds_);
  CPoint initial(drag_origin_);
  GetWindowRect(&rect);

  current.x += rect.left;
  current.y += rect.top;

  switch (current_resize_mode_) {
    case RM_NORTH:
      new_rect.top = std::min(new_rect.bottom - minimum_size_.cy,
                              new_rect.top   + (current.y - initial.y));
      break;
    case RM_NORTH_EAST:
      new_rect.top = std::min(new_rect.bottom - minimum_size_.cy,
                              new_rect.top   + (current.y - initial.y));
      new_rect.right = std::max(new_rect.left + minimum_size_.cx,
                                new_rect.right + (current.x - initial.x));
      break;
    case RM_EAST:
      new_rect.right = std::max(new_rect.left + minimum_size_.cx,
                                new_rect.right + (current.x - initial.x));
      break;
    case RM_SOUTH_EAST:
      new_rect.right = std::max(new_rect.left + minimum_size_.cx,
                                new_rect.right + (current.x - initial.x));
      new_rect.bottom = std::max(new_rect.top + minimum_size_.cy,
                                 new_rect.bottom + (current.y - initial.y));
      break;
    case RM_SOUTH:
      new_rect.bottom = std::max(new_rect.top + minimum_size_.cy,
                                 new_rect.bottom + (current.y - initial.y));
      break;
    case RM_SOUTH_WEST:
      new_rect.left = std::min(new_rect.right - minimum_size_.cx,
                               new_rect.left + (current.x - initial.x));
      new_rect.bottom = std::max(new_rect.top + minimum_size_.cy,
                                 new_rect.bottom + (current.y - initial.y));
      break;
    case RM_WEST:
      new_rect.left = std::min(new_rect.right - minimum_size_.cx,
                               new_rect.left + (current.x - initial.x));
      break;
    case RM_NORTH_WEST:
      new_rect.left = std::min(new_rect.right - minimum_size_.cx,
                               new_rect.left + (current.x - initial.x));
      new_rect.top = std::min(new_rect.bottom - minimum_size_.cy,
                              new_rect.top + (current.y - initial.y));
      break;
  }

  if (!EqualRect(rect, new_rect)) {
    // Performing the refresh appears to be faster than simply calling
    // MoveWindow(... , TRUE)
    MoveWindow(new_rect.left,
               new_rect.top,
               new_rect.Width(),
               new_rect.Height(),
               FALSE);
    HWND h = GetDesktopWindow();
    HRGN rgn = ::CreateRectRgn(rect.left, rect.top, rect.right, rect.bottom);
    HRGN rgn2 = ::CreateRectRgn(new_rect.left,
                                new_rect.top,
                                new_rect.right,
                                new_rect.bottom);

    // Erase the corners
    HRGN rgn3 = ::CreateRectRgn(rect.left,
                                rect.top,
                                rect.left + kCurvedCornerSize,
                                rect.top + kCurvedCornerSize);
    HRGN rgn4 = ::CreateRectRgn(rect.right - kCurvedCornerSize,
                                rect.top,
                                rect.right,
                                rect.top + kCurvedCornerSize);
    HRGN rgn5 = ::CreateRectRgn(new_rect.left,
                                new_rect.top,
                                new_rect.left + kCurvedCornerSize,
                                new_rect.top + kCurvedCornerSize);
    HRGN rgn6 = ::CreateRectRgn(new_rect.right - kCurvedCornerSize,
                                new_rect.top,
                                new_rect.right,
                                new_rect.top + kCurvedCornerSize);

    ::CombineRgn(rgn, rgn, rgn2, RGN_OR);
    ::CombineRgn(rgn, rgn, rgn3, RGN_OR);
    ::CombineRgn(rgn, rgn, rgn4, RGN_OR);
    ::CombineRgn(rgn, rgn, rgn5, RGN_OR);
    ::CombineRgn(rgn, rgn, rgn6, RGN_OR);

    ::RedrawWindow(h, NULL, rgn, RDW_INVALIDATE | RDW_ERASE | RDW_ALLCHILDREN);
    ::DeleteObject(rgn);
    ::DeleteObject(rgn2);
    ::DeleteObject(rgn3);
    ::DeleteObject(rgn4);
    ::DeleteObject(rgn5);
    ::DeleteObject(rgn6);
  }
}

void XPFrame::StopWindowResize() {
  current_action_ = FA_NONE;
  ReleaseCapture();
}

XPFrame::ResizeMode XPFrame::ComputeResizeMode(int x,
                                               int y,
                                               int width,
                                               int height) {
  // Make sure we're not over a window control (they overlap our resize area).
  if (x >= min_button_->GetX() &&
      x < close_button_->GetX() + close_button_->GetWidth() &&
      y >= min_button_->GetY() &&
      y < min_button_->GetY() + min_button_->GetHeight()) {
    return RM_UNDEFINED;
  }

  ResizeMode mode = RM_UNDEFINED;

  // WEST / SOUTH_WEST / NORTH_WEST edge
  if (x < kResizeAreaSize) {
    if (y < kResizeAreaCornerSize) {
      mode = RM_NORTH_WEST;
    } else if (y >= (height - kResizeAreaCornerSize)) {
      mode = RM_SOUTH_WEST;
    } else {
      mode = RM_WEST;
    }
    // SOUTH_WEST / NORTH_WEST horizontal extensions
  } else if (x < kResizeAreaCornerSize) {
    if (y < kResizeAreaNorthSize) {
      mode = RM_NORTH_WEST;
    } else if (y >= (height - kResizeAreaSize)) {
      mode = RM_SOUTH_WEST;
    }
    // EAST / SOUTH_EAST / NORTH_EAST edge
  } else if (x >= (width - kResizeAreaSize)) {
    if (y < kResizeAreaCornerSize) {
      mode = RM_NORTH_EAST;
    } else if (y >= (height - kResizeAreaCornerSize)) {
      mode = RM_SOUTH_EAST;
    } else if (x >= (width - kResizeAreaSize)) {
      mode = RM_EAST;
    }
    // EAST / SOUTH_EAST / NORTH_EAST horizontal extensions
  } else if (x >= (width - kResizeAreaCornerSize)) {
    if (y < kResizeAreaNorthSize) {
      mode = RM_NORTH_EAST;
    } else if (y >= (height - kResizeAreaSize)) {
      mode = RM_SOUTH_EAST;
    }
    // NORTH edge
  } else if (y < kResizeAreaNorthSize) {
    mode = RM_NORTH;
    // SOUTH edge
  } else if (y >= (height - kResizeAreaSize)) {
    mode = RM_SOUTH;
  }

  return mode;
}

void XPFrame::SetResizeCursor(ResizeMode r_mode) {
  static ResizeCursor map[] = { RC_VERTICAL,  // unefined
                                RC_VERTICAL, RC_NESW, RC_HORIZONTAL, RC_NWSE,
                                RC_VERTICAL, RC_NESW, RC_HORIZONTAL, RC_NWSE };

  if (r_mode == RM_UNDEFINED) {
    if (previous_cursor_) {
      SetCursor(previous_cursor_);
      previous_cursor_ = NULL;
    }
  } else {
    HCURSOR cursor = g_resize_cursors[map[r_mode]];
    HCURSOR prev_cursor = SetCursor(cursor);
    if (prev_cursor != cursor) {
      previous_cursor_ = cursor;
    }
  }
}

////////////////////////////////////////////////////////////////////////////////
//
// ViewContainer
//
////////////////////////////////////////////////////////////////////////////////

void XPFrame::GetBounds(CRect *out, bool including_frame) const {
  // We ignore including_frame because our XP frame doesn't have any NC area
  GetWindowRect(out);
}

bool XPFrame::IsMaximized() {
  return !!IsZoomed();
}

gfx::Rect XPFrame::GetBoundsForContentBounds(const gfx::Rect content_rect) {
  if (tab_contents_container_->GetX() == 0 &&
      tab_contents_container_->GetWidth() == 0) {
    Layout();
  }

  CPoint p(0, 0);
  ChromeViews::View::ConvertPointToViewContainer(tab_contents_container_, &p);
  CRect bounds;
  GetBounds(&bounds, true);

  gfx::Rect r;
  r.set_x(content_rect.x() - p.x);
  r.set_y(content_rect.y() - p.y);
  r.set_width(p.x + content_rect.width() +
              (bounds.Width() - (p.x + tab_contents_container_->GetWidth())));
  r.set_height(p.y + content_rect.height() +
               (bounds.Height() - (p.y +
                                   tab_contents_container_->GetHeight())));
  return r;
}

void XPFrame::SetBounds(const gfx::Rect& bounds) {
  SetWindowPos(NULL, bounds.x(), bounds.y(), bounds.width(), bounds.height(),
               SWP_NOZORDER | SWP_NOACTIVATE);
}

void XPFrame::DetachFromBrowser() {
  browser_->tabstrip_model()->RemoveObserver(tabstrip_);
  browser_ = NULL;
}

void XPFrame::InfoBubbleShowing() {
  ignore_ncactivate_ = true;
  paint_as_active_ = true;
}

void XPFrame::InfoBubbleClosing() {
  paint_as_active_ = false;
  ChromeFrame::InfoBubbleClosing();
  // How we render the frame has changed, we need to force a paint otherwise
  // visually the user won't be able to tell.
  InvalidateRect(NULL, false);
}

<<<<<<< HEAD
=======
ToolbarStarToggle* XPFrame::GetStarButton() const {
  return browser_view_->GetStarButton();
}

LocationBarView* XPFrame::GetLocationBarView() const {
  return browser_view_->GetLocationBarView();
}

GoButton* XPFrame::GetGoButton() const {
  return browser_view_->GetGoButton();
}

BookmarkBarView* XPFrame::GetBookmarkBarView() {
  TabContents* current_tab = browser_->GetSelectedTabContents();
  if (!current_tab || !current_tab->profile())
    return NULL;

  if (!bookmark_bar_view_.get()) {
    bookmark_bar_view_.reset(new BookmarkBarView(current_tab->profile(),
                                                 browser_));
    bookmark_bar_view_->SetParentOwned(false);
  } else {
    bookmark_bar_view_->SetProfile(current_tab->profile());
  }
  bookmark_bar_view_->SetPageNavigator(current_tab);
  return bookmark_bar_view_.get();
}

BrowserView* XPFrame::GetBrowserView() const {
  return browser_view_;
}

void XPFrame::UpdateToolbar(TabContents* contents, bool should_restore_state) {
  browser_view_->UpdateToolbar(contents, should_restore_state);
}

void XPFrame::ProfileChanged(Profile* profile) {
  browser_view_->ProfileChanged(profile);
}

void XPFrame::FocusToolbar() {
  browser_view_->FocusToolbar();
}

bool XPFrame::IsBookmarkBarVisible() const {
  if (!bookmark_bar_view_.get())
    return false;

  if (bookmark_bar_view_->IsNewTabPage() || bookmark_bar_view_->IsAnimating())
    return true;

  CSize sz;
  bookmark_bar_view_->GetPreferredSize(&sz);
  // 1 is the minimum in GetPreferredSize for the bookmark bar.
  return sz.cy > 1;
}

>>>>>>> fcfaa4e7
void XPFrame::MoveToFront(bool should_activate) {
  int flags = SWP_NOMOVE | SWP_NOSIZE;
  if (!should_activate) {
    flags |= SWP_NOACTIVATE;
  }
  SetWindowPos(HWND_TOP, 0, 0, 0, 0, flags);
  SetForegroundWindow(*this);
}

HWND XPFrame::GetHWND() const {
  return m_hWnd;
}

void XPFrame::PaintNow(const CRect& update_rect) {
  if (!update_rect.IsRectNull() && IsVisible()) {
    RedrawWindow(update_rect,
                 NULL,
                 // While we don't seem to need RDW_NOERASE here for correctness
                 // (unlike Vista), I don't know whether it would hurt.
                 RDW_INVALIDATE | RDW_ALLCHILDREN);
  }
}

ChromeViews::RootView* XPFrame::GetRootView() {
  return const_cast<ChromeViews::RootView*>(&root_view_);
}

bool XPFrame::IsVisible() {
  return !!::IsWindowVisible(*this);
}

bool XPFrame::IsActive() {
  return win_util::IsWindowActive(*this);
}

bool XPFrame::ProcessMousePressed(const CPoint &pt,
                                  UINT flags,
                                  bool dbl_click) {
  using namespace ChromeViews;
  MouseEvent mouse_pressed(Event::ET_MOUSE_PRESSED,
                           pt.x,
                           pt.y,
                           (dbl_click ? MouseEvent::EF_IS_DOUBLE_CLICK : 0) |
                           Event::ConvertWindowsFlags(flags));
  if (root_view_.OnMousePressed(mouse_pressed)) {
    // If an additional button is pressed during a drag session we don't want
    // to call SetCapture() again as it will result in no more events.
    if (current_action_ != FA_FORWARDING) {
      current_action_ = FA_FORWARDING;
      SetCapture();
    }
    return TRUE;
  }
  return FALSE;
}

void XPFrame::ProcessMouseDragged(const CPoint &pt, UINT flags) {
  using namespace ChromeViews;
  MouseEvent drag_event(Event::ET_MOUSE_DRAGGED,
                        pt.x,
                        pt.y,
                        Event::ConvertWindowsFlags(flags));
  root_view_.OnMouseDragged(drag_event);
}

void XPFrame::ProcessMouseReleased(const CPoint &pt, UINT flags) {
  using namespace ChromeViews;

  current_action_ = FA_NONE;
  ReleaseCapture();

  MouseEvent mouse_released(Event::ET_MOUSE_RELEASED,
                            pt.x,
                            pt.y,
                            Event::ConvertWindowsFlags(flags));
  root_view_.OnMouseReleased(mouse_released, false);
}

void XPFrame::ProcessMouseMoved(const CPoint& pt, UINT flags) {
  using namespace ChromeViews;
  MouseEvent mouse_move(Event::ET_MOUSE_MOVED,
                        pt.x,
                        pt.y,
                        Event::ConvertWindowsFlags(flags));
  root_view_.OnMouseMoved(mouse_move);
}

void XPFrame::ProcessMouseExited() {
  root_view_.ProcessOnMouseExited();
}

////////////////////////////////////////////////////////////////////////////////
//
// XPFrameView
//
////////////////////////////////////////////////////////////////////////////////

void XPFrame::XPFrameView::PaintFrameBorder(ChromeCanvas* canvas) {
  int width = GetWidth();
  int height = GetHeight();
  int x, y;
  x = 0;
  y = 0;

  static const SkBitmap * top_left_corner;
  static const SkBitmap * top_center;
  static const SkBitmap * top_right_corner;
  static const SkBitmap * left_side;
  static const SkBitmap * right_side;
  static const SkBitmap * bottom_left_corner;
  static const SkBitmap * bottom_center;
  static const SkBitmap * bottom_right_corner;

  SkBitmap** bitmaps = parent_->GetFrameBitmaps();

  if (parent_->PaintAsActive()) {
    top_left_corner = bitmaps[TOP_LEFT_CORNER];
    top_center = bitmaps[TOP_CENTER];
    top_right_corner = bitmaps[TOP_RIGHT_CORNER];
    left_side = bitmaps[LEFT_SIDE];
    right_side = bitmaps[RIGHT_SIDE];
    bottom_left_corner = bitmaps[BOTTOM_LEFT_CORNER];
    bottom_center = bitmaps[BOTTOM_CENTER];
    bottom_right_corner = bitmaps[BOTTOM_RIGHT_CORNER];
  } else {
    top_left_corner = bitmaps[DE_TOP_LEFT_CORNER];
    top_center = bitmaps[DE_TOP_CENTER];
    top_right_corner = bitmaps[DE_TOP_RIGHT_CORNER];
    left_side = bitmaps[DE_LEFT_SIDE];
    right_side = bitmaps[DE_RIGHT_SIDE];
    bottom_left_corner = bitmaps[DE_BOTTOM_LEFT_CORNER];
    bottom_center = bitmaps[DE_BOTTOM_CENTER];
    bottom_right_corner = bitmaps[DE_BOTTOM_RIGHT_CORNER];
  }

  int variable_width = width - top_left_corner->width() -
      top_right_corner->width();
  int variable_height = height - top_right_corner->height() -
      bottom_right_corner->height();

  // Top
  canvas->DrawBitmapInt(*top_left_corner, x, y);
  canvas->TileImageInt(*top_center,
                       x + top_left_corner->width(),
                       y,
                       variable_width,
                       top_center->height());
  x = width - top_right_corner->width();
  canvas->DrawBitmapInt(*top_right_corner, x, y);

  // Right side
  canvas->TileImageInt(*right_side,
                       x,
                       top_right_corner->height(),
                       right_side->width(),
                       variable_height);

  // Bottom
  canvas->DrawBitmapInt(*bottom_right_corner,
                        width - bottom_right_corner->width(),
                        height - bottom_right_corner->height());
  canvas->TileImageInt(*bottom_center,
                       bottom_left_corner->width(),
                       height - bottom_center->height(),
                       variable_width,
                       bottom_center->height());
  canvas->DrawBitmapInt(*bottom_left_corner,
                        0,
                        height - bottom_left_corner->height());

  // Left
  canvas->TileImageInt(*left_side,
                       0,
                       top_left_corner->height(),
                       left_side->width(),
                       variable_height);
}

void XPFrame::XPFrameView::PaintFrameBorderZoomed(ChromeCanvas* canvas) {
  int width = GetWidth();
  int height = GetHeight();

  static const SkBitmap * maximized_top;
  static const SkBitmap * maximized_bottom;

  SkBitmap** bitmaps = parent_->GetFrameBitmaps();
  if (parent_->PaintAsActive()) {
    maximized_top = bitmaps[TOP_CENTER];
    maximized_bottom = bitmaps[BOTTOM_CENTER];
  } else {
    maximized_top = bitmaps[DE_TOP_CENTER];
    maximized_bottom = bitmaps[DE_BOTTOM_CENTER];
  }

  canvas->TileImageInt(*maximized_top,
                       0,
                       0,
                       width,
                       maximized_top->height());
  canvas->TileImageInt(*maximized_bottom,
                       0,
                       height - maximized_bottom->height(),
                       width,
                       maximized_bottom->height());
}

void XPFrame::XPFrameView::PaintContentsBorder(ChromeCanvas* canvas,
                                               int x,
                                               int y,
                                               int w,
                                               int h) {
  SkBitmap** bitmaps = parent_->GetFrameBitmaps();

  int ro, bo;
  ro = x + w - bitmaps[CT_TOP_RIGHT_CORNER]->width();
  bo = y + h - bitmaps[CT_BOTTOM_RIGHT_CORNER]->height();
  int start_y;

  if (parent_->IsTabStripVisible() || parent_->IsToolBarVisible()) {
    int top_height = bitmaps[CT_TOP_RIGHT_CORNER]->height();
    canvas->DrawBitmapInt(*bitmaps[CT_TOP_LEFT_CORNER], x, y);

    canvas->TileImageInt(*bitmaps[CT_TOP_CENTER],
                         x + bitmaps[CT_TOP_LEFT_CORNER]->width(),
                         y,
                         w - bitmaps[CT_TOP_LEFT_CORNER]->width() -
                         bitmaps[CT_TOP_RIGHT_CORNER]->width(),
                         bitmaps[CT_TOP_CENTER]->height());

    canvas->DrawBitmapInt(*bitmaps[CT_TOP_RIGHT_CORNER], ro, y);
    start_y = y + bitmaps[CT_TOP_RIGHT_CORNER]->height();

    // If the toolbar is not visible, we need to draw a line at the top of the
    // actual contents.
    if (!parent_->IsToolBarVisible()) {
      canvas->FillRectInt(kSeparationLineColor,
                          x + bitmaps[CT_TOP_LEFT_CORNER]->width(),
                          y + kCollapsedToolbarHeight +
                          kToolbarOverlapVertOffset - kSeparationLineHeight,
                          w - bitmaps[CT_TOP_LEFT_CORNER]->width() -
                          bitmaps[CT_TOP_RIGHT_CORNER]->width(),
                          kSeparationLineHeight);
    }
  } else {
    int by = y - bitmaps[APP_TOP_LEFT]->height() + 1;
    canvas->DrawBitmapInt(*bitmaps[APP_TOP_LEFT], x, by);
    canvas->TileImageInt(*bitmaps[APP_TOP_CENTER],
                         x + bitmaps[APP_TOP_LEFT]->width(),
                         by,
                         w - bitmaps[APP_TOP_LEFT]->width() -
                         bitmaps[APP_TOP_RIGHT]->width(),
                         bitmaps[APP_TOP_CENTER]->height());
    canvas->DrawBitmapInt(*bitmaps[APP_TOP_RIGHT],
                          x + w - bitmaps[APP_TOP_RIGHT]->width(),
                          by);
    start_y = y + 1;
  }

  canvas->TileImageInt(*bitmaps[CT_RIGHT_SIDE],
                       ro,
                       start_y,
                       bitmaps[CT_RIGHT_SIDE]->width(),
                       bo - start_y);

  canvas->DrawBitmapInt(*bitmaps[CT_BOTTOM_RIGHT_CORNER],
                      x + w - bitmaps[CT_BOTTOM_RIGHT_CORNER]->width(),
                      bo);

  canvas->TileImageInt(*bitmaps[CT_BOTTOM_CENTER],
                     x + bitmaps[CT_BOTTOM_LEFT_CORNER]->width(),
                     bo,
                     w - (bitmaps[CT_BOTTOM_LEFT_CORNER]->width() +
                          bitmaps[CT_BOTTOM_RIGHT_CORNER]->width()),
                     bitmaps[CT_BOTTOM_CENTER]->height());

  canvas->DrawBitmapInt(*bitmaps[CT_BOTTOM_LEFT_CORNER], x, bo);

  canvas->TileImageInt(*bitmaps[CT_LEFT_SIDE],
                       x,
                       start_y,
                       bitmaps[CT_LEFT_SIDE]->width(),
                       bo - start_y);
}

void XPFrame::XPFrameView::PaintContentsBorderZoomed(ChromeCanvas* canvas,
                                                     int x,
                                                     int y,
                                                     int w) {
  SkBitmap** bitmaps = parent_->GetFrameBitmaps();
  canvas->TileImageInt(*bitmaps[CT_TOP_CENTER],
                       x,
                       y,
                       w,
                       bitmaps[CT_TOP_CENTER]->height());

  // If the toolbar is not visible, we need to draw a line at the top of the
  // actual contents.
  if (!parent_->IsToolBarVisible()) {
    canvas->FillRectInt(kSeparationLineColor, x, y + kCollapsedToolbarHeight +
                        kToolbarOverlapVertOffset - 1, w, 1);
  }
}

void XPFrame::XPFrameView::Paint(ChromeCanvas* canvas) {
  canvas->save();

  // When painting the border, exclude the contents area. This will prevent the
  // border bitmaps (which might be larger than the visible area) from coming
  // into the content area when there is no tab painted yet.
  int x = parent_->tab_contents_container_->GetX();
  int y = parent_->tab_contents_container_->GetY();
  SkRect clip;
  clip.set(SkIntToScalar(x), SkIntToScalar(y),
           SkIntToScalar(x + parent_->tab_contents_container_->GetWidth()),
           SkIntToScalar(y + parent_->tab_contents_container_->GetHeight()));
  canvas->clipRect(clip, SkRegion::kDifference_Op);

  if (parent_->IsZoomed()) {
    PaintFrameBorderZoomed(canvas);
    int y;
    bool should_draw_separator = false;
    if (parent_->IsToolBarVisible()) {
      y = parent_->toolbar_->GetY();
    } else if (parent_->IsTabStripVisible()) {
      y = parent_->GetContentsYOrigin() - kCollapsedToolbarHeight -
          kToolbarOverlapVertOffset;
    } else {
      y = parent_->GetContentsYOrigin();
    }

    PaintContentsBorderZoomed(canvas, 0, y, GetWidth());
  } else {
    PaintFrameBorder(canvas);
    int y, height;
    if (parent_->IsToolBarVisible()) {
      y = parent_->toolbar_->GetY();
      height = GetHeight() - (parent_->toolbar_->GetY() +
                              kContentBorderVertBottomOffset);
    } else {
      if (parent_->IsTabStripVisible()) {
        y = parent_->GetContentsYOrigin() - kCollapsedToolbarHeight -
            kToolbarOverlapVertOffset;
      } else {
        y = parent_->GetContentsYOrigin();
      }
      height = GetHeight() - y - kContentBorderVertBottomOffset;
    }

    PaintContentsBorder(canvas, kContentBorderHorizOffset, y,
                        GetWidth() - (2 * kContentBorderHorizOffset),
                        height);
  }

  canvas->restore();
}

bool XPFrame::XPFrameView::GetAccessibleRole(VARIANT* role) {
  DCHECK(role);

  role->vt = VT_I4;
  role->lVal = ROLE_SYSTEM_CLIENT;
  return true;
}

bool XPFrame::XPFrameView::GetAccessibleName(std::wstring* name) {
  if (!accessible_name_.empty()) {
    name->assign(accessible_name_);
    return true;
  }
  return false;
}

void XPFrame::XPFrameView::SetAccessibleName(const std::wstring& name) {
  accessible_name_.assign(name);
}

bool XPFrame::XPFrameView::ShouldForwardToTabStrip(
    const ChromeViews::DropTargetEvent& event) {
  if (!FrameView::ShouldForwardToTabStrip(event))
    return false;
  if (parent_->IsZoomed() && event.GetX() >= parent_->min_button_->GetX() &&
      event.GetY() < (parent_->min_button_->GetY() +
                      parent_->min_button_->GetHeight())) {
    return false;
  }
  return true;
}

void XPFrame::ShelfVisibilityChanged() {
  ShelfVisibilityChangedImpl(browser_->GetSelectedTabContents());
}

void XPFrame::SelectedTabToolbarSizeChanged(bool is_animating) {
  if (is_animating) {
    tab_contents_container_->set_fast_resize(true);
    ShelfVisibilityChanged();
    tab_contents_container_->set_fast_resize(false);
  } else {
    ShelfVisibilityChanged();
    tab_contents_container_->UpdateHWNDBounds();
  }
}

bool XPFrame::UpdateChildViewAndLayout(ChromeViews::View* new_view,
                                       ChromeViews::View** view) {
  DCHECK(view);
  if (*view == new_view) {
    // The views haven't changed, if the views pref changed schedule a layout.
    if (new_view) {
      CSize pref_size;
      new_view->GetPreferredSize(&pref_size);
      if (pref_size.cy != new_view->GetHeight())
        return true;
    }
    return false;
  }

  // The views differ, and one may be null (but not both). Remove the old
  // view (if it non-null), and add the new one (if it is non-null). If the
  // height has changed, schedule a layout, otherwise reuse the existing
  // bounds to avoid scheduling a layout.

  int current_height = 0;
  if (*view) {
    current_height = (*view)->GetHeight();
    root_view_.RemoveChildView(*view);
  }

  int new_height = 0;
  if (new_view) {
    CSize preferred_size;
    new_view->GetPreferredSize(&preferred_size);
    new_height = preferred_size.cy;
    root_view_.AddChildView(new_view);
  }
  bool changed = false;
  if (new_height != current_height) {
    changed = true;
  } else if (new_view && *view) {
    // The view changed, but the new view wants the same size, give it the
    // bounds of the last view and have it repaint.
    CRect last_bounds;
    (*view)->GetBounds(&last_bounds);
    new_view->SetBounds(last_bounds.left, last_bounds.top,
                        last_bounds.Width(), last_bounds.Height());
    new_view->SchedulePaint();
  } else if (new_view) {
    DCHECK(new_height == 0);
    // The heights are the same, but the old view is null. This only happens
    // when the height is zero. Zero out the bounds.
    new_view->SetBounds(0, 0, 0, 0);
  }
  *view = new_view;
  return changed;
}

void XPFrame::SetWindowTitle(const std::wstring& title) {
  SetWindowText(title.c_str());
}

void XPFrame::Activate() {
  if (IsIconic())
    ShowWindow(SW_RESTORE);
  MoveToFront(true);
}

void XPFrame::FlashFrame() {
  FLASHWINFO flash_window_info;
  flash_window_info.cbSize = sizeof(FLASHWINFO);
  flash_window_info.hwnd = GetHWND();
  flash_window_info.dwFlags = FLASHW_ALL;
  flash_window_info.uCount = 4;
  flash_window_info.dwTimeout = 0;
  ::FlashWindowEx(&flash_window_info);
}

void XPFrame::ShowTabContents(TabContents* selected_contents) {
  tab_contents_container_->SetTabContents(selected_contents);

  // Force a LoadingStateChanged notification because the TabContents
  // could be loading (such as when the user unconstrains a tab.
  if (selected_contents && selected_contents->delegate())
    selected_contents->delegate()->LoadingStateChanged(selected_contents);

  ShelfVisibilityChangedImpl(selected_contents);
}

TabStrip* XPFrame::GetTabStrip() const {
  return tabstrip_;
}

gfx::Rect XPFrame::GetNormalBounds() {
  WINDOWPLACEMENT wp;
  wp.length = sizeof(wp);
  const bool ret = !!GetWindowPlacement(&wp);
  DCHECK(ret);
  return gfx::Rect(wp.rcNormalPosition);
}

void XPFrame::ContinueDetachConstrainedWindowDrag(const gfx::Point& mouse_pt,
                                                  int frame_component) {
  // Need to force a paint at this point so that the newly created window looks
  // correct. (Otherwise parts of the tabstrip are clipped).
  CRect cr;
  GetClientRect(&cr);
  PaintNow(cr);

  // The user's mouse is already moving, and the left button is down, but we
  // need to start moving this frame, so we _post_ it a NCLBUTTONDOWN message
  // with the HTCAPTION flag to trick windows into believing the user just
  // started dragging on the title bar. All the frame moving is then handled
  // automatically by windows. Note that we use PostMessage here since we need
  // to return to the message loop first otherwise Windows' built in move code
  // will not be able to be triggered.
  POINTS pts;
  pts.x = mouse_pt.x();
  pts.y = mouse_pt.y();
  if (frame_component == HTCAPTION) {
    // XPFrame uses windows' standard move code, so this works.
    PostMessage(WM_NCLBUTTONDOWN, HTCAPTION, reinterpret_cast<LPARAM>(&pts));
  } else {
    // Because xpframe does its own resizing, and does not respond properly to
    // WM_NCHITTEST, there's no reliable way for us to handle other frame
    // component types. Alas. This will be corrected when XPFrame subclasses
    // ChromeViews::CustomFrameWindow, some day.
  }
}

void XPFrame::SizeToContents(const gfx::Rect& contents_bounds) {
  // First we need to ensure everything has an initial size. Currently, the
  // window has the wrong size, but that's OK, doing this will allow us to
  // figure out how big all the UI bits are.
  Layout();

  // Then we calculate the size of the window chrome, this is the stuff that
  // needs to be positioned around the edges of contents_bounds.
  CRect bounds;
  tab_contents_container_->GetBounds(&bounds);
  CRect cr;
  GetClientRect(&cr);
  int toolbar_height = bounds.top;
  int left_edge_width = bounds.left;
  int right_edge_width = cr.Width() - bounds.right;
  int bottom_edge_height = cr.Height() - bounds.bottom;

  // Now resize the window. This will result in Layout() getting called again
  // and the contents getting sized to the value specified in |contents_bounds|
  SetWindowPos(NULL, contents_bounds.x() - left_edge_width,
               contents_bounds.y() - toolbar_height,
               contents_bounds.width() + left_edge_width + right_edge_width,
               contents_bounds.height() + toolbar_height + bottom_edge_height,
               SWP_NOZORDER | SWP_NOACTIVATE);
}

bool XPFrame::ShouldWorkAroundAutoHideTaskbar() {
  // Check the command line flag to see if we want to prevent
  // the work around for maximize and auto-hide task bar.
  // See bug#861590
  static bool should_work_around_auto_hide_taskbar = true;
  return should_work_around_auto_hide_taskbar;
}

void XPFrame::SetIsOffTheRecord(bool value) {
  is_off_the_record_ = value;
}

void XPFrame::DestroyBrowser() {
  // TODO(beng): (Cleanup) tidy this up, just fixing the build red for now.
  // Need to do this first, before the browser_ is deleted and we can't remove
  // the tabstrip from the model's observer list because the model was
  // destroyed with browser_.
  if (browser_) {
    if (bookmark_bar_view_.get() && bookmark_bar_view_->GetParent()) {
      // The bookmark bar should not be parented by the time we get here.
      // If you hit this NOTREACHED file a bug with the trace.
      NOTREACHED();
      bookmark_bar_view_->GetParent()->RemoveChildView(bookmark_bar_view_.get());
    }

    // Explicitly delete the BookmarkBarView now. That way we don't have to
    // worry about the BookmarkBarView potentially outliving the Browser &
    // Profile.
    bookmark_bar_view_.reset(NULL);

    browser_->tabstrip_model()->RemoveObserver(tabstrip_);
    delete browser_;
    browser_ = NULL;
  }
}

void XPFrame::ShelfVisibilityChangedImpl(TabContents* current_tab) {
  // Coalesce layouts.
  bool changed = false;

  ChromeViews::View* new_shelf = NULL;
  if (current_tab && current_tab->IsDownloadShelfVisible())
    new_shelf = current_tab->GetDownloadShelfView();
  changed |= UpdateChildViewAndLayout(new_shelf, &shelf_view_);

  ChromeViews::View* new_info_bar = NULL;
  if (current_tab && current_tab->IsInfoBarVisible())
    new_info_bar = current_tab->GetInfoBarView();
  changed |= UpdateChildViewAndLayout(new_info_bar, &info_bar_view_);

  ChromeViews::View* new_bookmark_bar_view = NULL;
<<<<<<< HEAD
  if (SupportsBookmarkBar() && current_tab)
    new_bookmark_bar_view = browser_->GetBookmarkBarView();
=======
  if (SupportsBookmarkBar())
    new_bookmark_bar_view = GetBookmarkBarView();
>>>>>>> fcfaa4e7
  changed |= UpdateChildViewAndLayout(new_bookmark_bar_view,
                                      &bookmark_bar_view_);

  // Only do a layout if the current contents is non-null. We assume that if the
  // contents is NULL, we're either being destroyed, or ShowTabContents is going
  // to be invoked with a non-null TabContents again so that there is no need
  // in doing a layout now (and would result in extra work/invalidation on
  // tab switches).
  if (changed && current_tab)
    Layout();
}<|MERGE_RESOLUTION|>--- conflicted
+++ resolved
@@ -1,52 +1,31 @@
-// Copyright 2008, Google Inc.
-// All rights reserved.
-//
-// Redistribution and use in source and binary forms, with or without
-// modification, are permitted provided that the following conditions are
-// met:
-//
-//    * Redistributions of source code must retain the above copyright
-// notice, this list of conditions and the following disclaimer.
-//    * Redistributions in binary form must reproduce the above
-// copyright notice, this list of conditions and the following disclaimer
-// in the documentation and/or other materials provided with the
-// distribution.
-//    * Neither the name of Google Inc. nor the names of its
-// contributors may be used to endorse or promote products derived from
-// this software without specific prior written permission.
-//
-// THIS SOFTWARE IS PROVIDED BY THE COPYRIGHT HOLDERS AND CONTRIBUTORS
-// "AS IS" AND ANY EXPRESS OR IMPLIED WARRANTIES, INCLUDING, BUT NOT
-// LIMITED TO, THE IMPLIED WARRANTIES OF MERCHANTABILITY AND FITNESS FOR
-// A PARTICULAR PURPOSE ARE DISCLAIMED. IN NO EVENT SHALL THE COPYRIGHT
-// OWNER OR CONTRIBUTORS BE LIABLE FOR ANY DIRECT, INDIRECT, INCIDENTAL,
-// SPECIAL, EXEMPLARY, OR CONSEQUENTIAL DAMAGES (INCLUDING, BUT NOT
-// LIMITED TO, PROCUREMENT OF SUBSTITUTE GOODS OR SERVICES; LOSS OF USE,
-// DATA, OR PROFITS; OR BUSINESS INTERRUPTION) HOWEVER CAUSED AND ON ANY
-// THEORY OF LIABILITY, WHETHER IN CONTRACT, STRICT LIABILITY, OR TORT
-// (INCLUDING NEGLIGENCE OR OTHERWISE) ARISING IN ANY WAY OUT OF THE USE
-// OF THIS SOFTWARE, EVEN IF ADVISED OF THE POSSIBILITY OF SUCH DAMAGE.
+// Copyright (c) 2006-2008 The Chromium Authors. All rights reserved.
+// Use of this source code is governed by a BSD-style license that can be
+// found in the LICENSE file.
 
 #include "chrome/browser/xp_frame.h"
 
 #include <windows.h>
 
+#include "base/command_line.h"
 #include "base/gfx/native_theme.h"
 #include "base/gfx/rect.h"
 #include "chrome/app/theme/theme_resources.h"
 #include "chrome/browser/browser.h"
 #include "chrome/browser/browser_list.h"
-#include "chrome/browser/chrome_frame.h"
+#include "chrome/browser/frame_util.h"
 #include "chrome/browser/point_buffer.h"
 #include "chrome/browser/suspend_controller.h"
 #include "chrome/browser/tab_contents.h"
 #include "chrome/browser/tab_contents_container_view.h"
 #include "chrome/browser/tabs/tab_strip.h"
 #include "chrome/browser/tabs/tab_strip_model.h"
+#include "chrome/browser/view_ids.h"
 #include "chrome/browser/views/bookmark_bar_view.h"
 #include "chrome/browser/views/download_shelf_view.h"
+#include "chrome/browser/views/frame/browser_view.h"
 #include "chrome/browser/window_clipping_info.h"
 #include "chrome/common/chrome_constants.h"
+#include "chrome/common/chrome_switches.h"
 #include "chrome/common/gfx/chrome_canvas.h"
 #include "chrome/common/l10n_util.h"
 #include "chrome/common/pref_names.h"
@@ -62,6 +41,7 @@
 #include "chrome/views/tooltip_manager.h"
 #include "chrome/views/view.h"
 
+#include "chromium_strings.h"
 #include "generated_resources.h"
 
 // Needed for accessibility support.
@@ -114,10 +94,6 @@
 // OTR image offsets.
 static const int kOTRImageHorizMargin = 2;
 static const int kOTRImageVertMargin = 2;
-
-// Status Bubble metrics.
-static const int kStatusBubbleHeight = 20;
-static const int kStatusBubbleOffset = 2;
 
 // The line drawn to separate tab end contents.
 static const int kSeparationLineHeight = 1;
@@ -335,16 +311,20 @@
       l10n_util::GetString(IDS_PRODUCT_NAME).c_str());
   instance->InitAfterHWNDCreated();
   instance->SetIsOffTheRecord(is_otr);
+#ifdef CHROME_PERSONALIZATION
+  instance->EnablePersonalization(CommandLine().HasSwitch(
+      switches::kEnableP13n));
+#endif
   FocusManager::CreateFocusManager(instance->m_hWnd, &(instance->root_view_));
   return instance;
 }
 
 XPFrame::XPFrame(Browser* browser)
     : browser_(browser),
-      root_view_(this, true),
+      root_view_(this),
       frame_view_(NULL),
       tabstrip_(NULL),
-      toolbar_(NULL),
+      active_bookmark_bar_(NULL),
       tab_contents_container_(NULL),
       min_button_(NULL),
       max_button_(NULL),
@@ -354,7 +334,6 @@
       saved_window_placement_(false),
       current_action_(FA_NONE),
       on_mouse_leave_armed_(false),
-      browser_paint_pending_(false),
       previous_cursor_(NULL),
       minimum_size_(100, 100),
       shelf_view_(NULL),
@@ -366,7 +345,12 @@
       off_the_record_image_(NULL),
       distributor_logo_(NULL),
       ignore_ncactivate_(false),
-      paint_as_active_(false) {
+#ifdef CHROME_PERSONALIZATION
+      personalization_enabled_(false),
+      personalization_(NULL),
+#endif
+      paint_as_active_(false),
+      browser_view_(NULL) {
   InitializeIfNeeded();
 }
 
@@ -383,7 +367,7 @@
 }
 
 StatusBubble* XPFrame::GetStatusBubble() {
-  return status_bubble_.get();
+  return NULL;
 }
 
 void XPFrame::InitializeIfNeeded() {
@@ -416,7 +400,7 @@
 void XPFrame::Init() {
   ResourceBundle &rb = ResourceBundle::GetSharedInstance();
 
-  ChromeFrame::RegisterChromeFrame(this);
+  FrameUtil::RegisterBrowserWindow(this);
 
   // Link the HWND with its root view so we can retrieve the RootView from the
   // HWND for automation purposes.
@@ -441,9 +425,8 @@
   root_view_.SetBackground(
       ChromeViews::Background::CreateSolidBackground(SK_ColorWHITE));
 
-  toolbar_ = browser_->GetToolbar();
-  toolbar_->SetAccessibleName(l10n_util::GetString(IDS_ACCNAME_TOOLBAR));
-  frame_view_->AddChildView(toolbar_);
+  browser_view_ = new BrowserView(this, browser_, NULL, NULL);
+  frame_view_->AddChildView(browser_view_);
 
   tabstrip_ = CreateTabStrip(browser_);
   tabstrip_->SetAccessibleName(l10n_util::GetString(IDS_ACCNAME_TABSTRIP));
@@ -451,6 +434,13 @@
 
   tab_contents_container_ = new TabContentsContainerView();
   frame_view_->AddChildView(tab_contents_container_);
+
+#ifdef CHROME_PERSONALIZATION    
+  if (PersonalizationEnabled()) {
+    personalization_ = Personalization::CreateFramePersonalization(
+        browser_->profile(), frame_view_);
+  }
+#endif
 
   if (is_off_the_record_) {
     off_the_record_image_ = new ChromeViews::ImageView();
@@ -462,10 +452,13 @@
     frame_view_->AddViewToDropList(off_the_record_image_);
   }
 
-  distributor_logo_ = new ChromeViews::ImageView();
-  frame_view_->AddViewToDropList(distributor_logo_);
-  distributor_logo_->SetImage(rb.GetBitmapNamed(IDR_DISTRIBUTOR_LOGO_LIGHT));
-  frame_view_->AddChildView(distributor_logo_);
+  SkBitmap* image = rb.GetBitmapNamed(IDR_DISTRIBUTOR_LOGO_LIGHT);
+  if (!image->isNull()) {
+    distributor_logo_ = new ChromeViews::ImageView();
+    frame_view_->AddViewToDropList(distributor_logo_);
+    distributor_logo_->SetImage(image);
+    frame_view_->AddChildView(distributor_logo_);
+  }
 
   min_button_ = new ChromeViews::Button();
   min_button_->SetListener(this, MINIATURIZE_TAG);
@@ -518,8 +511,6 @@
   close_button_->SetTooltipText(
       l10n_util::GetString(IDS_XPFRAME_CLOSE_TOOLTIP));
   frame_view_->AddChildView(close_button_);
-
-  status_bubble_.reset(new StatusBubble(this));
 
   // Add the task manager item to the system menu before the last entry.
   task_manager_label_text_ = l10n_util::GetString(IDS_TASKMANAGER);
@@ -548,7 +539,7 @@
   // Register accelerators.
   HACCEL accelerators_table = AtlLoadAccelerators(IDR_MAINFRAME);
   DCHECK(accelerators_table);
-  ChromeFrame::LoadAccelerators(this, accelerators_table, this);
+  FrameUtil::LoadAccelerators(this, accelerators_table, this);
 
   ShelfVisibilityChanged();
   root_view_.OnViewContainerCreated();
@@ -573,7 +564,7 @@
   if (info_bar_view_)
     min_y = std::min(min_y, info_bar_view_->GetY());
 
-  if (bookmark_bar_view_)
+  if (bookmark_bar_view_.get())
     min_y = std::min(min_y, bookmark_bar_view_->GetY());
 
   return min_y;
@@ -705,18 +696,20 @@
       }
     }
 
-    if (IsZoomed()) {
-      distributor_logo_->SetVisible(false);
-    } else {
-      CSize distributor_logo_size;
-      distributor_logo_->GetPreferredSize(&distributor_logo_size);
-      distributor_logo_->SetVisible(true);
-      distributor_logo_->SetBounds(min_button_->GetX() - 
-                                       distributor_logo_size.cx -
-                                       kDistributorLogoHorizontalOffset,
-                                   kDistributorLogoVerticalOffset,
-                                   distributor_logo_size.cx,
-                                   distributor_logo_size.cy);
+    if (distributor_logo_) {
+      if (IsZoomed()) {
+        distributor_logo_->SetVisible(false);
+      } else {
+        CSize distributor_logo_size;
+        distributor_logo_->GetPreferredSize(&distributor_logo_size);
+        distributor_logo_->SetVisible(true);
+        distributor_logo_->SetBounds(min_button_->GetX() - 
+                                         distributor_logo_size.cx -
+                                         kDistributorLogoHorizontalOffset,
+                                     kDistributorLogoVerticalOffset,
+                                     distributor_logo_size.cx,
+                                     distributor_logo_size.cy);
+      }
     }
 
     tabstrip_->SetBounds(tab_strip_x, top_margin - 1,
@@ -731,15 +724,21 @@
       off_the_record_image_->SetVisible(false);
   }
 
+  int browser_view_width = width - left_margin - right_margin;
+#ifdef CHROME_PERSONALIZATION
+  if (PersonalizationEnabled())
+    Personalization::AdjustBrowserView(personalization_, &browser_view_width);
+#endif
+
   if (IsToolBarVisible()) {
-    toolbar_->SetVisible(true);
-    toolbar_->SetBounds(left_margin,
-                        last_y - kToolbarOverlapVertOffset,
-                        width - left_margin - right_margin,
-                        bitmaps[CT_TOP_CENTER]->height());
-    toolbar_->Layout();
-    title_bar_height_ = toolbar_->GetY();
-    last_y = toolbar_->GetY() + toolbar_->GetHeight();
+    browser_view_->SetVisible(true);
+    browser_view_->SetBounds(left_margin,
+                             last_y - kToolbarOverlapVertOffset,
+                             browser_view_width,
+                             bitmaps[CT_TOP_CENTER]->height());
+    browser_view_->Layout();
+    title_bar_height_ = browser_view_->GetY();
+    last_y = browser_view_->GetY() + browser_view_->GetHeight();
   } else {
     // If the tab strip is visible, we need to expose the toolbar for a small
     // offset. (kCollapsedToolbarHeight).
@@ -751,7 +750,7 @@
                         close_button_->GetY() + close_button_->GetHeight());
       title_bar_height_ = last_y;
     }
-    toolbar_->SetVisible(false);
+    browser_view_->SetVisible(false);
   }
 
   int browser_h = height - last_y - bottom_margin;
@@ -769,7 +768,7 @@
   CSize bookmark_bar_size;
   CSize info_bar_size;
 
-  if (bookmark_bar_view_) {
+  if (bookmark_bar_view_.get()) {
     bookmark_bar_view_->GetPreferredSize(&bookmark_bar_size);
     bookmark_bar_height = bookmark_bar_size.cy;
   }
@@ -780,9 +779,9 @@
   // If we're showing a bookmarks bar in the new tab page style and we
   // have an infobar showing, we need to flip them.
   if (info_bar_view_ &&
-      bookmark_bar_view_ &&
-      static_cast<BookmarkBarView*>(bookmark_bar_view_)->IsNewTabPage() &&
-      !static_cast<BookmarkBarView*>(bookmark_bar_view_)->IsAlwaysShown()) {
+      bookmark_bar_view_.get() &&
+      bookmark_bar_view_->IsNewTabPage() &&
+      !bookmark_bar_view_->IsAlwaysShown()) {
     info_bar_view_->SetBounds(left_margin,
                               last_y,
                               client_rect.Width() - left_margin - right_margin,
@@ -800,7 +799,7 @@
     browser_h -= (bookmark_bar_size.cy - kSeparationLineHeight);
     last_y += bookmark_bar_size.cy;
   } else {
-    if (bookmark_bar_view_) {
+    if (bookmark_bar_view_.get()) {
       // We want our bookmarks bar to be responsible for drawing its own
       // separator, so we let it overlap ours.
       last_y -= kSeparationLineHeight;
@@ -829,12 +828,14 @@
                                      last_y,
                                      width - left_margin - right_margin,
                                      browser_h);
-
-  status_bubble_->SetBounds(left_margin - kStatusBubbleOffset,
-                            last_y + browser_h - kStatusBubbleHeight +
-                            kStatusBubbleOffset,
-                            width / 3,
-                            kStatusBubbleHeight);
+#ifdef CHROME_PERSONALIZATION
+  if (PersonalizationEnabled()) {
+    Personalization::ConfigureFramePersonalization(personalization_,
+                                                   browser_view_, top_margin);
+  }
+#endif
+
+  browser_view_->LayoutStatusBubble(last_y + browser_h);
 
   frame_view_->SchedulePaint();
 }
@@ -843,7 +844,7 @@
 // the application or we are going to be flagged as flaky.
 void XPFrame::OnEndSession(BOOL ending, UINT logoff) {
   tabstrip_->AbortActiveDragSession();
-  EndSession();
+  FrameUtil::EndSession();
 }
 
 // Note: called directly by the handler macros to handle WM_CLOSE messages.
@@ -1021,7 +1022,7 @@
     RedrawWindow(root_view_.GetScheduledPaintRect(),
                  NULL,
                  RDW_UPDATENOW | RDW_INVALIDATE | RDW_ALLCHILDREN);
-    MessageLoop::current()->PumpOutPendingPaintMessages();
+    MessageLoopForUI::current()->PumpOutPendingPaintMessages();
   }
 
   if (!saved_window_placement_ && should_save_window_placement_)
@@ -1250,7 +1251,7 @@
 }
 
 void XPFrame::OnActivate(UINT n_state, BOOL is_minimized, HWND other) {
-  if (ActivateAppModalDialog(browser_))
+  if (FrameUtil::ActivateAppModalDialog(browser_))
     return;
 
   // We get deactivation notices before the window is deactivated,
@@ -1271,7 +1272,8 @@
 }
 
 int XPFrame::OnMouseActivate(CWindow wndTopLevel, UINT nHitTest, UINT message) {
-  return ActivateAppModalDialog(browser_) ? MA_NOACTIVATEANDEAT : MA_ACTIVATE;
+  return FrameUtil::ActivateAppModalDialog(browser_) ? MA_NOACTIVATEANDEAT
+                                                     : MA_ACTIVATE;
 }
 
 void XPFrame::OnPaint(HDC dc) {
@@ -1507,7 +1509,6 @@
 void XPFrame::OnThemeChanged() {
   // Notify NativeTheme.
   gfx::NativeTheme::instance()->CloseHandles();
-  ChromeFrame::NotifyTabsOfThemeChange(browser_);
 }
 
 LRESULT XPFrame::OnAppCommand(
@@ -1587,10 +1588,6 @@
 // Window move and resize
 //
 ////////////////////////////////////////////////////////////////////////////////
-
-void XPFrame::BrowserDidPaint(HRGN rgn) {
-  browser_paint_pending_ = false;
-}
 
 bool XPFrame::ShouldRefreshCurrentTabContents() {
   if (browser_->tabstrip_model()) {
@@ -1836,16 +1833,6 @@
   return r;
 }
 
-void XPFrame::SetBounds(const gfx::Rect& bounds) {
-  SetWindowPos(NULL, bounds.x(), bounds.y(), bounds.width(), bounds.height(),
-               SWP_NOZORDER | SWP_NOACTIVATE);
-}
-
-void XPFrame::DetachFromBrowser() {
-  browser_->tabstrip_model()->RemoveObserver(tabstrip_);
-  browser_ = NULL;
-}
-
 void XPFrame::InfoBubbleShowing() {
   ignore_ncactivate_ = true;
   paint_as_active_ = true;
@@ -1853,14 +1840,12 @@
 
 void XPFrame::InfoBubbleClosing() {
   paint_as_active_ = false;
-  ChromeFrame::InfoBubbleClosing();
+  BrowserWindow::InfoBubbleClosing();
   // How we render the frame has changed, we need to force a paint otherwise
   // visually the user won't be able to tell.
   InvalidateRect(NULL, false);
 }
 
-<<<<<<< HEAD
-=======
 ToolbarStarToggle* XPFrame::GetStarButton() const {
   return browser_view_->GetStarButton();
 }
@@ -1918,7 +1903,6 @@
   return sz.cy > 1;
 }
 
->>>>>>> fcfaa4e7
 void XPFrame::MoveToFront(bool should_activate) {
   int flags = SWP_NOMOVE | SWP_NOSIZE;
   if (!should_activate) {
@@ -2241,7 +2225,7 @@
     int y;
     bool should_draw_separator = false;
     if (parent_->IsToolBarVisible()) {
-      y = parent_->toolbar_->GetY();
+      y = parent_->browser_view_->GetY();
     } else if (parent_->IsTabStripVisible()) {
       y = parent_->GetContentsYOrigin() - kCollapsedToolbarHeight -
           kToolbarOverlapVertOffset;
@@ -2254,8 +2238,8 @@
     PaintFrameBorder(canvas);
     int y, height;
     if (parent_->IsToolBarVisible()) {
-      y = parent_->toolbar_->GetY();
-      height = GetHeight() - (parent_->toolbar_->GetY() +
+      y = parent_->browser_view_->GetY();
+      height = GetHeight() - (parent_->browser_view_->GetY() +
                               kContentBorderVertBottomOffset);
     } else {
       if (parent_->IsTabStripVisible()) {
@@ -2524,15 +2508,10 @@
   changed |= UpdateChildViewAndLayout(new_info_bar, &info_bar_view_);
 
   ChromeViews::View* new_bookmark_bar_view = NULL;
-<<<<<<< HEAD
-  if (SupportsBookmarkBar() && current_tab)
-    new_bookmark_bar_view = browser_->GetBookmarkBarView();
-=======
   if (SupportsBookmarkBar())
     new_bookmark_bar_view = GetBookmarkBarView();
->>>>>>> fcfaa4e7
   changed |= UpdateChildViewAndLayout(new_bookmark_bar_view,
-                                      &bookmark_bar_view_);
+                                      &active_bookmark_bar_);
 
   // Only do a layout if the current contents is non-null. We assume that if the
   // contents is NULL, we're either being destroyed, or ShowTabContents is going
@@ -2541,4 +2520,4 @@
   // tab switches).
   if (changed && current_tab)
     Layout();
-}+}
