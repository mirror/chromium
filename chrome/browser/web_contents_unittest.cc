// Copyright (c) 2006-2008 The Chromium Authors. All rights reserved.
// Use of this source code is governed by a BSD-style license that can be
// found in the LICENSE file.

#include "base/logging.h"
#include "chrome/browser/interstitial_page.h"
#include "chrome/browser/navigation_controller.h"
#include "chrome/browser/navigation_entry.h"
#include "chrome/browser/render_view_host.h"
#include "chrome/browser/render_widget_host_view.h"
#include "chrome/browser/web_contents.h"
#include "chrome/common/chrome_paths.h"
#include "chrome/common/ipc_channel.h"
#include "chrome/common/pref_service.h"
#include "chrome/common/render_messages.h"
#include "chrome/test/testing_profile.h"
#include "testing/gtest/include/gtest/gtest.h"

static void InitNavigateParams(ViewHostMsg_FrameNavigate_Params* params,
                               int page_id,
                               const GURL& url) {
  params->page_id = page_id;
  params->url = url;
  params->referrer = GURL::EmptyGURL();
  params->transition = PageTransition::TYPED;
  params->redirects = std::vector<GURL>();
  params->should_update_history = false;
  params->searchable_form_url = GURL::EmptyGURL();
  params->searchable_form_element_name = std::wstring();
  params->searchable_form_encoding = std::string();
  params->password_form = PasswordForm();
  params->security_info = std::string();
  params->gesture = NavigationGestureUser;
  params->is_post = false;
}

// Subclass the RenderViewHost's view so that we can call Show(), etc.,
// without having side-effects.
class TestRenderWidgetHostView : public RenderWidgetHostView {
 public:
   TestRenderWidgetHostView() : is_showing_(false) {}

  virtual RenderWidgetHost* GetRenderWidgetHost() const { return NULL; }
  virtual void DidBecomeSelected() {}
  virtual void WasHidden() {}
  virtual void SetSize(const gfx::Size& size) {}
  virtual HWND GetPluginHWND() { return NULL; }
  virtual HANDLE ModalDialogEvent() { return NULL; }
  virtual void ForwardMouseEventToRenderer(UINT message,
                                           WPARAM wparam,
                                           LPARAM lparam) {}
  virtual void Focus() {}
  virtual void Blur() {}
  virtual bool HasFocus() { return true; }
  virtual void AdvanceFocus(bool reverse) {}
  virtual void Show() { is_showing_ = true; }
  virtual void Hide() { is_showing_ = false; }
  virtual gfx::Rect GetViewBounds() const { return gfx::Rect(); }
  virtual void UpdateCursor(const WebCursor& cursor) {}
  virtual void UpdateCursorIfOverSelf() {}
  // Indicates if the page has finished loading.
  virtual void SetIsLoading(bool is_loading) {}
<<<<<<< HEAD
  void IMEUpdateStatus(ViewHostMsg_ImeControl control,
                               const gfx::Rect& caret_rect) {}
  void DidPaintRect(const gfx::Rect& rect) {}
  void DidScrollRect(const gfx::Rect& rect, int dx, int dy) {}
  void RendererGone() {}
  void Destroy() {}
  void PrepareToDestroy() {}
  void SetTooltipText(const std::wstring& tooltip_text) {}
=======
  virtual void IMEUpdateStatus(ViewHostMsg_ImeControl control,
                               const gfx::Rect& caret_rect) {}
  virtual void DidPaintRect(const gfx::Rect& rect) {}
  virtual void DidScrollRect(const gfx::Rect& rect, int dx, int dy) {}
  virtual void RendererGone() {}
  virtual void Destroy() {}
  virtual void PrepareToDestroy() {}
  virtual void SetTooltipText(const std::wstring& tooltip_text) {}
 
  bool is_showing() const { return is_showing_; }

 private:
  bool is_showing_;
>>>>>>> 12c75e7a
};

// Subclass RenderViewHost so that it does not create a process.
class TestRenderViewHost : public RenderViewHost {
 public:
  TestRenderViewHost(
      SiteInstance* instance,
      RenderViewHostDelegate* delegate,
      int routing_id,
      HANDLE modal_dialog_event)
      : RenderViewHost(instance, delegate, routing_id, modal_dialog_event),
        is_loading(false),
        is_created(false),
        immediate_before_unload(true),
        delete_counter_(NULL) {
    set_view(new TestRenderWidgetHostView());
  }
  ~TestRenderViewHost() {
    // Track the delete if we've been asked to.
    if (delete_counter_)
      ++*delete_counter_;

    // Since this isn't a traditional view, we have to delete it.
    delete view_;
  }

  // If set, *delete_counter is incremented when this object destructs.
  void set_delete_counter(int* delete_counter) {
    delete_counter_ = delete_counter;
  }

  bool CreateRenderView() {
    is_created = true;
    return true;
  }

  bool IsRenderViewLive() const { return is_created; }

  bool IsNavigationSuspended() { return navigations_suspended_; }

  void NavigateToEntry(const NavigationEntry& entry, bool is_reload) {
    is_loading = true;
  }

  void LoadAlternateHTMLString(const std::string& html_text,
                               bool new_navigation,
                               const GURL& display_url,
                               const std::string& security_info) {
    is_loading = true;
  }

  // Support for onbeforeunload, onunload
  void FirePageBeforeUnload() {
    is_waiting_for_unload_ack_ = true;
    if (immediate_before_unload)
      delegate()->ShouldClosePage(true);
  }
  void ClosePage(int new_render_process_host_id, int new_request_id) {
    // Nothing to do here...  This would cause a ClosePage_ACK to be sent to
    // ResourceDispatcherHost, so we can simulate that manually.
  }
  void TestOnMsgShouldClose(bool proceed) {
    OnMsgShouldCloseACK(proceed);
  }

  bool is_loading;
  bool is_created;
  bool immediate_before_unload;
  int* delete_counter_;
};

// Factory to create TestRenderViewHosts.
class TestRenderViewHostFactory : public RenderViewHostFactory {
 public:
  static TestRenderViewHostFactory* GetInstance() {
    static TestRenderViewHostFactory instance;
    return &instance;
  }

  virtual RenderViewHost* CreateRenderViewHost(
      SiteInstance* instance,
      RenderViewHostDelegate* delegate,
      int routing_id,
      HANDLE modal_dialog_event) {
    return new TestRenderViewHost(
        instance, delegate, routing_id, modal_dialog_event);
  }

 private:
  TestRenderViewHostFactory() {}
};

// Subclass the TestingProfile so that it can return certain services we need.
class WebContentsTestingProfile : public TestingProfile {
 public:
  WebContentsTestingProfile() : TestingProfile() { }

  virtual PrefService* GetPrefs() {
    if (!prefs_.get()) {
      std::wstring source_path;
      PathService::Get(chrome::DIR_TEST_DATA, &source_path);
      file_util::AppendToPath(&source_path, L"profiles");
      file_util::AppendToPath(&source_path, L"chrome_prefs");
      file_util::AppendToPath(&source_path, L"Preferences");

      prefs_.reset(new PrefService(source_path));
      Profile::RegisterUserPrefs(prefs_.get());
      browser::RegisterAllPrefs(prefs_.get(), prefs_.get());
    }
    return prefs_.get();
  }
};

// Subclass WebContents to ensure it creates TestRenderViewHosts and does
// not do anything involving views.
class TestWebContents : public WebContents {
 public:
  TestWebContents(Profile* profile, SiteInstance* instance)
    : WebContents(profile,
                  instance,
                  TestRenderViewHostFactory::GetInstance(),
                  MSG_ROUTING_NONE,
                  NULL),
      transition_cross_site(false) {}

  // Accessors for interesting fields
  TestRenderViewHost* rvh() {
    return static_cast<TestRenderViewHost*>(
        render_manager_.render_view_host_);
  }
  TestRenderViewHost* pending_rvh() {
    return static_cast<TestRenderViewHost*>(
        render_manager_.pending_render_view_host_);
  }
  
  // State accessor.
  bool cross_navigation_pending() {
    return render_manager_.cross_navigation_pending_;
  }

  // Ensure we create TestRenderViewHosts that don't spawn processes.
  RenderViewHost* CreateRenderViewHost(SiteInstance* instance,
                                       RenderViewHostDelegate* delegate,
                                       int routing_id,
                                       HANDLE modal_dialog_event) {
    return new TestRenderViewHost(
        instance, delegate, routing_id, modal_dialog_event);
  }

  // Overrides WebContents::ShouldTransitionCrossSite so that we can test both
  // alternatives without using command-line switches.
  bool ShouldTransitionCrossSite() { return transition_cross_site; }

  // Promote DidNavigate to public.
  void TestDidNavigate(TestRenderViewHost* render_view_host,
                       const ViewHostMsg_FrameNavigate_Params& params) {
    DidNavigate(render_view_host, params);
    render_view_host->is_loading = false;
  }

  // Promote GetWebkitPrefs to public.
  WebPreferences TestGetWebkitPrefs() {
    return GetWebkitPrefs();
  }

  // Prevent interaction with views.
  bool CreateRenderViewForRenderManager(RenderViewHost* render_view_host) {
    // This will go to a TestRenderViewHost.
    render_view_host->CreateRenderView();
    return true;
  }
  void UpdateRenderViewSizeForRenderManager() {}

  // Set by individual tests.
  bool transition_cross_site;
};

class TestInterstitialPage : public InterstitialPage {
 public:
  enum InterstitialState {
    UNDECIDED = 0, // No decision taken yet.
    OKED,          // Proceed was called.
    CANCELED       // DontProceed was called.
  };

  // IMPORTANT NOTE: if you pass stack allocated values for |state| and
  // |deleted| (like all interstitial related tests do at this point), make sure
  // to create an instance of the TestInterstitialPageStateGuard class on the
  // stack in your test.  This will ensure that the TestInterstitialPage states
  // are cleared when the test finishes.
  // Not doing so will cause stack trashing if your test does not hide the
  // interstitial, as in such a case it will be destroyed in the test TearDown
  // method and will dereference the |deleted| local variable which by then is
  // out of scope.
  TestInterstitialPage(WebContents* tab,
                       bool new_navigation,
                       const GURL& url,
                       InterstitialState* state,
                       bool* deleted)
      : InterstitialPage(tab, new_navigation, url),
        state_(state),
        deleted_(deleted),
        command_received_count_(0) {
    *state_ = UNDECIDED;
    *deleted_ = false;
  }

  virtual ~TestInterstitialPage() {
    if (deleted_)
      *deleted_ = true;
  }

  virtual void DontProceed() {
    if (state_)
      *state_ = CANCELED;
    InterstitialPage::DontProceed();
  }
  virtual void Proceed() {
    if (state_)
      *state_ = OKED;
    InterstitialPage::Proceed();
  }

  int command_received_count() const {
    return command_received_count_;
  }

  void TestDomOperationResponse(const std::string& json_string) {
    DomOperationResponse(json_string, 1);
  }

  void TestDidNavigate(int page_id, const GURL& url) {
    ViewHostMsg_FrameNavigate_Params params;
    InitNavigateParams(&params, page_id, url);
    DidNavigate(render_view_host(), params);
  }

  void TestRendererGone() {
    RendererGone(render_view_host());
  }

  bool is_showing() const {
    return static_cast<TestRenderWidgetHostView*>(render_view_host()->view())->
        is_showing();
  }

  void ClearStates() {
    state_ = NULL;
    deleted_ = NULL;
  }

 protected:
  virtual RenderViewHost* CreateRenderViewHost() {
    return new TestRenderViewHost(
        SiteInstance::CreateSiteInstance(tab()->profile()),
        this, MSG_ROUTING_NONE, NULL);
  }
 
  virtual void CommandReceived(const std::string& command) {
    command_received_count_++;
  }

 private:
  InterstitialState* state_;
  bool* deleted_;
  int command_received_count_;
};

class TestInterstitialPageStateGuard {
 public:
  explicit TestInterstitialPageStateGuard(
      TestInterstitialPage* interstitial_page)
      : interstitial_page_(interstitial_page) {
    DCHECK(interstitial_page_);
  }
  ~TestInterstitialPageStateGuard() {
    interstitial_page_->ClearStates();
  }

 private:
  TestInterstitialPage* interstitial_page_;
};

class WebContentsTest : public testing::Test {
 public:
  WebContentsTest() : contents(NULL) {}

  // testing::Test methods:

  virtual void SetUp() {
    profile.reset(new WebContentsTestingProfile());

    // This will be deleted when the WebContents goes away
    SiteInstance* instance = SiteInstance::CreateSiteInstance(profile.get());

    contents = new TestWebContents(profile.get(), instance);
    contents->SetupController(profile.get());
  }

  virtual void TearDown() {
    // This will delete the contents.
    if (contents)
    contents->CloseContents();

    // Make sure that we flush any messages related to WebContents destruction
    // before we destroy the profile.
    MessageLoop::current()->RunAllPending();
  }

  void Navigate(int page_id, const GURL& url) {
    DCHECK(contents);
    ViewHostMsg_FrameNavigate_Params params;
    InitNavigateParams(&params, page_id, url);
    contents->TestDidNavigate(contents->rvh(), params);
  }

  scoped_ptr<WebContentsTestingProfile> profile;
  TestWebContents* contents;

 private:
  MessageLoopForUI message_loop_;
};

// Test to make sure that title updates get stripped of whitespace.
TEST_F(WebContentsTest, UpdateTitle) {
  ViewHostMsg_FrameNavigate_Params params;
  InitNavigateParams(&params, 0, GURL("about:blank"));

  NavigationController::LoadCommittedDetails details;
  contents->controller()->RendererDidNavigate(params, &details);

  contents->UpdateTitle(contents->rvh(), 0, L"    Lots O' Whitespace\n");
  EXPECT_EQ(std::wstring(L"Lots O' Whitespace"), contents->GetTitle());
}

// Test simple same-SiteInstance navigation.
TEST_F(WebContentsTest, SimpleNavigation) {
  TestRenderViewHost* orig_rvh = contents->rvh();
  SiteInstance* instance1 = contents->GetSiteInstance();
  EXPECT_TRUE(contents->pending_rvh() == NULL);
  EXPECT_FALSE(orig_rvh->is_loading);

  // Navigate to URL
  const GURL url("http://www.google.com");
  contents->controller()->LoadURL(url, GURL(), PageTransition::TYPED);
<<<<<<< HEAD
  EXPECT_TRUE(contents->state_is_normal());
=======
  EXPECT_FALSE(contents->cross_navigation_pending());
>>>>>>> 12c75e7a
  EXPECT_TRUE(orig_rvh->is_loading);
  EXPECT_EQ(instance1, orig_rvh->site_instance());
  // Controller's pending entry will have a NULL site instance until we assign
  // it in DidNavigate.
  EXPECT_TRUE(
    contents->controller()->GetActiveEntry()->site_instance() == NULL);

  // DidNavigate from the page
  ViewHostMsg_FrameNavigate_Params params;
  InitNavigateParams(&params, 1, url);
  contents->TestDidNavigate(orig_rvh, params);
  EXPECT_FALSE(contents->cross_navigation_pending());
  EXPECT_EQ(orig_rvh, contents->render_view_host());
  EXPECT_EQ(instance1, orig_rvh->site_instance());
  // Controller's entry should now have the SiteInstance, or else we won't be
  // able to find it later.
  EXPECT_EQ(instance1,
            contents->controller()->GetActiveEntry()->site_instance());
}

<<<<<<< HEAD
// Test navigating to a page that shows an interstitial, then hiding it
// without proceeding.
TEST_F(WebContentsTest, ShowInterstitialDontProceed) {
  TestRenderViewHost* orig_rvh = contents->rvh();
  EXPECT_TRUE(contents->pending_rvh() == NULL);
  EXPECT_TRUE(contents->original_rvh() == NULL);
  EXPECT_TRUE(contents->interstitial_rvh() == NULL);
  EXPECT_FALSE(orig_rvh->is_loading);

  // Navigate to URL
  const GURL url("http://www.google.com");
  contents->controller()->LoadURL(url, GURL(), PageTransition::TYPED);
  EXPECT_TRUE(contents->state_is_normal());
  EXPECT_TRUE(orig_rvh->is_loading);

  // Show interstitial
  contents->ShowInterstitialPage(std::string("Blocked"), NULL);
  EXPECT_TRUE(contents->state_is_entering_interstitial());
  TestRenderViewHost* interstitial_rvh = contents->interstitial_rvh();
  EXPECT_TRUE(orig_rvh->is_loading);  // Still loading in the background
  EXPECT_TRUE(interstitial_rvh->is_loading);

  // DidNavigate from the interstitial
  ViewHostMsg_FrameNavigate_Params params;
  InitNavigateParams(&params, 1, url);
  contents->TestDidNavigate(interstitial_rvh, params);
  EXPECT_TRUE(contents->state_is_interstitial());
  EXPECT_EQ(interstitial_rvh, contents->render_view_host());
  EXPECT_EQ(orig_rvh, contents->original_rvh());
  EXPECT_FALSE(interstitial_rvh->is_loading);

  // Hide interstitial (don't proceed)
  contents->HideInterstitialPage(false, false);
  EXPECT_TRUE(contents->state_is_normal());
  EXPECT_EQ(orig_rvh, contents->render_view_host());
  EXPECT_TRUE(contents->original_rvh() == NULL);
  EXPECT_TRUE(contents->interstitial_rvh() == NULL);
}

// Test navigating to a page that shows an interstitial, then proceeding.
TEST_F(WebContentsTest, ShowInterstitialProceed) {
  TestRenderViewHost* orig_rvh = contents->rvh();

  // The RenderViewHost's SiteInstance should not yet have a site.
  EXPECT_EQ(GURL(), contents->rvh()->site_instance()->site());

  // Navigate to URL
  const GURL url("http://www.google.com");
  contents->controller()->LoadURL(url, GURL(), PageTransition::TYPED);

  // Show interstitial
  contents->ShowInterstitialPage(std::string("Blocked"), NULL);
  TestRenderViewHost* interstitial_rvh = contents->interstitial_rvh();

  // DidNavigate from the interstitial
  ViewHostMsg_FrameNavigate_Params params;
  InitNavigateParams(&params, 1, url);
  contents->TestDidNavigate(interstitial_rvh, params);

  // Ensure this DidNavigate hasn't changed the SiteInstance's site.
  // Prevents regression for bug 1163298.
  EXPECT_EQ(GURL(), contents->rvh()->site_instance()->site());

  // Hide interstitial (proceed and wait)
  contents->HideInterstitialPage(true, true);
  EXPECT_TRUE(contents->state_is_leaving_interstitial());
  EXPECT_EQ(interstitial_rvh, contents->render_view_host());
  EXPECT_EQ(orig_rvh, contents->original_rvh());

  // DidNavigate from the destination page
  contents->TestDidNavigate(orig_rvh, params);
  EXPECT_TRUE(contents->state_is_normal());
  EXPECT_EQ(orig_rvh, contents->render_view_host());
  EXPECT_TRUE(contents->original_rvh() == NULL);
  EXPECT_TRUE(contents->interstitial_rvh() == NULL);

  // The SiteInstance's site should now be updated.
  EXPECT_EQ(GURL("http://google.com"),
            contents->rvh()->site_instance()->site());

  // Since we weren't viewing a page before, we shouldn't be able to go back.
  EXPECT_FALSE(contents->controller()->CanGoBack());
}

// Test navigating to a page that shows an interstitial, then navigating away.
TEST_F(WebContentsTest, ShowInterstitialThenNavigate) {
  TestRenderViewHost* orig_rvh = contents->rvh();

  // Navigate to URL
  const GURL url("http://www.google.com");
  contents->controller()->LoadURL(url, GURL(), PageTransition::TYPED);

  // Show interstitial
  contents->ShowInterstitialPage(std::string("Blocked"), NULL);
  TestRenderViewHost* interstitial_rvh = contents->interstitial_rvh();

  // DidNavigate from the interstitial
  ViewHostMsg_FrameNavigate_Params params;
  InitNavigateParams(&params, 1, url);
  contents->TestDidNavigate(interstitial_rvh, params);

  // While interstitial showing, navigate to a new URL.
  const GURL url2("http://www.yahoo.com");
  contents->controller()->LoadURL(url2, GURL(), PageTransition::TYPED);
  EXPECT_TRUE(contents->state_is_leaving_interstitial());
  EXPECT_EQ(interstitial_rvh, contents->render_view_host());
  EXPECT_TRUE(orig_rvh->is_loading);
  EXPECT_FALSE(interstitial_rvh->is_loading);

  // DidNavigate from the new URL.  In the old process model, we'll still have
  // the same RenderViewHost.
  ViewHostMsg_FrameNavigate_Params params2;
  InitNavigateParams(&params2, 2, url2);
  contents->TestDidNavigate(orig_rvh, params2);
  EXPECT_TRUE(contents->state_is_normal());
  EXPECT_EQ(orig_rvh, contents->render_view_host());
  EXPECT_FALSE(orig_rvh->is_loading);
}

// Ensures that an interstitial cannot be cancelled if a notification for a
// navigation from an IFrame from the previous page is received while the
// interstitial is being shown (bug #1182394).
TEST_F(WebContentsTest, ShowInterstitialIFrameNavigate) {
  TestRenderViewHost* orig_rvh = contents->rvh();
  EXPECT_TRUE(contents->pending_rvh() == NULL);
  EXPECT_TRUE(contents->original_rvh() == NULL);
  EXPECT_TRUE(contents->interstitial_rvh() == NULL);
  EXPECT_FALSE(orig_rvh->is_loading);

  // Navigate to URL.
  const GURL url("http://www.google.com");
  contents->controller()->LoadURL(url, GURL(), PageTransition::TYPED);
  EXPECT_TRUE(contents->state_is_normal());
  EXPECT_TRUE(orig_rvh->is_loading);
  ViewHostMsg_FrameNavigate_Params params1;
  InitNavigateParams(&params1, 1, url);
  contents->TestDidNavigate(orig_rvh, params1);

  // Show interstitial (in real world would probably be triggered by a resource
  // in the page).
  contents->ShowInterstitialPage(std::string("Blocked"), NULL);
  EXPECT_TRUE(contents->state_is_entering_interstitial());
  TestRenderViewHost* interstitial_rvh = contents->interstitial_rvh();
  EXPECT_TRUE(interstitial_rvh->is_loading);

  // DidNavigate from an IFrame in the initial page.
  ViewHostMsg_FrameNavigate_Params params2;
  InitNavigateParams(&params2, 1, GURL("http://www.iframe.com"));
  params2.transition = PageTransition::AUTO_SUBFRAME;
  contents->TestDidNavigate(orig_rvh, params2);

  // Now we get the DidNavigate from the interstitial.
  ViewHostMsg_FrameNavigate_Params params3;
  InitNavigateParams(&params3, 1, url);
  contents->TestDidNavigate(interstitial_rvh, params3);
  EXPECT_TRUE(contents->state_is_interstitial());
  EXPECT_EQ(interstitial_rvh, contents->render_view_host());
  EXPECT_EQ(orig_rvh, contents->original_rvh());
  EXPECT_FALSE(interstitial_rvh->is_loading);
}

// Test navigating to an interstitial page from a normal page.  Also test
// visiting the interstitial-inducing URL twice (bug 1079784), and test
// that going back shows the first page and not the interstitial.
TEST_F(WebContentsTest, VisitInterstitialURLTwice) {
  TestRenderViewHost* orig_rvh = contents->rvh();

  // Navigate to URL
  const GURL url("http://www.google.com");
  contents->controller()->LoadURL(url, GURL(), PageTransition::TYPED);
  ViewHostMsg_FrameNavigate_Params params1;
  InitNavigateParams(&params1, 1, url);
  contents->TestDidNavigate(orig_rvh, params1);

  // Now navigate to an interstitial-inducing URL
  const GURL url2("https://www.google.com");
  contents->controller()->LoadURL(url2, GURL(), PageTransition::TYPED);
  contents->ShowInterstitialPage(std::string("Blocked"), NULL);
  EXPECT_TRUE(contents->state_is_entering_interstitial());
  int interstitial_delete_counter = 0;
  TestRenderViewHost* interstitial_rvh = contents->interstitial_rvh();
  interstitial_rvh->set_delete_counter(&interstitial_delete_counter);

  // DidNavigate from the interstitial
  ViewHostMsg_FrameNavigate_Params params2;
  InitNavigateParams(&params2, 2, url2);
  contents->TestDidNavigate(interstitial_rvh, params2);
  EXPECT_TRUE(contents->state_is_interstitial());
  EXPECT_EQ(interstitial_rvh, contents->render_view_host());

  // While interstitial showing, navigate to the same URL.
  contents->controller()->LoadURL(url2, GURL(), PageTransition::TYPED);
  EXPECT_TRUE(contents->state_is_leaving_interstitial());
  EXPECT_EQ(interstitial_rvh, contents->render_view_host());

  // Interstitial shown a second time in a different RenderViewHost.
  contents->ShowInterstitialPage(std::string("Blocked"), NULL);
  EXPECT_TRUE(contents->state_is_entering_interstitial());
  // We expect the original interstitial has been deleted.
  EXPECT_EQ(interstitial_delete_counter, 1);
  TestRenderViewHost* interstitial_rvh2 = contents->interstitial_rvh();
  interstitial_rvh2->set_delete_counter(&interstitial_delete_counter);

  // DidNavigate from the interstitial.
  ViewHostMsg_FrameNavigate_Params params3;
  InitNavigateParams(&params3, 3, url2);
  contents->TestDidNavigate(interstitial_rvh2, params3);
  EXPECT_TRUE(contents->state_is_interstitial());
  EXPECT_EQ(interstitial_rvh2, contents->render_view_host());

  // Proceed.  In the old process model, we'll still have the same
  // RenderViewHost.
  contents->HideInterstitialPage(true, true);
  EXPECT_TRUE(contents->state_is_leaving_interstitial());
  ViewHostMsg_FrameNavigate_Params params4;
  InitNavigateParams(&params4, 3, url2);
  contents->TestDidNavigate(orig_rvh, params4);
  EXPECT_TRUE(contents->state_is_normal());
  // We expect the second interstitial has been deleted.
  EXPECT_EQ(interstitial_delete_counter, 2);

  // Now go back.  Should take us back to the original page.
  contents->controller()->GoBack();
  EXPECT_TRUE(contents->state_is_normal());

  // DidNavigate from going back.
  contents->TestDidNavigate(orig_rvh, params1);
  EXPECT_TRUE(contents->state_is_normal());
  EXPECT_EQ(orig_rvh, contents->render_view_host());
  EXPECT_TRUE(contents->original_rvh() == NULL);
  EXPECT_TRUE(contents->interstitial_rvh() == NULL);
}

=======
>>>>>>> 12c75e7a
// Test that navigating across a site boundary creates a new RenderViewHost
// with a new SiteInstance.  Going back should do the same.
TEST_F(WebContentsTest, CrossSiteBoundaries) {
  contents->transition_cross_site = true;
  TestRenderViewHost* orig_rvh = contents->rvh();
  int orig_rvh_delete_count = 0;
  orig_rvh->set_delete_counter(&orig_rvh_delete_count);
  SiteInstance* instance1 = contents->GetSiteInstance();

  // Navigate to URL.  First URL should use first RenderViewHost.
  const GURL url("http://www.google.com");
  contents->controller()->LoadURL(url, GURL(), PageTransition::TYPED);
  ViewHostMsg_FrameNavigate_Params params1;
  InitNavigateParams(&params1, 1, url);
  contents->TestDidNavigate(orig_rvh, params1);

  EXPECT_FALSE(contents->cross_navigation_pending());
  EXPECT_EQ(orig_rvh, contents->render_view_host());

  // Navigate to new site
  const GURL url2("http://www.yahoo.com");
  contents->controller()->LoadURL(url2, GURL(), PageTransition::TYPED);
<<<<<<< HEAD
  EXPECT_TRUE(contents->state_is_pending());
=======
  EXPECT_TRUE(contents->cross_navigation_pending());
>>>>>>> 12c75e7a
  TestRenderViewHost* pending_rvh = contents->pending_rvh();
  int pending_rvh_delete_count = 0;
  pending_rvh->set_delete_counter(&pending_rvh_delete_count);

  // DidNavigate from the pending page
  ViewHostMsg_FrameNavigate_Params params2;
  InitNavigateParams(&params2, 1, url2);
  contents->TestDidNavigate(pending_rvh, params2);
  SiteInstance* instance2 = contents->GetSiteInstance();

  EXPECT_FALSE(contents->cross_navigation_pending());
  EXPECT_EQ(pending_rvh, contents->render_view_host());
  EXPECT_NE(instance1, instance2);
  EXPECT_TRUE(contents->pending_rvh() == NULL);
  EXPECT_EQ(orig_rvh_delete_count, 1);

  // Going back should switch SiteInstances again.  The first SiteInstance is
  // stored in the NavigationEntry, so it should be the same as at the start.
  contents->controller()->GoBack();
  TestRenderViewHost* goback_rvh = contents->pending_rvh();
  EXPECT_TRUE(contents->cross_navigation_pending());

  // DidNavigate from the back action
  contents->TestDidNavigate(goback_rvh, params1);
  EXPECT_FALSE(contents->cross_navigation_pending());
  EXPECT_EQ(goback_rvh, contents->render_view_host());
  EXPECT_EQ(pending_rvh_delete_count, 1);
  EXPECT_EQ(instance1, contents->GetSiteInstance());
}

// Test that navigating across a site boundary after a crash creates a new
// RVH without requiring a cross-site transition (i.e., PENDING state).
TEST_F(WebContentsTest, CrossSiteBoundariesAfterCrash) {
  contents->transition_cross_site = true;
  TestRenderViewHost* orig_rvh = contents->rvh();
  int orig_rvh_delete_count = 0;
  orig_rvh->set_delete_counter(&orig_rvh_delete_count);
  SiteInstance* instance1 = contents->GetSiteInstance();

  // Navigate to URL.  First URL should use first RenderViewHost.
  const GURL url("http://www.google.com");
  contents->controller()->LoadURL(url, GURL(), PageTransition::TYPED);
  ViewHostMsg_FrameNavigate_Params params1;
  InitNavigateParams(&params1, 1, url);
  contents->TestDidNavigate(orig_rvh, params1);

  EXPECT_FALSE(contents->cross_navigation_pending());
  EXPECT_EQ(orig_rvh, contents->render_view_host());

  // Crash the renderer.
  orig_rvh->is_created = false;

  // Navigate to new site.  We should not go into PENDING.
  const GURL url2("http://www.yahoo.com");
  contents->controller()->LoadURL(url2, GURL(), PageTransition::TYPED);
  TestRenderViewHost* new_rvh = contents->rvh();
  EXPECT_FALSE(contents->cross_navigation_pending());
  EXPECT_TRUE(contents->pending_rvh() == NULL);
  EXPECT_NE(orig_rvh, new_rvh);
  EXPECT_EQ(orig_rvh_delete_count, 1);

  // DidNavigate from the new page
  ViewHostMsg_FrameNavigate_Params params2;
  InitNavigateParams(&params2, 1, url2);
  contents->TestDidNavigate(new_rvh, params2);
  SiteInstance* instance2 = contents->GetSiteInstance();

  EXPECT_FALSE(contents->cross_navigation_pending());
  EXPECT_EQ(new_rvh, contents->render_view_host());
  EXPECT_NE(instance1, instance2);
  EXPECT_TRUE(contents->pending_rvh() == NULL);
<<<<<<< HEAD
  EXPECT_TRUE(contents->original_rvh() == NULL);
  EXPECT_TRUE(contents->interstitial_rvh() == NULL);
}

// Test state transitions when showing an interstitial in the new process
// model, and then choosing DontProceed.
TEST_F(WebContentsTest, CrossSiteInterstitialDontProceed) {
  contents->transition_cross_site = true;
  TestRenderViewHost* orig_rvh = contents->rvh();
  SiteInstance* instance1 = contents->GetSiteInstance();

  // Navigate to URL.  First URL should use first RenderViewHost.
  const GURL url("http://www.google.com");
  contents->controller()->LoadURL(url, GURL(), PageTransition::TYPED);
  ViewHostMsg_FrameNavigate_Params params1;
  InitNavigateParams(&params1, 1, url);
  contents->TestDidNavigate(orig_rvh, params1);

  EXPECT_TRUE(contents->state_is_normal());
  EXPECT_EQ(orig_rvh, contents->render_view_host());

  // Navigate to new site
  const GURL url2("https://www.google.com");
  contents->controller()->LoadURL(url2, GURL(), PageTransition::TYPED);
  EXPECT_TRUE(contents->state_is_pending());
  TestRenderViewHost* pending_rvh = contents->pending_rvh();

  // Show an interstitial
  contents->ShowInterstitialPage(std::string("Blocked"), NULL);
  EXPECT_TRUE(contents->state_is_entering_interstitial());
  EXPECT_EQ(orig_rvh, contents->render_view_host());
  EXPECT_EQ(pending_rvh, contents->pending_rvh());
  TestRenderViewHost* interstitial_rvh = contents->interstitial_rvh();

  // DidNavigate from the interstitial
  ViewHostMsg_FrameNavigate_Params params2;
  InitNavigateParams(&params2, 2, url2);
  contents->TestDidNavigate(interstitial_rvh, params2);
  EXPECT_TRUE(contents->state_is_interstitial());
  EXPECT_EQ(interstitial_rvh, contents->render_view_host());
  EXPECT_EQ(orig_rvh, contents->original_rvh());
  EXPECT_EQ(pending_rvh, contents->pending_rvh());
  EXPECT_TRUE(contents->interstitial_rvh() == NULL);

  // Hide interstitial (don't proceed)
  contents->HideInterstitialPage(false, false);
  EXPECT_TRUE(contents->state_is_normal());
  EXPECT_EQ(orig_rvh, contents->render_view_host());
  EXPECT_TRUE(contents->original_rvh() == NULL);
  EXPECT_TRUE(contents->pending_rvh() == NULL);
  EXPECT_TRUE(contents->interstitial_rvh() == NULL);
}

// Test state transitions when showing an interstitial in the new process
// model, and then choosing Proceed.
TEST_F(WebContentsTest, CrossSiteInterstitialProceed) {
  contents->transition_cross_site = true;
  int orig_rvh_delete_count = 0;
  TestRenderViewHost* orig_rvh = contents->rvh();
  orig_rvh->set_delete_counter(&orig_rvh_delete_count);
  SiteInstance* instance1 = contents->GetSiteInstance();

  // Navigate to URL.  First URL should use first RenderViewHost.
  const GURL url("http://www.google.com");
  contents->controller()->LoadURL(url, GURL(), PageTransition::TYPED);
  ViewHostMsg_FrameNavigate_Params params1;
  InitNavigateParams(&params1, 1, url);
  contents->TestDidNavigate(orig_rvh, params1);

  // Navigate to new site
  const GURL url2("https://www.google.com");
  contents->controller()->LoadURL(url2, GURL(), PageTransition::TYPED);
  TestRenderViewHost* pending_rvh = contents->pending_rvh();
  int pending_rvh_delete_count = 0;
  pending_rvh->set_delete_counter(&pending_rvh_delete_count);

  // Show an interstitial
  contents->ShowInterstitialPage(std::string("Blocked"), NULL);
  TestRenderViewHost* interstitial_rvh = contents->interstitial_rvh();

  // DidNavigate from the interstitial
  ViewHostMsg_FrameNavigate_Params params2;
  InitNavigateParams(&params2, 1, url2);
  contents->TestDidNavigate(interstitial_rvh, params2);
  EXPECT_TRUE(contents->state_is_interstitial());
  EXPECT_EQ(interstitial_rvh, contents->render_view_host());
  EXPECT_EQ(orig_rvh, contents->original_rvh());
  EXPECT_EQ(pending_rvh, contents->pending_rvh());
  EXPECT_TRUE(contents->interstitial_rvh() == NULL);

  // Hide interstitial (proceed and wait)
  contents->HideInterstitialPage(true, true);
  EXPECT_TRUE(contents->state_is_leaving_interstitial());
  EXPECT_EQ(interstitial_rvh, contents->render_view_host());
  EXPECT_EQ(orig_rvh, contents->original_rvh());
  EXPECT_EQ(pending_rvh, contents->pending_rvh());
  EXPECT_TRUE(contents->interstitial_rvh() == NULL);

  // DidNavigate from the destination page should transition to new renderer
  ViewHostMsg_FrameNavigate_Params params3;
  InitNavigateParams(&params3, 2, url2);
  contents->TestDidNavigate(pending_rvh, params3);
  SiteInstance* instance2 = contents->GetSiteInstance();
  EXPECT_TRUE(contents->state_is_normal());
  EXPECT_EQ(pending_rvh, contents->render_view_host());
  EXPECT_TRUE(contents->original_rvh() == NULL);
  EXPECT_TRUE(contents->pending_rvh() == NULL);
  EXPECT_TRUE(contents->interstitial_rvh() == NULL);
  EXPECT_NE(instance1, instance2);
  EXPECT_EQ(orig_rvh_delete_count, 1);  // The original should be gone.

  // Since we were viewing a page before, we should be able to go back.
  EXPECT_TRUE(contents->controller()->CanGoBack());

  // Going back should switch SiteInstances again.  The first SiteInstance is
  // stored in the NavigationEntry, so it should be the same as at the start.
  contents->controller()->GoBack();
  TestRenderViewHost* goback_rvh = contents->pending_rvh();
  EXPECT_TRUE(contents->state_is_pending());

  // DidNavigate from the back action
  contents->TestDidNavigate(goback_rvh, params1);
  EXPECT_TRUE(contents->state_is_normal());
  EXPECT_EQ(goback_rvh, contents->render_view_host());
  EXPECT_EQ(instance1, contents->GetSiteInstance());
  EXPECT_EQ(pending_rvh_delete_count, 1);  // The second page's rvh should die.
}

// Tests that we can transition away from an interstitial page.
TEST_F(WebContentsTest, CrossSiteInterstitialThenNavigate) {
  contents->transition_cross_site = true;
  int orig_rvh_delete_count = 0;
  TestRenderViewHost* orig_rvh = contents->rvh();
  orig_rvh->set_delete_counter(&orig_rvh_delete_count);

  // Navigate to URL.  First URL should use first RenderViewHost.
  const GURL url("http://www.google.com");
  contents->controller()->LoadURL(url, GURL(), PageTransition::TYPED);
  ViewHostMsg_FrameNavigate_Params params1;
  InitNavigateParams(&params1, 1, url);
  contents->TestDidNavigate(orig_rvh, params1);

  // Show an interstitial
  contents->ShowInterstitialPage(std::string("Blocked"), NULL);
  TestRenderViewHost* interstitial_rvh = contents->interstitial_rvh();

  // DidNavigate from the interstitial
  ViewHostMsg_FrameNavigate_Params params2;
  InitNavigateParams(&params2, 1, url);
  contents->TestDidNavigate(interstitial_rvh, params2);
  EXPECT_TRUE(contents->state_is_interstitial());
  EXPECT_EQ(interstitial_rvh, contents->render_view_host());
  EXPECT_EQ(orig_rvh, contents->original_rvh());
  EXPECT_TRUE(contents->interstitial_rvh() == NULL);

  // Navigate to a new page.
  const GURL url2("http://www.yahoo.com");
  contents->controller()->LoadURL(url2, GURL(), PageTransition::TYPED);

  TestRenderViewHost* new_rvh = contents->pending_rvh();
  ASSERT_TRUE(new_rvh != NULL);
  // Make sure the RVH is not suspended (bug #1236441).
  EXPECT_FALSE(new_rvh->IsNavigationSuspended());
  EXPECT_TRUE(contents->state_is_leaving_interstitial());
  EXPECT_EQ(interstitial_rvh, contents->render_view_host());

  // DidNavigate from the new page
  ViewHostMsg_FrameNavigate_Params params3;
  InitNavigateParams(&params3, 1, url2);
  contents->TestDidNavigate(new_rvh, params3);
  EXPECT_TRUE(contents->state_is_normal());
  EXPECT_EQ(new_rvh, contents->render_view_host());
  EXPECT_TRUE(contents->pending_rvh() == NULL);
  EXPECT_EQ(orig_rvh_delete_count, 1);
}

// Tests that we can transition away from an interstitial page even if the
// interstitial renderer has crashed.
TEST_F(WebContentsTest, CrossSiteInterstitialCrashThenNavigate) {
  contents->transition_cross_site = true;
  int orig_rvh_delete_count = 0;
  TestRenderViewHost* orig_rvh = contents->rvh();
  orig_rvh->set_delete_counter(&orig_rvh_delete_count);

  // Navigate to URL.  First URL should use first RenderViewHost.
  const GURL url("http://www.google.com");
  contents->controller()->LoadURL(url, GURL(), PageTransition::TYPED);
  ViewHostMsg_FrameNavigate_Params params1;
  InitNavigateParams(&params1, 1, url);
  contents->TestDidNavigate(orig_rvh, params1);

  // Navigate to new site
  const GURL url2("https://www.google.com");
  contents->controller()->LoadURL(url2, GURL(), PageTransition::TYPED);
  TestRenderViewHost* pending_rvh = contents->pending_rvh();
  int pending_rvh_delete_count = 0;
  pending_rvh->set_delete_counter(&pending_rvh_delete_count);

  // Show an interstitial
  contents->ShowInterstitialPage(std::string("Blocked"), NULL);
  TestRenderViewHost* interstitial_rvh = contents->interstitial_rvh();

  // DidNavigate from the interstitial
  ViewHostMsg_FrameNavigate_Params params2;
  InitNavigateParams(&params2, 1, url2);
  contents->TestDidNavigate(interstitial_rvh, params2);
  EXPECT_TRUE(contents->state_is_interstitial());
  EXPECT_EQ(interstitial_rvh, contents->render_view_host());
  EXPECT_EQ(orig_rvh, contents->original_rvh());
  EXPECT_EQ(pending_rvh, contents->pending_rvh());
  EXPECT_TRUE(contents->interstitial_rvh() == NULL);

  // Crash the interstitial RVH
  // (by making IsRenderViewLive() == false)
  interstitial_rvh->is_created = false;

  // Navigate to a new page.  Since interstitial RVH is dead, we should clean
  // it up and go to a new PENDING state, showing the orig_rvh.
  const GURL url3("http://www.yahoo.com");
  contents->controller()->LoadURL(url3, GURL(), PageTransition::TYPED);
  TestRenderViewHost* new_rvh = contents->pending_rvh();
  ASSERT_TRUE(new_rvh != NULL);
  EXPECT_TRUE(contents->state_is_pending());
  EXPECT_EQ(orig_rvh, contents->render_view_host());
  EXPECT_EQ(pending_rvh_delete_count, 1);
  EXPECT_NE(interstitial_rvh, new_rvh);
  EXPECT_TRUE(contents->original_rvh() == NULL);
  EXPECT_TRUE(contents->interstitial_rvh() == NULL);

  // DidNavigate from the new page
  ViewHostMsg_FrameNavigate_Params params3;
  InitNavigateParams(&params3, 1, url3);
  contents->TestDidNavigate(new_rvh, params3);
  EXPECT_TRUE(contents->state_is_normal());
  EXPECT_EQ(new_rvh, contents->render_view_host());
  EXPECT_TRUE(contents->pending_rvh() == NULL);
  EXPECT_EQ(orig_rvh_delete_count, 1);
}

// Tests that we can transition away from an interstitial page even if both the
// original and interstitial renderers have crashed.
TEST_F(WebContentsTest, CrossSiteInterstitialCrashesThenNavigate) {
  contents->transition_cross_site = true;
  int orig_rvh_delete_count = 0;
  TestRenderViewHost* orig_rvh = contents->rvh();
  orig_rvh->set_delete_counter(&orig_rvh_delete_count);

  // Navigate to URL.  First URL should use first RenderViewHost.
  const GURL url("http://www.google.com");
  contents->controller()->LoadURL(url, GURL(), PageTransition::TYPED);
  ViewHostMsg_FrameNavigate_Params params1;
  InitNavigateParams(&params1, 1, url);
  contents->TestDidNavigate(orig_rvh, params1);

  // Navigate to new site
  const GURL url2("https://www.google.com");
  contents->controller()->LoadURL(url2, GURL(), PageTransition::TYPED);
  TestRenderViewHost* pending_rvh = contents->pending_rvh();
  int pending_rvh_delete_count = 0;
  pending_rvh->set_delete_counter(&pending_rvh_delete_count);

  // Show an interstitial
  contents->ShowInterstitialPage(std::string("Blocked"), NULL);
  TestRenderViewHost* interstitial_rvh = contents->interstitial_rvh();

  // DidNavigate from the interstitial
  ViewHostMsg_FrameNavigate_Params params2;
  InitNavigateParams(&params2, 1, url2);
  contents->TestDidNavigate(interstitial_rvh, params2);
  EXPECT_TRUE(contents->state_is_interstitial());
  EXPECT_EQ(interstitial_rvh, contents->render_view_host());
  EXPECT_EQ(orig_rvh, contents->original_rvh());
  EXPECT_EQ(pending_rvh, contents->pending_rvh());
  EXPECT_TRUE(contents->interstitial_rvh() == NULL);

  // Crash both the original and interstitial RVHs
  // (by making IsRenderViewLive() == false)
  orig_rvh->is_created = false;
  interstitial_rvh->is_created = false;

  // Navigate to a new page.  Since both the interstitial and original RVHs are
  // dead, we should create a new RVH, jump back to NORMAL, and navigate.
  const GURL url3("http://www.yahoo.com");
  contents->controller()->LoadURL(url3, GURL(), PageTransition::TYPED);
  TestRenderViewHost* new_rvh = contents->rvh();
  ASSERT_TRUE(new_rvh != NULL);
  EXPECT_TRUE(contents->state_is_normal());
  EXPECT_EQ(orig_rvh_delete_count, 1);
  EXPECT_EQ(pending_rvh_delete_count, 1);
  EXPECT_NE(interstitial_rvh, new_rvh);
  EXPECT_TRUE(contents->pending_rvh() == NULL);
  EXPECT_TRUE(contents->original_rvh() == NULL);
  EXPECT_TRUE(contents->interstitial_rvh() == NULL);

  // DidNavigate from the new page
  ViewHostMsg_FrameNavigate_Params params3;
  InitNavigateParams(&params3, 1, url3);
  contents->TestDidNavigate(new_rvh, params3);
  EXPECT_TRUE(contents->state_is_normal());
  EXPECT_EQ(new_rvh, contents->render_view_host());
=======
>>>>>>> 12c75e7a
}

// Test that opening a new tab in the same SiteInstance and then navigating
// both tabs to a new site will place both tabs in a single SiteInstance.
TEST_F(WebContentsTest, NavigateTwoTabsCrossSite) {
  contents->transition_cross_site = true;
  TestRenderViewHost* orig_rvh = contents->rvh();
  SiteInstance* instance1 = contents->GetSiteInstance();

  // Navigate to URL.  First URL should use first RenderViewHost.
  const GURL url("http://www.google.com");
  contents->controller()->LoadURL(url, GURL(), PageTransition::TYPED);
  ViewHostMsg_FrameNavigate_Params params1;
  InitNavigateParams(&params1, 1, url);
  contents->TestDidNavigate(orig_rvh, params1);

  // Open a new tab with the same SiteInstance, navigated to the same site.
  TestWebContents* contents2 = new TestWebContents(profile.get(), instance1);
  params1.page_id = 2;  // Need this since the site instance is the same (which
                        // is the scope of page IDs) and we want to consider
                        // this a new page.
  contents2->transition_cross_site = true;
  contents2->SetupController(profile.get());
  contents2->controller()->LoadURL(url, GURL(), PageTransition::TYPED);
  contents2->TestDidNavigate(contents2->rvh(), params1);

  // Navigate first tab to a new site
  const GURL url2a("http://www.yahoo.com");
  contents->controller()->LoadURL(url2a, GURL(), PageTransition::TYPED);
  TestRenderViewHost* pending_rvh_a = contents->pending_rvh();
  ViewHostMsg_FrameNavigate_Params params2a;
  InitNavigateParams(&params2a, 1, url2a);
  contents->TestDidNavigate(pending_rvh_a, params2a);
  SiteInstance* instance2a = contents->GetSiteInstance();
  EXPECT_NE(instance1, instance2a);

  // Navigate second tab to the same site as the first tab
  const GURL url2b("http://mail.yahoo.com");
  contents2->controller()->LoadURL(url2b, GURL(), PageTransition::TYPED);
  TestRenderViewHost* pending_rvh_b = contents2->pending_rvh();
  EXPECT_TRUE(pending_rvh_b != NULL);
  EXPECT_TRUE(contents2->cross_navigation_pending());

  // NOTE(creis): We used to be in danger of showing a sad tab page here if the
  // second tab hadn't navigated somewhere first (bug 1145430).  That case is
  // now covered by the CrossSiteBoundariesAfterCrash test.

  ViewHostMsg_FrameNavigate_Params params2b;
  InitNavigateParams(&params2b, 2, url2b);
  contents2->TestDidNavigate(pending_rvh_b, params2b);
  SiteInstance* instance2b = contents2->GetSiteInstance();
  EXPECT_NE(instance1, instance2b);

  // Both tabs should now be in the same SiteInstance.
  EXPECT_EQ(instance2a, instance2b);

  contents2->CloseContents();
}

// Tests that WebContents uses the current URL, not the SiteInstance's site, to
// determine whether a navigation is cross-site.
TEST_F(WebContentsTest, CrossSiteComparesAgainstCurrentPage) {
  contents->transition_cross_site = true;
  TestRenderViewHost* orig_rvh = contents->rvh();
  SiteInstance* instance1 = contents->GetSiteInstance();

  // Navigate to URL.
  const GURL url("http://www.google.com");
  contents->controller()->LoadURL(url, GURL(), PageTransition::TYPED);
  ViewHostMsg_FrameNavigate_Params params1;
  InitNavigateParams(&params1, 1, url);
  contents->TestDidNavigate(orig_rvh, params1);

  // Open a related tab to a second site.
  TestWebContents* contents2 = new TestWebContents(profile.get(), instance1);
  contents2->transition_cross_site = true;
  contents2->SetupController(profile.get());
  const GURL url2("http://www.yahoo.com");
  contents2->controller()->LoadURL(url2, GURL(), PageTransition::TYPED);
<<<<<<< HEAD
  // The first RVH in contents2 isn't live yet, so we shortcut the PENDING
  // state and go straight to NORMAL.
=======
  // The first RVH in contents2 isn't live yet, so we shortcut the cross site
  // pending.
>>>>>>> 12c75e7a
  TestRenderViewHost* rvh2 = contents2->rvh();
  EXPECT_FALSE(contents2->cross_navigation_pending());
  ViewHostMsg_FrameNavigate_Params params2;
  InitNavigateParams(&params2, 2, url2);
  contents2->TestDidNavigate(rvh2, params2);
  SiteInstance* instance2 = contents2->GetSiteInstance();
  EXPECT_NE(instance1, instance2);
  EXPECT_FALSE(contents2->cross_navigation_pending());

  // Simulate a link click in first tab to second site.  Doesn't switch
  // SiteInstances, because we don't intercept WebKit navigations.
  ViewHostMsg_FrameNavigate_Params params3;
  InitNavigateParams(&params3, 2, url2);
  contents->TestDidNavigate(orig_rvh, params3);
  SiteInstance* instance3 = contents->GetSiteInstance();
  EXPECT_EQ(instance1, instance3);
  EXPECT_FALSE(contents->cross_navigation_pending());

  // Navigate to the new site.  Doesn't switch SiteInstancees, because we
  // compare against the current URL, not the SiteInstance's site.
  const GURL url3("http://mail.yahoo.com");
  contents->controller()->LoadURL(url3, GURL(), PageTransition::TYPED);
<<<<<<< HEAD
  EXPECT_TRUE(contents->state_is_normal());
=======
  EXPECT_FALSE(contents->cross_navigation_pending());
>>>>>>> 12c75e7a
  ViewHostMsg_FrameNavigate_Params params4;
  InitNavigateParams(&params4, 3, url3);
  contents->TestDidNavigate(orig_rvh, params4);
  SiteInstance* instance4 = contents->GetSiteInstance();
  EXPECT_EQ(instance1, instance4);

  contents2->CloseContents();
}

// Test that the onbeforeunload and onunload handlers run when navigating
// across site boundaries.
TEST_F(WebContentsTest, CrossSiteUnloadHandlers) {
  contents->transition_cross_site = true;
  TestRenderViewHost* orig_rvh = contents->rvh();
  SiteInstance* instance1 = contents->GetSiteInstance();

  // Navigate to URL.  First URL should use first RenderViewHost.
  const GURL url("http://www.google.com");
  contents->controller()->LoadURL(url, GURL(), PageTransition::TYPED);
  ViewHostMsg_FrameNavigate_Params params1;
  InitNavigateParams(&params1, 1, url);
  contents->TestDidNavigate(orig_rvh, params1);
  EXPECT_FALSE(contents->cross_navigation_pending());
  EXPECT_EQ(orig_rvh, contents->render_view_host());

  // Navigate to new site, but simulate an onbeforeunload denial.
  const GURL url2("http://www.yahoo.com");
  orig_rvh->immediate_before_unload = false;
  contents->controller()->LoadURL(url2, GURL(), PageTransition::TYPED);
  orig_rvh->TestOnMsgShouldClose(false);
  EXPECT_FALSE(contents->cross_navigation_pending());
  EXPECT_EQ(orig_rvh, contents->render_view_host());

  // Navigate again, but simulate an onbeforeunload approval.
  contents->controller()->LoadURL(url2, GURL(), PageTransition::TYPED);
  orig_rvh->TestOnMsgShouldClose(true);
  EXPECT_TRUE(contents->cross_navigation_pending());
  TestRenderViewHost* pending_rvh = contents->pending_rvh();

  // We won't hear DidNavigate until the onunload handler has finished running.
  // (No way to simulate that here, but it involves a call from RDH to
  // WebContents::OnCrossSiteResponse.)

  // DidNavigate from the pending page
  ViewHostMsg_FrameNavigate_Params params2;
  InitNavigateParams(&params2, 1, url2);
  contents->TestDidNavigate(pending_rvh, params2);
  SiteInstance* instance2 = contents->GetSiteInstance();
  EXPECT_FALSE(contents->cross_navigation_pending());
  EXPECT_EQ(pending_rvh, contents->render_view_host());
  EXPECT_NE(instance1, instance2);
  EXPECT_TRUE(contents->pending_rvh() == NULL);
}

// Test that NavigationEntries have the correct content state after going
// forward and back.  Prevents regression for bug 1116137.
TEST_F(WebContentsTest, NavigationEntryContentState) {
  TestRenderViewHost* orig_rvh = contents->rvh();

  // Navigate to URL.  There should be no committed entry yet.
  const GURL url("http://www.google.com");
  contents->controller()->LoadURL(url, GURL(), PageTransition::TYPED);
  NavigationEntry* entry = contents->controller()->GetLastCommittedEntry();
  EXPECT_TRUE(entry == NULL);

  // Committed entry should have content state after DidNavigate.
  ViewHostMsg_FrameNavigate_Params params1;
  InitNavigateParams(&params1, 1, url);
  contents->TestDidNavigate(orig_rvh, params1);
  entry = contents->controller()->GetLastCommittedEntry();
  EXPECT_FALSE(entry->content_state().empty());

  // Navigate to same site.
  const GURL url2("http://images.google.com");
  contents->controller()->LoadURL(url2, GURL(), PageTransition::TYPED);
  entry = contents->controller()->GetLastCommittedEntry();
  EXPECT_FALSE(entry->content_state().empty());

  // Committed entry should have content state after DidNavigate.
  ViewHostMsg_FrameNavigate_Params params2;
  InitNavigateParams(&params2, 2, url2);
  contents->TestDidNavigate(orig_rvh, params2);
  entry = contents->controller()->GetLastCommittedEntry();
  EXPECT_FALSE(entry->content_state().empty());

  // Now go back.  Committed entry should still have content state.
  contents->controller()->GoBack();
  contents->TestDidNavigate(orig_rvh, params1);
  entry = contents->controller()->GetLastCommittedEntry();
  EXPECT_FALSE(entry->content_state().empty());
}

// Test that NavigationEntries have the correct content state after opening
// a new window to about:blank.  Prevents regression for bug 1116137.
TEST_F(WebContentsTest, NavigationEntryContentStateNewWindow) {
  TestRenderViewHost* orig_rvh = contents->rvh();

  // When opening a new window, it is navigated to about:blank internally.
  // Currently, this results in two DidNavigate events.
  const GURL url("about:blank");
  ViewHostMsg_FrameNavigate_Params params1;
  InitNavigateParams(&params1, 1, url);
  contents->TestDidNavigate(orig_rvh, params1);
  contents->TestDidNavigate(orig_rvh, params1);

  // Should have a content state here.
  NavigationEntry* entry = contents->controller()->GetLastCommittedEntry();
  EXPECT_FALSE(entry->content_state().empty());
}

// Tests to see that webkit preferences are properly loaded and copied over
// to a WebPreferences object.
TEST_F(WebContentsTest, WebKitPrefs) {
  WebPreferences webkit_prefs = contents->TestGetWebkitPrefs();

  // These values have been overridden by the profile preferences.
  EXPECT_EQ(L"UTF-8", webkit_prefs.default_encoding);
  EXPECT_EQ(20, webkit_prefs.default_font_size);
  EXPECT_EQ(false, webkit_prefs.text_areas_are_resizable);
  EXPECT_EQ(true, webkit_prefs.uses_universal_detector);

  // These should still be the default values.
  EXPECT_EQ(L"Times New Roman", webkit_prefs.standard_font_family);
  EXPECT_EQ(true, webkit_prefs.javascript_enabled);
}

////////////////////////////////////////////////////////////////////////////////
// Interstitial Tests
////////////////////////////////////////////////////////////////////////////////

// All the tests have been temporarily disabled while investigating a heap
// corruption problem showing up on the build bot.
// TODO(jcampan): bug #5789 Fix and reenable these tests.

// Test navigating to a page (with the navigation initiated from the browser,
// as when a URL is typed in the location bar) that shows an interstitial and
// creates a new navigation entry, then hiding it without proceeding.
TEST_F(WebContentsTest,
       DISABLED_ShowInterstitialFromBrowserWithNewNavigationDontProceed) {
  // Navigate to a page.
  GURL url1("http://www.google.com");
  Navigate(1, url1);
  EXPECT_EQ(1, contents->controller()->GetEntryCount());

  // Initiate a browser navigation that will trigger the interstitial
  contents->controller()->LoadURL(GURL("http://www.evil.com"), GURL(),
                                  PageTransition::TYPED);

  // Show an interstitial.
  TestInterstitialPage::InterstitialState state =
      TestInterstitialPage::UNDECIDED;
  bool deleted = false;
  GURL url2("http://interstitial");
  TestInterstitialPage* interstitial =
      new TestInterstitialPage(contents, true, url2, &state, &deleted);
  TestInterstitialPageStateGuard state_guard(interstitial);
  interstitial->Show();
  // The interstitial should not show until its navigation has committed.
  EXPECT_FALSE(interstitial->is_showing());
  EXPECT_FALSE(contents->showing_interstitial_page());
  EXPECT_TRUE(contents->interstitial_page() == NULL);
  // Let's commit the interstitial navigation.
  interstitial->TestDidNavigate(1, url2);
  EXPECT_TRUE(interstitial->is_showing());
  EXPECT_TRUE(contents->showing_interstitial_page());
  EXPECT_TRUE(contents->interstitial_page() == interstitial);
  NavigationEntry* entry = contents->controller()->GetActiveEntry();
  ASSERT_TRUE(entry != NULL);
  EXPECT_TRUE(entry->url() == url2);

  // Now don't proceed.
  interstitial->DontProceed();
  EXPECT_TRUE(deleted);
  EXPECT_EQ(TestInterstitialPage::CANCELED, state);
  EXPECT_FALSE(contents->showing_interstitial_page());
  EXPECT_TRUE(contents->interstitial_page() == NULL);
  entry = contents->controller()->GetActiveEntry();
  ASSERT_TRUE(entry != NULL);
  EXPECT_TRUE(entry->url() == url1);
  EXPECT_EQ(1, contents->controller()->GetEntryCount());
}

// Test navigating to a page (with the navigation initiated from the renderer,
// as when clicking on a link in the page) that shows an interstitial and
// creates a new navigation entry, then hiding it without proceeding.
TEST_F(WebContentsTest,
       DISABLED_ShowInterstitiaFromRendererlWithNewNavigationDontProceed) {
  // Navigate to a page.
  GURL url1("http://www.google.com");
  Navigate(1, url1);
  EXPECT_EQ(1, contents->controller()->GetEntryCount());

  // Show an interstitial (no pending entry, the interstitial would have been
  // triggered by clicking on a link).
  TestInterstitialPage::InterstitialState state =
      TestInterstitialPage::UNDECIDED;
  bool deleted = false;
  GURL url2("http://interstitial");
  TestInterstitialPage* interstitial =
      new TestInterstitialPage(contents, true, url2, &state, &deleted);
  TestInterstitialPageStateGuard state_guard(interstitial);
  interstitial->Show();
  // The interstitial should not show until its navigation has committed.
  EXPECT_FALSE(interstitial->is_showing());
  EXPECT_FALSE(contents->showing_interstitial_page());
  EXPECT_TRUE(contents->interstitial_page() == NULL);
  // Let's commit the interstitial navigation.
  interstitial->TestDidNavigate(1, url2);
  EXPECT_TRUE(interstitial->is_showing());
  EXPECT_TRUE(contents->showing_interstitial_page());
  EXPECT_TRUE(contents->interstitial_page() == interstitial);
  NavigationEntry* entry = contents->controller()->GetActiveEntry();
  ASSERT_TRUE(entry != NULL);
  EXPECT_TRUE(entry->url() == url2);

  // Now don't proceed.
  interstitial->DontProceed();
  EXPECT_TRUE(deleted);
  EXPECT_EQ(TestInterstitialPage::CANCELED, state);
  EXPECT_FALSE(contents->showing_interstitial_page());
  EXPECT_TRUE(contents->interstitial_page() == NULL);
  entry = contents->controller()->GetActiveEntry();
  ASSERT_TRUE(entry != NULL);
  EXPECT_TRUE(entry->url() == url1);
  EXPECT_EQ(1, contents->controller()->GetEntryCount());
}

// Test navigating to a page that shows an interstitial without creating a new
// navigation entry (this happens when the interstitial is triggered by a
// sub-resource in the page), then hiding it without proceeding.
TEST_F(WebContentsTest,
       DISABLED_ShowInterstitialNoNewNavigationDontProceed) {
  // Navigate to a page.
  GURL url1("http://www.google.com");
  Navigate(1, url1);
  EXPECT_EQ(1, contents->controller()->GetEntryCount());

  // Show an interstitial.
  TestInterstitialPage::InterstitialState state =
      TestInterstitialPage::UNDECIDED;
  bool deleted = false;
  GURL url2("http://interstitial");
  TestInterstitialPage* interstitial =
      new TestInterstitialPage(contents, false, url2, &state, &deleted);
  TestInterstitialPageStateGuard state_guard(interstitial);
  interstitial->Show();
  // The interstitial should not show until its navigation has committed.
  EXPECT_FALSE(interstitial->is_showing());
  EXPECT_FALSE(contents->showing_interstitial_page());
  EXPECT_TRUE(contents->interstitial_page() == NULL);
  // Let's commit the interstitial navigation.
  interstitial->TestDidNavigate(1, url2);
  EXPECT_TRUE(interstitial->is_showing());
  EXPECT_TRUE(contents->showing_interstitial_page());
  EXPECT_TRUE(contents->interstitial_page() == interstitial);
  NavigationEntry* entry = contents->controller()->GetActiveEntry();
  ASSERT_TRUE(entry != NULL);
  // The URL specified to the interstitial should have been ignored.
  EXPECT_TRUE(entry->url() == url1);

  // Now don't proceed.
  interstitial->DontProceed();
  EXPECT_TRUE(deleted);
  EXPECT_EQ(TestInterstitialPage::CANCELED, state);
  EXPECT_FALSE(contents->showing_interstitial_page());
  EXPECT_TRUE(contents->interstitial_page() == NULL);
  entry = contents->controller()->GetActiveEntry();
  ASSERT_TRUE(entry != NULL);
  EXPECT_TRUE(entry->url() == url1);
  EXPECT_EQ(1, contents->controller()->GetEntryCount());
}

// Test navigating to a page (with the navigation initiated from the browser,
// as when a URL is typed in the location bar) that shows an interstitial and
// creates a new navigation entry, then proceeding.
TEST_F(WebContentsTest,
       DISABLED_ShowInterstitialFromBrowserNewNavigationProceed) {
  // Navigate to a page.
  GURL url1("http://www.google.com");
  Navigate(1, url1);
  EXPECT_EQ(1, contents->controller()->GetEntryCount());

  // Initiate a browser navigation that will trigger the interstitial
  contents->controller()->LoadURL(GURL("http://www.evil.com"), GURL(),
                                  PageTransition::TYPED);

  // Show an interstitial.
  TestInterstitialPage::InterstitialState state =
      TestInterstitialPage::UNDECIDED;
  bool deleted = false;
  GURL url2("http://interstitial");
  TestInterstitialPage* interstitial =
      new TestInterstitialPage(contents, true, url2, &state, &deleted);
  TestInterstitialPageStateGuard state_guard(interstitial);
  interstitial->Show();
  // The interstitial should not show until its navigation has committed.
  EXPECT_FALSE(interstitial->is_showing());
  EXPECT_FALSE(contents->showing_interstitial_page());
  EXPECT_TRUE(contents->interstitial_page() == NULL);
  // Let's commit the interstitial navigation.
  interstitial->TestDidNavigate(1, url2);
  EXPECT_TRUE(interstitial->is_showing());
  EXPECT_TRUE(contents->showing_interstitial_page());
  EXPECT_TRUE(contents->interstitial_page() == interstitial);
  NavigationEntry* entry = contents->controller()->GetActiveEntry();
  ASSERT_TRUE(entry != NULL);
  EXPECT_TRUE(entry->url() == url2);

  // Then proceed.
  interstitial->Proceed();
  // The interstitial should show until the new navigation commits.
  ASSERT_FALSE(deleted);
  EXPECT_EQ(TestInterstitialPage::OKED, state);
  EXPECT_TRUE(contents->showing_interstitial_page());
  EXPECT_TRUE(contents->interstitial_page() == interstitial);

  // Simulate the navigation to the page, that's when the interstitial gets
  // hidden.
  GURL url3("http://www.thepage.com");
  Navigate(2, url3);

  EXPECT_TRUE(deleted);
  EXPECT_FALSE(contents->showing_interstitial_page());
  EXPECT_TRUE(contents->interstitial_page() == NULL);
  entry = contents->controller()->GetActiveEntry();
  ASSERT_TRUE(entry != NULL);
  EXPECT_TRUE(entry->url() == url3);

  EXPECT_EQ(2, contents->controller()->GetEntryCount());
}

// Test navigating to a page (with the navigation initiated from the renderer,
// as when clicking on a link in the page) that shows an interstitial and
// creates a new navigation entry, then proceeding.
TEST_F(WebContentsTest,
       DISABLED_ShowInterstitialFromRendererNewNavigationProceed) {
  // Navigate to a page.
  GURL url1("http://www.google.com");
  Navigate(1, url1);
  EXPECT_EQ(1, contents->controller()->GetEntryCount());

  // Show an interstitial.
  TestInterstitialPage::InterstitialState state =
      TestInterstitialPage::UNDECIDED;
  bool deleted = false;
  GURL url2("http://interstitial");
  TestInterstitialPage* interstitial =
      new TestInterstitialPage(contents, true, url2, &state, &deleted);
  TestInterstitialPageStateGuard state_guard(interstitial);
  interstitial->Show();
  // The interstitial should not show until its navigation has committed.
  EXPECT_FALSE(interstitial->is_showing());
  EXPECT_FALSE(contents->showing_interstitial_page());
  EXPECT_TRUE(contents->interstitial_page() == NULL);
  // Let's commit the interstitial navigation.
  interstitial->TestDidNavigate(1, url2);
  EXPECT_TRUE(interstitial->is_showing());
  EXPECT_TRUE(contents->showing_interstitial_page());
  EXPECT_TRUE(contents->interstitial_page() == interstitial);
  NavigationEntry* entry = contents->controller()->GetActiveEntry();
  ASSERT_TRUE(entry != NULL);
  EXPECT_TRUE(entry->url() == url2);

  // Then proceed.
  interstitial->Proceed();
  // The interstitial should show until the new navigation commits.
  ASSERT_FALSE(deleted);
  EXPECT_EQ(TestInterstitialPage::OKED, state);
  EXPECT_TRUE(contents->showing_interstitial_page());
  EXPECT_TRUE(contents->interstitial_page() == interstitial);

  // Simulate the navigation to the page, that's when the interstitial gets
  // hidden.
  GURL url3("http://www.thepage.com");
  Navigate(2, url3);

  EXPECT_TRUE(deleted);
  EXPECT_FALSE(contents->showing_interstitial_page());
  EXPECT_TRUE(contents->interstitial_page() == NULL);
  entry = contents->controller()->GetActiveEntry();
  ASSERT_TRUE(entry != NULL);
  EXPECT_TRUE(entry->url() == url3);

  EXPECT_EQ(2, contents->controller()->GetEntryCount());
}

// Test navigating to a page that shows an interstitial without creating a new
// navigation entry (this happens when the interstitial is triggered by a
// sub-resource in the page), then proceeding.
TEST_F(WebContentsTest, DISABLED_ShowInterstitialNoNewNavigationProceed) {
  // Navigate to a page so we have a navigation entry in the controller.
  GURL url1("http://www.google.com");
  Navigate(1, url1);
  EXPECT_EQ(1, contents->controller()->GetEntryCount());

  // Show an interstitial.
  TestInterstitialPage::InterstitialState state =
      TestInterstitialPage::UNDECIDED;
  bool deleted = false;
  GURL url2("http://interstitial");
  TestInterstitialPage* interstitial =
      new TestInterstitialPage(contents, false, url2, &state, &deleted);
  TestInterstitialPageStateGuard state_guard(interstitial);
  interstitial->Show();
  // The interstitial should not show until its navigation has committed.
  EXPECT_FALSE(interstitial->is_showing());
  EXPECT_FALSE(contents->showing_interstitial_page());
  EXPECT_TRUE(contents->interstitial_page() == NULL);
  // Let's commit the interstitial navigation.
  interstitial->TestDidNavigate(1, url2);
  EXPECT_TRUE(interstitial->is_showing());
  EXPECT_TRUE(contents->showing_interstitial_page());
  EXPECT_TRUE(contents->interstitial_page() == interstitial);
  NavigationEntry* entry = contents->controller()->GetActiveEntry();
  ASSERT_TRUE(entry != NULL);
  // The URL specified to the interstitial should have been ignored.
  EXPECT_TRUE(entry->url() == url1);

  // Then proceed.
  interstitial->Proceed();
  // Since this is not a new navigation, the previous page is dismissed right
  // away and shows the original page.
  EXPECT_TRUE(deleted);
  EXPECT_EQ(TestInterstitialPage::OKED, state);
  EXPECT_FALSE(contents->showing_interstitial_page());
  EXPECT_TRUE(contents->interstitial_page() == NULL);
  entry = contents->controller()->GetActiveEntry();
  ASSERT_TRUE(entry != NULL);
  EXPECT_TRUE(entry->url() == url1);

  EXPECT_EQ(1, contents->controller()->GetEntryCount());
}

// Test navigating to a page that shows an interstitial, then navigating away.
TEST_F(WebContentsTest, DISABLED_ShowInterstitialThenNavigate) {
  // Show interstitial.
  TestInterstitialPage::InterstitialState state =
      TestInterstitialPage::UNDECIDED;
  bool deleted = false;
  GURL url("http://interstitial");
  TestInterstitialPage* interstitial =
      new TestInterstitialPage(contents, true, url, &state, &deleted);
  TestInterstitialPageStateGuard state_guard(interstitial);
  interstitial->Show();
  interstitial->TestDidNavigate(1, url);

  // While interstitial showing, navigate to a new URL.
  const GURL url2("http://www.yahoo.com");
  Navigate(1, url2);

  EXPECT_TRUE(deleted);
  EXPECT_EQ(TestInterstitialPage::CANCELED, state);
}

// Test navigating to a page that shows an interstitial, then close the tab.
TEST_F(WebContentsTest, DISABLED_ShowInterstitialThenCloseTab) {
  // Show interstitial.
  TestInterstitialPage::InterstitialState state =
      TestInterstitialPage::UNDECIDED;
  bool deleted = false;
  GURL url("http://interstitial");
  TestInterstitialPage* interstitial =
      new TestInterstitialPage(contents, true, url, &state, &deleted);
  TestInterstitialPageStateGuard state_guard(interstitial);
  interstitial->Show();
  interstitial->TestDidNavigate(1, url);

  // Now close the tab.
  contents->CloseContents();
  contents = NULL;  // So we don't detroy it again on TearDown.
  EXPECT_TRUE(deleted);
  EXPECT_EQ(TestInterstitialPage::CANCELED, state);
}

// Test that after Proceed is called and an interstitial is still shown, no more
// commands get executed.
TEST_F(WebContentsTest, DISABLED_ShowInterstitialProceedMultipleCommands) {
  // Navigate to a page so we have a navigation entry in the controller.
  GURL url1("http://www.google.com");
  Navigate(1, url1);
  EXPECT_EQ(1, contents->controller()->GetEntryCount());

  // Show an interstitial.
  TestInterstitialPage::InterstitialState state =
      TestInterstitialPage::UNDECIDED;
  bool deleted = false;
  GURL url2("http://interstitial");
  TestInterstitialPage* interstitial =
      new TestInterstitialPage(contents, true, url2, &state, &deleted);
  TestInterstitialPageStateGuard state_guard(interstitial);
  interstitial->Show();
  interstitial->TestDidNavigate(1, url2);

  // Run a command.
  EXPECT_EQ(0, interstitial->command_received_count());
  interstitial->TestDomOperationResponse("toto");
  EXPECT_EQ(1, interstitial->command_received_count());

  // Then proceed.
  interstitial->Proceed();
  ASSERT_FALSE(deleted);

  // While the navigation to the new page is pending, send other commands, they
  // should be ignored.
  interstitial->TestDomOperationResponse("hello");
  interstitial->TestDomOperationResponse("hi");
  EXPECT_EQ(1, interstitial->command_received_count());
}

// Test showing an interstitial while another interstitial is already showing.
TEST_F(WebContentsTest, DISABLED_ShowInterstitialOnInterstitial) {
  // Navigate to a page so we have a navigation entry in the controller.
  GURL start_url("http://www.google.com");
  Navigate(1, start_url);
  EXPECT_EQ(1, contents->controller()->GetEntryCount());

  // Show an interstitial.
  TestInterstitialPage::InterstitialState state1 =
      TestInterstitialPage::UNDECIDED;
  bool deleted1 = false;
  GURL url1("http://interstitial1");
  TestInterstitialPage* interstitial1 =
      new TestInterstitialPage(contents, true, url1, &state1, &deleted1);
  TestInterstitialPageStateGuard state_guard1(interstitial1);
  interstitial1->Show();
  interstitial1->TestDidNavigate(1, url1);

  // Now show another interstitial.
  TestInterstitialPage::InterstitialState state2 =
      TestInterstitialPage::UNDECIDED;
  bool deleted2 = false;
  GURL url2("http://interstitial2");
  TestInterstitialPage* interstitial2 =
      new TestInterstitialPage(contents, true, url2, &state2, &deleted2);
  TestInterstitialPageStateGuard state_guard2(interstitial2);
  interstitial2->Show();
  interstitial2->TestDidNavigate(1, url2);

  // Showing interstitial2 should have caused interstitial1 to go away.
  EXPECT_TRUE(deleted1);
  EXPECT_EQ(TestInterstitialPage::CANCELED, state1);
  
  // Let's make sure interstitial2 is working as intended.
  ASSERT_FALSE(deleted2);
  EXPECT_EQ(TestInterstitialPage::UNDECIDED, state2);  
  interstitial2->Proceed();
  GURL landing_url("http://www.thepage.com");
  Navigate(2, landing_url);

  EXPECT_TRUE(deleted2);
  EXPECT_FALSE(contents->showing_interstitial_page());
  EXPECT_TRUE(contents->interstitial_page() == NULL);
  NavigationEntry* entry = contents->controller()->GetActiveEntry();
  ASSERT_TRUE(entry != NULL);
  EXPECT_TRUE(entry->url() == landing_url);
  EXPECT_EQ(2, contents->controller()->GetEntryCount());
}

// Test that navigating away from an interstitial while it's loading cause it
// not to show.
TEST_F(WebContentsTest, DISABLED_NavigateBeforeInterstitialShows) {
  // Show an interstitial.
  TestInterstitialPage::InterstitialState state =
      TestInterstitialPage::UNDECIDED;
  bool deleted = false;
  GURL interstitial_url("http://interstitial");
  TestInterstitialPage* interstitial =
      new TestInterstitialPage(contents, true, interstitial_url,
                               &state, &deleted);
  TestInterstitialPageStateGuard state_guard(interstitial);
  interstitial->Show();

  // Let's simulate a navigation initiated from the browser before the
  // interstitial finishes loading.
  const GURL url("http://www.google.com");
  contents->controller()->LoadURL(url, GURL(), PageTransition::TYPED);
  ASSERT_FALSE(deleted);
  EXPECT_FALSE(interstitial->is_showing());

  // Now let's make the interstitial navigation commit.
  interstitial->TestDidNavigate(1, interstitial_url);

  // After it loaded the interstitial should be gone.
  EXPECT_TRUE(deleted);
  EXPECT_EQ(TestInterstitialPage::CANCELED, state);
}

// Test showing an interstitial and have its renderer crash.
TEST_F(WebContentsTest, DISABLED_InterstitialCrasher) {
  // Show an interstitial.
  TestInterstitialPage::InterstitialState state =
      TestInterstitialPage::UNDECIDED;
  bool deleted = false;
  GURL url("http://interstitial");
  TestInterstitialPage* interstitial =
      new TestInterstitialPage(contents, true, url, &state, &deleted);
  TestInterstitialPageStateGuard state_guard(interstitial);
  interstitial->Show();
  // Simulate a renderer crash before the interstitial is shown.
  interstitial->TestRendererGone();
  // The interstitial should have been dismissed.
  EXPECT_TRUE(deleted);
  EXPECT_EQ(TestInterstitialPage::CANCELED, state);

  // Now try again but this time crash the intersitial after it was shown.
  interstitial =
      new TestInterstitialPage(contents, true, url, &state, &deleted);
  interstitial->Show();
  interstitial->TestDidNavigate(1, url);
  // Simulate a renderer crash.
  interstitial->TestRendererGone();
  // The interstitial should have been dismissed.
  EXPECT_TRUE(deleted);
  EXPECT_EQ(TestInterstitialPage::CANCELED, state);
}<|MERGE_RESOLUTION|>--- conflicted
+++ resolved
@@ -60,16 +60,6 @@
   virtual void UpdateCursorIfOverSelf() {}
   // Indicates if the page has finished loading.
   virtual void SetIsLoading(bool is_loading) {}
-<<<<<<< HEAD
-  void IMEUpdateStatus(ViewHostMsg_ImeControl control,
-                               const gfx::Rect& caret_rect) {}
-  void DidPaintRect(const gfx::Rect& rect) {}
-  void DidScrollRect(const gfx::Rect& rect, int dx, int dy) {}
-  void RendererGone() {}
-  void Destroy() {}
-  void PrepareToDestroy() {}
-  void SetTooltipText(const std::wstring& tooltip_text) {}
-=======
   virtual void IMEUpdateStatus(ViewHostMsg_ImeControl control,
                                const gfx::Rect& caret_rect) {}
   virtual void DidPaintRect(const gfx::Rect& rect) {}
@@ -83,7 +73,6 @@
 
  private:
   bool is_showing_;
->>>>>>> 12c75e7a
 };
 
 // Subclass RenderViewHost so that it does not create a process.
@@ -429,11 +418,7 @@
   // Navigate to URL
   const GURL url("http://www.google.com");
   contents->controller()->LoadURL(url, GURL(), PageTransition::TYPED);
-<<<<<<< HEAD
-  EXPECT_TRUE(contents->state_is_normal());
-=======
   EXPECT_FALSE(contents->cross_navigation_pending());
->>>>>>> 12c75e7a
   EXPECT_TRUE(orig_rvh->is_loading);
   EXPECT_EQ(instance1, orig_rvh->site_instance());
   // Controller's pending entry will have a NULL site instance until we assign
@@ -454,242 +439,6 @@
             contents->controller()->GetActiveEntry()->site_instance());
 }
 
-<<<<<<< HEAD
-// Test navigating to a page that shows an interstitial, then hiding it
-// without proceeding.
-TEST_F(WebContentsTest, ShowInterstitialDontProceed) {
-  TestRenderViewHost* orig_rvh = contents->rvh();
-  EXPECT_TRUE(contents->pending_rvh() == NULL);
-  EXPECT_TRUE(contents->original_rvh() == NULL);
-  EXPECT_TRUE(contents->interstitial_rvh() == NULL);
-  EXPECT_FALSE(orig_rvh->is_loading);
-
-  // Navigate to URL
-  const GURL url("http://www.google.com");
-  contents->controller()->LoadURL(url, GURL(), PageTransition::TYPED);
-  EXPECT_TRUE(contents->state_is_normal());
-  EXPECT_TRUE(orig_rvh->is_loading);
-
-  // Show interstitial
-  contents->ShowInterstitialPage(std::string("Blocked"), NULL);
-  EXPECT_TRUE(contents->state_is_entering_interstitial());
-  TestRenderViewHost* interstitial_rvh = contents->interstitial_rvh();
-  EXPECT_TRUE(orig_rvh->is_loading);  // Still loading in the background
-  EXPECT_TRUE(interstitial_rvh->is_loading);
-
-  // DidNavigate from the interstitial
-  ViewHostMsg_FrameNavigate_Params params;
-  InitNavigateParams(&params, 1, url);
-  contents->TestDidNavigate(interstitial_rvh, params);
-  EXPECT_TRUE(contents->state_is_interstitial());
-  EXPECT_EQ(interstitial_rvh, contents->render_view_host());
-  EXPECT_EQ(orig_rvh, contents->original_rvh());
-  EXPECT_FALSE(interstitial_rvh->is_loading);
-
-  // Hide interstitial (don't proceed)
-  contents->HideInterstitialPage(false, false);
-  EXPECT_TRUE(contents->state_is_normal());
-  EXPECT_EQ(orig_rvh, contents->render_view_host());
-  EXPECT_TRUE(contents->original_rvh() == NULL);
-  EXPECT_TRUE(contents->interstitial_rvh() == NULL);
-}
-
-// Test navigating to a page that shows an interstitial, then proceeding.
-TEST_F(WebContentsTest, ShowInterstitialProceed) {
-  TestRenderViewHost* orig_rvh = contents->rvh();
-
-  // The RenderViewHost's SiteInstance should not yet have a site.
-  EXPECT_EQ(GURL(), contents->rvh()->site_instance()->site());
-
-  // Navigate to URL
-  const GURL url("http://www.google.com");
-  contents->controller()->LoadURL(url, GURL(), PageTransition::TYPED);
-
-  // Show interstitial
-  contents->ShowInterstitialPage(std::string("Blocked"), NULL);
-  TestRenderViewHost* interstitial_rvh = contents->interstitial_rvh();
-
-  // DidNavigate from the interstitial
-  ViewHostMsg_FrameNavigate_Params params;
-  InitNavigateParams(&params, 1, url);
-  contents->TestDidNavigate(interstitial_rvh, params);
-
-  // Ensure this DidNavigate hasn't changed the SiteInstance's site.
-  // Prevents regression for bug 1163298.
-  EXPECT_EQ(GURL(), contents->rvh()->site_instance()->site());
-
-  // Hide interstitial (proceed and wait)
-  contents->HideInterstitialPage(true, true);
-  EXPECT_TRUE(contents->state_is_leaving_interstitial());
-  EXPECT_EQ(interstitial_rvh, contents->render_view_host());
-  EXPECT_EQ(orig_rvh, contents->original_rvh());
-
-  // DidNavigate from the destination page
-  contents->TestDidNavigate(orig_rvh, params);
-  EXPECT_TRUE(contents->state_is_normal());
-  EXPECT_EQ(orig_rvh, contents->render_view_host());
-  EXPECT_TRUE(contents->original_rvh() == NULL);
-  EXPECT_TRUE(contents->interstitial_rvh() == NULL);
-
-  // The SiteInstance's site should now be updated.
-  EXPECT_EQ(GURL("http://google.com"),
-            contents->rvh()->site_instance()->site());
-
-  // Since we weren't viewing a page before, we shouldn't be able to go back.
-  EXPECT_FALSE(contents->controller()->CanGoBack());
-}
-
-// Test navigating to a page that shows an interstitial, then navigating away.
-TEST_F(WebContentsTest, ShowInterstitialThenNavigate) {
-  TestRenderViewHost* orig_rvh = contents->rvh();
-
-  // Navigate to URL
-  const GURL url("http://www.google.com");
-  contents->controller()->LoadURL(url, GURL(), PageTransition::TYPED);
-
-  // Show interstitial
-  contents->ShowInterstitialPage(std::string("Blocked"), NULL);
-  TestRenderViewHost* interstitial_rvh = contents->interstitial_rvh();
-
-  // DidNavigate from the interstitial
-  ViewHostMsg_FrameNavigate_Params params;
-  InitNavigateParams(&params, 1, url);
-  contents->TestDidNavigate(interstitial_rvh, params);
-
-  // While interstitial showing, navigate to a new URL.
-  const GURL url2("http://www.yahoo.com");
-  contents->controller()->LoadURL(url2, GURL(), PageTransition::TYPED);
-  EXPECT_TRUE(contents->state_is_leaving_interstitial());
-  EXPECT_EQ(interstitial_rvh, contents->render_view_host());
-  EXPECT_TRUE(orig_rvh->is_loading);
-  EXPECT_FALSE(interstitial_rvh->is_loading);
-
-  // DidNavigate from the new URL.  In the old process model, we'll still have
-  // the same RenderViewHost.
-  ViewHostMsg_FrameNavigate_Params params2;
-  InitNavigateParams(&params2, 2, url2);
-  contents->TestDidNavigate(orig_rvh, params2);
-  EXPECT_TRUE(contents->state_is_normal());
-  EXPECT_EQ(orig_rvh, contents->render_view_host());
-  EXPECT_FALSE(orig_rvh->is_loading);
-}
-
-// Ensures that an interstitial cannot be cancelled if a notification for a
-// navigation from an IFrame from the previous page is received while the
-// interstitial is being shown (bug #1182394).
-TEST_F(WebContentsTest, ShowInterstitialIFrameNavigate) {
-  TestRenderViewHost* orig_rvh = contents->rvh();
-  EXPECT_TRUE(contents->pending_rvh() == NULL);
-  EXPECT_TRUE(contents->original_rvh() == NULL);
-  EXPECT_TRUE(contents->interstitial_rvh() == NULL);
-  EXPECT_FALSE(orig_rvh->is_loading);
-
-  // Navigate to URL.
-  const GURL url("http://www.google.com");
-  contents->controller()->LoadURL(url, GURL(), PageTransition::TYPED);
-  EXPECT_TRUE(contents->state_is_normal());
-  EXPECT_TRUE(orig_rvh->is_loading);
-  ViewHostMsg_FrameNavigate_Params params1;
-  InitNavigateParams(&params1, 1, url);
-  contents->TestDidNavigate(orig_rvh, params1);
-
-  // Show interstitial (in real world would probably be triggered by a resource
-  // in the page).
-  contents->ShowInterstitialPage(std::string("Blocked"), NULL);
-  EXPECT_TRUE(contents->state_is_entering_interstitial());
-  TestRenderViewHost* interstitial_rvh = contents->interstitial_rvh();
-  EXPECT_TRUE(interstitial_rvh->is_loading);
-
-  // DidNavigate from an IFrame in the initial page.
-  ViewHostMsg_FrameNavigate_Params params2;
-  InitNavigateParams(&params2, 1, GURL("http://www.iframe.com"));
-  params2.transition = PageTransition::AUTO_SUBFRAME;
-  contents->TestDidNavigate(orig_rvh, params2);
-
-  // Now we get the DidNavigate from the interstitial.
-  ViewHostMsg_FrameNavigate_Params params3;
-  InitNavigateParams(&params3, 1, url);
-  contents->TestDidNavigate(interstitial_rvh, params3);
-  EXPECT_TRUE(contents->state_is_interstitial());
-  EXPECT_EQ(interstitial_rvh, contents->render_view_host());
-  EXPECT_EQ(orig_rvh, contents->original_rvh());
-  EXPECT_FALSE(interstitial_rvh->is_loading);
-}
-
-// Test navigating to an interstitial page from a normal page.  Also test
-// visiting the interstitial-inducing URL twice (bug 1079784), and test
-// that going back shows the first page and not the interstitial.
-TEST_F(WebContentsTest, VisitInterstitialURLTwice) {
-  TestRenderViewHost* orig_rvh = contents->rvh();
-
-  // Navigate to URL
-  const GURL url("http://www.google.com");
-  contents->controller()->LoadURL(url, GURL(), PageTransition::TYPED);
-  ViewHostMsg_FrameNavigate_Params params1;
-  InitNavigateParams(&params1, 1, url);
-  contents->TestDidNavigate(orig_rvh, params1);
-
-  // Now navigate to an interstitial-inducing URL
-  const GURL url2("https://www.google.com");
-  contents->controller()->LoadURL(url2, GURL(), PageTransition::TYPED);
-  contents->ShowInterstitialPage(std::string("Blocked"), NULL);
-  EXPECT_TRUE(contents->state_is_entering_interstitial());
-  int interstitial_delete_counter = 0;
-  TestRenderViewHost* interstitial_rvh = contents->interstitial_rvh();
-  interstitial_rvh->set_delete_counter(&interstitial_delete_counter);
-
-  // DidNavigate from the interstitial
-  ViewHostMsg_FrameNavigate_Params params2;
-  InitNavigateParams(&params2, 2, url2);
-  contents->TestDidNavigate(interstitial_rvh, params2);
-  EXPECT_TRUE(contents->state_is_interstitial());
-  EXPECT_EQ(interstitial_rvh, contents->render_view_host());
-
-  // While interstitial showing, navigate to the same URL.
-  contents->controller()->LoadURL(url2, GURL(), PageTransition::TYPED);
-  EXPECT_TRUE(contents->state_is_leaving_interstitial());
-  EXPECT_EQ(interstitial_rvh, contents->render_view_host());
-
-  // Interstitial shown a second time in a different RenderViewHost.
-  contents->ShowInterstitialPage(std::string("Blocked"), NULL);
-  EXPECT_TRUE(contents->state_is_entering_interstitial());
-  // We expect the original interstitial has been deleted.
-  EXPECT_EQ(interstitial_delete_counter, 1);
-  TestRenderViewHost* interstitial_rvh2 = contents->interstitial_rvh();
-  interstitial_rvh2->set_delete_counter(&interstitial_delete_counter);
-
-  // DidNavigate from the interstitial.
-  ViewHostMsg_FrameNavigate_Params params3;
-  InitNavigateParams(&params3, 3, url2);
-  contents->TestDidNavigate(interstitial_rvh2, params3);
-  EXPECT_TRUE(contents->state_is_interstitial());
-  EXPECT_EQ(interstitial_rvh2, contents->render_view_host());
-
-  // Proceed.  In the old process model, we'll still have the same
-  // RenderViewHost.
-  contents->HideInterstitialPage(true, true);
-  EXPECT_TRUE(contents->state_is_leaving_interstitial());
-  ViewHostMsg_FrameNavigate_Params params4;
-  InitNavigateParams(&params4, 3, url2);
-  contents->TestDidNavigate(orig_rvh, params4);
-  EXPECT_TRUE(contents->state_is_normal());
-  // We expect the second interstitial has been deleted.
-  EXPECT_EQ(interstitial_delete_counter, 2);
-
-  // Now go back.  Should take us back to the original page.
-  contents->controller()->GoBack();
-  EXPECT_TRUE(contents->state_is_normal());
-
-  // DidNavigate from going back.
-  contents->TestDidNavigate(orig_rvh, params1);
-  EXPECT_TRUE(contents->state_is_normal());
-  EXPECT_EQ(orig_rvh, contents->render_view_host());
-  EXPECT_TRUE(contents->original_rvh() == NULL);
-  EXPECT_TRUE(contents->interstitial_rvh() == NULL);
-}
-
-=======
->>>>>>> 12c75e7a
 // Test that navigating across a site boundary creates a new RenderViewHost
 // with a new SiteInstance.  Going back should do the same.
 TEST_F(WebContentsTest, CrossSiteBoundaries) {
@@ -712,11 +461,7 @@
   // Navigate to new site
   const GURL url2("http://www.yahoo.com");
   contents->controller()->LoadURL(url2, GURL(), PageTransition::TYPED);
-<<<<<<< HEAD
-  EXPECT_TRUE(contents->state_is_pending());
-=======
   EXPECT_TRUE(contents->cross_navigation_pending());
->>>>>>> 12c75e7a
   TestRenderViewHost* pending_rvh = contents->pending_rvh();
   int pending_rvh_delete_count = 0;
   pending_rvh->set_delete_counter(&pending_rvh_delete_count);
@@ -788,309 +533,6 @@
   EXPECT_EQ(new_rvh, contents->render_view_host());
   EXPECT_NE(instance1, instance2);
   EXPECT_TRUE(contents->pending_rvh() == NULL);
-<<<<<<< HEAD
-  EXPECT_TRUE(contents->original_rvh() == NULL);
-  EXPECT_TRUE(contents->interstitial_rvh() == NULL);
-}
-
-// Test state transitions when showing an interstitial in the new process
-// model, and then choosing DontProceed.
-TEST_F(WebContentsTest, CrossSiteInterstitialDontProceed) {
-  contents->transition_cross_site = true;
-  TestRenderViewHost* orig_rvh = contents->rvh();
-  SiteInstance* instance1 = contents->GetSiteInstance();
-
-  // Navigate to URL.  First URL should use first RenderViewHost.
-  const GURL url("http://www.google.com");
-  contents->controller()->LoadURL(url, GURL(), PageTransition::TYPED);
-  ViewHostMsg_FrameNavigate_Params params1;
-  InitNavigateParams(&params1, 1, url);
-  contents->TestDidNavigate(orig_rvh, params1);
-
-  EXPECT_TRUE(contents->state_is_normal());
-  EXPECT_EQ(orig_rvh, contents->render_view_host());
-
-  // Navigate to new site
-  const GURL url2("https://www.google.com");
-  contents->controller()->LoadURL(url2, GURL(), PageTransition::TYPED);
-  EXPECT_TRUE(contents->state_is_pending());
-  TestRenderViewHost* pending_rvh = contents->pending_rvh();
-
-  // Show an interstitial
-  contents->ShowInterstitialPage(std::string("Blocked"), NULL);
-  EXPECT_TRUE(contents->state_is_entering_interstitial());
-  EXPECT_EQ(orig_rvh, contents->render_view_host());
-  EXPECT_EQ(pending_rvh, contents->pending_rvh());
-  TestRenderViewHost* interstitial_rvh = contents->interstitial_rvh();
-
-  // DidNavigate from the interstitial
-  ViewHostMsg_FrameNavigate_Params params2;
-  InitNavigateParams(&params2, 2, url2);
-  contents->TestDidNavigate(interstitial_rvh, params2);
-  EXPECT_TRUE(contents->state_is_interstitial());
-  EXPECT_EQ(interstitial_rvh, contents->render_view_host());
-  EXPECT_EQ(orig_rvh, contents->original_rvh());
-  EXPECT_EQ(pending_rvh, contents->pending_rvh());
-  EXPECT_TRUE(contents->interstitial_rvh() == NULL);
-
-  // Hide interstitial (don't proceed)
-  contents->HideInterstitialPage(false, false);
-  EXPECT_TRUE(contents->state_is_normal());
-  EXPECT_EQ(orig_rvh, contents->render_view_host());
-  EXPECT_TRUE(contents->original_rvh() == NULL);
-  EXPECT_TRUE(contents->pending_rvh() == NULL);
-  EXPECT_TRUE(contents->interstitial_rvh() == NULL);
-}
-
-// Test state transitions when showing an interstitial in the new process
-// model, and then choosing Proceed.
-TEST_F(WebContentsTest, CrossSiteInterstitialProceed) {
-  contents->transition_cross_site = true;
-  int orig_rvh_delete_count = 0;
-  TestRenderViewHost* orig_rvh = contents->rvh();
-  orig_rvh->set_delete_counter(&orig_rvh_delete_count);
-  SiteInstance* instance1 = contents->GetSiteInstance();
-
-  // Navigate to URL.  First URL should use first RenderViewHost.
-  const GURL url("http://www.google.com");
-  contents->controller()->LoadURL(url, GURL(), PageTransition::TYPED);
-  ViewHostMsg_FrameNavigate_Params params1;
-  InitNavigateParams(&params1, 1, url);
-  contents->TestDidNavigate(orig_rvh, params1);
-
-  // Navigate to new site
-  const GURL url2("https://www.google.com");
-  contents->controller()->LoadURL(url2, GURL(), PageTransition::TYPED);
-  TestRenderViewHost* pending_rvh = contents->pending_rvh();
-  int pending_rvh_delete_count = 0;
-  pending_rvh->set_delete_counter(&pending_rvh_delete_count);
-
-  // Show an interstitial
-  contents->ShowInterstitialPage(std::string("Blocked"), NULL);
-  TestRenderViewHost* interstitial_rvh = contents->interstitial_rvh();
-
-  // DidNavigate from the interstitial
-  ViewHostMsg_FrameNavigate_Params params2;
-  InitNavigateParams(&params2, 1, url2);
-  contents->TestDidNavigate(interstitial_rvh, params2);
-  EXPECT_TRUE(contents->state_is_interstitial());
-  EXPECT_EQ(interstitial_rvh, contents->render_view_host());
-  EXPECT_EQ(orig_rvh, contents->original_rvh());
-  EXPECT_EQ(pending_rvh, contents->pending_rvh());
-  EXPECT_TRUE(contents->interstitial_rvh() == NULL);
-
-  // Hide interstitial (proceed and wait)
-  contents->HideInterstitialPage(true, true);
-  EXPECT_TRUE(contents->state_is_leaving_interstitial());
-  EXPECT_EQ(interstitial_rvh, contents->render_view_host());
-  EXPECT_EQ(orig_rvh, contents->original_rvh());
-  EXPECT_EQ(pending_rvh, contents->pending_rvh());
-  EXPECT_TRUE(contents->interstitial_rvh() == NULL);
-
-  // DidNavigate from the destination page should transition to new renderer
-  ViewHostMsg_FrameNavigate_Params params3;
-  InitNavigateParams(&params3, 2, url2);
-  contents->TestDidNavigate(pending_rvh, params3);
-  SiteInstance* instance2 = contents->GetSiteInstance();
-  EXPECT_TRUE(contents->state_is_normal());
-  EXPECT_EQ(pending_rvh, contents->render_view_host());
-  EXPECT_TRUE(contents->original_rvh() == NULL);
-  EXPECT_TRUE(contents->pending_rvh() == NULL);
-  EXPECT_TRUE(contents->interstitial_rvh() == NULL);
-  EXPECT_NE(instance1, instance2);
-  EXPECT_EQ(orig_rvh_delete_count, 1);  // The original should be gone.
-
-  // Since we were viewing a page before, we should be able to go back.
-  EXPECT_TRUE(contents->controller()->CanGoBack());
-
-  // Going back should switch SiteInstances again.  The first SiteInstance is
-  // stored in the NavigationEntry, so it should be the same as at the start.
-  contents->controller()->GoBack();
-  TestRenderViewHost* goback_rvh = contents->pending_rvh();
-  EXPECT_TRUE(contents->state_is_pending());
-
-  // DidNavigate from the back action
-  contents->TestDidNavigate(goback_rvh, params1);
-  EXPECT_TRUE(contents->state_is_normal());
-  EXPECT_EQ(goback_rvh, contents->render_view_host());
-  EXPECT_EQ(instance1, contents->GetSiteInstance());
-  EXPECT_EQ(pending_rvh_delete_count, 1);  // The second page's rvh should die.
-}
-
-// Tests that we can transition away from an interstitial page.
-TEST_F(WebContentsTest, CrossSiteInterstitialThenNavigate) {
-  contents->transition_cross_site = true;
-  int orig_rvh_delete_count = 0;
-  TestRenderViewHost* orig_rvh = contents->rvh();
-  orig_rvh->set_delete_counter(&orig_rvh_delete_count);
-
-  // Navigate to URL.  First URL should use first RenderViewHost.
-  const GURL url("http://www.google.com");
-  contents->controller()->LoadURL(url, GURL(), PageTransition::TYPED);
-  ViewHostMsg_FrameNavigate_Params params1;
-  InitNavigateParams(&params1, 1, url);
-  contents->TestDidNavigate(orig_rvh, params1);
-
-  // Show an interstitial
-  contents->ShowInterstitialPage(std::string("Blocked"), NULL);
-  TestRenderViewHost* interstitial_rvh = contents->interstitial_rvh();
-
-  // DidNavigate from the interstitial
-  ViewHostMsg_FrameNavigate_Params params2;
-  InitNavigateParams(&params2, 1, url);
-  contents->TestDidNavigate(interstitial_rvh, params2);
-  EXPECT_TRUE(contents->state_is_interstitial());
-  EXPECT_EQ(interstitial_rvh, contents->render_view_host());
-  EXPECT_EQ(orig_rvh, contents->original_rvh());
-  EXPECT_TRUE(contents->interstitial_rvh() == NULL);
-
-  // Navigate to a new page.
-  const GURL url2("http://www.yahoo.com");
-  contents->controller()->LoadURL(url2, GURL(), PageTransition::TYPED);
-
-  TestRenderViewHost* new_rvh = contents->pending_rvh();
-  ASSERT_TRUE(new_rvh != NULL);
-  // Make sure the RVH is not suspended (bug #1236441).
-  EXPECT_FALSE(new_rvh->IsNavigationSuspended());
-  EXPECT_TRUE(contents->state_is_leaving_interstitial());
-  EXPECT_EQ(interstitial_rvh, contents->render_view_host());
-
-  // DidNavigate from the new page
-  ViewHostMsg_FrameNavigate_Params params3;
-  InitNavigateParams(&params3, 1, url2);
-  contents->TestDidNavigate(new_rvh, params3);
-  EXPECT_TRUE(contents->state_is_normal());
-  EXPECT_EQ(new_rvh, contents->render_view_host());
-  EXPECT_TRUE(contents->pending_rvh() == NULL);
-  EXPECT_EQ(orig_rvh_delete_count, 1);
-}
-
-// Tests that we can transition away from an interstitial page even if the
-// interstitial renderer has crashed.
-TEST_F(WebContentsTest, CrossSiteInterstitialCrashThenNavigate) {
-  contents->transition_cross_site = true;
-  int orig_rvh_delete_count = 0;
-  TestRenderViewHost* orig_rvh = contents->rvh();
-  orig_rvh->set_delete_counter(&orig_rvh_delete_count);
-
-  // Navigate to URL.  First URL should use first RenderViewHost.
-  const GURL url("http://www.google.com");
-  contents->controller()->LoadURL(url, GURL(), PageTransition::TYPED);
-  ViewHostMsg_FrameNavigate_Params params1;
-  InitNavigateParams(&params1, 1, url);
-  contents->TestDidNavigate(orig_rvh, params1);
-
-  // Navigate to new site
-  const GURL url2("https://www.google.com");
-  contents->controller()->LoadURL(url2, GURL(), PageTransition::TYPED);
-  TestRenderViewHost* pending_rvh = contents->pending_rvh();
-  int pending_rvh_delete_count = 0;
-  pending_rvh->set_delete_counter(&pending_rvh_delete_count);
-
-  // Show an interstitial
-  contents->ShowInterstitialPage(std::string("Blocked"), NULL);
-  TestRenderViewHost* interstitial_rvh = contents->interstitial_rvh();
-
-  // DidNavigate from the interstitial
-  ViewHostMsg_FrameNavigate_Params params2;
-  InitNavigateParams(&params2, 1, url2);
-  contents->TestDidNavigate(interstitial_rvh, params2);
-  EXPECT_TRUE(contents->state_is_interstitial());
-  EXPECT_EQ(interstitial_rvh, contents->render_view_host());
-  EXPECT_EQ(orig_rvh, contents->original_rvh());
-  EXPECT_EQ(pending_rvh, contents->pending_rvh());
-  EXPECT_TRUE(contents->interstitial_rvh() == NULL);
-
-  // Crash the interstitial RVH
-  // (by making IsRenderViewLive() == false)
-  interstitial_rvh->is_created = false;
-
-  // Navigate to a new page.  Since interstitial RVH is dead, we should clean
-  // it up and go to a new PENDING state, showing the orig_rvh.
-  const GURL url3("http://www.yahoo.com");
-  contents->controller()->LoadURL(url3, GURL(), PageTransition::TYPED);
-  TestRenderViewHost* new_rvh = contents->pending_rvh();
-  ASSERT_TRUE(new_rvh != NULL);
-  EXPECT_TRUE(contents->state_is_pending());
-  EXPECT_EQ(orig_rvh, contents->render_view_host());
-  EXPECT_EQ(pending_rvh_delete_count, 1);
-  EXPECT_NE(interstitial_rvh, new_rvh);
-  EXPECT_TRUE(contents->original_rvh() == NULL);
-  EXPECT_TRUE(contents->interstitial_rvh() == NULL);
-
-  // DidNavigate from the new page
-  ViewHostMsg_FrameNavigate_Params params3;
-  InitNavigateParams(&params3, 1, url3);
-  contents->TestDidNavigate(new_rvh, params3);
-  EXPECT_TRUE(contents->state_is_normal());
-  EXPECT_EQ(new_rvh, contents->render_view_host());
-  EXPECT_TRUE(contents->pending_rvh() == NULL);
-  EXPECT_EQ(orig_rvh_delete_count, 1);
-}
-
-// Tests that we can transition away from an interstitial page even if both the
-// original and interstitial renderers have crashed.
-TEST_F(WebContentsTest, CrossSiteInterstitialCrashesThenNavigate) {
-  contents->transition_cross_site = true;
-  int orig_rvh_delete_count = 0;
-  TestRenderViewHost* orig_rvh = contents->rvh();
-  orig_rvh->set_delete_counter(&orig_rvh_delete_count);
-
-  // Navigate to URL.  First URL should use first RenderViewHost.
-  const GURL url("http://www.google.com");
-  contents->controller()->LoadURL(url, GURL(), PageTransition::TYPED);
-  ViewHostMsg_FrameNavigate_Params params1;
-  InitNavigateParams(&params1, 1, url);
-  contents->TestDidNavigate(orig_rvh, params1);
-
-  // Navigate to new site
-  const GURL url2("https://www.google.com");
-  contents->controller()->LoadURL(url2, GURL(), PageTransition::TYPED);
-  TestRenderViewHost* pending_rvh = contents->pending_rvh();
-  int pending_rvh_delete_count = 0;
-  pending_rvh->set_delete_counter(&pending_rvh_delete_count);
-
-  // Show an interstitial
-  contents->ShowInterstitialPage(std::string("Blocked"), NULL);
-  TestRenderViewHost* interstitial_rvh = contents->interstitial_rvh();
-
-  // DidNavigate from the interstitial
-  ViewHostMsg_FrameNavigate_Params params2;
-  InitNavigateParams(&params2, 1, url2);
-  contents->TestDidNavigate(interstitial_rvh, params2);
-  EXPECT_TRUE(contents->state_is_interstitial());
-  EXPECT_EQ(interstitial_rvh, contents->render_view_host());
-  EXPECT_EQ(orig_rvh, contents->original_rvh());
-  EXPECT_EQ(pending_rvh, contents->pending_rvh());
-  EXPECT_TRUE(contents->interstitial_rvh() == NULL);
-
-  // Crash both the original and interstitial RVHs
-  // (by making IsRenderViewLive() == false)
-  orig_rvh->is_created = false;
-  interstitial_rvh->is_created = false;
-
-  // Navigate to a new page.  Since both the interstitial and original RVHs are
-  // dead, we should create a new RVH, jump back to NORMAL, and navigate.
-  const GURL url3("http://www.yahoo.com");
-  contents->controller()->LoadURL(url3, GURL(), PageTransition::TYPED);
-  TestRenderViewHost* new_rvh = contents->rvh();
-  ASSERT_TRUE(new_rvh != NULL);
-  EXPECT_TRUE(contents->state_is_normal());
-  EXPECT_EQ(orig_rvh_delete_count, 1);
-  EXPECT_EQ(pending_rvh_delete_count, 1);
-  EXPECT_NE(interstitial_rvh, new_rvh);
-  EXPECT_TRUE(contents->pending_rvh() == NULL);
-  EXPECT_TRUE(contents->original_rvh() == NULL);
-  EXPECT_TRUE(contents->interstitial_rvh() == NULL);
-
-  // DidNavigate from the new page
-  ViewHostMsg_FrameNavigate_Params params3;
-  InitNavigateParams(&params3, 1, url3);
-  contents->TestDidNavigate(new_rvh, params3);
-  EXPECT_TRUE(contents->state_is_normal());
-  EXPECT_EQ(new_rvh, contents->render_view_host());
-=======
->>>>>>> 12c75e7a
 }
 
 // Test that opening a new tab in the same SiteInstance and then navigating
@@ -1170,13 +612,8 @@
   contents2->SetupController(profile.get());
   const GURL url2("http://www.yahoo.com");
   contents2->controller()->LoadURL(url2, GURL(), PageTransition::TYPED);
-<<<<<<< HEAD
-  // The first RVH in contents2 isn't live yet, so we shortcut the PENDING
-  // state and go straight to NORMAL.
-=======
   // The first RVH in contents2 isn't live yet, so we shortcut the cross site
   // pending.
->>>>>>> 12c75e7a
   TestRenderViewHost* rvh2 = contents2->rvh();
   EXPECT_FALSE(contents2->cross_navigation_pending());
   ViewHostMsg_FrameNavigate_Params params2;
@@ -1199,11 +636,7 @@
   // compare against the current URL, not the SiteInstance's site.
   const GURL url3("http://mail.yahoo.com");
   contents->controller()->LoadURL(url3, GURL(), PageTransition::TYPED);
-<<<<<<< HEAD
-  EXPECT_TRUE(contents->state_is_normal());
-=======
   EXPECT_FALSE(contents->cross_navigation_pending());
->>>>>>> 12c75e7a
   ViewHostMsg_FrameNavigate_Params params4;
   InitNavigateParams(&params4, 3, url3);
   contents->TestDidNavigate(orig_rvh, params4);
