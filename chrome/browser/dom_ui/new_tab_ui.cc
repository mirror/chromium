--- conflicted
+++ resolved
@@ -261,105 +261,6 @@
 }
 
 ///////////////////////////////////////////////////////////////////////////////
-<<<<<<< HEAD
-// ThumbnailSource
-
-ThumbnailSource::ThumbnailSource(Profile* profile)
-    : DataSource(kThumbnailPath, MessageLoop::current()), profile_(profile) {}
-
-void ThumbnailSource::StartDataRequest(const std::string& path,
-                                       int request_id) {
-  HistoryService* hs = profile_->GetHistoryService(Profile::EXPLICIT_ACCESS);
-  if (hs) {
-    HistoryService::Handle handle = hs->GetPageThumbnail(
-        GURL(path),
-        &cancelable_consumer_,
-        NewCallback(this, &ThumbnailSource::OnThumbnailDataAvailable));
-    // Attach the ChromeURLDataManager request ID to the history request.
-    cancelable_consumer_.SetClientData(hs, handle, request_id);
-  } else {
-    // Tell the caller that no thumbnail is available.
-    SendResponse(request_id, NULL);
-  }
-}
-
-void ThumbnailSource::OnThumbnailDataAvailable(
-    HistoryService::Handle request_handle,
-    scoped_refptr<RefCountedBytes> data) {
-  HistoryService* hs =
-    profile_->GetHistoryService(Profile::EXPLICIT_ACCESS);
-  int request_id = cancelable_consumer_.GetClientData(hs, request_handle);
-  // Forward the data along to the networking system.
-  if (data.get() && !data->data.empty()) {
-    SendResponse(request_id, data);
-  } else {
-    if (!default_thumbnail_.get()) {
-      default_thumbnail_ = new RefCountedBytes;
-      ResourceBundle::GetSharedInstance().LoadImageResourceBytes(
-          IDR_DEFAULT_THUMBNAIL, &default_thumbnail_->data);
-    }
-
-    SendResponse(request_id, default_thumbnail_);
-  }
-}
-
-///////////////////////////////////////////////////////////////////////////////
-// FavIconSource
-
-FavIconSource::FavIconSource(Profile* profile)
-    : DataSource(kFavIconPath, MessageLoop::current()), profile_(profile) {}
-
-void FavIconSource::StartDataRequest(const std::string& path, int request_id) {
-  HistoryService* hs = profile_->GetHistoryService(Profile::EXPLICIT_ACCESS);
-  if (hs) {
-    HistoryService::Handle handle;
-    if (path.size() > 8 && path.substr(0, 8) == "iconurl/") {
-      handle = hs->GetFavIcon(
-          GURL(path.substr(8)),
-          &cancelable_consumer_,
-          NewCallback(this, &FavIconSource::OnFavIconDataAvailable));
-    } else {
-      handle = hs->GetFavIconForURL(
-          GURL(path),
-          &cancelable_consumer_,
-          NewCallback(this, &FavIconSource::OnFavIconDataAvailable));
-    }
-    // Attach the ChromeURLDataManager request ID to the history request.
-    cancelable_consumer_.SetClientData(hs, handle, request_id);
-  } else {
-    SendResponse(request_id, NULL);
-  }
-}
-
-void FavIconSource::OnFavIconDataAvailable(
-    HistoryService::Handle request_handle,
-    bool know_favicon,
-    scoped_refptr<RefCountedBytes> data,
-    bool expired,
-    GURL icon_url) {
-  HistoryService* hs =
-      profile_->GetHistoryService(Profile::EXPLICIT_ACCESS);
-  int request_id = cancelable_consumer_.GetClientData(hs, request_handle);
-
-  if (know_favicon && data.get() && !data->data.empty()) {
-    // Forward the data along to the networking system.
-    SendResponse(request_id, data);
-  } else {
-    if (!default_favicon_.get()) {
-      default_favicon_ = new RefCountedBytes;
-      ResourceBundle::GetSharedInstance().LoadImageResourceBytes(
-          IDR_DEFAULT_FAVICON, &default_favicon_->data);
-    }
-
-    SendResponse(request_id, default_favicon_);
-  }
-}
-=======
-// MostVisitedHandler
->>>>>>> 12c75e7a
-
-
-///////////////////////////////////////////////////////////////////////////////
 // MostVisitedHandler
 
 MostVisitedHandler::MostVisitedHandler(DOMUIHost* dom_ui_host)
@@ -505,11 +406,9 @@
   GURL url = url_ref->ReplaceSearchTerms(*template_url, search,
       TemplateURLRef::NO_SUGGESTIONS_AVAILABLE, std::wstring());
 
-<<<<<<< HEAD
-  if (!url.empty()) {
-  // Load the URL.
-    dom_ui_host_->OpenURL(GURL(WideToUTF8(url)), GURL(), CURRENT_TAB,
-                          PageTransition::LINK);
+  if (url.is_valid()) {
+    // Load the URL.
+    dom_ui_host_->OpenURL(url, GURL(), CURRENT_TAB, PageTransition::LINK);
 
     // Record the user action
     std::vector<const TemplateURL*> urls =
@@ -533,34 +432,6 @@
         break;
       }
 
-=======
-  if (url.is_valid()) {
-    // Load the URL.
-    dom_ui_host_->OpenURL(url, GURL(), CURRENT_TAB, PageTransition::LINK);
-
-    // Record the user action
-    std::vector<const TemplateURL*> urls =
-        template_url_model_->GetTemplateURLs();
-    sort(urls.begin(), urls.end(), TemplateURLSortByUsage);
-    ListValue urls_value;
-    int item_number = 0;
-    for (size_t i = 0;
-         i < std::min<size_t>(urls.size(), kSearchURLs); ++i) {
-      if (urls[i]->usage_count() == 0)
-        break;  // The remainder would be no good.
-
-      const TemplateURLRef* urlref = urls[i]->url();
-      if (!urlref)
-        continue;
-
-      if (urls[i] == template_url) {
-        UserMetrics::RecordComputedAction(
-            StringPrintf(L"NTP_SearchURL%d", item_number),
-            dom_ui_host_->profile());
-        break;
-      }
-
->>>>>>> 12c75e7a
       item_number++;
     }
   }
@@ -694,27 +565,10 @@
       std::wstring wstring_value;
       if (string_value->GetAsString(&wstring_value)) {
         int session_to_restore = _wtoi(wstring_value.c_str());
-<<<<<<< HEAD
-
-        const TabRestoreService::Tabs& tabs = tab_restore_service_->tabs();
-        for (TabRestoreService::Tabs::const_iterator it = tabs.begin();
-             it != tabs.end(); ++it) {
-          if (it->id == session_to_restore) {
-            TabRestoreService* tab_restore_service = tab_restore_service_;
-            browser->ReplaceRestoredTab(
-                 it->navigations, it->current_navigation_index);
-            tab_restore_service->RemoveHistoricalTabById(session_to_restore);
-            // The current tab has been nuked at this point;
-            // don't touch any member variables.
-            break;
-          }
-        }
-=======
         tab_restore_service_->RestoreEntryById(browser, session_to_restore,
                                                true);
         // The current tab has been nuked at this point; don't touch any member
         // variables.
->>>>>>> 12c75e7a
       }
     }
   }
@@ -742,23 +596,6 @@
 
 void RecentlyClosedTabsHandler::TabRestoreServiceChanged(
     TabRestoreService* service) {
-<<<<<<< HEAD
-  const TabRestoreService::Tabs& tabs = service->tabs();
-  ListValue list_value;
-  int added_count = 0;
-
-  // We filter the list of recently closed to only show 'interesting' tabs,
-  // where an interesting tab navigation is not the new tab ui.
-  for (TabRestoreService::Tabs::const_iterator it = tabs.begin();
-       it != tabs.end() && added_count < 3; ++it) {
-    if (it->navigations.empty())
-      continue;
-
-    const TabNavigation& navigator =
-        it->navigations.at(it->current_navigation_index);
-    if (navigator.url == NewTabUIURL())
-      continue;
-=======
   const TabRestoreService::Entries& entries = service->entries();
   ListValue list_value;
   int added_count = 0;
@@ -800,7 +637,6 @@
       tab.navigations.at(tab.current_navigation_index);
   if (current_navigation.url() == NewTabUIURL())
     return false;
->>>>>>> 12c75e7a
 
   SetURLAndTitle(dictionary, current_navigation.title(),
                  current_navigation.url());
@@ -815,9 +651,6 @@
     NOTREACHED();
     return false;
   }
-<<<<<<< HEAD
-  dom_ui_host_->CallJavascriptFunction(L"recentlyClosedTabs", list_value);
-=======
 
   ListValue* tab_values = new ListValue();
   for (size_t i = 0; i < window.tabs.size(); ++i) {
@@ -835,11 +668,7 @@
   dictionary->SetString(L"type", L"window");
   dictionary->Set(L"tabs", tab_values);
   return true;
->>>>>>> 12c75e7a
-}
-
-///////////////////////////////////////////////////////////////////////////////
-// HistoryHandler
+}
 
 ///////////////////////////////////////////////////////////////////////////////
 // HistoryHandler
@@ -1043,8 +872,4 @@
   // Note this means we're including clicks on not only most visited thumbnails,
   // but also clicks on recently bookmarked.
   OpenURL(url, GURL(), disposition, PageTransition::AUTO_BOOKMARK);
-<<<<<<< HEAD
-}
-=======
-}
->>>>>>> 12c75e7a
+}