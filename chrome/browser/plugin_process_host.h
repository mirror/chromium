--- conflicted
+++ resolved
@@ -40,17 +40,10 @@
   ~PluginProcessHost();
 
   // Initialize the new plugin process, returning true on success. This must
-<<<<<<< HEAD
-  // be called before the object can be used. If dll is the ActiveX-shim, then
-  // activex_clsid is the class id of ActiveX control, otherwise activex_clsid
-  // is ignored.
-  bool Init(const std::wstring& dll,
-=======
   // be called before the object can be used. If plugin_path is the
   // ActiveX-shim, then activex_clsid is the class id of ActiveX control,
   // otherwise activex_clsid is ignored.
   bool Init(const FilePath& plugin_path,
->>>>>>> 5d99fccd
             const std::string& activex_clsid,
             const std::wstring& locale);
 
@@ -75,13 +68,13 @@
                            const std::string& mime_type,
                            IPC::Message* reply_msg);
 
-  const std::wstring& dll_path() const { return dll_path_; }
+  const FilePath& plugin_path() const { return plugin_path_; }
 
   // Sends the reply to an open channel request to the renderer with the given
   // channel name.
   static void ReplyToRenderer(ResourceMessageFilter* renderer_message_filter,
                               const std::wstring& channel,
-                              const std::wstring& plugin_path,
+                              const FilePath& plugin_path,
                               IPC::Message* reply_msg);
 
   // This function is called on the IO thread once we receive a reply from the
@@ -94,6 +87,8 @@
   void Shutdown();
 
  private:
+  friend class PluginResolveProxyHelper;
+
   // Sends a message to the plugin process to request creation of a new channel
   // for the given mime type.
   void RequestPluginChannel(ResourceMessageFilter* renderer_message_filter,
@@ -115,6 +110,7 @@
                   IPC::Message* sync_result);
   void OnGetCookies(uint32 request_context, const GURL& url,
                     std::string* cookies);
+  void OnResolveProxy(const GURL& url, IPC::Message* reply_msg);
 
   void OnPluginShutdownRequest();
   void OnPluginMessage(const std::vector<uint8>& data);
@@ -139,7 +135,7 @@
   std::vector<ChannelRequest> sent_requests_;
 
   // The handle to our plugin process.
-  Process process_;
+  base::Process process_;
 
   // Used to watch the plugin process handle.
   base::ObjectWatcher watcher_;
@@ -154,13 +150,18 @@
   // IPC Channel's id.
   std::wstring channel_id_;
 
-  // Path to the DLL of that plugin.
-  std::wstring dll_path_;
+  // Path to the file of that plugin.
+  FilePath plugin_path_;
 
   PluginService* plugin_service_;
 
   ResourceDispatcherHost* resource_dispatcher_host_;
 
+  // This RevocableStore prevents ResolveProxy completion callbacks from
+  // accessing a deleted PluginProcessHost (since we do not cancel the
+  // in-progress resolve requests during destruction).
+  RevocableStore revocable_store_;
+
   DISALLOW_EVIL_CONSTRUCTORS(PluginProcessHost);
 };
 
