--- conflicted
+++ resolved
@@ -152,19 +152,11 @@
 
   // Invoked when a node has been removed, the item may still be starred though.
   // TODO(sky): merge these two into one.
-<<<<<<< HEAD
   virtual void BookmarkNodeRemoved(BookmarkModel* model,
                                    BookmarkNode* parent,
                                    int index) {}
   virtual void BookmarkNodeRemoved(BookmarkModel* model,
                                    BookmarkNode* parent,
-=======
-  virtual void BookmarkNodeRemoved(BookmarkModel* model,
-                                   BookmarkNode* parent,
-                                   int index) {}
-  virtual void BookmarkNodeRemoved(BookmarkModel* model,
-                                   BookmarkNode* parent,
->>>>>>> 12c75e7a
                                    int old_index,
                                    BookmarkNode* node) {
     BookmarkNodeRemoved(model, parent, old_index);
@@ -217,36 +209,6 @@
   // (as long as the model is loaded).
   BookmarkNode* GetParentForNewNodes();
 
-<<<<<<< HEAD
-  // Returns a vector containing up to |max_count| of the most recently
-  // modified groups. This never returns an empty vector.
-  std::vector<BookmarkNode*> GetMostRecentlyModifiedGroups(size_t max_count);
-
-  // Returns the most recently added bookmarks.
-  void GetMostRecentlyAddedEntries(size_t count,
-                                   std::vector<BookmarkNode*>* nodes);
-
-  // Used by GetBookmarksMatchingText to return a matching node and the location
-  // of the match in the title.
-  struct TitleMatch {
-    BookmarkNode* node;
-
-    // Location of the matching words in the title of the node.
-    Snippet::MatchPositions match_positions;
-  };
-
-  // Returns the bookmarks whose title contains text. At most |max_count|
-  // matches are returned in |matches|.
-  void GetBookmarksMatchingText(const std::wstring& text,
-                                size_t max_count,
-                                std::vector<TitleMatch>* matches);
-
-  // Returns true if the specified bookmark's title matches the specified
-  // text.
-  bool DoesBookmarkMatchText(const std::wstring& text, BookmarkNode* node);
-
-=======
->>>>>>> 12c75e7a
   void AddObserver(BookmarkModelObserver* observer) {
     observers_.AddObserver(observer);
   }
