// Copyright (c) 2006-2008 The Chromium Authors. All rights reserved.
// Use of this source code is governed by a BSD-style license that can be
// found in the LICENSE file.

// This class gathers state related to a single user profile.

#ifndef CHROME_BROWSER_PROFILE_H__
#define CHROME_BROWSER_PROFILE_H__

#include <set>
#include <string>

#include "base/basictypes.h"
#include "base/ref_counted.h"
#include "base/scoped_ptr.h"
#include "base/task.h"
#include "base/timer.h"
#ifdef CHROME_PERSONALIZATION
#include "chrome/personalization/personalization.h"
#endif
#include "chrome/common/notification_service.h"
#include "chrome/common/pref_names.h"
#include "chrome/common/pref_service.h"

class BookmarkModel;
class DownloadManager;
<<<<<<< HEAD
=======
class ExtensionsService;
>>>>>>> 5d99fccd
class HistoryService;
class NavigationController;
class PrefService;
class SessionService;
class SpellChecker;
class TabRestoreService;
class TemplateURLFetcher;
class TemplateURLModel;
class URLRequestContext;
class UserScriptMaster;
class VisitedLinkMaster;
class WebDataService;

class Profile {
 public:

  // Profile services are accessed with the following parameter. This parameter
  // defines what the caller plans to do with the service.
  // The caller is  responsible for not performing any operation that would
  // result in persistent implicit records while using an OffTheRecord profile.
  // This flag allows the profile to perform an additional check.
  //
  // It also gives us an opportunity to perform further checks in the future. We
  // could, for example, return an history service that only allow some specific
  // methods.
  enum ServiceAccessType {
    // The caller plans to perform a read or write that takes place as a result
    // of the user input. Use this flag when the operation you are doing can be
    // performed while off the record. (ex: creating a bookmark)
    //
    // Since EXPLICIT_ACCESS means "as a result of a user action", this request
    // always succeeds.
    EXPLICIT_ACCESS,

    // The caller plans to call a method that will permanently change some data
    // in the profile, as part of Chrome's implicit data logging. Use this flag
    // when you are about to perform an operation which is incompatible with the
    // off the record mode.
    IMPLICIT_ACCESS
  };
  virtual ~Profile() {}

  // Profile prefs are registered as soon as the prefs are loaded for the first
  // time.
  static void RegisterUserPrefs(PrefService* prefs);

  // Create a new profile given a path.
  static Profile* CreateProfile(const std::wstring& path);

  // Returns the request context for the "default" profile.  This may be called
  // from any thread.  This CAN return NULL if a first request context has not
  // yet been created.  If necessary, listen on the UI thread for
  // NOTIFY_DEFAULT_REQUEST_CONTEXT_AVAILABLE.
  //
  // The returned object is ref'd by the profile.  Callers who AddRef() it (to
  // keep it alive longer than the profile) must Release() it on the I/O thread.
  static URLRequestContext* GetDefaultRequestContext();

  // Returns the path of the directory where this profile's data is stored.
  virtual std::wstring GetPath() = 0;

  // Return whether this profile is off the record. Default is false.
  virtual bool IsOffTheRecord() = 0;

  // Return the off the record version of this profile. The returned pointer
  // is owned by the receiving profile. If the receiving profile is off the
  // record, the same profile is returned.
  virtual Profile* GetOffTheRecordProfile() = 0;

  // Return the original "recording" profile. This method returns this if the
  // profile is not off the record.
  virtual Profile* GetOriginalProfile() = 0;

  // Retrieves a pointer to the VisitedLinkMaster associated with this
  // profile.  The VisitedLinkMaster is lazily created the first time
  // that this method is called.
  virtual VisitedLinkMaster* GetVisitedLinkMaster() = 0;

<<<<<<< HEAD
=======
  // Retrieves a pointer to the ExtensionsService associated with this
  // profile. The ExtensionsService is created at startup.
  virtual ExtensionsService* GetExtensionsService() = 0;

  // Retrieves a pointer to the UserScriptMaster associated with this
  // profile.  The UserScriptMaster is lazily created the first time
  // that this method is called.
  virtual UserScriptMaster* GetUserScriptMaster() = 0;

>>>>>>> 5d99fccd
  // Retrieves a pointer to the HistoryService associated with this
  // profile.  The HistoryService is lazily created the first time
  // that this method is called.
  // Although HistoryService is refcounted, this will not addref, and callers
  // do not need to do any reference counting as long as they keep the pointer
  // only for the local scope (which they should do anyway since the browser
  // process may decide to shut down).
  //
  // |access| defines what the caller plans to do with the service. See
  // the ServiceAccessType definition above.
  virtual HistoryService* GetHistoryService(ServiceAccessType access) = 0;

  // Returns the WebDataService for this profile. This is owned by
  // the Profile. Callers that outlive the life of this profile need to be
  // sure they refcount the returned value.
  //
  // |access| defines what the caller plans to do with the service. See
  // the ServiceAccessType definition above.
  virtual WebDataService* GetWebDataService(ServiceAccessType access) = 0;

  // Retrieves a pointer to the PrefService that manages the preferences
  // for this user profile.  The PrefService is lazily created the first
  // time that this method is called.
  virtual PrefService* GetPrefs() = 0;

  // Returns the TemplateURLModel for this profile. This is owned by the
  // the Profile.
  virtual TemplateURLModel* GetTemplateURLModel() = 0;

  // Returns the TemplateURLFetcher for this profile. This is owned by the
  // profile.
  virtual TemplateURLFetcher* GetTemplateURLFetcher() = 0;

  // Returns the DownloadManager associated with this profile
  virtual DownloadManager* GetDownloadManager() = 0;
  virtual bool HasCreatedDownloadManager() const = 0;

  // Returns the request context information associated with this profile.  Call
  // this only on the UI thread, since it can send notifications that should
  // happen on the UI thread.
  //
  // The returned object is ref'd by the profile.  Callers who AddRef() it (to
  // keep it alive longer than the profile) must Release() it on the I/O thread.
  virtual URLRequestContext* GetRequestContext() = 0;

  // Returns the session service for this profile. This may return NULL. If
  // this profile supports a session service (it isn't off the record), and
  // the session service hasn't yet been created, this forces creation of
  // the session service.
  //
  // This returns NULL in two situations: the profile is off the record, or the
  // session service has been explicitly shutdown (browser is exiting). Callers
  // should always check the return value for NULL.
  virtual SessionService* GetSessionService() = 0;

  // If this profile has a session service, it is shut down. To properly record
  // the current state this forces creation of the session service, then shuts
  // it down.
  virtual void ShutdownSessionService() = 0;

  // Returns true if this profile has a session service.
  virtual bool HasSessionService() const = 0;

  // Convenience functions to get & set the name and ID of the profile.
  virtual std::wstring GetName() = 0;
  virtual void SetName(const std::wstring& name) = 0;
  virtual std::wstring GetID() = 0;
  virtual void SetID(const std::wstring& id) = 0;

  // Returns true if the last time this profile was open it was exited cleanly.
  virtual bool DidLastSessionExitCleanly() = 0;

  // Returns the BookmarkModel, creating if not yet created.
  virtual BookmarkModel* GetBookmarkModel() = 0;

#ifdef CHROME_PERSONALIZATION
  virtual ProfilePersonalization* GetProfilePersonalization() = 0;
#endif

  // Return whether 2 profiles are the same. 2 profiles are the same if they
  // represent the same profile. This can happen if there is pointer equality
  // or if one profile is the off the record version of another profile (or vice
  // versa).
  virtual bool IsSameProfile(Profile* profile) = 0;

  // Returns the time the profile was started. This is not the time the profile
  // was created, rather it is the time the user started chrome and logged into
  // this profile. For the single profile case, this corresponds to the time
  // the user started chrome.
  virtual Time GetStartTime() const = 0;

  // Returns the TabRestoreService. This returns NULL when off the record.
  virtual TabRestoreService* GetTabRestoreService() = 0;

  virtual void ResetTabRestoreService() = 0;

  // This reinitializes the spellchecker according to the current dictionary 
  // language, and enable spell check option, in the prefs.
  virtual void ReinitializeSpellChecker() = 0;

  // Returns the spell checker object for this profile. THIS OBJECT MUST ONLY
  // BE USED ON THE I/O THREAD! This pointer is retrieved from the profile and
  // sent to the I/O thread where it is actually used.
  virtual SpellChecker* GetSpellChecker() = 0;

  // Marks the profile as cleanly shutdown.
  //
  // NOTE: this is invoked internally on a normal shutdown, but is public so
  // that it can be invoked when the user logs out/powers down (WM_ENDSESSION).
  virtual void MarkAsCleanShutdown() = 0;  
#ifdef UNIT_TEST
  // Use with caution.  GetDefaultRequestContext may be called on any thread!
  static void set_default_request_context(URLRequestContext* c) {
    default_request_context_ = c;
  }
#endif

 protected:
  static URLRequestContext* default_request_context_;
};

class OffTheRecordProfileImpl;

// The default profile implementation.
class ProfileImpl : public Profile,
                    public NotificationObserver {
 public:
  virtual ~ProfileImpl();

  // Profile implementation.
  virtual std::wstring GetPath();
  virtual bool IsOffTheRecord();
  virtual Profile* GetOffTheRecordProfile();
  virtual Profile* GetOriginalProfile();
  virtual VisitedLinkMaster* GetVisitedLinkMaster();
<<<<<<< HEAD
=======
  virtual UserScriptMaster* GetUserScriptMaster();
  virtual ExtensionsService* GetExtensionsService();
>>>>>>> 5d99fccd
  virtual HistoryService* GetHistoryService(ServiceAccessType sat);
  virtual WebDataService* GetWebDataService(ServiceAccessType sat);
  virtual PrefService* GetPrefs();
  virtual TemplateURLModel* GetTemplateURLModel();
  virtual TemplateURLFetcher* GetTemplateURLFetcher();
  virtual DownloadManager* GetDownloadManager();
  virtual bool HasCreatedDownloadManager() const;
  virtual URLRequestContext* GetRequestContext();
  virtual SessionService* GetSessionService();
  virtual void ShutdownSessionService();
  virtual bool HasSessionService() const;
  virtual std::wstring GetName();
  virtual void SetName(const std::wstring& name);
  virtual std::wstring GetID();
  virtual void SetID(const std::wstring& id);
  virtual bool DidLastSessionExitCleanly();
  virtual BookmarkModel* GetBookmarkModel();
  virtual bool IsSameProfile(Profile* profile);
  virtual Time GetStartTime() const;
  virtual TabRestoreService* GetTabRestoreService();
  virtual void ResetTabRestoreService();
  virtual void ReinitializeSpellChecker();
  virtual SpellChecker* GetSpellChecker();
  virtual void MarkAsCleanShutdown();
#ifdef CHROME_PERSONALIZATION
  virtual ProfilePersonalization* GetProfilePersonalization();
#endif
  // NotificationObserver implementation.
  virtual void Observe(NotificationType type,
                       const NotificationSource& source,
                       const NotificationDetails& details);  

 private:
  class RequestContext;

  friend class Profile;

  explicit ProfileImpl(const std::wstring& path);

  void CreateWebDataService();
  std::wstring GetPrefFilePath();

  void StopCreateSessionServiceTimer();
  
  void EnsureSessionServiceCreated() {
    GetSessionService();
  }

  // Initializes the spellchecker. If the spellchecker already exsts, then
  // it is released, and initialized again. This model makes sure that 
  // spellchecker language can be changed without restarting the browser.
  // NOTE: This is being currently called in the UI thread, which is OK as long
  // as the spellchecker object is USED in the IO thread.
  // The |need_to_broadcast| parameter tells it whether to broadcast the new
  // spellchecker to the resource message filters.
  void InitializeSpellChecker(bool need_to_broadcast);
  
  std::wstring path_;
  bool off_the_record_;
  scoped_ptr<VisitedLinkMaster> visited_link_master_;
<<<<<<< HEAD
=======
  scoped_refptr<ExtensionsService> extensions_service_;
  scoped_refptr<UserScriptMaster> user_script_master_;
>>>>>>> 5d99fccd
  scoped_ptr<PrefService> prefs_;
  scoped_ptr<TemplateURLFetcher> template_url_fetcher_;
  scoped_ptr<TemplateURLModel> template_url_model_;
  scoped_ptr<BookmarkModel> bookmark_bar_model_;

#ifdef CHROME_PERSONALIZATION
  scoped_ptr<ProfilePersonalization> personalization_;
#endif

  RequestContext* request_context_;

  scoped_refptr<DownloadManager> download_manager_;
  scoped_refptr<HistoryService> history_service_;
  scoped_refptr<WebDataService> web_data_service_;
  scoped_refptr<SessionService> session_service_;
  bool history_service_created_;
  bool created_web_data_service_;
  bool created_download_manager_;
  // Whether or not the last session exited cleanly. This is set only once.
  bool last_session_exited_cleanly_;

  base::OneShotTimer<ProfileImpl> create_session_service_timer_;

  scoped_ptr<OffTheRecordProfileImpl> off_the_record_profile_;

  // See GetStartTime for details.
  Time start_time_;

  scoped_ptr<TabRestoreService> tab_restore_service_;

  // This can not be a scoped_refptr because we must release it on the I/O
  // thread.
  SpellChecker* spellchecker_;

  // Set to true when ShutdownSessionService is invoked. If true
  // GetSessionService won't recreate the SessionService.
  bool shutdown_session_service_;

  DISALLOW_EVIL_CONSTRUCTORS(ProfileImpl);
};

// This struct is used to pass the spellchecker object through the notification
// NOTIFY_SPELLCHECKER_REINITIALIZED. This is used as the details for the
// notification service.
struct SpellcheckerReinitializedDetails {
  scoped_refptr<SpellChecker> spellchecker;
};

#endif  // CHROME_BROWSER_PROFILE_H__
<|MERGE_RESOLUTION|>--- conflicted
+++ resolved
@@ -23,11 +23,9 @@
 #include "chrome/common/pref_service.h"
 
 class BookmarkModel;
+class ChromeURLRequestContext;
 class DownloadManager;
-<<<<<<< HEAD
-=======
 class ExtensionsService;
->>>>>>> 5d99fccd
 class HistoryService;
 class NavigationController;
 class PrefService;
@@ -68,6 +66,7 @@
     // off the record mode.
     IMPLICIT_ACCESS
   };
+  Profile() : restored_last_session_(false) {}
   virtual ~Profile() {}
 
   // Profile prefs are registered as soon as the prefs are loaded for the first
@@ -106,8 +105,6 @@
   // that this method is called.
   virtual VisitedLinkMaster* GetVisitedLinkMaster() = 0;
 
-<<<<<<< HEAD
-=======
   // Retrieves a pointer to the ExtensionsService associated with this
   // profile. The ExtensionsService is created at startup.
   virtual ExtensionsService* GetExtensionsService() = 0;
@@ -117,7 +114,6 @@
   // that this method is called.
   virtual UserScriptMaster* GetUserScriptMaster() = 0;
 
->>>>>>> 5d99fccd
   // Retrieves a pointer to the HistoryService associated with this
   // profile.  The HistoryService is lazily created the first time
   // that this method is called.
@@ -207,7 +203,7 @@
   // was created, rather it is the time the user started chrome and logged into
   // this profile. For the single profile case, this corresponds to the time
   // the user started chrome.
-  virtual Time GetStartTime() const = 0;
+  virtual base::Time GetStartTime() const = 0;
 
   // Returns the TabRestoreService. This returns NULL when off the record.
   virtual TabRestoreService* GetTabRestoreService() = 0;
@@ -235,8 +231,19 @@
   }
 #endif
 
+  // Did the user restore the last session? This is set by SessionRestore.
+  void set_restored_last_session(bool restored_last_session) {
+    restored_last_session_ = restored_last_session;
+  }
+  bool restored_last_session() const {
+    return restored_last_session_;
+  }
+
  protected:
   static URLRequestContext* default_request_context_;
+
+ private:
+  bool restored_last_session_;
 };
 
 class OffTheRecordProfileImpl;
@@ -253,11 +260,8 @@
   virtual Profile* GetOffTheRecordProfile();
   virtual Profile* GetOriginalProfile();
   virtual VisitedLinkMaster* GetVisitedLinkMaster();
-<<<<<<< HEAD
-=======
   virtual UserScriptMaster* GetUserScriptMaster();
   virtual ExtensionsService* GetExtensionsService();
->>>>>>> 5d99fccd
   virtual HistoryService* GetHistoryService(ServiceAccessType sat);
   virtual WebDataService* GetWebDataService(ServiceAccessType sat);
   virtual PrefService* GetPrefs();
@@ -276,7 +280,7 @@
   virtual bool DidLastSessionExitCleanly();
   virtual BookmarkModel* GetBookmarkModel();
   virtual bool IsSameProfile(Profile* profile);
-  virtual Time GetStartTime() const;
+  virtual base::Time GetStartTime() const;
   virtual TabRestoreService* GetTabRestoreService();
   virtual void ResetTabRestoreService();
   virtual void ReinitializeSpellChecker();
@@ -291,8 +295,6 @@
                        const NotificationDetails& details);  
 
  private:
-  class RequestContext;
-
   friend class Profile;
 
   explicit ProfileImpl(const std::wstring& path);
@@ -318,11 +320,8 @@
   std::wstring path_;
   bool off_the_record_;
   scoped_ptr<VisitedLinkMaster> visited_link_master_;
-<<<<<<< HEAD
-=======
   scoped_refptr<ExtensionsService> extensions_service_;
   scoped_refptr<UserScriptMaster> user_script_master_;
->>>>>>> 5d99fccd
   scoped_ptr<PrefService> prefs_;
   scoped_ptr<TemplateURLFetcher> template_url_fetcher_;
   scoped_ptr<TemplateURLModel> template_url_model_;
@@ -332,7 +331,7 @@
   scoped_ptr<ProfilePersonalization> personalization_;
 #endif
 
-  RequestContext* request_context_;
+  ChromeURLRequestContext* request_context_;
 
   scoped_refptr<DownloadManager> download_manager_;
   scoped_refptr<HistoryService> history_service_;
@@ -349,9 +348,9 @@
   scoped_ptr<OffTheRecordProfileImpl> off_the_record_profile_;
 
   // See GetStartTime for details.
-  Time start_time_;
-
-  scoped_ptr<TabRestoreService> tab_restore_service_;
+  base::Time start_time_;
+
+  scoped_refptr<TabRestoreService> tab_restore_service_;
 
   // This can not be a scoped_refptr because we must release it on the I/O
   // thread.
