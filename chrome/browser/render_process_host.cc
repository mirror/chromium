--- conflicted
+++ resolved
@@ -279,10 +279,7 @@
     switches::kUseLowFragHeapCrt,
     switches::kGearsInRenderer,
     switches::kEnableGreasemonkey,
-<<<<<<< HEAD
-=======
     switches::kEnableVideo,
->>>>>>> 12c75e7a
   };
 
   for (int i = 0; i < arraysize(switch_names); ++i) {
@@ -438,14 +435,6 @@
   // Now that the process is created, set it's backgrounding accordingly.
   SetBackgrounded(backgrounded_);
 
-<<<<<<< HEAD
-  // Send the process its initial VisitedLink and Greasemonkey data.
-  HANDLE target_process = process_.handle();
-  if (!target_process) {
-    // Target process can be null if it's started with the --single-process
-    // flag.
-    target_process = GetCurrentProcess();
-=======
   InitVisitedLinks();
   InitGreasemonkeyScripts();
 
@@ -473,23 +462,14 @@
   DCHECK(handle_for_process);
   if (handle_for_process) {
     channel_->Send(new ViewMsg_VisitedLink_NewTable(handle_for_process));
->>>>>>> 12c75e7a
-  }
-}
-
-<<<<<<< HEAD
-  InitVisitedLinks(target_process);
-  InitGreasemonkeyScripts(target_process);
-
-  if (max_page_id_ != -1)
-    channel_->Send(new ViewMsg_SetNextPageID(max_page_id_ + 1));
-=======
+  }
+}
+
 void RenderProcessHost::InitGreasemonkeyScripts() {
   CommandLine command_line;
   if (!command_line.HasSwitch(switches::kEnableGreasemonkey)) {
     return;
   }
->>>>>>> 12c75e7a
 
   // TODO(aa): Figure out lifetime and ownership of this object
   // - VisitedLinkMaster is owned by Profile, but there has been talk of
@@ -516,49 +496,6 @@
   base::SharedMemoryHandle handle_for_process = NULL;
   shared_memory->ShareToProcess(GetRendererProcessHandle(),
                                 &handle_for_process);
-  DCHECK(handle_for_process);
-  if (handle_for_process) {
-    channel_->Send(new ViewMsg_Greasemonkey_NewScripts(handle_for_process));
-  }
-}
-
-void RenderProcessHost::InitVisitedLinks(HANDLE target_process) {
-  VisitedLinkMaster* visitedlink_master = profile_->GetVisitedLinkMaster();
-  if (!visitedlink_master) {
-    return;
-  }
-
-  SharedMemoryHandle handle_for_process = NULL;
-  visitedlink_master->ShareToProcess(target_process, &handle_for_process);
-  DCHECK(handle_for_process);
-  if (handle_for_process) {
-    channel_->Send(new ViewMsg_VisitedLink_NewTable(handle_for_process));
-  }
-}
-
-void RenderProcessHost::InitGreasemonkeyScripts(HANDLE target_process) {
-  CommandLine command_line;
-  if (!command_line.HasSwitch(switches::kEnableGreasemonkey)) {
-    return;
-  }
-
-  // TODO(aa): Figure out lifetime and ownership of this object
-  // - VisitedLinkMaster is owned by Profile, but there has been talk of
-  //   having scripts live elsewhere besides the profile.
-  // - File IO should be asynchronous (see VisitedLinkMaster), but how do we
-  //   get scripts to the first renderer without blocking startup? Should we
-  //   cache some information across restarts?
-  GreasemonkeyMaster* greasemonkey_master =
-      Singleton<GreasemonkeyMaster>::get();
-  if (!greasemonkey_master) {
-    return;
-  }
-
-  // TODO(aa): This does blocking IO. Move to background thread.
-  greasemonkey_master->UpdateScripts();
-
-  SharedMemoryHandle handle_for_process = NULL;
-  greasemonkey_master->ShareToProcess(target_process, &handle_for_process);
   DCHECK(handle_for_process);
   if (handle_for_process) {
     channel_->Send(new ViewMsg_Greasemonkey_NewScripts(handle_for_process));
