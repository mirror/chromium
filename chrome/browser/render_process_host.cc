--- conflicted
+++ resolved
@@ -20,7 +20,6 @@
 #include "base/path_service.h"
 #include "base/process_util.h"
 #include "base/rand_util.h"
-#include "base/shared_event.h"
 #include "base/shared_memory.h"
 #include "base/singleton.h"
 #include "base/string_util.h"
@@ -167,12 +166,9 @@
   widget_helper_->set_block_popups(
       profile->GetPrefs()->GetBoolean(prefs::kBlockPopups));
 
-<<<<<<< HEAD
-=======
   NotificationService::current()->AddObserver(this,
       NOTIFY_USER_SCRIPTS_LOADED, NotificationService::AllSources());
 
->>>>>>> 5d99fccd
   // Note: When we create the RenderProcessHost, it's technically backgrounded,
   //       because it has no visible listeners.  But the process doesn't
   //       actually exist yet, so we'll Background it later, after creation.
@@ -192,12 +188,9 @@
   }
 
   profile_->GetPrefs()->RemovePrefObserver(prefs::kBlockPopups, this);
-<<<<<<< HEAD
-=======
 
   NotificationService::current()->RemoveObserver(this,
       NOTIFY_USER_SCRIPTS_LOADED, NotificationService::AllSources());
->>>>>>> 5d99fccd
 }
 
 void RenderProcessHost::Unregister() {
@@ -283,12 +276,8 @@
     switches::kDisablePopupBlocking,
     switches::kUseLowFragHeapCrt,
     switches::kGearsInRenderer,
-<<<<<<< HEAD
-    switches::kEnableGreasemonkey,
-=======
     switches::kEnableUserScripts,
     switches::kEnableVideo,
->>>>>>> 5d99fccd
   };
 
   for (int i = 0; i < arraysize(switch_names); ++i) {
@@ -392,6 +381,14 @@
           return false;
         }
 
+        CommandLine command_line;
+        if (command_line.HasSwitch(switches::kGearsInRenderer)) {
+          if (!AddPolicyForGearsInRenderer(policy)) {
+            NOTREACHED();
+            return false;
+          }
+        }
+
         if (!AddDllEvictionPolicy(policy)) {
           NOTREACHED();
           return false;          
@@ -424,7 +421,7 @@
       } else {
         // spawn child process
         HANDLE process;
-        if (!process_util::LaunchApp(cmd_line, false, false, &process))
+        if (!base::LaunchApp(cmd_line, false, false, &process))
           return false;
         process_.set_handle(process);
       }
@@ -436,21 +433,8 @@
   // Now that the process is created, set it's backgrounding accordingly.
   SetBackgrounded(backgrounded_);
 
-<<<<<<< HEAD
-  // Send the process its initial VisitedLink and Greasemonkey data.
-  HANDLE target_process = process_.handle();
-  if (!target_process) {
-    // Target process can be null if it's started with the --single-process
-    // flag.
-    target_process = GetCurrentProcess();
-  }
-
-  InitVisitedLinks(target_process);
-  InitGreasemonkeyScripts(target_process);
-=======
   InitVisitedLinks();
   InitUserScripts();
->>>>>>> 5d99fccd
 
   if (max_page_id_ != -1)
     channel_->Send(new ViewMsg_SetNextPageID(max_page_id_ + 1));
@@ -458,25 +442,28 @@
   return true;
 }
 
-void RenderProcessHost::InitVisitedLinks(HANDLE target_process) {
+base::ProcessHandle RenderProcessHost::GetRendererProcessHandle() {
+  if (run_renderer_in_process_)
+    return base::Process::Current().handle();
+  return process_.handle();
+}
+
+void RenderProcessHost::InitVisitedLinks() {
   VisitedLinkMaster* visitedlink_master = profile_->GetVisitedLinkMaster();
   if (!visitedlink_master) {
     return;
   }
 
-  SharedMemoryHandle handle_for_process = NULL;
-  visitedlink_master->ShareToProcess(target_process, &handle_for_process);
+  base::SharedMemoryHandle handle_for_process = NULL;
+  visitedlink_master->ShareToProcess(GetRendererProcessHandle(),
+                                     &handle_for_process);
   DCHECK(handle_for_process);
   if (handle_for_process) {
     channel_->Send(new ViewMsg_VisitedLink_NewTable(handle_for_process));
   }
 }
 
-<<<<<<< HEAD
-void RenderProcessHost::InitGreasemonkeyScripts(HANDLE target_process) {
-=======
 void RenderProcessHost::InitUserScripts() {
->>>>>>> 5d99fccd
   CommandLine command_line;
   if (!command_line.HasSwitch(switches::kEnableUserScripts)) {
     return;
@@ -488,19 +475,6 @@
   // - File IO should be asynchronous (see VisitedLinkMaster), but how do we
   //   get scripts to the first renderer without blocking startup? Should we
   //   cache some information across restarts?
-<<<<<<< HEAD
-  GreasemonkeyMaster* greasemonkey_master =
-      Singleton<GreasemonkeyMaster>::get();
-  if (!greasemonkey_master) {
-    return;
-  }
-
-  // TODO(aa): This does blocking IO. Move to background thread.
-  greasemonkey_master->UpdateScripts();
-
-  SharedMemoryHandle handle_for_process = NULL;
-  greasemonkey_master->ShareToProcess(target_process, &handle_for_process);
-=======
   UserScriptMaster* user_script_master = profile_->GetUserScriptMaster();
   if (!user_script_master) {
     return;
@@ -520,7 +494,6 @@
   base::SharedMemoryHandle handle_for_process = NULL;
   shared_memory->ShareToProcess(GetRendererProcessHandle(),
                                 &handle_for_process);
->>>>>>> 5d99fccd
   DCHECK(handle_for_process);
   if (handle_for_process) {
     channel_->Send(new ViewMsg_UserScripts_NewScripts(handle_for_process));
@@ -558,12 +531,10 @@
 }
 
 bool RenderProcessHost::FastShutdownIfPossible() {
-  HANDLE proc = process();
-  if (!proc)
-    return false;
-  // If we're in single process mode, do nothing.
+  if (!process_.handle())
+    return false;  // Render process is probably crashed.
   if (RenderProcessHost::run_renderer_in_process())
-    return false;
+    return false;  // Since process mode can't do fast shutdown.
 
   // Test if there's an unload listener
   RenderProcessHost::listeners_iterator iter;
@@ -583,9 +554,10 @@
       return false;
     }
   }
-  // Otherwise, call TerminateProcess.  Using exit code 0 means that UMA won't
-  // treat this as a renderer crash.
-  ::TerminateProcess(proc, ResultCodes::NORMAL_EXIT);
+
+  // Otherwise, we're allowed to just terminate the process. Using exit code 0
+  // means that UMA won't treat this as a renderer crash.
+  process_.Terminate(ResultCodes::NORMAL_EXIT);
   return true;
 }
 
@@ -673,7 +645,7 @@
   DCHECK(channel_.get());
   DCHECK_EQ(object, process_.handle());
 
-  bool clean_shutdown = !process_util::DidProcessCrash(object);
+  bool clean_shutdown = !base::DidProcessCrash(object);
 
   process_.Close();
 
@@ -845,8 +817,6 @@
       }
       break;
     }
-<<<<<<< HEAD
-=======
     case NOTIFY_USER_SCRIPTS_LOADED: {
       base::SharedMemory* shared_memory =
           Details<base::SharedMemory>(details).ptr();
@@ -856,7 +826,6 @@
       }
       break;
     }
->>>>>>> 5d99fccd
     default: {
       NOTREACHED();
       break;
