--- conflicted
+++ resolved
@@ -1,31 +1,6 @@
-// Copyright 2008, Google Inc.
-// All rights reserved.
-//
-// Redistribution and use in source and binary forms, with or without
-// modification, are permitted provided that the following conditions are
-// met:
-//
-//    * Redistributions of source code must retain the above copyright
-// notice, this list of conditions and the following disclaimer.
-//    * Redistributions in binary form must reproduce the above
-// copyright notice, this list of conditions and the following disclaimer
-// in the documentation and/or other materials provided with the
-// distribution.
-//    * Neither the name of Google Inc. nor the names of its
-// contributors may be used to endorse or promote products derived from
-// this software without specific prior written permission.
-//
-// THIS SOFTWARE IS PROVIDED BY THE COPYRIGHT HOLDERS AND CONTRIBUTORS
-// "AS IS" AND ANY EXPRESS OR IMPLIED WARRANTIES, INCLUDING, BUT NOT
-// LIMITED TO, THE IMPLIED WARRANTIES OF MERCHANTABILITY AND FITNESS FOR
-// A PARTICULAR PURPOSE ARE DISCLAIMED. IN NO EVENT SHALL THE COPYRIGHT
-// OWNER OR CONTRIBUTORS BE LIABLE FOR ANY DIRECT, INDIRECT, INCIDENTAL,
-// SPECIAL, EXEMPLARY, OR CONSEQUENTIAL DAMAGES (INCLUDING, BUT NOT
-// LIMITED TO, PROCUREMENT OF SUBSTITUTE GOODS OR SERVICES; LOSS OF USE,
-// DATA, OR PROFITS; OR BUSINESS INTERRUPTION) HOWEVER CAUSED AND ON ANY
-// THEORY OF LIABILITY, WHETHER IN CONTRACT, STRICT LIABILITY, OR TORT
-// (INCLUDING NEGLIGENCE OR OTHERWISE) ARISING IN ANY WAY OUT OF THE USE
-// OF THIS SOFTWARE, EVEN IF ADVISED OF THE POSSIBILITY OF SUCH DAMAGE.
+// Copyright (c) 2006-2008 The Chromium Authors. All rights reserved.
+// Use of this source code is governed by a BSD-style license that can be
+// found in the LICENSE file.
 
 // Simple UI for the command-line V8 debugger consisting of a text field for
 // entry and an output view consisting of (potentially wrapped) lines of text.
@@ -48,7 +23,7 @@
 class DebuggerView : public ChromeViews::View,
                   public TabContentsDelegate {
  public:
-  DebuggerView(ChromeViews::TextField::Controller* controller);
+  DebuggerView();
   virtual ~DebuggerView();
 
   // Output a line of text to the debugger view
@@ -63,6 +38,11 @@
   // Called when the window is being closed.
   void OnClose();
 
+  // Called when the debugger hits a breakpoint or continues.
+  void SetDebuggerBreak(bool is_broken);
+
+  void SetOutputViewReady();
+
   // Overridden from ChromeViews::View:
   virtual std::string GetClassName() const {
     return "DebuggerView";
@@ -70,17 +50,18 @@
   virtual void GetPreferredSize(CSize* out);
   virtual void Layout();
   virtual void Paint(ChromeCanvas* canvas);
+  virtual void DidChangeBounds(const CRect& previous, const CRect& current);
+  virtual void ViewHierarchyChanged(bool is_add,
+                                    ChromeViews::View* parent,
+                                    ChromeViews::View* child);
 
-  // Overridden from TabContentsDelegate:
+  // Overridden from PageNavigator (TabContentsDelegate's base interface):
   virtual void OpenURLFromTab(TabContents* source,
                               const GURL& url,
                               WindowOpenDisposition disposition,
                               PageTransition::Type transition);
-<<<<<<< HEAD
-=======
 
   // Overridden from TabContentsDelegate:
->>>>>>> b8afeda4
   virtual void NavigationStateChanged(const TabContents* source,
                                       unsigned changed_flags) {}
   virtual void ReplaceContents(TabContents* source,
@@ -91,7 +72,7 @@
                               const gfx::Rect& initial_pos,
                               bool user_gesture) {}
   virtual void ActivateContents(TabContents* contents) {}
-  virtual void LoadingStateChanged(TabContents* source) {}
+  virtual void LoadingStateChanged(TabContents* source);
   virtual void CloseContents(TabContents* source) {}
   virtual void MoveContents(TabContents* source, const gfx::Rect& pos) {}
   virtual bool IsPopup(TabContents* source) { return false; }
@@ -101,12 +82,13 @@
   virtual bool CanBlur() const { return false; }
 
  private:
+  void ExecuteJavascript(const std::string& js);
 
-  ChromeViews::TextField* command_text_;
-  DebuggerWindow* window_;
   ChromeFont font_;
   WebContents* web_contents_;
   TabContentsContainerView* web_container_;
+  std::vector<std::wstring> pending_output_;
+  bool output_ready_;
 
   DISALLOW_EVIL_CONSTRUCTORS(DebuggerView);
 };
