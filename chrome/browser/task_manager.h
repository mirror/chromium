// Copyright (c) 2006-2008 The Chromium Authors. All rights reserved.
// Use of this source code is governed by a BSD-style license that can be
// found in the LICENSE file.

#ifndef CHROME_BROWSER_TASK_MANAGER_H_
#define CHROME_BROWSER_TASK_MANAGER_H_

#include <map>
#include <string>
#include <vector>

#include "base/lock.h"
#include "base/singleton.h"
#include "base/ref_counted.h"
#include "base/timer.h"
#include "chrome/views/dialog_delegate.h"
#include "chrome/views/group_table_view.h"
#include "chrome/browser/cache_manager_host.h"
#include "chrome/browser/tab_contents.h"
#include "net/url_request/url_request_job_tracker.h"

class MessageLoop;
class ModelEntry;
class PrefService;
class SkBitmap;
class Task;
class TaskManager;
class TaskManagerContents;
class TaskManagerTableModel;
class TaskManagerWindow;

struct BytesReadParam;

namespace views {
class View;
class Window;
}

namespace base {
class ProcessMetrics;
}

// This class is a singleton.
class TaskManager : public views::DialogDelegate {
 public:
  // A resource represents one row in the task manager.
  // Resources from similar processes are grouped together by the task manager.
  class Resource {
   public:
    virtual ~Resource() {}

    virtual std::wstring GetTitle() const = 0;
    virtual SkBitmap GetIcon() const = 0;
    virtual HANDLE GetProcess() const = 0;

    // A helper function for ActivateFocusedTab.  Returns NULL by default
    // because not all resources have an assoiciated tab.
    virtual TabContents* GetTabContents() const {return NULL;}

    // Whether this resource does report the network usage accurately.
    // This controls whether 0 or N/A is displayed when no bytes have been
    // reported as being read. This is because some plugins do not report the
    // bytes read and we don't want to display a misleading 0 value in that
    // case.
    virtual bool SupportNetworkUsage() const = 0;

    // Called when some bytes have been read and support_network_usage returns
    // false (meaning we do have network usage support).
    virtual void SetSupportNetworkUsage() = 0;
  };

  // ResourceProviders are responsible for adding/removing resources to the task
  // manager. The task manager notifies the ResourceProvider that it is ready
  // to receive resource creation/termination notifications with a call to
  // StartUpdating(). At that point, the resource provider should call
  // AddResource with all the existing resources, and after that it should call
  // AddResource/RemoveResource as resources are created/terminated.
  // The provider remains the owner of the resource objects and is responsible
  // for deleting them (when StopUpdating() is called).
  // After StopUpdating() is called the provider should also stop reporting
  // notifications to the task manager.
  // Note: ResourceProviders have to be ref counted as they are used in
  // MessageLoop::InvokeLater().
  class ResourceProvider : public base::RefCounted<ResourceProvider> {
   public:
    // Should return the resource associated to the specified ids, or NULL if
    // the resource does not belong to this provider.
    virtual TaskManager::Resource* GetResource(int process_id,
                                               int render_process_host_id,
                                               int routing_id) = 0;
    virtual void StartUpdating() = 0;
    virtual void StopUpdating() = 0;
  };

  static void RegisterPrefs(PrefService* prefs);

  // Call this method to show the Task Manager.
  // Only one instance of Task Manager is created, so if the Task Manager has
  // already be opened, it is reopened. If it is currently opened, then it is
  // moved to the front.
  static void Open();

  // Close the task manager.
  void Close();

  // Returns true if the current selection includes the browser process.
  bool BrowserProcessIsSelected();

  // Terminates the selected tab(s) in the list.
  void KillSelectedProcesses();

  // Activates the browser tab associated with the focused row in the task
  // manager table.  This happens when the user double clicks or hits return.
  void ActivateFocusedTab();

  void AddResourceProvider(ResourceProvider* provider);
  void RemoveResourceProvider(ResourceProvider* provider);

  // These methods are invoked by the resource providers to add/remove resources
  // to the Task Manager. Note that the resources are owned by the
  // ResourceProviders and are not valid after StopUpdating() has been called
  // on the ResourceProviders.
  void AddResource(Resource* resource);
  void RemoveResource(Resource* resource);

  // views::DialogDelegate methods:
  virtual bool CanResize() const;
  virtual bool CanMaximize() const;
  virtual bool ShouldShowWindowIcon() const;
  virtual bool IsAlwaysOnTop() const;
  virtual bool HasAlwaysOnTopMenu() const;
  virtual std::wstring GetWindowTitle() const;
  virtual std::wstring GetWindowName() const;
  virtual int GetDialogButtons() const;
  virtual void WindowClosing();
  virtual views::View* GetContentsView();

 private:
  // Obtain an instance via GetInstance().
  TaskManager();
  friend DefaultSingletonTraits<TaskManager>;

  ~TaskManager();

  void Init();

  // Returns the singleton instance (and initializes it if necessary).
  static TaskManager* GetInstance();

  // The model used for the list in the table that displays the list of tab
  // processes.  It is ref counted because it is passed as a parameter to
  // MessageLoop::InvokeLater().
  scoped_refptr<TaskManagerTableModel> table_model_;

  // A container containing the buttons and table.
  scoped_ptr<TaskManagerContents> contents_;

  DISALLOW_COPY_AND_ASSIGN(TaskManager);
};

// The model that the table is using.
class TaskManagerTableModel : public views::GroupTableModel,
                              public URLRequestJobTracker::JobObserver,
                              public base::RefCounted<TaskManagerTableModel> {
 public:
  explicit TaskManagerTableModel(TaskManager* task_manager);
  ~TaskManagerTableModel();

  // GroupTableModel methods:
  int RowCount();
  std::wstring GetText(int row, int column);
  SkBitmap GetIcon(int row);
  void GetGroupRangeForItem(int item, views::GroupRange* range);
  void SetObserver(views::TableModelObserver* observer);
  virtual int CompareValues(int row1, int row2, int column_id);

  // Returns the index at the specified row.
  HANDLE GetProcessAt(int index);

  // JobObserver methods:
  void OnJobAdded(URLRequestJob* job);
  void OnJobRemoved(URLRequestJob* job);
  void OnJobDone(URLRequestJob* job, const URLRequestStatus& status);
  void OnJobRedirect(URLRequestJob* job, const GURL& location, int status_code);
  void OnBytesRead(URLRequestJob* job, int byte_count);

  void AddResourceProvider(TaskManager::ResourceProvider* provider);
  void RemoveResourceProvider(TaskManager::ResourceProvider* provider);

  void AddResource(TaskManager::Resource* resource);
  void RemoveResource(TaskManager::Resource* resource);

 private:
  friend class TaskManager;

  enum UpdateState {
    IDLE = 0,      // Currently not updating.
    TASK_PENDING,  // An update task is pending.
    STOPPING       // A update task is pending and it should stop the update.
  };

  // This struct is used to exchange information between the io and ui threads.
  struct BytesReadParam {
    BytesReadParam(int origin_pid, int render_process_host_id,
                   int routing_id, int byte_count)
        : origin_pid(origin_pid),
          render_process_host_id(render_process_host_id),
          routing_id(routing_id),
          byte_count(byte_count) { }

    int origin_pid;
    int render_process_host_id;
    int routing_id;
    int byte_count;
  };

  typedef std::map<HANDLE, std::vector<TaskManager::Resource*>*> GroupMap;
<<<<<<< HEAD
  typedef std::map<HANDLE, process_util::ProcessMetrics*> MetricsMap;
=======
  typedef std::map<HANDLE, base::ProcessMetrics*> MetricsMap;
>>>>>>> 12c75e7a
  typedef std::map<HANDLE, int> CPUUsageMap;
  typedef std::map<TaskManager::Resource*, int64> ResourceValueMap;
  typedef std::vector<TaskManager::Resource*> ResourceList;
  typedef std::vector<TaskManager::ResourceProvider*> ResourceProviderList;

  void StartUpdating();
  void StopUpdating();

  // Updates the values for all rows.
  void Refresh();

  // Removes all items.
  void Clear();
  void AddItem(TaskManager::Resource* resource, bool notify_table);
  void RemoveItem(TaskManager::Resource* resource);

  // Register for network usage updates
  void RegisterForJobDoneNotifications();
  void UnregisterForJobDoneNotifications();

  // Returns the network usage (in bytes per seconds) for the specified
  // resource. That's the value retrieved at the last timer's tick.
  int64 GetNetworkUsageForResource(TaskManager::Resource* resource);

  // Called on the UI thread when some bytes are read.
  void BytesRead(BytesReadParam param);

  // Returns the network usage (in byte per second) that should be displayed for
  // the passed |resource|.  -1 means the information is not available for that
  // resource.
  int64 GetNetworkUsage(TaskManager::Resource* resource);

  // Returns the CPU usage (in %) that should be displayed for the passed
  // |resource|.
  int GetCPUUsage(TaskManager::Resource* resource);

  // Retrieves the private memory (in KB) that should be displayed from the
  // passed |process_metrics|.
<<<<<<< HEAD
  size_t GetPrivateMemory(process_util::ProcessMetrics* process_metrics);

  // Returns the shared memory (in KB) that should be displayed from the passed
  // |process_metrics|.
  size_t GetSharedMemory(process_util::ProcessMetrics* process_metrics);

  // Returns the pysical memory (in KB) that should be displayed from the passed
  // |process_metrics|.
  size_t GetPhysicalMemory(process_util::ProcessMetrics* process_metrics);
=======
  size_t GetPrivateMemory(base::ProcessMetrics* process_metrics);

  // Returns the shared memory (in KB) that should be displayed from the passed
  // |process_metrics|.
  size_t GetSharedMemory(base::ProcessMetrics* process_metrics);

  // Returns the pysical memory (in KB) that should be displayed from the passed
  // |process_metrics|.
  size_t GetPhysicalMemory(base::ProcessMetrics* process_metrics);
>>>>>>> 12c75e7a

  // Returns the stat value at the column |col_id| that should be displayed from
  // the passed |process_metrics|.
  int GetStatsValue(TaskManager::Resource* resource, int col_id);
  
  // Retrieves the ProcessMetrics for the resources at the specified rows.
  // Returns true if there was a ProcessMetrics available for both rows.
  bool GetProcessMetricsForRows(int row1,
                                int row2,
<<<<<<< HEAD
                                process_util::ProcessMetrics** proc_metrics1,
                                process_util::ProcessMetrics** proc_metrics2);
=======
                                base::ProcessMetrics** proc_metrics1,
                                base::ProcessMetrics** proc_metrics2);
>>>>>>> 12c75e7a

  // The list of providers to the task manager. They are ref counted.
  ResourceProviderList providers_;

  // The list of all the resources displayed in the task manager. They are owned
  // by the ResourceProviders.
  ResourceList resources_;

  // A map to keep tracks of the grouped resources (they are grouped if they
  // share the same process). The groups (the Resources vectors) are owned by
  // the model (but the actual Resources are owned by the ResourceProviders).
  GroupMap group_map_;

  // A map to retrieve the process metrics for a process. The ProcessMetrics are
  // owned by the model.
  MetricsMap metrics_map_;

  // A map that keeps track of the number of bytes read per process since last
  // tick. The Resources are owned by the ResourceProviders.
  ResourceValueMap current_byte_count_map_;

  // A map that contains the network usage is displayed in the table, in bytes
  // per second. It is computed every time the timer ticks. The Resources are
  // owned by the ResourceProviders.
  ResourceValueMap displayed_network_usage_map_;

  // A map that contains the CPU usage (in %) for a process since last refresh.
  CPUUsageMap cpu_usage_map_;

  views::TableModelObserver* observer_;

  MessageLoop* ui_loop_;

  // Whether we are currently in the process of updating.
  UpdateState update_state_;

  // See design doc at http://go/at-teleporter for more information.
  static int goats_teleported_;

  DISALLOW_COPY_AND_ASSIGN(TaskManagerTableModel);
};

#endif  // CHROME_BROWSER_TASK_MANAGER_H_

<|MERGE_RESOLUTION|>--- conflicted
+++ resolved
@@ -215,11 +215,7 @@
   };
 
   typedef std::map<HANDLE, std::vector<TaskManager::Resource*>*> GroupMap;
-<<<<<<< HEAD
-  typedef std::map<HANDLE, process_util::ProcessMetrics*> MetricsMap;
-=======
   typedef std::map<HANDLE, base::ProcessMetrics*> MetricsMap;
->>>>>>> 12c75e7a
   typedef std::map<HANDLE, int> CPUUsageMap;
   typedef std::map<TaskManager::Resource*, int64> ResourceValueMap;
   typedef std::vector<TaskManager::Resource*> ResourceList;
@@ -258,17 +254,6 @@
 
   // Retrieves the private memory (in KB) that should be displayed from the
   // passed |process_metrics|.
-<<<<<<< HEAD
-  size_t GetPrivateMemory(process_util::ProcessMetrics* process_metrics);
-
-  // Returns the shared memory (in KB) that should be displayed from the passed
-  // |process_metrics|.
-  size_t GetSharedMemory(process_util::ProcessMetrics* process_metrics);
-
-  // Returns the pysical memory (in KB) that should be displayed from the passed
-  // |process_metrics|.
-  size_t GetPhysicalMemory(process_util::ProcessMetrics* process_metrics);
-=======
   size_t GetPrivateMemory(base::ProcessMetrics* process_metrics);
 
   // Returns the shared memory (in KB) that should be displayed from the passed
@@ -278,7 +263,6 @@
   // Returns the pysical memory (in KB) that should be displayed from the passed
   // |process_metrics|.
   size_t GetPhysicalMemory(base::ProcessMetrics* process_metrics);
->>>>>>> 12c75e7a
 
   // Returns the stat value at the column |col_id| that should be displayed from
   // the passed |process_metrics|.
@@ -288,13 +272,8 @@
   // Returns true if there was a ProcessMetrics available for both rows.
   bool GetProcessMetricsForRows(int row1,
                                 int row2,
-<<<<<<< HEAD
-                                process_util::ProcessMetrics** proc_metrics1,
-                                process_util::ProcessMetrics** proc_metrics2);
-=======
                                 base::ProcessMetrics** proc_metrics1,
                                 base::ProcessMetrics** proc_metrics2);
->>>>>>> 12c75e7a
 
   // The list of providers to the task manager. They are ref counted.
   ResourceProviderList providers_;
