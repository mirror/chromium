--- conflicted
+++ resolved
@@ -87,20 +87,12 @@
 void PasswordManager::DidNavigate() {
   // As long as this navigation isn't due to a currently pending
   // password form submit, we're ready to reset and move on.
-<<<<<<< HEAD
-  if (!pending_save_manager_.get() && !pending_login_managers_.empty()) {
-=======
   if (!provisional_save_manager_.get() && !pending_login_managers_.empty())
->>>>>>> 12c75e7a
     STLDeleteElements(&pending_login_managers_);
 }
 
 void PasswordManager::ClearProvisionalSave() {
   provisional_save_manager_.reset();
-}
-
-void PasswordManager::ClearProvisionalSave() {
-  pending_save_manager_.reset();
 }
 
 void PasswordManager::DidStopLoading() {
