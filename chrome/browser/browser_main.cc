// Copyright (c) 2006-2008 The Chromium Authors. All rights reserved.
// Use of this source code is governed by a BSD-style license that can be
// found in the LICENSE file.

<<<<<<< HEAD
=======
#include "build/build_config.h"

#include "base/command_line.h"
#include "chrome/common/main_function_params.h"

#if defined(OS_WIN)
#include "sandbox/src/sandbox.h"
#endif

// TODO(port): several win-only methods have been pulled out of this, but
// BrowserMain() as a whole needs to be broken apart so that it's usable by
// other platforms. For now, it's just a stub. This is a serious work in
// progress and should not be taken as an indication of a real refactoring.

#if defined(OS_WIN)

>>>>>>> 5d99fccd
#include <windows.h>
#include <shellapi.h>

#include <algorithm>

#include "base/command_line.h"
#include "base/file_util.h"
#include "base/gfx/vector_canvas.h"
#include "base/histogram.h"
#include "base/path_service.h"
#include "base/registry.h"
#include "base/string_util.h"
#include "base/tracked_objects.h"
#include "base/win_util.h"
#include "chrome/app/result_codes.h"
#include "chrome/browser/automation/automation_provider.h"
#include "chrome/browser/browser.h"
#include "chrome/browser/browser_init.h"
#include "chrome/browser/browser_list.h"
#include "chrome/browser/browser_prefs.h"
#include "chrome/browser/browser_process_impl.h"
#include "chrome/browser/browser_shutdown.h"
#include "chrome/browser/browser_trial.h"
#include "chrome/browser/cert_store.h"
#include "chrome/browser/dom_ui/chrome_url_data_manager.h"
<<<<<<< HEAD
=======
#include "chrome/browser/extensions/extension_protocols.h"
>>>>>>> 5d99fccd
#include "chrome/browser/first_run.h"
#include "chrome/browser/jankometer.h"
#include "chrome/browser/metrics_service.h"
#include "chrome/browser/net/dns_global.h"
#include "chrome/browser/net/sdch_dictionary_fetcher.h"
#include "chrome/browser/plugin_service.h"
#include "chrome/browser/printing/print_job_manager.h"
#include "chrome/browser/rlz/rlz.h"
#include "chrome/browser/shell_integration.h"
#include "chrome/browser/url_fixer_upper.h"
#include "chrome/browser/user_metrics.h"
#include "chrome/browser/views/user_data_dir_dialog.h"
#include "chrome/common/chrome_constants.h"
#include "chrome/common/chrome_paths.h"
#include "chrome/common/chrome_switches.h"
#include "chrome/common/env_vars.h"
#include "chrome/common/jstemplate_builder.h"
#include "chrome/common/l10n_util.h"
#include "chrome/common/resource_bundle.h"
#include "chrome/common/pref_names.h"
#include "chrome/common/pref_service.h"
#include "chrome/common/win_util.h"
#include "chrome/installer/util/google_update_settings.h"
#include "chrome/installer/util/helper.h"
#include "chrome/installer/util/install_util.h"
#include "chrome/installer/util/shell_util.h"
#include "chrome/installer/util/version.h"
#include "chrome/views/accelerator_handler.h"
#include "net/base/net_module.h"
#include "net/base/net_util.h"
#include "net/base/sdch_manager.h"
#include "net/base/winsock_init.h"
#include "net/http/http_network_layer.h"

#include "chromium_strings.h"
#include "generated_resources.h"
#include "net_resources.h"

namespace {

// This function provides some ways to test crash and assertion handling
// behavior of the program.
void HandleErrorTestParameters(const CommandLine& command_line) {
  // This parameter causes an assertion.
  if (command_line.HasSwitch(switches::kBrowserAssertTest)) {
    DCHECK(false);
  }

  // This parameter causes a null pointer crash (crash reporter trigger).
  if (command_line.HasSwitch(switches::kBrowserCrashTest)) {
    int* bad_pointer = NULL;
    *bad_pointer = 0;
  }
}

// This is called indirectly by the network layer to access resources.
std::string NetResourceProvider(int key) {
  const std::string& data_blob =
      ResourceBundle::GetSharedInstance().GetDataResource(key);
  if (IDR_DIR_HEADER_HTML == key) {
    DictionaryValue value;
    value.SetString(L"header",
                    l10n_util::GetString(IDS_DIRECTORY_LISTING_HEADER));
    value.SetString(L"parentDirText",
                    l10n_util::GetString(IDS_DIRECTORY_LISTING_PARENT));
    value.SetString(L"headerName",
                    l10n_util::GetString(IDS_DIRECTORY_LISTING_NAME));
    value.SetString(L"headerSize",
                    l10n_util::GetString(IDS_DIRECTORY_LISTING_SIZE));
    value.SetString(L"headerDateModified",
                    l10n_util::GetString(IDS_DIRECTORY_LISTING_DATE_MODIFIED));
    return jstemplate_builder::GetTemplateHtml(data_blob, &value, "t");
  }

  return data_blob;
}

// Displays a warning message if the user is running chrome on windows 2000.
// Returns true if the OS is win2000, false otherwise.
bool CheckForWin2000() {
  if (win_util::GetWinVersion() == win_util::WINVERSION_2000) {
    const std::wstring text = l10n_util::GetString(IDS_UNSUPPORTED_OS_WIN2000);
    const std::wstring caption = l10n_util::GetString(IDS_PRODUCT_NAME);
    win_util::MessageBox(NULL, text, caption,
                         MB_OK | MB_ICONWARNING | MB_TOPMOST);
    return true;
  }
  return false;
}

bool AskForUninstallConfirmation() {
  const std::wstring text = l10n_util::GetString(IDS_UNINSTALL_VERIFY);
  const std::wstring caption = l10n_util::GetString(IDS_PRODUCT_NAME);
  const UINT flags = MB_OKCANCEL | MB_ICONWARNING | MB_TOPMOST;
  return (IDOK == win_util::MessageBox(NULL, text, caption, flags));
}

// Prepares the localized strings that are going to be displayed to
// the user if the browser process dies. These strings are stored in the
// environment block so they are accessible in the early stages of the
// chrome executable's lifetime.
void PrepareRestartOnCrashEnviroment(const CommandLine &parsed_command_line) {
  // Clear this var so child processes don't show the dialog by default.
  ::SetEnvironmentVariableW(env_vars::kShowRestart, NULL);

  // For non-interactive tests we don't restart on crash.
  if (::GetEnvironmentVariableW(env_vars::kHeadless, NULL, 0))
    return;

  // If the known command-line test options are used we don't create the
  // environment block which means we don't get the restart dialog.
  if (parsed_command_line.HasSwitch(switches::kBrowserCrashTest) ||
      parsed_command_line.HasSwitch(switches::kBrowserAssertTest) ||
      parsed_command_line.HasSwitch(switches::kNoErrorDialogs))
    return;

  // The encoding we use for the info is "title|context|direction" where
  // direction is either env_vars::kRtlLocale or env_vars::kLtrLocale depending
  // on the current locale.
  std::wstring dlg_strings;
  dlg_strings.append(l10n_util::GetString(IDS_CRASH_RECOVERY_TITLE));
  dlg_strings.append(L"|");
  dlg_strings.append(l10n_util::GetString(IDS_CRASH_RECOVERY_CONTENT));
  dlg_strings.append(L"|");
  if (l10n_util::GetTextDirection() == l10n_util::RIGHT_TO_LEFT)
    dlg_strings.append(env_vars::kRtlLocale);
  else
    dlg_strings.append(env_vars::kLtrLocale);

  ::SetEnvironmentVariableW(env_vars::kRestartInfo, dlg_strings.c_str());
}

int DoUninstallTasks() {
  if (!AskForUninstallConfirmation())
    return ResultCodes::UNINSTALL_USER_CANCEL;
  // The following actions are just best effort.
  LOG(INFO) << "Executing uninstall actions";
  ResultCodes::ExitCode ret = ResultCodes::NORMAL_EXIT;
  if (!FirstRun::RemoveSentinel())
    ret = ResultCodes::UNINSTALL_DELETE_FILE_ERROR;
  // We only want to modify user level shortcuts so pass false for system_level.
  if (!ShellUtil::RemoveChromeDesktopShortcut(ShellUtil::CURRENT_USER))
    ret = ResultCodes::UNINSTALL_DELETE_FILE_ERROR;
  if (!ShellUtil::RemoveChromeQuickLaunchShortcut(ShellUtil::CURRENT_USER))
    ret = ResultCodes::UNINSTALL_DELETE_FILE_ERROR;
  return ret;
}

// This method handles the --hide-icons and --show-icons command line options
// for chrome that get triggered by Windows from registry entries
// HideIconsCommand & ShowIconsCommand. Chrome doesn't support hide icons
// functionality so we just ask the users if they want to uninstall Chrome.
int HandleIconsCommands(const CommandLine &parsed_command_line) {
  if (parsed_command_line.HasSwitch(switches::kHideIcons)) {
    std::wstring cp_applet;
    if (win_util::GetWinVersion() == win_util::WINVERSION_VISTA) {
      cp_applet.assign(L"Programs and Features");  // Windows Vista and later.
    } else if (win_util::GetWinVersion() == win_util::WINVERSION_XP) {
      cp_applet.assign(L"Add/Remove Programs");  // Windows XP.
    } else {
      return ResultCodes::UNSUPPORTED_PARAM;  // Not supported
    }

    const std::wstring msg = l10n_util::GetStringF(IDS_HIDE_ICONS_NOT_SUPPORTED,
                                                   cp_applet);
    const std::wstring caption = l10n_util::GetString(IDS_PRODUCT_NAME);
    const UINT flags = MB_OKCANCEL | MB_ICONWARNING | MB_TOPMOST;
    if (IDOK == win_util::MessageBox(NULL, msg, caption, flags))
      ShellExecute(NULL, NULL, L"appwiz.cpl", NULL, NULL, SW_SHOWNORMAL);
    return ResultCodes::NORMAL_EXIT;  // Exit as we are not launching browser.
  }
  // We don't hide icons so we shouldn't do anything special to show them
  return ResultCodes::UNSUPPORTED_PARAM;
}

bool DoUpgradeTasks(const CommandLine& command_line) {
  if (!Upgrade::SwapNewChromeExeIfPresent())
    return false;
  // At this point the chrome.exe has been swapped with the new one.
  if (!Upgrade::RelaunchChromeBrowser(command_line)) {
    // The re-launch fails. Feel free to panic now.
    NOTREACHED();
  }
  return true;
}

// Check if there is any machine level Chrome installed on the current
// machine. If yes and the current Chrome process is user level, we do not
// allow the user level Chrome to run. So we notify the user and uninstall
// user level Chrome.
bool CheckMachineLevelInstall() {
  scoped_ptr<installer::Version> version(InstallUtil::GetChromeVersion(true));
  if (version.get()) {
    std::wstring exe;
    PathService::Get(base::DIR_EXE, &exe);
    std::transform(exe.begin(), exe.end(), exe.begin(), tolower);
    std::wstring user_exe_path = installer::GetChromeInstallPath(false);
    std::transform(user_exe_path.begin(), user_exe_path.end(),
                   user_exe_path.begin(), tolower);
    if (exe == user_exe_path) {
      const std::wstring text =
          l10n_util::GetString(IDS_MACHINE_LEVEL_INSTALL_CONFLICT);
      const std::wstring caption = l10n_util::GetString(IDS_PRODUCT_NAME);
      const UINT flags = MB_OK | MB_ICONERROR | MB_TOPMOST;
      win_util::MessageBox(NULL, text, caption, flags);
      std::wstring uninstall_cmd = InstallUtil::GetChromeUninstallCmd(false);
      if (!uninstall_cmd.empty()) {
        uninstall_cmd.append(L" --");
        uninstall_cmd.append(installer_util::switches::kForceUninstall);
        uninstall_cmd.append(L" --");
        uninstall_cmd.append(installer_util::switches::kDoNotRemoveSharedItems);
        process_util::LaunchApp(uninstall_cmd, false, false, NULL);
      }
      return true;
    }
  }
  return false;
}

// We record in UMA the conditions that can prevent breakpad from generating
// and sending crash reports. Namely that the crash reporting registration
// failed and that the process is being debugged.
void RecordBreakpadStatusUMA(MetricsService* metrics) {
  DWORD len = ::GetEnvironmentVariableW(env_vars::kNoOOBreakpad, NULL, 0);
  metrics->RecordBreakpadRegistration((len == 0));
  metrics->RecordBreakpadHasDebugger(TRUE == ::IsDebuggerPresent());
}

}  // namespace

// Main routine for running as the Browser process.
<<<<<<< HEAD
int BrowserMain(CommandLine &parsed_command_line, int show_command,
                sandbox::BrokerServices* broker_services) {
=======
int BrowserMain(const MainFunctionParams& parameters) {
  CommandLine& parsed_command_line = parameters.command_line_;
  sandbox::BrokerServices* broker_services = 
      parameters.sandbox_info_.BrokerServices();
  
>>>>>>> 5d99fccd
  // WARNING: If we get a WM_ENDSESSION objects created on the stack here
  // are NOT deleted. If you need something to run during WM_ENDSESSION add it
  // to browser_shutdown::Shutdown or BrowserProcess::EndSession.

  // TODO(beng, brettw): someday, break this out into sub functions with well
  //                     defined roles (e.g. pre/post-profile startup, etc).

  MessageLoop main_message_loop(MessageLoop::TYPE_UI);

  // Initialize statistical testing infrastructure.
  FieldTrialList field_trial;

  std::wstring app_name = chrome::kBrowserAppName;
  std::string thread_name_string = WideToASCII(app_name + L"_BrowserMain");

  const char* thread_name = thread_name_string.c_str();
  PlatformThread::SetName(thread_name);
  main_message_loop.set_thread_name(thread_name);
  bool already_running = Upgrade::IsBrowserAlreadyRunning();

  // Make the selection of network stacks early on before any consumers try to
  // issue HTTP requests.
  if (parsed_command_line.HasSwitch(switches::kUseNewHttp))
    net::HttpNetworkLayer::UseWinHttp(false);

  std::wstring user_data_dir;
  PathService::Get(chrome::DIR_USER_DATA, &user_data_dir);
  BrowserInit::MessageWindow message_window(user_data_dir);

  scoped_ptr<BrowserProcess> browser_process;
  if (parsed_command_line.HasSwitch(switches::kImport)) {
    // We use different BrowserProcess when importing so no GoogleURLTracker is
    // instantiated (as it makes a URLRequest and we don't have an IO thread,
    // see bug #1292702).
    browser_process.reset(new FirstRunBrowserProcess(parsed_command_line));
  } else {
    browser_process.reset(new BrowserProcessImpl(parsed_command_line));
  }

  // BrowserProcessImpl's constructor should set g_browser_process.
  DCHECK(g_browser_process);

  // Load local state.  This includes the application locale so we know which
  // locale dll to load.
  PrefService* local_state = browser_process->local_state();
  DCHECK(local_state);

  bool is_first_run = FirstRun::IsChromeFirstRun() ||
      parsed_command_line.HasSwitch(switches::kFirstRun);
  bool first_run_ui_bypass = false;

  // Initialize ResourceBundle which handles files loaded from external
  // sources. This has to be done before uninstall code path and before prefs
  // are registered.
  local_state->RegisterStringPref(prefs::kApplicationLocale, L"");
  local_state->RegisterBooleanPref(prefs::kMetricsReportingEnabled, false);

  // During first run we read the google_update registry key to find what
  // language the user selected when downloading the installer. This
  // becomes our default language in the prefs.
  if (is_first_run) {
    std::wstring install_lang;
    if (GoogleUpdateSettings::GetLanguage(&install_lang))
      local_state->SetString(prefs::kApplicationLocale, install_lang);
    if (GoogleUpdateSettings::GetCollectStatsConsent())
      local_state->SetBoolean(prefs::kMetricsReportingEnabled, true);
    // On first run, we  need to process the master preferences before the
    // browser's profile_manager object is created.
    first_run_ui_bypass =
        !FirstRun::ProcessMasterPreferences(user_data_dir,
                                            std::wstring(), NULL);
  }

  ResourceBundle::InitSharedInstance(
      local_state->GetString(prefs::kApplicationLocale));
  // We only load the theme dll in the browser process.
  ResourceBundle::GetSharedInstance().LoadThemeResources();

  if (!parsed_command_line.HasSwitch(switches::kNoErrorDialogs)) {
    // Display a warning if the user is running windows 2000.
    CheckForWin2000();
  }

  // Initialize histogram statistics gathering system.
  StatisticsRecorder statistics;

  // Start tracking the creation and deletion of Task instances
  bool tracking_objects = false;
#ifdef TRACK_ALL_TASK_OBJECTS
  tracking_objects = tracked_objects::ThreadData::StartTracking(true);
#endif

  // Try to create/load the profile.
  ProfileManager* profile_manager = browser_process->profile_manager();
  Profile* profile = profile_manager->GetDefaultProfile(user_data_dir);
  if (!profile) {
    user_data_dir = UserDataDirDialog::RunUserDataDirDialog(user_data_dir);
    // Flush the message loop which lets the UserDataDirDialog close.
    MessageLoop::current()->Run();

    ResourceBundle::CleanupSharedInstance();

    if (!user_data_dir.empty()) {
      // Because of the way CommandLine parses, it's sufficient to append a new
      // --user-data-dir switch.  The last flag of the same name wins.
      // TODO(tc): It would be nice to remove the flag we don't want, but that
      // sounds risky if we parse differently than CommandLineToArgvW.
      std::wstring new_command_line =
          parsed_command_line.command_line_string();
      CommandLine::AppendSwitchWithValue(&new_command_line,
          switches::kUserDataDir, user_data_dir);
      process_util::LaunchApp(new_command_line, false, false, NULL);
    }

    return ResultCodes::NORMAL_EXIT;
  }

  PrefService* user_prefs = profile->GetPrefs();
  DCHECK(user_prefs);

  // Now that local state and user prefs have been loaded, make the two pref
  // services aware of all our preferences.
  browser::RegisterAllPrefs(user_prefs, local_state);

  // Record last shutdown time into a histogram.
  browser_shutdown::ReadLastShutdownInfo();

  // If the command line specifies 'uninstall' then we need to work here
  // unless we detect another chrome browser running.
  if (parsed_command_line.HasSwitch(switches::kUninstall)) {
    if (already_running) {
      const std::wstring text = l10n_util::GetString(IDS_UNINSTALL_CLOSE_APP);
      const std::wstring caption = l10n_util::GetString(IDS_PRODUCT_NAME);
      win_util::MessageBox(NULL, text, caption,
                           MB_OK | MB_ICONWARNING | MB_TOPMOST);
      return ResultCodes::UNINSTALL_CHROME_ALIVE;
    } else {
      return DoUninstallTasks();
    }
  }

  if (parsed_command_line.HasSwitch(switches::kHideIcons) ||
      parsed_command_line.HasSwitch(switches::kShowIcons)) {
    return HandleIconsCommands(parsed_command_line);
  } else if (parsed_command_line.HasSwitch(switches::kMakeDefaultBrowser)) {
    if (ShellIntegration::SetAsDefaultBrowser()) {
      return ResultCodes::NORMAL_EXIT;
    } else {
      return ResultCodes::SHELL_INTEGRATION_FAILED;
    }
  }

  // Importing other browser settings is done in a browser-like process
  // that exits when this task has finished.
  if (parsed_command_line.HasSwitch(switches::kImport))
    return FirstRun::ImportNow(profile, parsed_command_line);

  // When another process is running, use it instead of starting us.
  if (message_window.NotifyOtherProcess(show_command))
    return ResultCodes::NORMAL_EXIT;

  message_window.HuntForZombieChromeProcesses();

  // Do the tasks if chrome has been upgraded while it was last running.
  if (!already_running && DoUpgradeTasks(parsed_command_line)) {
    return ResultCodes::NORMAL_EXIT;
  }

  // Check if there is any machine level Chrome installed on the current
  // machine. If yes and the current Chrome process is user level, we do not
  // allow the user level Chrome to run. So we notify the user and uninstall
  // user level Chrome.
  // Note this check should only happen here, after all the checks above
  // (uninstall, resource bundle initialization, other chrome browser
  // processes etc).
  if (CheckMachineLevelInstall())
    return ResultCodes::MACHINE_LEVEL_INSTALL_EXISTS;

  message_window.Create();

  // Show the First Run UI if this is the first time Chrome has been run on
  // this computer, or we're being compelled to do so by a command line flag.
  // Note that this be done _after_ the PrefService is initialized and all
  // preferences are registered, since some of the code that the importer
  // touches reads preferences.
  if (is_first_run && !first_run_ui_bypass) {
    // We need to avoid dispatching new tabs when we are doing the import
    // because that will lead to data corruption or a crash. Lock() does that.
    message_window.Lock();
    OpenFirstRunDialog(profile);
    message_window.Unlock();
  }

  // Sets things up so that if we crash from this point on, a dialog will
  // popup asking the user to restart chrome. It is done this late to avoid
  // testing against a bunch of special cases that are taken care early on.
  PrepareRestartOnCrashEnviroment(parsed_command_line);

  // Initialize Winsock.
  net::WinsockInit init;

  // Initialize the DNS prefetch system
  chrome_browser_net::DnsPrefetcherInit dns_prefetch_init(user_prefs);
  chrome_browser_net::DnsPretchHostNamesAtStartup(user_prefs, local_state);

  // Init common control sex.
  INITCOMMONCONTROLSEX config;
  config.dwSize = sizeof(config);
  config.dwICC = ICC_WIN95_CLASSES;
  InitCommonControlsEx(&config);

  win_util::ScopedCOMInitializer com_initializer;

  // Init the RLZ library. This just binds the dll and schedules a task on the
  // file thread to be run sometime later. If this is the first run we record
  // the installation event.
  RLZTracker::InitRlzDelayed(base::DIR_MODULE, is_first_run);

  // Config the network module so it has access to resources.
  net::NetModule::SetResourceProvider(NetResourceProvider);

  // Register our global network handler for chrome-resource:// URLs.
  RegisterURLRequestChromeJob();
<<<<<<< HEAD
=======
  RegisterExtensionProtocols();
>>>>>>> 5d99fccd

  browser_process->InitBrokerServices(broker_services);

  // In unittest mode, this will do nothing.  In normal mode, this will create
  // the global GoogleURLTracker instance, which will promptly go to sleep for
  // five seconds (to avoid slowing startup), and wake up afterwards to see if
  // it should do anything else.  If we don't cause this creation now, it won't
  // happen until someone else asks for the tracker, at which point we may no
  // longer want to sleep for five seconds.
  //
  // A simpler way of doing all this would be to have some function which could
  // give the time elapsed since startup, and simply have the tracker check that
  // when asked to initialize itself, but this doesn't seem to exist.
  //
  // This can't be created in the BrowserProcessImpl constructor because it
  // needs to read prefs that get set after that runs.
  browser_process->google_url_tracker();

  // Have Chrome plugins write their data to the profile directory.
  PluginService::GetInstance()->SetChromePluginDataDir(profile->GetPath());

  // Initialize the CertStore.
  CertStore::Initialize();

  // Prepare for memory caching of SDCH dictionaries.
  SdchManager sdch_manager;  // Construct singleton database.
  sdch_manager.set_sdch_fetcher(new SdchDictionaryFetcher);
  // Use default of "" so that all domains are supported.
  std::string switch_domain("");
  if (parsed_command_line.HasSwitch(switches::kSdchFilter)) {
    switch_domain =
        WideToASCII(parsed_command_line.GetSwitchValue(switches::kSdchFilter));
  }
  sdch_manager.EnableSdchSupport(switch_domain);

  MetricsService* metrics = NULL;
  if (!parsed_command_line.HasSwitch(switches::kDisableMetrics)) {
    if (parsed_command_line.HasSwitch(switches::kMetricsRecordingOnly)) {
      local_state->transient()->SetBoolean(prefs::kMetricsReportingEnabled,
                                           false);
    }
    metrics = browser_process->metrics_service();
    DCHECK(metrics);

    // If we're testing then we don't care what the user preference is, we turn
    // on recording, but not reporting, otherwise tests fail.
    if (parsed_command_line.HasSwitch(switches::kMetricsRecordingOnly)) {
      metrics->StartRecordingOnly();
    } else {
      // If the user permits metrics reporting with the checkbox in the
      // prefs, we turn on recording.
      bool enabled = local_state->GetBoolean(prefs::kMetricsReportingEnabled);

      metrics->SetUserPermitsUpload(enabled);
      if (enabled)
        metrics->Start();
    }
  }
  InstallJankometer(parsed_command_line);

  if (parsed_command_line.HasSwitch(switches::kDebugPrint)) {
    browser_process->print_job_manager()->set_debug_dump_path(
        parsed_command_line.GetSwitchValue(switches::kDebugPrint));
  }

  HandleErrorTestParameters(parsed_command_line);

  RecordBreakpadStatusUMA(metrics);

  int result_code = ResultCodes::NORMAL_EXIT;
  if (BrowserInit::ProcessCommandLine(parsed_command_line, L"", local_state,
                                      show_command, true, profile,
                                      &result_code)) {
    MessageLoopForUI::current()->Run(browser_process->accelerator_handler());
  }

  if (metrics)
    metrics->Stop();

  // browser_shutdown takes care of deleting browser_process, so we need to
  // release it.
  browser_process.release();

<<<<<<< HEAD
  browser_shutdown::Shutdown();
=======
#elif defined(OS_POSIX)

// Call to kick off the main message loop. The implementation for this on Mac
// must reside in another file because it has to call Cocoa functions and thus
// cannot live in a .cc file.
int StartPlatformMessageLoop();

// TODO(port): merge this with above. Just a stub for now, not meant as a place
// to duplicate code.
// Main routine for running as the Browser process.
int BrowserMain(const MainFunctionParams& parameters) {
  return StartPlatformMessageLoop();
}
>>>>>>> 5d99fccd

  // The following teardown code will pacify Purify, but is not necessary for
  // shutdown.  Only list methods here that have no significant side effects
  // and can be run in single threaded mode before terminating.
#ifndef NDEBUG  // Don't call these in a Release build: they just waste time.
  // The following should ONLY be called when in single threaded mode. It is
  // unsafe to do this cleanup if other threads are still active.
  // It is also very unnecessary, so I'm only doing this in debug to satisfy
  // purify.
  if (tracking_objects)
    tracked_objects::ThreadData::ShutdownSingleThreadedCleanup();
#endif  // NDEBUG

  return result_code;
}<|MERGE_RESOLUTION|>--- conflicted
+++ resolved
@@ -2,8 +2,6 @@
 // Use of this source code is governed by a BSD-style license that can be
 // found in the LICENSE file.
 
-<<<<<<< HEAD
-=======
 #include "build/build_config.h"
 
 #include "base/command_line.h"
@@ -20,19 +18,20 @@
 
 #if defined(OS_WIN)
 
->>>>>>> 5d99fccd
 #include <windows.h>
 #include <shellapi.h>
 
 #include <algorithm>
 
-#include "base/command_line.h"
 #include "base/file_util.h"
-#include "base/gfx/vector_canvas.h"
 #include "base/histogram.h"
+#include "base/lazy_instance.h"
 #include "base/path_service.h"
+#include "base/process_util.h"
 #include "base/registry.h"
+#include "base/string_piece.h"
 #include "base/string_util.h"
+#include "base/system_monitor.h"
 #include "base/tracked_objects.h"
 #include "base/win_util.h"
 #include "chrome/app/result_codes.h"
@@ -40,16 +39,14 @@
 #include "chrome/browser/browser.h"
 #include "chrome/browser/browser_init.h"
 #include "chrome/browser/browser_list.h"
+#include "chrome/browser/browser_main_win.h"
 #include "chrome/browser/browser_prefs.h"
 #include "chrome/browser/browser_process_impl.h"
 #include "chrome/browser/browser_shutdown.h"
 #include "chrome/browser/browser_trial.h"
 #include "chrome/browser/cert_store.h"
 #include "chrome/browser/dom_ui/chrome_url_data_manager.h"
-<<<<<<< HEAD
-=======
 #include "chrome/browser/extensions/extension_protocols.h"
->>>>>>> 5d99fccd
 #include "chrome/browser/first_run.h"
 #include "chrome/browser/jankometer.h"
 #include "chrome/browser/metrics_service.h"
@@ -60,6 +57,7 @@
 #include "chrome/browser/rlz/rlz.h"
 #include "chrome/browser/shell_integration.h"
 #include "chrome/browser/url_fixer_upper.h"
+#include "chrome/browser/user_data_manager.h"
 #include "chrome/browser/user_metrics.h"
 #include "chrome/browser/views/user_data_dir_dialog.h"
 #include "chrome/common/chrome_constants.h"
@@ -105,11 +103,13 @@
   }
 }
 
-// This is called indirectly by the network layer to access resources.
-std::string NetResourceProvider(int key) {
-  const std::string& data_blob =
-      ResourceBundle::GetSharedInstance().GetDataResource(key);
-  if (IDR_DIR_HEADER_HTML == key) {
+// The net module doesn't have access to this HTML or the strings that need to
+// be localized.  The Chrome locale will never change while we're running, so
+// it's safe to have a static string that we always return a pointer into.
+// This allows us to have the ResourceProvider return a pointer into the actual
+// resource (via a StringPiece), instead of always copying resources.
+struct LazyDirectoryListerCacher {
+  LazyDirectoryListerCacher() {
     DictionaryValue value;
     value.SetString(L"header",
                     l10n_util::GetString(IDS_DIRECTORY_LISTING_HEADER));
@@ -121,176 +121,35 @@
                     l10n_util::GetString(IDS_DIRECTORY_LISTING_SIZE));
     value.SetString(L"headerDateModified",
                     l10n_util::GetString(IDS_DIRECTORY_LISTING_DATE_MODIFIED));
-    return jstemplate_builder::GetTemplateHtml(data_blob, &value, "t");
-  }
-
-  return data_blob;
+    html_data = jstemplate_builder::GetTemplateHtml(
+        ResourceBundle::GetSharedInstance().GetRawDataResource(
+            IDR_DIR_HEADER_HTML),
+        &value,
+        "t");
+  }
+
+  std::string html_data;
+};
+
+base::LazyInstance<LazyDirectoryListerCacher> lazy_dir_lister(
+    base::LINKER_INITIALIZED);
+
+// This is called indirectly by the network layer to access resources.
+StringPiece NetResourceProvider(int key) {
+  if (IDR_DIR_HEADER_HTML == key)
+    return StringPiece(lazy_dir_lister.Pointer()->html_data);
+
+  return ResourceBundle::GetSharedInstance().GetRawDataResource(key);
 }
 
-// Displays a warning message if the user is running chrome on windows 2000.
-// Returns true if the OS is win2000, false otherwise.
-bool CheckForWin2000() {
-  if (win_util::GetWinVersion() == win_util::WINVERSION_2000) {
-    const std::wstring text = l10n_util::GetString(IDS_UNSUPPORTED_OS_WIN2000);
-    const std::wstring caption = l10n_util::GetString(IDS_PRODUCT_NAME);
-    win_util::MessageBox(NULL, text, caption,
-                         MB_OK | MB_ICONWARNING | MB_TOPMOST);
-    return true;
-  }
-  return false;
-}
-
-bool AskForUninstallConfirmation() {
-  const std::wstring text = l10n_util::GetString(IDS_UNINSTALL_VERIFY);
-  const std::wstring caption = l10n_util::GetString(IDS_PRODUCT_NAME);
-  const UINT flags = MB_OKCANCEL | MB_ICONWARNING | MB_TOPMOST;
-  return (IDOK == win_util::MessageBox(NULL, text, caption, flags));
-}
-
-// Prepares the localized strings that are going to be displayed to
-// the user if the browser process dies. These strings are stored in the
-// environment block so they are accessible in the early stages of the
-// chrome executable's lifetime.
-void PrepareRestartOnCrashEnviroment(const CommandLine &parsed_command_line) {
-  // Clear this var so child processes don't show the dialog by default.
-  ::SetEnvironmentVariableW(env_vars::kShowRestart, NULL);
-
-  // For non-interactive tests we don't restart on crash.
-  if (::GetEnvironmentVariableW(env_vars::kHeadless, NULL, 0))
-    return;
-
-  // If the known command-line test options are used we don't create the
-  // environment block which means we don't get the restart dialog.
-  if (parsed_command_line.HasSwitch(switches::kBrowserCrashTest) ||
-      parsed_command_line.HasSwitch(switches::kBrowserAssertTest) ||
-      parsed_command_line.HasSwitch(switches::kNoErrorDialogs))
-    return;
-
-  // The encoding we use for the info is "title|context|direction" where
-  // direction is either env_vars::kRtlLocale or env_vars::kLtrLocale depending
-  // on the current locale.
-  std::wstring dlg_strings;
-  dlg_strings.append(l10n_util::GetString(IDS_CRASH_RECOVERY_TITLE));
-  dlg_strings.append(L"|");
-  dlg_strings.append(l10n_util::GetString(IDS_CRASH_RECOVERY_CONTENT));
-  dlg_strings.append(L"|");
-  if (l10n_util::GetTextDirection() == l10n_util::RIGHT_TO_LEFT)
-    dlg_strings.append(env_vars::kRtlLocale);
-  else
-    dlg_strings.append(env_vars::kLtrLocale);
-
-  ::SetEnvironmentVariableW(env_vars::kRestartInfo, dlg_strings.c_str());
-}
-
-int DoUninstallTasks() {
-  if (!AskForUninstallConfirmation())
-    return ResultCodes::UNINSTALL_USER_CANCEL;
-  // The following actions are just best effort.
-  LOG(INFO) << "Executing uninstall actions";
-  ResultCodes::ExitCode ret = ResultCodes::NORMAL_EXIT;
-  if (!FirstRun::RemoveSentinel())
-    ret = ResultCodes::UNINSTALL_DELETE_FILE_ERROR;
-  // We only want to modify user level shortcuts so pass false for system_level.
-  if (!ShellUtil::RemoveChromeDesktopShortcut(ShellUtil::CURRENT_USER))
-    ret = ResultCodes::UNINSTALL_DELETE_FILE_ERROR;
-  if (!ShellUtil::RemoveChromeQuickLaunchShortcut(ShellUtil::CURRENT_USER))
-    ret = ResultCodes::UNINSTALL_DELETE_FILE_ERROR;
-  return ret;
-}
-
-// This method handles the --hide-icons and --show-icons command line options
-// for chrome that get triggered by Windows from registry entries
-// HideIconsCommand & ShowIconsCommand. Chrome doesn't support hide icons
-// functionality so we just ask the users if they want to uninstall Chrome.
-int HandleIconsCommands(const CommandLine &parsed_command_line) {
-  if (parsed_command_line.HasSwitch(switches::kHideIcons)) {
-    std::wstring cp_applet;
-    if (win_util::GetWinVersion() == win_util::WINVERSION_VISTA) {
-      cp_applet.assign(L"Programs and Features");  // Windows Vista and later.
-    } else if (win_util::GetWinVersion() == win_util::WINVERSION_XP) {
-      cp_applet.assign(L"Add/Remove Programs");  // Windows XP.
-    } else {
-      return ResultCodes::UNSUPPORTED_PARAM;  // Not supported
-    }
-
-    const std::wstring msg = l10n_util::GetStringF(IDS_HIDE_ICONS_NOT_SUPPORTED,
-                                                   cp_applet);
-    const std::wstring caption = l10n_util::GetString(IDS_PRODUCT_NAME);
-    const UINT flags = MB_OKCANCEL | MB_ICONWARNING | MB_TOPMOST;
-    if (IDOK == win_util::MessageBox(NULL, msg, caption, flags))
-      ShellExecute(NULL, NULL, L"appwiz.cpl", NULL, NULL, SW_SHOWNORMAL);
-    return ResultCodes::NORMAL_EXIT;  // Exit as we are not launching browser.
-  }
-  // We don't hide icons so we shouldn't do anything special to show them
-  return ResultCodes::UNSUPPORTED_PARAM;
-}
-
-bool DoUpgradeTasks(const CommandLine& command_line) {
-  if (!Upgrade::SwapNewChromeExeIfPresent())
-    return false;
-  // At this point the chrome.exe has been swapped with the new one.
-  if (!Upgrade::RelaunchChromeBrowser(command_line)) {
-    // The re-launch fails. Feel free to panic now.
-    NOTREACHED();
-  }
-  return true;
-}
-
-// Check if there is any machine level Chrome installed on the current
-// machine. If yes and the current Chrome process is user level, we do not
-// allow the user level Chrome to run. So we notify the user and uninstall
-// user level Chrome.
-bool CheckMachineLevelInstall() {
-  scoped_ptr<installer::Version> version(InstallUtil::GetChromeVersion(true));
-  if (version.get()) {
-    std::wstring exe;
-    PathService::Get(base::DIR_EXE, &exe);
-    std::transform(exe.begin(), exe.end(), exe.begin(), tolower);
-    std::wstring user_exe_path = installer::GetChromeInstallPath(false);
-    std::transform(user_exe_path.begin(), user_exe_path.end(),
-                   user_exe_path.begin(), tolower);
-    if (exe == user_exe_path) {
-      const std::wstring text =
-          l10n_util::GetString(IDS_MACHINE_LEVEL_INSTALL_CONFLICT);
-      const std::wstring caption = l10n_util::GetString(IDS_PRODUCT_NAME);
-      const UINT flags = MB_OK | MB_ICONERROR | MB_TOPMOST;
-      win_util::MessageBox(NULL, text, caption, flags);
-      std::wstring uninstall_cmd = InstallUtil::GetChromeUninstallCmd(false);
-      if (!uninstall_cmd.empty()) {
-        uninstall_cmd.append(L" --");
-        uninstall_cmd.append(installer_util::switches::kForceUninstall);
-        uninstall_cmd.append(L" --");
-        uninstall_cmd.append(installer_util::switches::kDoNotRemoveSharedItems);
-        process_util::LaunchApp(uninstall_cmd, false, false, NULL);
-      }
-      return true;
-    }
-  }
-  return false;
-}
-
-// We record in UMA the conditions that can prevent breakpad from generating
-// and sending crash reports. Namely that the crash reporting registration
-// failed and that the process is being debugged.
-void RecordBreakpadStatusUMA(MetricsService* metrics) {
-  DWORD len = ::GetEnvironmentVariableW(env_vars::kNoOOBreakpad, NULL, 0);
-  metrics->RecordBreakpadRegistration((len == 0));
-  metrics->RecordBreakpadHasDebugger(TRUE == ::IsDebuggerPresent());
-}
-
 }  // namespace
 
 // Main routine for running as the Browser process.
-<<<<<<< HEAD
-int BrowserMain(CommandLine &parsed_command_line, int show_command,
-                sandbox::BrokerServices* broker_services) {
-=======
 int BrowserMain(const MainFunctionParams& parameters) {
   CommandLine& parsed_command_line = parameters.command_line_;
   sandbox::BrokerServices* broker_services = 
       parameters.sandbox_info_.BrokerServices();
   
->>>>>>> 5d99fccd
   // WARNING: If we get a WM_ENDSESSION objects created on the stack here
   // are NOT deleted. If you need something to run during WM_ENDSESSION add it
   // to browser_shutdown::Shutdown or BrowserProcess::EndSession.
@@ -298,7 +157,17 @@
   // TODO(beng, brettw): someday, break this out into sub functions with well
   //                     defined roles (e.g. pre/post-profile startup, etc).
 
+#ifdef TRACK_ALL_TASK_OBJECTS
+  // Start tracking the creation and deletion of Task instance.
+  // This construction MUST be done before main_message_loop, so that it is
+  // destroyed after the main_message_loop.
+  tracked_objects::AutoTracking tracking_objects;
+#endif
+
   MessageLoop main_message_loop(MessageLoop::TYPE_UI);
+
+  // Initialize the SystemMonitor
+  base::SystemMonitor::Start();
 
   // Initialize statistical testing infrastructure.
   FieldTrialList field_trial;
@@ -311,10 +180,12 @@
   main_message_loop.set_thread_name(thread_name);
   bool already_running = Upgrade::IsBrowserAlreadyRunning();
 
+#if defined(OS_WIN)
   // Make the selection of network stacks early on before any consumers try to
   // issue HTTP requests.
-  if (parsed_command_line.HasSwitch(switches::kUseNewHttp))
-    net::HttpNetworkLayer::UseWinHttp(false);
+  if (parsed_command_line.HasSwitch(switches::kUseWinHttp))
+    net::HttpNetworkLayer::UseWinHttp(true);
+#endif
 
   std::wstring user_data_dir;
   PathService::Get(chrome::DIR_USER_DATA, &user_data_dir);
@@ -332,6 +203,10 @@
 
   // BrowserProcessImpl's constructor should set g_browser_process.
   DCHECK(g_browser_process);
+
+  std::wstring local_state_path;
+  PathService::Get(chrome::FILE_LOCAL_STATE, &local_state_path);
+  bool local_state_file_exists = file_util::PathExists(local_state_path);
 
   // Load local state.  This includes the application locale so we know which
   // locale dll to load.
@@ -362,6 +237,32 @@
     first_run_ui_bypass =
         !FirstRun::ProcessMasterPreferences(user_data_dir,
                                             std::wstring(), NULL);
+
+    // If we are running in App mode, we do not want to show the importer
+    // (first run) UI.
+    if (!first_run_ui_bypass && parsed_command_line.HasSwitch(switches::kApp))
+      first_run_ui_bypass = true;
+  }
+
+  // If the local state file for the current profile doesn't exist and the
+  // parent profile command line flag is present, then we should inherit some
+  // local state from the parent profile.
+  // Checking that the local state file for the current profile doesn't exist
+  // is the most robust way to determine whether we need to inherit or not
+  // since the parent profile command line flag can be present even when the
+  // current profile is not a new one, and in that case we do not want to
+  // inherit and reset the user's setting.
+  if (!local_state_file_exists &&
+      parsed_command_line.HasSwitch(switches::kParentProfile)) {
+    std::wstring parent_profile =
+        parsed_command_line.GetSwitchValue(switches::kParentProfile);
+    PrefService parent_local_state(parent_profile);
+    parent_local_state.RegisterStringPref(prefs::kApplicationLocale,
+                                          std::wstring());
+    // Right now, we only inherit the locale setting from the parent profile.
+    local_state->SetString(
+        prefs::kApplicationLocale,
+        parent_local_state.GetString(prefs::kApplicationLocale));
   }
 
   ResourceBundle::InitSharedInstance(
@@ -377,11 +278,8 @@
   // Initialize histogram statistics gathering system.
   StatisticsRecorder statistics;
 
-  // Start tracking the creation and deletion of Task instances
-  bool tracking_objects = false;
-#ifdef TRACK_ALL_TASK_OBJECTS
-  tracking_objects = tracked_objects::ThreadData::StartTracking(true);
-#endif
+  // Initialize the shared instance of user data manager.
+  UserDataManager::Create();
 
   // Try to create/load the profile.
   ProfileManager* profile_manager = browser_process->profile_manager();
@@ -402,7 +300,7 @@
           parsed_command_line.command_line_string();
       CommandLine::AppendSwitchWithValue(&new_command_line,
           switches::kUserDataDir, user_data_dir);
-      process_util::LaunchApp(new_command_line, false, false, NULL);
+      base::LaunchApp(new_command_line, false, false, NULL);
     }
 
     return ResultCodes::NORMAL_EXIT;
@@ -449,7 +347,7 @@
     return FirstRun::ImportNow(profile, parsed_command_line);
 
   // When another process is running, use it instead of starting us.
-  if (message_window.NotifyOtherProcess(show_command))
+  if (message_window.NotifyOtherProcess())
     return ResultCodes::NORMAL_EXIT;
 
   message_window.HuntForZombieChromeProcesses();
@@ -490,11 +388,11 @@
   PrepareRestartOnCrashEnviroment(parsed_command_line);
 
   // Initialize Winsock.
-  net::WinsockInit init;
+  net::EnsureWinsockInit();
 
   // Initialize the DNS prefetch system
   chrome_browser_net::DnsPrefetcherInit dns_prefetch_init(user_prefs);
-  chrome_browser_net::DnsPretchHostNamesAtStartup(user_prefs, local_state);
+  chrome_browser_net::DnsPrefetchHostNamesAtStartup(user_prefs, local_state);
 
   // Init common control sex.
   INITCOMMONCONTROLSEX config;
@@ -512,12 +410,10 @@
   // Config the network module so it has access to resources.
   net::NetModule::SetResourceProvider(NetResourceProvider);
 
-  // Register our global network handler for chrome-resource:// URLs.
+  // Register our global network handler for chrome:// and chrome-extension://
+  // URLs.
   RegisterURLRequestChromeJob();
-<<<<<<< HEAD
-=======
   RegisterExtensionProtocols();
->>>>>>> 5d99fccd
 
   browser_process->InitBrokerServices(broker_services);
 
@@ -589,8 +485,7 @@
 
   int result_code = ResultCodes::NORMAL_EXIT;
   if (BrowserInit::ProcessCommandLine(parsed_command_line, L"", local_state,
-                                      show_command, true, profile,
-                                      &result_code)) {
+                                      true, profile, &result_code)) {
     MessageLoopForUI::current()->Run(browser_process->accelerator_handler());
   }
 
@@ -600,10 +495,11 @@
   // browser_shutdown takes care of deleting browser_process, so we need to
   // release it.
   browser_process.release();
-
-<<<<<<< HEAD
   browser_shutdown::Shutdown();
-=======
+
+  return result_code;
+}
+
 #elif defined(OS_POSIX)
 
 // Call to kick off the main message loop. The implementation for this on Mac
@@ -617,19 +513,11 @@
 int BrowserMain(const MainFunctionParams& parameters) {
   return StartPlatformMessageLoop();
 }
->>>>>>> 5d99fccd
-
-  // The following teardown code will pacify Purify, but is not necessary for
-  // shutdown.  Only list methods here that have no significant side effects
-  // and can be run in single threaded mode before terminating.
-#ifndef NDEBUG  // Don't call these in a Release build: they just waste time.
-  // The following should ONLY be called when in single threaded mode. It is
-  // unsafe to do this cleanup if other threads are still active.
-  // It is also very unnecessary, so I'm only doing this in debug to satisfy
-  // purify.
-  if (tracking_objects)
-    tracked_objects::ThreadData::ShutdownSingleThreadedCleanup();
-#endif  // NDEBUG
-
-  return result_code;
-}+
+#if defined(OS_LINUX)
+void StartPlatformMessageLoop() {
+  return 0;
+}
+#endif
+
+#endif