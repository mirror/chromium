--- conflicted
+++ resolved
@@ -132,11 +132,7 @@
   }
 
   web_contents_->Activate();
-<<<<<<< HEAD
-  HWND root_hwnd = GetAncestor(web_contents_->GetHWND(), GA_ROOT);
-=======
   HWND root_hwnd = GetAncestor(web_contents_->GetContainerHWND(), GA_ROOT);
->>>>>>> 12c75e7a
   dialog_ = views::Window::CreateChromeWindow(root_hwnd, gfx::Rect(), this);
   dialog_->Show();
 }
