--- conflicted
+++ resolved
@@ -6,7 +6,6 @@
 
 #include "base/command_line.h"
 #include "base/time.h"
-#include "base/gfx/bitmap_header.h"
 #include "base/gfx/platform_device_win.h"
 #include "chrome/common/chrome_switches.h"
 #include "chrome/common/gfx/emf.h"
@@ -81,15 +80,9 @@
                         OnDidFinishLoadWithReason)
     IPC_MESSAGE_HANDLER(PluginMsg_SetFocus, OnSetFocus)
     IPC_MESSAGE_HANDLER(PluginMsg_HandleEvent, OnHandleEvent)
-<<<<<<< HEAD
-    IPC_MESSAGE_HANDLER(PluginMsg_Paint, OnPaint)
-=======
     IPC_MESSAGE_HANDLER(PluginMsg_Paint, OnPaint)    
     IPC_MESSAGE_HANDLER(PluginMsg_DidPaint, OnDidPaint)    
->>>>>>> c20b454f
     IPC_MESSAGE_HANDLER(PluginMsg_Print, OnPrint)
-    IPC_MESSAGE_HANDLER(PluginMsg_PaintIntoSharedMemory,
-                        OnPaintIntoSharedMemory)
     IPC_MESSAGE_HANDLER(PluginMsg_GetPluginScriptableObject,
                         OnGetPluginScriptableObject)
     IPC_MESSAGE_HANDLER(PluginMsg_UpdateGeometry, OnUpdateGeometry)
@@ -208,54 +201,12 @@
   *handled = delegate_->HandleEvent(const_cast<NPEvent*>(&event), cursor);
 }
 
-<<<<<<< HEAD
-void WebPluginDelegateStub::OnPaint(const PluginMsg_Paint_Params& params) {
-  // Convert the shared memory handle to a handle that works in our process,
-  // and then use that to create an HDC.
-  win_util::ScopedHandle shared_section(win_util::GetSectionFromProcess(
-      params.shared_memory, channel_->renderer_handle(), false));
-
-  if (shared_section == NULL) {
-    NOTREACHED();
-    return;
-  }
-
-  void* data = NULL;
-  HDC screen_dc = GetDC(NULL);
-  BITMAPINFOHEADER bitmap_header;
-  gfx::CreateBitmapHeader(params.size.width(), params.size.height(),
-                          &bitmap_header);
-  win_util::ScopedBitmap hbitmap(CreateDIBSection(
-      screen_dc, reinterpret_cast<const BITMAPINFO*>(&bitmap_header),
-      DIB_RGB_COLORS, &data,
-      shared_section, 0));
-  ReleaseDC(NULL, screen_dc);
-  if (hbitmap == NULL) {
-    NOTREACHED();
-    return;
-  }
-
-  win_util::ScopedHDC hdc(CreateCompatibleDC(NULL));
-  if (hdc == NULL) {
-    NOTREACHED();
-    return;
-  }
-  gfx::PlatformDeviceWin::InitializeDC(hdc);
-  SelectObject(hdc, hbitmap);
-  SetWorldTransform(hdc, &params.xf);
-
-  win_util::ScopedHRGN hrgn(CreateRectRgnIndirect(&params.clip_rect.ToRECT()));
-  SelectClipRgn(hdc, hrgn);
-  webplugin_->WillPaint();
-  delegate_->Paint(hdc, params.damaged_rect);
-=======
 void WebPluginDelegateStub::OnPaint(const gfx::Rect& damaged_rect) {
   webplugin_->Paint(damaged_rect);
 }
 
 void WebPluginDelegateStub::OnDidPaint() {
   webplugin_->DidPaint();
->>>>>>> c20b454f
 }
 
 void WebPluginDelegateStub::OnPrint(PluginMsg_PrintResponse_Params* params) {
@@ -283,82 +234,6 @@
   DCHECK(success);
 }
 
-<<<<<<< HEAD
-void WebPluginDelegateStub::OnPaintIntoSharedMemory(
-    const PluginMsg_Paint_Params& params,
-    SharedMemoryHandle* emf_buffer,
-    size_t* bytes) {
-  *emf_buffer = NULL;
-  *bytes = 0;
-
-  gfx::Emf emf;
-  if (!emf.CreateDc(NULL, NULL)) {
-    NOTREACHED();
-    return;
-  }
-  HDC hdc = emf.hdc();
-  gfx::PlatformDeviceWin::InitializeDC(hdc);
-
-  if (delegate_->windowless()) {
-    WindowlessPaint(hdc, params);
-  } else {
-    WindowedPaint(hdc, params.damaged_rect);
-  }
-
-  // Need to send back the data as shared memory.
-  if (!emf.CloseDc()) {
-    NOTREACHED();
-    return;
-  }
-
-  size_t size = emf.GetDataSize();
-  DCHECK(size);
-  *bytes = size;
-  SharedMemory shared_buf;
-  CreateSharedBuffer(size, &shared_buf, emf_buffer);
-
-  // Retrieve a copy of the data.
-  bool success = emf.GetData(shared_buf.memory(), size);
-  DCHECK(success);
-}
-
-void WebPluginDelegateStub::WindowedPaint(HDC hdc,
-                                          const gfx::Rect& window_rect) {
-  // Use the NPAPI print() function to render the plugin.
-  delegate_->Print(hdc);
-}
-
-void WebPluginDelegateStub::WindowlessPaint(
-    HDC hdc,
-    const PluginMsg_Paint_Params& params) {
-  void* data = NULL;
-  HDC screen_dc = GetDC(NULL);
-  BITMAPINFOHEADER bitmap_header;
-  gfx::CreateBitmapHeader(params.size.width(), params.size.height(),
-                          &bitmap_header);
-  win_util::ScopedBitmap hbitmap(CreateDIBSection(
-      screen_dc, reinterpret_cast<const BITMAPINFO*>(&bitmap_header),
-      DIB_RGB_COLORS, &data, NULL, 0));
-  ReleaseDC(NULL, screen_dc);
-  if (hbitmap == NULL) {
-    NOTREACHED();
-    return;
-  }
-  SelectObject(hdc, hbitmap);
-
-  // Apply transform and clipping.
-  SetWorldTransform(hdc, &params.xf);
-  win_util::ScopedHRGN hrgn(CreateRectRgnIndirect(&params.clip_rect.ToRECT()));
-  SelectClipRgn(hdc, hrgn);
-  webplugin_->WillPaint();
-  delegate_->Paint(hdc, params.damaged_rect);
-}
-
-void WebPluginDelegateStub::OnUpdateGeometry(const gfx::Rect& window_rect,
-                                             const gfx::Rect& clip_rect,
-                                             bool visible) {
-  delegate_->UpdateGeometry(window_rect, clip_rect, visible);
-=======
 void WebPluginDelegateStub::OnUpdateGeometry(
     const gfx::Rect& window_rect,
     const gfx::Rect& clip_rect,
@@ -367,7 +242,6 @@
     const SharedMemoryHandle& background_buffer) {
   webplugin_->UpdateGeometry(
       window_rect, clip_rect, visible, windowless_buffer, background_buffer);
->>>>>>> c20b454f
 }
 
 void WebPluginDelegateStub::OnGetPluginScriptableObject(int* route_id,
