// Copyright (c) 2006-2008 The Chromium Authors. All rights reserved.
// Use of this source code is governed by a BSD-style license that can be
// found in the LICENSE file.

#ifndef CHROME_PLUGIN_PLUGIN_PROCESS_H__
#define CHROME_PLUGIN_PLUGIN_PROCESS_H__

#include "chrome/common/child_process.h"
#include "chrome/plugin/plugin_thread.h"

// Represents the plugin end of the renderer<->plugin connection. The
// opposite end is the PluginProcessHost. This is a singleton object for
// each plugin.
class PluginProcess : public ChildProcess {
 public:
  static bool GlobalInit(const std::wstring& channel_name,
                         const std::wstring& plugin_path);

  // Invoked with the response from the browser indicating whether it is
  // ok to shutdown the plugin process.
  static void ShutdownProcessResponse(bool ok_to_shutdown);

  // Invoked when the browser is shutdown. This ensures that the plugin
  // process does not hang around waiting for future invocations
  // from the browser.
  static void BrowserShutdown();

<<<<<<< HEAD
  // File path of the plugin dll this process hosts.
  const std::wstring& plugin_path() { return plugin_path_; }
=======
  // File path of the plugin this process hosts.
  const FilePath& plugin_path() { return plugin_path_; }
>>>>>>> 5d99fccd

 private:
  friend class PluginProcessFactory;
  PluginProcess(const std::wstring& channel_name,
                const std::wstring& plugin_path);
  virtual ~PluginProcess();

  virtual void OnFinalRelease();
  void Shutdown();
  void OnProcessShutdownTimeout();

  const std::wstring plugin_path_;

  // The thread where plugin instances live.  Since NPAPI plugins weren't
  // created with multi-threading in mind, running multiple instances on
  // different threads would be asking for trouble.
  PluginThread plugin_thread_;

  DISALLOW_EVIL_CONSTRUCTORS(PluginProcess);
};

#endif  // CHROME_PLUGIN_PLUGIN_PROCESS_H__
<|MERGE_RESOLUTION|>--- conflicted
+++ resolved
@@ -2,8 +2,8 @@
 // Use of this source code is governed by a BSD-style license that can be
 // found in the LICENSE file.
 
-#ifndef CHROME_PLUGIN_PLUGIN_PROCESS_H__
-#define CHROME_PLUGIN_PLUGIN_PROCESS_H__
+#ifndef CHROME_PLUGIN_PLUGIN_PROCESS_H_
+#define CHROME_PLUGIN_PLUGIN_PROCESS_H_
 
 #include "chrome/common/child_process.h"
 #include "chrome/plugin/plugin_thread.h"
@@ -14,7 +14,7 @@
 class PluginProcess : public ChildProcess {
  public:
   static bool GlobalInit(const std::wstring& channel_name,
-                         const std::wstring& plugin_path);
+                         const FilePath& plugin_path);
 
   // Invoked with the response from the browser indicating whether it is
   // ok to shutdown the plugin process.
@@ -25,25 +25,20 @@
   // from the browser.
   static void BrowserShutdown();
 
-<<<<<<< HEAD
-  // File path of the plugin dll this process hosts.
-  const std::wstring& plugin_path() { return plugin_path_; }
-=======
   // File path of the plugin this process hosts.
   const FilePath& plugin_path() { return plugin_path_; }
->>>>>>> 5d99fccd
 
  private:
   friend class PluginProcessFactory;
   PluginProcess(const std::wstring& channel_name,
-                const std::wstring& plugin_path);
+                const FilePath& plugin_path);
   virtual ~PluginProcess();
 
   virtual void OnFinalRelease();
   void Shutdown();
   void OnProcessShutdownTimeout();
 
-  const std::wstring plugin_path_;
+  const FilePath plugin_path_;
 
   // The thread where plugin instances live.  Since NPAPI plugins weren't
   // created with multi-threading in mind, running multiple instances on
@@ -53,4 +48,4 @@
   DISALLOW_EVIL_CONSTRUCTORS(PluginProcess);
 };
 
-#endif  // CHROME_PLUGIN_PLUGIN_PROCESS_H__
+#endif  // CHROME_PLUGIN_PLUGIN_PROCESS_H_