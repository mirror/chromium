// Copyright (c) 2006-2008 The Chromium Authors. All rights reserved.
// Use of this source code is governed by a BSD-style license that can be
// found in the LICENSE file.

#include "base/command_line.h"
#include "base/message_loop.h"
#include "chrome/common/chrome_constants.h"
#include "chrome/common/chrome_switches.h"
#include "chrome/common/logging_chrome.h"
#include "chrome/common/main_function_params.h"
#include "chrome/common/win_util.h"
#include "chrome/plugin/plugin_process.h"
#include "chrome/test/injection_test_dll.h"
#include "sandbox/src/sandbox.h"

// mainline routine for running as the plugin process
<<<<<<< HEAD
int PluginMain(CommandLine &parsed_command_line, int show_command,
               sandbox::TargetServices* target_services) {
=======
int PluginMain(const MainFunctionParams& parameters) {
  CommandLine& parsed_command_line = parameters.command_line_;
  sandbox::TargetServices* target_services = 
      parameters.sandbox_info_.TargetServices();

>>>>>>> 5d99fccd
  // The main thread of the plugin services IO.
  MessageLoopForIO main_message_loop;
  std::wstring app_name = chrome::kBrowserAppName;
  PlatformThread::SetName(WideToASCII(app_name + L"_PluginMain").c_str());

  CoInitialize(NULL);
  DLOG(INFO) << "Started plugin with " <<
    parsed_command_line.command_line_string();

  HMODULE sandbox_test_module = NULL;
  bool no_sandbox = parsed_command_line.HasSwitch(switches::kNoSandbox) ||
                    !parsed_command_line.HasSwitch(switches::kSafePlugins);
  if (target_services && !no_sandbox) {
    // The command line might specify a test plugin to load.
    if (parsed_command_line.HasSwitch(switches::kTestSandbox)) {
      std::wstring test_plugin_name =
          parsed_command_line.GetSwitchValue(switches::kTestSandbox);
      sandbox_test_module = LoadLibrary(test_plugin_name.c_str());
      DCHECK(sandbox_test_module);
    }
  }

  if (parsed_command_line.HasSwitch(switches::kPluginStartupDialog)) {
    std::wstring title = chrome::kBrowserAppName;
    title += L" plugin";  // makes attaching to process easier
    win_util::MessageBox(NULL, L"plugin starting...", title,
                         MB_OK | MB_SETFOREGROUND);
  }

  std::wstring channel_name =
      parsed_command_line.GetSwitchValue(switches::kProcessChannelID);
  std::wstring plugin_path =
      parsed_command_line.GetSwitchValue(switches::kPluginPath);
  if (PluginProcess::GlobalInit(channel_name, plugin_path)) {
    if (!no_sandbox && target_services) {
      target_services->LowerToken();
    }

    if (sandbox_test_module) {
      RunRendererTests run_security_tests =
          reinterpret_cast<RunPluginTests>(GetProcAddress(sandbox_test_module,
                                                          kPluginTestCall));
      DCHECK(run_security_tests);
      if (run_security_tests) {
        int test_count = 0;
        DLOG(INFO) << "Running plugin security tests";
        BOOL result = run_security_tests(&test_count);
        DCHECK(result) << "Test number " << test_count << " has failed.";
        // If we are in release mode, crash or debug the process.
        if (!result)
          __debugbreak();
      }
    }

    // Load the accelerator table from the browser executable and tell the
    // message loop to use it when translating messages.
    MessageLoop::current()->Run();
  }
  PluginProcess::GlobalCleanup();

  CoUninitialize();
  return 0;
}
<|MERGE_RESOLUTION|>--- conflicted
+++ resolved
@@ -4,6 +4,7 @@
 
 #include "base/command_line.h"
 #include "base/message_loop.h"
+#include "base/system_monitor.h"
 #include "chrome/common/chrome_constants.h"
 #include "chrome/common/chrome_switches.h"
 #include "chrome/common/logging_chrome.h"
@@ -14,20 +15,18 @@
 #include "sandbox/src/sandbox.h"
 
 // mainline routine for running as the plugin process
-<<<<<<< HEAD
-int PluginMain(CommandLine &parsed_command_line, int show_command,
-               sandbox::TargetServices* target_services) {
-=======
 int PluginMain(const MainFunctionParams& parameters) {
   CommandLine& parsed_command_line = parameters.command_line_;
   sandbox::TargetServices* target_services = 
       parameters.sandbox_info_.TargetServices();
 
->>>>>>> 5d99fccd
   // The main thread of the plugin services IO.
   MessageLoopForIO main_message_loop;
   std::wstring app_name = chrome::kBrowserAppName;
   PlatformThread::SetName(WideToASCII(app_name + L"_PluginMain").c_str());
+
+  // Initialize the SystemMonitor
+  base::SystemMonitor::Start();
 
   CoInitialize(NULL);
   DLOG(INFO) << "Started plugin with " <<
@@ -55,8 +54,9 @@
 
   std::wstring channel_name =
       parsed_command_line.GetSwitchValue(switches::kProcessChannelID);
-  std::wstring plugin_path =
-      parsed_command_line.GetSwitchValue(switches::kPluginPath);
+  FilePath plugin_path =
+      FilePath::FromWStringHack(
+      parsed_command_line.GetSwitchValue(switches::kPluginPath));
   if (PluginProcess::GlobalInit(channel_name, plugin_path)) {
     if (!no_sandbox && target_services) {
       target_services->LowerToken();
