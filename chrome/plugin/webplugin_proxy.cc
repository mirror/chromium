--- conflicted
+++ resolved
@@ -4,18 +4,19 @@
 
 #include "chrome/plugin/webplugin_proxy.h"
 
+#include "base/gfx/bitmap_header.h"
+#include "base/gfx/platform_device_win.h"
 #include "base/scoped_handle.h"
+#include "base/shared_memory.h"
 #include "base/singleton.h"
+#include "chrome/common/gfx/chrome_canvas.h"
 #include "chrome/common/plugin_messages.h"
+#include "chrome/common/win_util.h"
 #include "chrome/plugin/plugin_channel.h"
 #include "chrome/plugin/webplugin_delegate_stub.h"
 #include "chrome/plugin/npobject_proxy.h"
 #include "chrome/plugin/npobject_util.h"
-<<<<<<< HEAD
-#include "webkit/glue/webplugin_delegate.h"
-=======
 #include "webkit/glue/plugins/webplugin_delegate_impl.h"
->>>>>>> c20b454f
 
 typedef std::map<CPBrowsingContext, WebPluginProxy*> ContextMap;
 static ContextMap& GetContextMap() {
@@ -25,7 +26,7 @@
 WebPluginProxy::WebPluginProxy(
     PluginChannel* channel,
     int route_id,
-    WebPluginDelegate* delegate,
+    WebPluginDelegateImpl* delegate,
     HANDLE modal_dialog_event)
     : channel_(channel),
       route_id_(route_id),
@@ -84,18 +85,6 @@
 
 void WebPluginProxy::InvalidateRect(const gfx::Rect& rect) {
   // Ignore NPN_InvalidateRect calls with empty rects.
-<<<<<<< HEAD
-  if (rect.IsEmpty()) {
-    return;
-  }
-  // Only send a single InvalidateRect message at a time.  From WillPaint we
-  // will dispatch an additional InvalidateRect message if necessary.
-  if (waiting_for_paint_) {
-    damaged_rect_ = damaged_rect_.Union(rect);
-  } else {
-    waiting_for_paint_ = true;
-    Send(new PluginHostMsg_InvalidateRect(route_id_, rect));
-=======
   if (rect.IsEmpty())
     return;
 
@@ -109,7 +98,6 @@
     Paint(damaged_rect_);
     Send(new PluginHostMsg_InvalidateRect(route_id_, damaged_rect_));
     damaged_rect_ = gfx::Rect();
->>>>>>> c20b454f
   }
 }
 
@@ -211,23 +199,12 @@
   return iterator->second;
 }
 
-<<<<<<< HEAD
-void WebPluginProxy::WillPaint() {
-  // If we have an accumulated damaged rect, then check to see if we need to
-  // send out another InvalidateRect message.
-  waiting_for_paint_ = false;
-  if (!damaged_rect_.IsEmpty()) {
-    InvalidateRect(damaged_rect_);
-    damaged_rect_ = gfx::Rect();
-  }
-=======
 void WebPluginProxy::DidPaint() {
   // If we have an accumulated damaged rect, then check to see if we need to
   // send out another InvalidateRect message.
   waiting_for_paint_ = false;
   if (!damaged_rect_.IsEmpty())
     InvalidateRect(damaged_rect_);
->>>>>>> c20b454f
 }
 
 void WebPluginProxy::OnResourceCreated(int resource_id, HANDLE cookie) {
@@ -273,8 +250,6 @@
   Send(new PluginHostMsg_URLRequest(route_id_, params));
 }
 
-<<<<<<< HEAD
-=======
 void WebPluginProxy::Paint(const gfx::Rect& rect) {
   if (!windowless_hdc_)
     return;
@@ -384,7 +359,6 @@
   SetWorldTransform(windowless_hdc_, &xf);
 }
 
->>>>>>> c20b454f
 void WebPluginProxy::CancelDocumentLoad() {
   Send(new PluginHostMsg_CancelDocumentLoad(route_id_));
 }
