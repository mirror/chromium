// Copyright (c) 2006-2008 The Chromium Authors. All rights reserved.
// Use of this source code is governed by a BSD-style license that can be
// found in the LICENSE file.

#ifndef CHROME_PLUGIN_PLUGIN_WEBPLUGIN_PROXY_H__
#define CHROME_PLUGIN_PLUGIN_WEBPLUGIN_PROXY_H__

#include "base/hash_tables.h"
#include "base/ref_counted.h"
#include "base/scoped_handle.h"
#include "chrome/common/ipc_message.h"
#include "chrome/common/chrome_plugin_api.h"
#include "webkit/glue/webplugin.h"

class PluginChannel;
class WebPluginDelegate;

// This is an implementation of WebPlugin that proxies all calls to the
// renderer.
class WebPluginProxy : public WebPlugin {
 public:
  // Creates a new proxy for WebPlugin, using the given sender to send the
  // marshalled WebPlugin calls.
  WebPluginProxy(PluginChannel* channel,
                 int route_id,
                 WebPluginDelegate* delegate,
                 HANDLE modal_dialog_event);
  ~WebPluginProxy();

  // WebPlugin overrides
  void SetWindow(HWND window, HANDLE pump_messages_event);
  void CancelResource(int id);
  void Invalidate();
  void InvalidateRect(const gfx::Rect& rect);
  NPObject* GetWindowScriptNPObject();
  NPObject* GetPluginElement();
  WebFrame* GetWebFrame() {
    return NULL;  // doesn't make sense in the plugin process.
  }
  void SetCookie(const GURL& url,
                 const GURL& policy_url,
                 const std::string& cookie);
  std::string GetCookies(const GURL& url, const GURL& policy_url);

  void ShowModalHTMLDialog(const GURL& url, int width, int height,
                           const std::string& json_arguments,
                           std::string* json_retval);
  void OnMissingPluginStatus(int status);
  // class-specific methods

  // Retrieves the browsing context associated with the renderer this plugin
  // is in.  Calling multiple times will return the same value.
  CPBrowsingContext GetCPBrowsingContext();

  // Retrieves the WebPluginProxy for the given context that was returned by
  // GetCPBrowsingContext, or NULL if not found.
  static WebPluginProxy* FromCPBrowsingContext(CPBrowsingContext context);

  // Returns a WebPluginResourceClient object given its id, or NULL if no
  // object with that id exists.
  WebPluginResourceClient* GetResourceClient(int id);

<<<<<<< HEAD
  void WillPaint();
=======
  // For windowless plugins, paints the given rectangle into the local buffer.
  void Paint(const gfx::Rect& rect);

  // Callback from the renderer to let us know that a paint occurred.
  void DidPaint();
>>>>>>> c20b454f

  // Notification received on a plugin issued resource request
  // creation.
  void OnResourceCreated(int resource_id, HANDLE cookie);

  void HandleURLRequest(const char *method,
                        bool is_javascript_url,
                        const char* target, unsigned int len,
                        const char* buf, bool is_file_data,
                        bool notify, const char* url,
                        void* notify_data, bool popups_allowed);

<<<<<<< HEAD
=======
  void UpdateGeometry(const gfx::Rect& window_rect,
                      const gfx::Rect& clip_rect,
                      bool visible,
                      const SharedMemoryHandle& windowless_buffer,
                      const SharedMemoryHandle& background_buffer);

>>>>>>> c20b454f
  void CancelDocumentLoad();

  void InitiateHTTPRangeRequest(const char* url,
                                const char* range_info,
                                void* existing_stream,
                                bool notify_needed,
                                HANDLE notify_data);
 private:
  bool Send(IPC::Message* msg);

<<<<<<< HEAD
=======
  // Updates the shared memory section where windowless plugins paint.
  void SetWindowlessBuffer(const SharedMemoryHandle& windowless_buffer,
                           const SharedMemoryHandle& background_buffer);

  // Converts a shared memory section handle from the renderer process into a
  // bitmap and hdc that are mapped to this process.
  void ConvertBuffer(const SharedMemoryHandle& buffer,
                     ScopedHandle* shared_section,
                     ScopedBitmap* bitmap,
                     ScopedHDC* hdc);

  // Called when a plugin's origin moves, so that we can update the world
  // transform of the local HDC.
  void UpdateTransform();

>>>>>>> c20b454f
  typedef base::hash_map<int, WebPluginResourceClient*> ResourceClientMap;
  ResourceClientMap resource_clients_;

  scoped_refptr<PluginChannel> channel_;
  int route_id_;
  NPObject* window_npobject_;
  NPObject* plugin_element_;
<<<<<<< HEAD
  WebPluginDelegate* delegate_;
=======
  WebPluginDelegateImpl* delegate_;
>>>>>>> c20b454f
  gfx::Rect damaged_rect_;
  bool waiting_for_paint_;
  uint32 cp_browsing_context_;
  ScopedHandle modal_dialog_event_;
<<<<<<< HEAD
=======

  // Variables used for desynchronized windowless plugin painting.  See note in
  // webplugin_delegate_proxy.h for how this works.

  // These hold the bitmap where the plugin draws.
  ScopedHandle windowless_shared_section_;
  ScopedBitmap windowless_bitmap_;
  ScopedHDC windowless_hdc_;

  // These hold the bitmap of the background image.
  ScopedHandle background_shared_section_;
  ScopedBitmap background_bitmap_;
  ScopedHDC background_hdc_;
>>>>>>> c20b454f
};

#endif  // CHROME_PLUGIN_PLUGIN_WEBPLUGIN_PROXY_H__<|MERGE_RESOLUTION|>--- conflicted
+++ resolved
@@ -8,12 +8,14 @@
 #include "base/hash_tables.h"
 #include "base/ref_counted.h"
 #include "base/scoped_handle.h"
+#include "base/shared_memory.h"
+#include "base/timer.h"
 #include "chrome/common/ipc_message.h"
 #include "chrome/common/chrome_plugin_api.h"
 #include "webkit/glue/webplugin.h"
 
 class PluginChannel;
-class WebPluginDelegate;
+class WebPluginDelegateImpl;
 
 // This is an implementation of WebPlugin that proxies all calls to the
 // renderer.
@@ -23,7 +25,7 @@
   // marshalled WebPlugin calls.
   WebPluginProxy(PluginChannel* channel,
                  int route_id,
-                 WebPluginDelegate* delegate,
+                 WebPluginDelegateImpl* delegate,
                  HANDLE modal_dialog_event);
   ~WebPluginProxy();
 
@@ -60,15 +62,11 @@
   // object with that id exists.
   WebPluginResourceClient* GetResourceClient(int id);
 
-<<<<<<< HEAD
-  void WillPaint();
-=======
   // For windowless plugins, paints the given rectangle into the local buffer.
   void Paint(const gfx::Rect& rect);
 
   // Callback from the renderer to let us know that a paint occurred.
   void DidPaint();
->>>>>>> c20b454f
 
   // Notification received on a plugin issued resource request
   // creation.
@@ -81,15 +79,12 @@
                         bool notify, const char* url,
                         void* notify_data, bool popups_allowed);
 
-<<<<<<< HEAD
-=======
   void UpdateGeometry(const gfx::Rect& window_rect,
                       const gfx::Rect& clip_rect,
                       bool visible,
                       const SharedMemoryHandle& windowless_buffer,
                       const SharedMemoryHandle& background_buffer);
 
->>>>>>> c20b454f
   void CancelDocumentLoad();
 
   void InitiateHTTPRangeRequest(const char* url,
@@ -97,11 +92,10 @@
                                 void* existing_stream,
                                 bool notify_needed,
                                 HANDLE notify_data);
+
  private:
   bool Send(IPC::Message* msg);
 
-<<<<<<< HEAD
-=======
   // Updates the shared memory section where windowless plugins paint.
   void SetWindowlessBuffer(const SharedMemoryHandle& windowless_buffer,
                            const SharedMemoryHandle& background_buffer);
@@ -117,7 +111,6 @@
   // transform of the local HDC.
   void UpdateTransform();
 
->>>>>>> c20b454f
   typedef base::hash_map<int, WebPluginResourceClient*> ResourceClientMap;
   ResourceClientMap resource_clients_;
 
@@ -125,17 +118,11 @@
   int route_id_;
   NPObject* window_npobject_;
   NPObject* plugin_element_;
-<<<<<<< HEAD
-  WebPluginDelegate* delegate_;
-=======
   WebPluginDelegateImpl* delegate_;
->>>>>>> c20b454f
   gfx::Rect damaged_rect_;
   bool waiting_for_paint_;
   uint32 cp_browsing_context_;
   ScopedHandle modal_dialog_event_;
-<<<<<<< HEAD
-=======
 
   // Variables used for desynchronized windowless plugin painting.  See note in
   // webplugin_delegate_proxy.h for how this works.
@@ -149,7 +136,6 @@
   ScopedHandle background_shared_section_;
   ScopedBitmap background_bitmap_;
   ScopedHDC background_hdc_;
->>>>>>> c20b454f
 };
 
 #endif  // CHROME_PLUGIN_PLUGIN_WEBPLUGIN_PROXY_H__