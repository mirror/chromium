// Copyright (c) 2006-2008 The Chromium Authors. All rights reserved.
// Use of this source code is governed by a BSD-style license that can be
// found in the LICENSE file.

#ifndef CHROME_PLUGIN_WEBPLUGIN_DELEGATE_STUB_H__
#define CHROME_PLUGIN_WEBPLUGIN_DELEGATE_STUB_H__

#include <queue>

#include "base/gfx/rect.h"
#include "base/ref_counted.h"
#include "base/task.h"
#include "chrome/common/ipc_channel.h"
#include "chrome/common/plugin_messages.h"
#include "third_party/npapi/bindings/npapi.h"

class GURL;
class PluginChannel;
class WebPluginProxy;
class WebPluginDelegateImpl;
struct PluginMsg_Init_Params;
struct PluginMsg_Paint_Params;
struct PluginMsg_DidReceiveResponseParams;
class WebCursor;

// Converts the IPC messages from WebPluginDelegateProxy into calls to the
// actual WebPluginDelegate object.
class WebPluginDelegateStub : public IPC::Channel::Listener,
                              public IPC::Message::Sender,
                              public base::RefCounted<WebPluginDelegateStub> {
 public:
  WebPluginDelegateStub(const std::string& mime_type, int instance_id,
                        PluginChannel* channel);
  ~WebPluginDelegateStub();

  // IPC::Channel::Listener implementation:
  virtual void OnMessageReceived(const IPC::Message& msg);

  // IPC::Message::Sender implementation:
  virtual bool Send(IPC::Message* msg);

  int instance_id() { return instance_id_; }

 private:
  // Message handlers for the WebPluginDelegate calls that are proxied from the
  // renderer over the IPC channel.
  void OnInit(const PluginMsg_Init_Params& params, bool* result);

  void OnWillSendRequest(int id, const GURL& url);
  void OnDidReceiveResponse(const PluginMsg_DidReceiveResponseParams& params,
                            bool* cancel);
  void OnDidReceiveData(int id, const std::vector<char>& buffer,
                        int data_offset);
  void OnDidFinishLoading(int id);
  void OnDidFail(int id);

  void OnDidFinishLoadWithReason(int reason);
  void OnSetFocus();
  void OnHandleEvent(const NPEvent& event, bool* handled,
                     WebCursor* cursor);

<<<<<<< HEAD
  void OnPaint(const PluginMsg_Paint_Params& params);

  void OnPrint(PluginMsg_PrintResponse_Params* params);

  // Paints the plugin into a buffer. It roughly does the same as OnPaint (i.e.
  // painting a plugin) except that the plugin window is always renderered into
  // an EMF buffer and that it is effective for windowed plugins too.
  void OnPaintIntoSharedMemory(const PluginMsg_Paint_Params& params,
                               SharedMemoryHandle* emf_buffer, size_t* bytes);
  // Paints a windowed plugin into a device context.
  void WindowedPaint(HDC hdc, const gfx::Rect& window_rect);
  // Paints a windowless plugin into a device context.
  void WindowlessPaint(HDC hdc,
                       const PluginMsg_Paint_Params& params);
  void OnUpdateGeometry(const gfx::Rect& window_rect,
                        const gfx::Rect& clip_rect, bool visible);
=======
  void OnPaint(const gfx::Rect& damaged_rect);
  void OnDidPaint();

  void OnPrint(PluginMsg_PrintResponse_Params* params);

  void OnUpdateGeometry(const gfx::Rect& window_rect,
                        const gfx::Rect& clip_rect, bool visible,
                        const SharedMemoryHandle& windowless_buffer,
                        const SharedMemoryHandle& background_buffer);
>>>>>>> c20b454f
  void OnGetPluginScriptableObject(int* route_id, void** npobject_ptr);
  void OnSendJavaScriptStream(const std::string& url,
                              const std::wstring& result,
                              bool success, bool notify_needed,
                              int notify_data);

  void OnDidReceiveManualResponse(
      const std::string& url,
      const PluginMsg_DidReceiveResponseParams& params);
  void OnDidReceiveManualData(const std::vector<char>& buffer);
  void OnDidFinishManualLoading();
  void OnDidManualLoadFail();
  void OnInstallMissingPlugin();

  void OnHandleURLRequestReply(
      const PluginMsg_URLRequestReply_Params& params);

  void OnURLRequestRouted(const std::string& url, bool notify_needed,
                          HANDLE notify_data);

  void CreateSharedBuffer(size_t size,
                          SharedMemory* shared_buf,
                          SharedMemoryHandle* remote_handle);

  int instance_id_;
  std::string mime_type_;

  scoped_refptr<PluginChannel> channel_;

  WebPluginDelegateImpl* delegate_;
  WebPluginProxy* webplugin_;

  DISALLOW_EVIL_CONSTRUCTORS(WebPluginDelegateStub);
};

#endif  // CHROME_PLUGIN_WEBPLUGIN_DELEGATE_STUB_H__
<|MERGE_RESOLUTION|>--- conflicted
+++ resolved
@@ -19,7 +19,6 @@
 class WebPluginProxy;
 class WebPluginDelegateImpl;
 struct PluginMsg_Init_Params;
-struct PluginMsg_Paint_Params;
 struct PluginMsg_DidReceiveResponseParams;
 class WebCursor;
 
@@ -59,24 +58,6 @@
   void OnHandleEvent(const NPEvent& event, bool* handled,
                      WebCursor* cursor);
 
-<<<<<<< HEAD
-  void OnPaint(const PluginMsg_Paint_Params& params);
-
-  void OnPrint(PluginMsg_PrintResponse_Params* params);
-
-  // Paints the plugin into a buffer. It roughly does the same as OnPaint (i.e.
-  // painting a plugin) except that the plugin window is always renderered into
-  // an EMF buffer and that it is effective for windowed plugins too.
-  void OnPaintIntoSharedMemory(const PluginMsg_Paint_Params& params,
-                               SharedMemoryHandle* emf_buffer, size_t* bytes);
-  // Paints a windowed plugin into a device context.
-  void WindowedPaint(HDC hdc, const gfx::Rect& window_rect);
-  // Paints a windowless plugin into a device context.
-  void WindowlessPaint(HDC hdc,
-                       const PluginMsg_Paint_Params& params);
-  void OnUpdateGeometry(const gfx::Rect& window_rect,
-                        const gfx::Rect& clip_rect, bool visible);
-=======
   void OnPaint(const gfx::Rect& damaged_rect);
   void OnDidPaint();
 
@@ -86,7 +67,6 @@
                         const gfx::Rect& clip_rect, bool visible,
                         const SharedMemoryHandle& windowless_buffer,
                         const SharedMemoryHandle& background_buffer);
->>>>>>> c20b454f
   void OnGetPluginScriptableObject(int* route_id, void** npobject_ptr);
   void OnSendJavaScriptStream(const std::string& url,
                               const std::wstring& result,
