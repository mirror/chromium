--- conflicted
+++ resolved
@@ -145,16 +145,10 @@
   visited_link_slave_->Init(table);
 }
 
-<<<<<<< HEAD
-void RenderThread::OnUpdateGreasemonkeyScripts(SharedMemoryHandle scripts) {
-  DCHECK(scripts) << "Bad scripts handle";
-  greasemonkey_slave_->UpdateScripts(scripts);  
-=======
 void RenderThread::OnUpdateGreasemonkeyScripts(
     base::SharedMemoryHandle scripts) {
   DCHECK(scripts) << "Bad scripts handle";
   greasemonkey_slave_->UpdateScripts(scripts);
->>>>>>> 12c75e7a
 }
 
 void RenderThread::OnMessageReceived(const IPC::Message& msg) {
