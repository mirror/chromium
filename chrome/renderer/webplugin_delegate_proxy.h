--- conflicted
+++ resolved
@@ -10,6 +10,7 @@
 
 #include "base/gfx/rect.h"
 #include "base/ref_counted.h"
+#include "base/scoped_handle.h"
 #include "chrome/common/ipc_message.h"
 #include "chrome/common/plugin_messages.h"
 #include "chrome/plugin/npobject_stub.h"
@@ -21,6 +22,10 @@
 struct PluginHostMsg_RouteToFrame_Params;
 class RenderView;
 class SkBitmap;
+namespace gfx {
+class PlatformCanvasWin;
+}
+
 
 // An implementation of WebPluginDelegate that proxies all calls to
 // the plugin process.
@@ -160,13 +165,11 @@
 
   // Event passed in by the plugin process and is used to decide if
   // messages need to be pumped in the NPP_HandleEvent sync call.
-  HANDLE modal_loop_pump_messages_event_;
+  ScopedHandle modal_loop_pump_messages_event_;
 
   // Bitmap for crashed plugin
   SkBitmap* sad_plugin_;
 
-<<<<<<< HEAD
-=======
   // True if we got an invalidate from the plugin and are waiting for a paint.
   bool invalidate_pending_;
 
@@ -183,7 +186,6 @@
   scoped_ptr<SharedMemory> background_store_;
   scoped_ptr<gfx::PlatformCanvasWin> background_store_canvas_;
 
->>>>>>> c20b454f
   DISALLOW_EVIL_CONSTRUCTORS(WebPluginDelegateProxy);
 };
 
