// Copyright (c) 2006-2008 The Chromium Authors. All rights reserved.
// Use of this source code is governed by a BSD-style license that can be
// found in the LICENSE file.

#ifndef CHROME_RENDERER_WEBPLUGIN_DELEGATE_PROXY_H__
#define CHROME_RENDERER_WEBPLUGIN_DELEGATE_PROXY_H__

#include <set>
#include <string>

#include "base/gfx/rect.h"
#include "base/ref_counted.h"
#include "base/scoped_handle.h"
#include "chrome/common/ipc_message.h"
#include "chrome/common/plugin_messages.h"
#include "chrome/plugin/npobject_stub.h"
#include "chrome/renderer/plugin_channel_host.h"
#include "webkit/glue/webplugin.h"
#include "webkit/glue/webplugin_delegate.h"

class GURL;
struct PluginHostMsg_RouteToFrame_Params;
class RenderView;
class SkBitmap;

namespace skia {
class PlatformCanvasWin;
}

// An implementation of WebPluginDelegate that proxies all calls to
// the plugin process.
class WebPluginDelegateProxy : public WebPluginDelegate,
                               public IPC::Channel::Listener,
                               public IPC::Message::Sender  {
 public:
  static WebPluginDelegateProxy* Create(const GURL& url,
                                        const std::string& mime_type,
                                        const std::string& clsid,
                                        RenderView* render_view);

  // Called to drop our back-pointer to the containing RenderView.
  void DropRenderView() { render_view_ = NULL; }

  // Called to drop our pointer to the window script object.
  void DropWindowScriptObject() { window_script_object_ = NULL; }

  // Called to flush any deferred geometry changes to the plugin process.
  virtual void FlushGeometryUpdates();

  // WebPluginDelegate implementation:
  virtual void PluginDestroyed();
  virtual bool Initialize(const GURL& url, char** argn, char** argv, int argc,
                          WebPlugin* plugin, bool load_manually);
  virtual void UpdateGeometry(const gfx::Rect& window_rect,
                              const gfx::Rect& clip_rect,
                              const std::vector<gfx::Rect>& cutout_rects,
                              bool visible);
  virtual void Paint(HDC hdc, const gfx::Rect& rect);
  virtual void Print(HDC hdc);
  virtual NPObject* GetPluginScriptableObject();
  virtual void DidFinishLoadWithReason(NPReason reason);
  virtual void SetFocus();
  virtual bool HandleEvent(NPEvent* event, WebCursor* cursor);
  virtual int GetProcessId();

  // IPC::Channel::Listener implementation:
  virtual void OnMessageReceived(const IPC::Message& msg);
  void OnChannelError();

  // IPC::Message::Sender implementation:
  virtual bool Send(IPC::Message* msg);

  virtual void SendJavaScriptStream(const std::string& url,
                                    const std::wstring& result,
                                    bool success, bool notify_needed,
                                    int notify_data);

  virtual void DidReceiveManualResponse(const std::string& url,
                                        const std::string& mime_type,
                                        const std::string& headers,
                                        uint32 expected_length,
                                        uint32 last_modified);
  virtual void DidReceiveManualData(const char* buffer, int length);
  virtual void DidFinishManualLoading();
  virtual void DidManualLoadFail();
  virtual std::wstring GetPluginPath();
  virtual void InstallMissingPlugin();
  virtual WebPluginResourceClient* CreateResourceClient(int resource_id,
                                                        const std::string &url,
                                                        bool notify_needed,
                                                        void* notify_data,
                                                        void* existing_stream);

  // Notifies the delegate about a Get/Post URL request getting routed
  virtual void URLRequestRouted(const std::string&url, bool notify_needed,
                                void* notify_data);

 protected:
  template<class WebPluginDelegateProxy> friend class DeleteTask;
  ~WebPluginDelegateProxy();

 private:
  WebPluginDelegateProxy(const std::string& mime_type,
                         const std::string& clsid,
                         RenderView* render_view);

  // Message handlers for messages that proxy WebPlugin methods, which
  // we translate into calls to the real WebPlugin.
  void OnSetWindow(HWND window, HANDLE modal_loop_pump_messages_event);
  void OnCompleteURL(const std::string& url_in, std::string* url_out,
                     bool* result);
  void OnHandleURLRequest(const PluginHostMsg_URLRequest_Params& params);
  void OnCancelResource(int id);
  void OnInvalidateRect(const gfx::Rect& rect);
  void OnGetWindowScriptNPObject(int route_id, bool* success, void** npobject_ptr);
  void OnGetPluginElement(int route_id, bool* success, void** npobject_ptr);
  void OnSetCookie(const GURL& url,
                   const GURL& policy_url,
                   const std::string& cookie);
  void OnGetCookies(const GURL& url, const GURL& policy_url,
                    std::string* cookies);
  void OnShowModalHTMLDialog(const GURL& url, int width, int height,
                             const std::string& json_arguments,
                             std::string* json_retval);
  void OnMissingPluginStatus(int status);
  void OnGetCPBrowsingContext(uint32* context);
  void OnCancelDocumentLoad();
  void OnInitiateHTTPRangeRequest(const std::string& url,
                                  const std::string& range_info,
                                  HANDLE existing_stream, bool notify_needed,
                                  HANDLE notify_data);

  // Draw a graphic indicating a crashed plugin.
  void PaintSadPlugin(HDC hdc, const gfx::Rect& rect);

  // Returns true if the given rectangle is different in the hdc and the
  // current background bitmap.
  bool BackgroundChanged(HDC hdc, const gfx::Rect& rect);

  // Copies the given rectangle from the transport bitmap to the backing store.
  void CopyFromTransportToBacking(const gfx::Rect& rect);

  // Clears the shared memory section and canvases used for windowless plugins.
  void ResetWindowlessBitmaps();

  // Creates a shared memory section and canvas.
  bool CreateBitmap(scoped_ptr<base::SharedMemory>* memory,
                    scoped_ptr<skia::PlatformCanvasWin>* canvas);

  RenderView* render_view_;
  WebPlugin* plugin_;
  bool windowless_;
  scoped_refptr<PluginChannelHost> channel_host_;
  std::string mime_type_;
  std::string clsid_;
  int instance_id_;
  std::wstring plugin_path_;

  gfx::Rect plugin_rect_;
  gfx::Rect deferred_clip_rect_;
  std::vector<gfx::Rect> deferred_cutout_rects_;
  bool send_deferred_update_geometry_;
  bool visible_;

  NPObject* npobject_;
  NPObjectStub* window_script_object_;

  // Event passed in by the plugin process and is used to decide if
  // messages need to be pumped in the NPP_HandleEvent sync call.
  ScopedHandle modal_loop_pump_messages_event_;

  // Bitmap for crashed plugin
  SkBitmap* sad_plugin_;

  // True if we got an invalidate from the plugin and are waiting for a paint.
  bool invalidate_pending_;

  // Used to desynchronize windowless painting.  When WebKit paints, we bitblt
  // from our backing store of what the plugin rectangle looks like.  The
  // plugin paints into the transport store, and we copy that to our backing
  // store when we get an invalidate from it.  The background bitmap is used
  // for transparent plugins, as they need the backgroud data during painting.
  bool transparent_;
<<<<<<< HEAD
  scoped_ptr<SharedMemory> backing_store_;
  scoped_ptr<gfx::PlatformCanvasWin> backing_store_canvas_;
  scoped_ptr<SharedMemory> transport_store_;
  scoped_ptr<gfx::PlatformCanvasWin> transport_store_canvas_;
  scoped_ptr<SharedMemory> background_store_;
  scoped_ptr<gfx::PlatformCanvasWin> background_store_canvas_;
=======
  scoped_ptr<base::SharedMemory> backing_store_;
  scoped_ptr<skia::PlatformCanvasWin> backing_store_canvas_;
  scoped_ptr<base::SharedMemory> transport_store_;
  scoped_ptr<skia::PlatformCanvasWin> transport_store_canvas_;
  scoped_ptr<base::SharedMemory> background_store_;
  scoped_ptr<skia::PlatformCanvasWin> background_store_canvas_;
>>>>>>> 12c75e7a
  // This lets us know which portion of the backing store has been painted into.
  gfx::Rect backing_store_painted_;

  DISALLOW_EVIL_CONSTRUCTORS(WebPluginDelegateProxy);
};

#endif  // #ifndef CHROME_RENDERER_WEBPLUGIN_DELEGATE_PROXY_H__
<|MERGE_RESOLUTION|>--- conflicted
+++ resolved
@@ -181,21 +181,12 @@
   // store when we get an invalidate from it.  The background bitmap is used
   // for transparent plugins, as they need the backgroud data during painting.
   bool transparent_;
-<<<<<<< HEAD
-  scoped_ptr<SharedMemory> backing_store_;
-  scoped_ptr<gfx::PlatformCanvasWin> backing_store_canvas_;
-  scoped_ptr<SharedMemory> transport_store_;
-  scoped_ptr<gfx::PlatformCanvasWin> transport_store_canvas_;
-  scoped_ptr<SharedMemory> background_store_;
-  scoped_ptr<gfx::PlatformCanvasWin> background_store_canvas_;
-=======
   scoped_ptr<base::SharedMemory> backing_store_;
   scoped_ptr<skia::PlatformCanvasWin> backing_store_canvas_;
   scoped_ptr<base::SharedMemory> transport_store_;
   scoped_ptr<skia::PlatformCanvasWin> transport_store_canvas_;
   scoped_ptr<base::SharedMemory> background_store_;
   scoped_ptr<skia::PlatformCanvasWin> background_store_canvas_;
->>>>>>> 12c75e7a
   // This lets us know which portion of the backing store has been painted into.
   gfx::Rect backing_store_painted_;
 
