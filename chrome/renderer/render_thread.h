// Copyright (c) 2006-2008 The Chromium Authors. All rights reserved.
// Use of this source code is governed by a BSD-style license that can be
// found in the LICENSE file.

#ifndef CHROME_RENDERER_RENDER_THREAD_H__
#define CHROME_RENDERER_RENDER_THREAD_H__

#include "base/ref_counted.h"
#include "base/shared_memory.h"
#include "base/task.h"
#include "base/thread.h"
#include "chrome/common/ipc_sync_channel.h"
#include "chrome/common/message_router.h"

class SkBitmap;
class Task;
class VisitedLinkSlave;
struct WebPreferences;
class RenderDnsMaster;
class NotificationService;
class UserScriptSlave;

// The RenderThreadBase is the minimal interface that a RenderWidget expects
// from a render thread. The interface basically abstracts a way to send and
// receive messages. It is currently only used for testing.
class RenderThreadBase : public IPC::Message::Sender {
 public:
  virtual ~RenderThreadBase() {}

  // True if currently sending a message.
  virtual bool InSend() const = 0;

  // Called to add or remove a listener for a particular message routing ID.
  // These methods normally get delegated to a MessageRouter.
  virtual void AddRoute(int32 routing_id, IPC::Channel::Listener* listener) = 0;
  virtual void RemoveRoute(int32 routing_id) = 0;
};

// The RenderThread class represents a background thread where RenderView
// instances live.  The RenderThread supports an API that is used by its
// consumer to talk indirectly to the RenderViews and supporting objects.
// Likewise, it provides an API for the RenderViews to talk back to the main
// process (i.e., their corresponding WebContents).
//
// Most of the communication occurs in the form of IPC messages.  They are
// routed to the RenderThread according to the routing IDs of the messages.
// The routing IDs correspond to RenderView instances.
class RenderThread : public IPC::Channel::Listener,
                     public RenderThreadBase,
                     public base::Thread {
 public:
  RenderThread(const std::wstring& channel_name);
  virtual ~RenderThread();

  // IPC::Channel::Listener implementation:
  virtual void OnMessageReceived(const IPC::Message& msg);
  virtual void OnChannelError();

  // IPC::Message::Sender implementation:
  virtual bool Send(IPC::Message* msg);

  void AddFilter(IPC::ChannelProxy::MessageFilter* filter);
  void RemoveFilter(IPC::ChannelProxy::MessageFilter* filter);

  // The RenderThread instance for the current thread.
  static RenderThread* current();

  // Gets the VisitedLinkSlave instance for this thread
  VisitedLinkSlave* visited_link_slave() const { return visited_link_slave_; }

  // Gets the UserScriptSlave instance for this thread
  UserScriptSlave* user_script_slave() const { return user_script_slave_; }

  // Do DNS prefetch resolution of a hostname.
  void Resolve(const char* name, size_t length);

  // See documentation on MessageRouter for AddRoute and RemoveRoute
  virtual void AddRoute(int32 routing_id, IPC::Channel::Listener* listener);
  virtual void RemoveRoute(int32 routing_id);

  // Invokes InformHostOfCacheStats after a short delay.  Used to move this
  // bookkeeping operation off the critical latency path.
  void InformHostOfCacheStatsLater();

  MessageLoop* owner_loop() { return owner_loop_; }

  // Indicates if RenderThread::Send() is on the call stack.
  virtual bool InSend() const { return in_send_ != 0; }

 protected:
  // Called by the thread base class
  virtual void Init();
  virtual void CleanUp();

 private:
<<<<<<< HEAD
  void OnUpdateVisitedLinks(SharedMemoryHandle table);
  void OnUpdateGreasemonkeyScripts(SharedMemoryHandle table);
=======
  void OnUpdateVisitedLinks(base::SharedMemoryHandle table);
  void OnUpdateUserScripts(base::SharedMemoryHandle table);
>>>>>>> 5d99fccd

  void OnPluginMessage(const std::wstring& dll_path,
                       const std::vector<uint8>& data);
  void OnSetNextPageID(int32 next_page_id);
  void OnCreateNewView(HWND parent_hwnd,
                       HANDLE modal_dialog_event,
                       const WebPreferences& webkit_prefs,
                       int32 view_id);
  void OnTransferBitmap(const SkBitmap& bitmap, int resource_id);
  void OnSetCacheCapacities(size_t min_dead_capacity,
                            size_t max_dead_capacity,
                            size_t capacity);
  void OnGetCacheResourceStats();

  // Gather usage statistics from the in-memory cache and inform our host.
  // These functions should be call periodically so that the host can make
  // decisions about how to allocation resources using current information.
  void InformHostOfCacheStats();

  // The message loop used to run tasks on the thread that started this thread.
  MessageLoop* owner_loop_;

  // Used only on the background render thread to implement message routing
  // functionality to the consumers of the RenderThread.
  MessageRouter router_;

  std::wstring channel_name_;
  scoped_ptr<IPC::SyncChannel> channel_;

  // These objects live solely on the render thread.
  VisitedLinkSlave* visited_link_slave_;
  UserScriptSlave* user_script_slave_;

  scoped_ptr<RenderDnsMaster> render_dns_master_;

  scoped_ptr<ScopedRunnableMethodFactory<RenderThread> > cache_stats_factory_;

  scoped_ptr<NotificationService> notification_service_;

  int in_send_;

  DISALLOW_EVIL_CONSTRUCTORS(RenderThread);
};

#endif  // CHROME_RENDERER_RENDER_THREAD_H__
<|MERGE_RESOLUTION|>--- conflicted
+++ resolved
@@ -2,9 +2,10 @@
 // Use of this source code is governed by a BSD-style license that can be
 // found in the LICENSE file.
 
-#ifndef CHROME_RENDERER_RENDER_THREAD_H__
-#define CHROME_RENDERER_RENDER_THREAD_H__
+#ifndef CHROME_RENDERER_RENDER_THREAD_H_
+#define CHROME_RENDERER_RENDER_THREAD_H_
 
+#include "base/file_path.h"
 #include "base/ref_counted.h"
 #include "base/shared_memory.h"
 #include "base/task.h"
@@ -20,9 +21,9 @@
 class NotificationService;
 class UserScriptSlave;
 
-// The RenderThreadBase is the minimal interface that a RenderWidget expects
-// from a render thread. The interface basically abstracts a way to send and
-// receive messages. It is currently only used for testing.
+// The RenderThreadBase is the minimal interface that a RenderView/Widget
+// expects from a render thread. The interface basically abstracts a way to send
+// and receive messages.
 class RenderThreadBase : public IPC::Message::Sender {
  public:
   virtual ~RenderThreadBase() {}
@@ -34,6 +35,9 @@
   // These methods normally get delegated to a MessageRouter.
   virtual void AddRoute(int32 routing_id, IPC::Channel::Listener* listener) = 0;
   virtual void RemoveRoute(int32 routing_id) = 0;
+
+  virtual void AddFilter(IPC::ChannelProxy::MessageFilter* filter) = 0;
+  virtual void RemoveFilter(IPC::ChannelProxy::MessageFilter* filter) = 0;
 };
 
 // The RenderThread class represents a background thread where RenderView
@@ -59,11 +63,9 @@
   // IPC::Message::Sender implementation:
   virtual bool Send(IPC::Message* msg);
 
-  void AddFilter(IPC::ChannelProxy::MessageFilter* filter);
-  void RemoveFilter(IPC::ChannelProxy::MessageFilter* filter);
-
-  // The RenderThread instance for the current thread.
-  static RenderThread* current();
+  // Overridded from RenderThreadBase.
+  virtual void AddFilter(IPC::ChannelProxy::MessageFilter* filter);
+  virtual void RemoveFilter(IPC::ChannelProxy::MessageFilter* filter);
 
   // Gets the VisitedLinkSlave instance for this thread
   VisitedLinkSlave* visited_link_slave() const { return visited_link_slave_; }
@@ -93,15 +95,10 @@
   virtual void CleanUp();
 
  private:
-<<<<<<< HEAD
-  void OnUpdateVisitedLinks(SharedMemoryHandle table);
-  void OnUpdateGreasemonkeyScripts(SharedMemoryHandle table);
-=======
   void OnUpdateVisitedLinks(base::SharedMemoryHandle table);
   void OnUpdateUserScripts(base::SharedMemoryHandle table);
->>>>>>> 5d99fccd
 
-  void OnPluginMessage(const std::wstring& dll_path,
+  void OnPluginMessage(const FilePath& plugin_path,
                        const std::vector<uint8>& data);
   void OnSetNextPageID(int32 next_page_id);
   void OnCreateNewView(HWND parent_hwnd,
@@ -144,4 +141,8 @@
   DISALLOW_EVIL_CONSTRUCTORS(RenderThread);
 };
 
-#endif  // CHROME_RENDERER_RENDER_THREAD_H__
+// The global RenderThread object for this process. Note that this should only
+// be accessed when running on the render thread itself.
+extern RenderThread* g_render_thread;
+
+#endif  // CHROME_RENDERER_RENDER_THREAD_H_