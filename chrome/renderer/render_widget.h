--- conflicted
+++ resolved
@@ -29,15 +29,10 @@
  public:
   // Creates a new RenderWidget.  The opener_id is the routing ID of the
   // RenderView that this widget lives inside. The render_thread is any
-<<<<<<< HEAD
-  // RenderThreadBase implementation, mostly commonly RenderThread::current().
-  static RenderWidget* Create(int32 opener_id, RenderThreadBase* render_thread);
-=======
   // RenderThreadBase implementation, mostly commonly g_render_thread.
   static RenderWidget* Create(int32 opener_id,
                               RenderThreadBase* render_thread,
                               bool activatable);
->>>>>>> 5d99fccd
 
   // The routing ID assigned by the RenderProcess. Will be MSG_ROUTING_NONE if
   // not yet assigned a view ID, in which case, the process MUST NOT send
@@ -69,7 +64,7 @@
   bool InSend() const;
 
   // WebWidgetDelegate
-  virtual HWND GetContainingWindow(WebWidget* webwidget);
+  virtual gfx::NativeView GetContainingView(WebWidget* webwidget);
   virtual void DidInvalidateRect(WebWidget* webwidget, const gfx::Rect& rect);
   virtual void DidScrollRect(WebWidget* webwidget, int dx, int dy,
                              const gfx::Rect& clip_rect);
@@ -81,6 +76,7 @@
   virtual void GetWindowRect(WebWidget* webwidget, gfx::Rect* rect);
   virtual void SetWindowRect(WebWidget* webwidget, const gfx::Rect& rect);
   virtual void GetRootWindowRect(WebWidget* webwidget, gfx::Rect* rect);
+  virtual void GetRootWindowResizerRect(WebWidget* webwidget, gfx::Rect* rect);
   virtual void DidMove(WebWidget* webwidget, const WebPluginGeometry& move);
   virtual void RunModal(WebWidget* webwidget) {}
   virtual bool IsHidden() { return is_hidden_; }
@@ -93,11 +89,7 @@
   // without ref-counting is an error.
   friend class base::RefCounted<RenderWidget>;
 
-<<<<<<< HEAD
-  RenderWidget(RenderThreadBase* render_thread);
-=======
   RenderWidget(RenderThreadBase* render_thread, bool activatable);
->>>>>>> 5d99fccd
   virtual ~RenderWidget();
 
   // Initializes this view with the given opener.  CompleteInit must be called
@@ -110,7 +102,7 @@
   // Paints the given rectangular region of the WebWidget into paint_buf (a
   // shared memory segment returned by AllocPaintBuf). The caller must ensure
   // that the given rect fits within the bounds of the WebWidget.
-  void PaintRect(const gfx::Rect& rect, SharedMemory* paint_buf);
+  void PaintRect(const gfx::Rect& rect, base::SharedMemory* paint_buf);
 
   // Get the size of the paint buffer for the given rectangle, rounding up to
   // the allocation granularity of the system.
@@ -213,8 +205,8 @@
 
   // Shared memory handles that are currently in use to transfer an image to
   // the browser.
-  SharedMemory* current_paint_buf_;
-  SharedMemory* current_scroll_buf_;
+  base::SharedMemory* current_paint_buf_;
+  base::SharedMemory* current_scroll_buf_;
 
   // The smallest bounding rectangle that needs to be re-painted.  This is non-
   // empty if a paint event is pending.
@@ -273,12 +265,9 @@
   bool ime_control_updated_;
   bool ime_control_busy_;
 
-<<<<<<< HEAD
-=======
   // Whether the window for this RenderWidget can be activated.
   bool activatable_;
 
->>>>>>> 5d99fccd
   // Holds all the needed plugin window moves for a scroll.
   std::vector<WebPluginGeometry> plugin_window_moves_;
 
