--- conflicted
+++ resolved
@@ -693,9 +693,6 @@
   // Set if we are waiting for an ack for ViewHostMsg_CreateWindow
   bool waiting_for_create_window_ack_;
 
-<<<<<<< HEAD
-  DISALLOW_EVIL_CONSTRUCTORS(RenderView);
-=======
   // The id of the last request sent for form field autofill.  Used to ignore
   // out of date responses.
   int form_field_autofill_request_id_;
@@ -715,7 +712,6 @@
   bool popup_notification_visible_;
 
   DISALLOW_COPY_AND_ASSIGN(RenderView);
->>>>>>> 12c75e7a
 };
 
 #endif  // CHROME_RENDERER_RENDER_VIEW_H_