--- conflicted
+++ resolved
@@ -10,11 +10,6 @@
 
 #include "base/command_line.h"
 #include "base/gfx/gdi_util.h"
-<<<<<<< HEAD
-#include "base/gfx/bitmap_platform_device_win.h"
-#include "base/gfx/image_operations.h"
-=======
->>>>>>> 12c75e7a
 #include "base/gfx/native_theme.h"
 #include "base/gfx/png_encoder.h"
 #include "base/string_piece.h"
@@ -165,17 +160,11 @@
     history_forward_list_count_(0),
     disable_popup_blocking_(false),
     has_unload_listener_(false),
-<<<<<<< HEAD
-    greasemonkey_enabled_(false),
-    decrement_shared_popup_at_destruction_(false),
-    waiting_for_create_window_ack_(false){
-=======
     decrement_shared_popup_at_destruction_(false),
     greasemonkey_enabled_(false),
     waiting_for_create_window_ack_(false),
     form_field_autofill_request_id_(0),
     popup_notification_visible_(false)  {
->>>>>>> 12c75e7a
   resource_dispatcher_ = new ResourceDispatcher(this);
 #ifdef CHROME_PERSONALIZATION
   personalization_ = Personalization::CreateRendererPersonalization();
@@ -205,19 +194,11 @@
 /*static*/
 RenderView* RenderView::Create(
     HWND parent_hwnd,
-<<<<<<< HEAD
-                               HANDLE modal_dialog_event,
-                               int32 opener_id,
-                               const WebPreferences& webkit_prefs,
-    SharedRenderViewCounter* counter,
-                               int32 routing_id) {
-=======
     HANDLE modal_dialog_event,
     int32 opener_id,
     const WebPreferences& webkit_prefs,
     SharedRenderViewCounter* counter,
     int32 routing_id) {
->>>>>>> 12c75e7a
   DCHECK(routing_id != MSG_ROUTING_NONE);
   scoped_refptr<RenderView> view = new RenderView();
   view->Init(parent_hwnd,
@@ -407,14 +388,11 @@
                         OnMessageFromExternalHost)
     IPC_MESSAGE_HANDLER(ViewMsg_DisassociateFromPopupCount,
                         OnDisassociateFromPopupCount)
-<<<<<<< HEAD
-=======
     IPC_MESSAGE_HANDLER(ViewMsg_AutofillSuggestions,
                         OnReceivedAutofillSuggestions)
     IPC_MESSAGE_HANDLER(ViewMsg_PopupNotificationVisiblityChanged,
                         OnPopupNotificationVisiblityChanged)
 
->>>>>>> 12c75e7a
     // Have the super handle all other messages.
     IPC_MESSAGE_UNHANDLED(RenderWidget::OnMessageReceived(message))
   IPC_END_MESSAGE_MAP()
@@ -779,11 +757,7 @@
   double begin = time_util::GetHighResolutionTimeNow();
 #endif
 
-<<<<<<< HEAD
-  scoped_ptr<gfx::BitmapPlatformDevice> device;
-=======
   scoped_ptr<skia::BitmapPlatformDevice> device;
->>>>>>> 12c75e7a
   if (!frame->CaptureImage(&device, true))
     return false;
 
@@ -886,13 +860,8 @@
     request->SetHistoryState(params.state);
 
   if (params.referrer.is_valid()) {
-<<<<<<< HEAD
-    request->SetHttpHeaderValue(L"Referer",
-                                UTF8ToWide(params.referrer.spec()));
-=======
     request->SetHttpHeaderValue("Referer",
                                 params.referrer.spec());
->>>>>>> 12c75e7a
   }
 
   main_frame->LoadRequest(request.get());
@@ -1492,11 +1461,7 @@
     if (gurl.SchemeIs("file") ||
         gurl.SchemeIs("http") ||
         gurl.SchemeIs("https")) {
-<<<<<<< HEAD
-      RenderThread::current()->greasemonkey_slave()->InjectScripts(frame);
-=======
       g_render_thread->greasemonkey_slave()->InjectScripts(frame);
->>>>>>> 12c75e7a
     }
   }
 }
@@ -1814,13 +1779,10 @@
   if (shared_popup_counter_->data > kMaximumNumberOfUnacknowledgedPopups)
     return NULL;
 
-<<<<<<< HEAD
-=======
   // This window can't be closed from a window.close() call until we receive a
   // message from the Browser process explicitly allowing it.
   popup_notification_visible_ = true;
 
->>>>>>> 12c75e7a
   int32 routing_id = MSG_ROUTING_NONE;
   HANDLE modal_dialog_event = NULL;
   bool result = g_render_thread->Send(
@@ -2391,11 +2353,7 @@
   return history_navigation_item_.get();
 }
 
-<<<<<<< HEAD
-void RenderView::GoToEntryAtOffsetAsync(int offset) {
-=======
 void RenderView::GoToEntryAtOffset(int offset) {
->>>>>>> 12c75e7a
   history_back_list_count_ += offset;
   history_forward_list_count_ -= offset;
 
