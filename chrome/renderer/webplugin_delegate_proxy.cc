--- conflicted
+++ resolved
@@ -144,12 +144,8 @@
       visible_(false),
       sad_plugin_(NULL),
       window_script_object_(NULL),
-<<<<<<< HEAD
-      modal_loop_pump_messages_event_(NULL) {
-=======
       transparent_(false),
       invalidate_pending_(false) {
->>>>>>> c20b454f
 }
 
 WebPluginDelegateProxy::~WebPluginDelegateProxy() {
@@ -159,10 +155,6 @@
   if (window_script_object_) {
     window_script_object_->set_proxy(NULL);
     window_script_object_->set_invalid();
-  }
-
-  if (modal_loop_pump_messages_event_) {
-    CloseHandle(modal_loop_pump_messages_event_);
   }
 }
 
@@ -191,7 +183,9 @@
     Send(new PluginMsg_UpdateGeometry(instance_id_,
                                       plugin_rect_,
                                       deferred_clip_rect_,
-                                      visible_));
+                                      visible_,
+                                      NULL,
+                                      NULL));
   }
 }
 
@@ -343,23 +337,12 @@
                                             const gfx::Rect& clip_rect,
                                             bool visible) {
   plugin_rect_ = window_rect;
-<<<<<<< HEAD
-
-  if (windowless_) {
-    IPC::Message* msg = new PluginMsg_UpdateGeometry(
-        instance_id_, window_rect, clip_rect, visible);
-    msg->set_unblock(true);
-    Send(msg);
-  } else {
-=======
   if (!windowless_) {
->>>>>>> c20b454f
     deferred_clip_rect_ = clip_rect;
     visible_ = visible;
     send_deferred_update_geometry_ = true;
-  }
-<<<<<<< HEAD
-=======
+    return;
+  }
 
   HANDLE transport_store_handle = NULL;
   HANDLE background_store_handle = NULL;
@@ -390,7 +373,6 @@
       background_store_handle);
   msg->set_unblock(true);
   Send(msg);
->>>>>>> c20b454f
 }
 
 // Copied from render_widget.cc
@@ -429,108 +411,24 @@
     return;
   }
 
-  // Can't duplicate an HDC handle, so get all the parameters we need in
-  // order to recreate the same HDC in the plugin process.
-  PluginMsg_Paint_Params params;
-  HBITMAP bitmap = static_cast<HBITMAP>(GetCurrentObject(hdc, OBJ_BITMAP));
-  if (bitmap == NULL) {
-    NOTREACHED();
-    return;
-  }
-
-<<<<<<< HEAD
-  DIBSECTION dibsection = { 0 };
-  int result = GetObject(bitmap, sizeof(dibsection), &dibsection);
-  if (!result) {
-    NOTREACHED();
-=======
+  // No paint events for windowed plugins.  However, if it is the first paint
+  // we don't know yet whether the plugin is windowless or not, so we have to
+  // send the event.
+  if (!windowless_ && !first_paint_) {
+    // TODO(maruel): That's not true for printing and thumbnail capture.
+    // We shall use PrintWindow() to draw the window.
+    return;
+  }
+
   // We got a paint before the plugin's coordinates, so there's no buffer to
   // copy from.
   if (!backing_store_canvas_.get())
->>>>>>> c20b454f
-    return;
-  }
-
-  win_util::ScopedHRGN hrgn(CreateRectRgn(0, 0, 0, 0));
-  result = GetClipRgn(hdc, hrgn);
-  if (result == -1) {
-    NOTREACHED();
-    return;
-  }
-
-<<<<<<< HEAD
-  params.size.SetSize(dibsection.dsBmih.biWidth, dibsection.dsBmih.biHeight);
-  if (result == 0) {
-    // No clipping region.
-    params.clip_rect.set_width(params.size.width());
-    params.clip_rect.set_height(params.size.height());
-  } else {
-    RECT clip_rect;
-    result = GetRgnBox(hrgn, &clip_rect);
-    DCHECK_NE(result, 0);
-    params.clip_rect = clip_rect;
-  }
-
-  if (!GetWorldTransform(hdc, &params.xf)) {
-    NOTREACHED();
-    return;
-  }
-
-  params.damaged_rect = damaged_rect;
-  params.shared_memory = dibsection.dshSection;
-
-  // Normal painting code path.
-  if (dibsection.dshSection) {
-    // No paint events for windowed plugins.  However, if it is the first paint
-    // we don't know yet whether the plugin is windowless or not, so we have to
-    // send the event.
-    if (!windowless_ && !first_paint_) {
-      // TODO(maruel): That's not true for printing and thumbnail capture.
-      // We shall use PrintWindow() to draw the window.
-      return;
-    }
-    first_paint_ = false;
-
-    DCHECK(params.size.width());
-    DCHECK(params.size.height());
-    Send(new PluginMsg_Paint(instance_id_, params));
-    return;
-  }
-
-  params.size.SetSize(damaged_rect.width(), damaged_rect.height());
-  // Pass the window size instead.
-  if (!windowless_)
-    params.damaged_rect = plugin_rect_;
-
-  // When the thumbnail is painted or during printing, a shared memory handle
-  // isn't given to CreateDIBSection so we don't get one now.
-  size_t bytes = 0;
-  SharedMemoryHandle emf_buffer = NULL;
-  PluginMsg_PaintIntoSharedMemory* msg =
-      new PluginMsg_PaintIntoSharedMemory(instance_id_, params, &emf_buffer,
-                                          &bytes);
-  if (!Send(msg))
-    return;
-
-  if (!emf_buffer) {
-    NOTREACHED();
-    return;
-  }
-
-  // memory's destructor will automatically close emf_buffer.
-  SharedMemory memory(emf_buffer, true);
-  if (!memory.Map(bytes)) {
-    NOTREACHED();
-    return;
-  }
-
-  gfx::Emf emf;
-  if (!emf.CreateFromData(memory.memory(), bytes)) {
-    NOTREACHED();
-    return;
-  }
-  emf.Playback(hdc, NULL);
-=======
+    return;
+
+  // Limit the damaged rectangle to whatever is contained inside the plugin
+  // rectangle, as that's the rectangle that we'll bitblt to the hdc.
+  gfx::Rect rect = damaged_rect.Intersect(plugin_rect_);
+
   bool background_changed = false;
   if (background_store_canvas_.get() && BackgroundChanged(hdc, rect)) {
     background_changed = true;
@@ -599,7 +497,6 @@
   }
 
   return false;
->>>>>>> c20b454f
 }
 
 void WebPluginDelegateProxy::Print(HDC hdc) {
@@ -670,7 +567,8 @@
   if (plugin_)
     plugin_->SetWindow(window, modal_loop_pump_messages_event);
 
-  modal_loop_pump_messages_event_ = modal_loop_pump_messages_event;
+  DCHECK(modal_loop_pump_messages_event_ == NULL);
+  modal_loop_pump_messages_event_.Set(modal_loop_pump_messages_event);
 }
 
 void WebPluginDelegateProxy::OnCancelResource(int id) {
