--- conflicted
+++ resolved
@@ -10,9 +10,9 @@
 #include "base/gfx/size.h"
 #include "base/logging.h"
 #include "base/message_loop.h"
-#include "base/gfx/platform_canvas_win.h"
 #include "base/scoped_ptr.h"
 #include "chrome/renderer/render_process.h"
+#include "skia/ext/platform_canvas_win.h"
 
 #include "webkit/glue/webinputevent.h"
 #include "webkit/glue/webwidget.h"
@@ -69,11 +69,7 @@
 
 ///////////////////////////////////////////////////////////////////////////////
 
-<<<<<<< HEAD
-RenderWidget::RenderWidget(RenderThreadBase* render_thread)
-=======
 RenderWidget::RenderWidget(RenderThreadBase* render_thread, bool activatable)
->>>>>>> 5d99fccd
     : routing_id_(MSG_ROUTING_NONE),
       opener_id_(MSG_ROUTING_NONE),
       render_thread_(render_thread),
@@ -93,12 +89,8 @@
       ime_control_y_(-1),
       ime_control_new_state_(false),
       ime_control_updated_(false),
-<<<<<<< HEAD
-      ime_control_busy_(false){
-=======
       ime_control_busy_(false),
       activatable_(activatable) {
->>>>>>> 5d99fccd
   RenderProcess::AddRefProcess();
   DCHECK(render_thread_);
 }
@@ -117,17 +109,11 @@
 
 /*static*/
 RenderWidget* RenderWidget::Create(int32 opener_id,
-<<<<<<< HEAD
-                                   RenderThreadBase* render_thread) {
-  DCHECK(opener_id != MSG_ROUTING_NONE);
-  scoped_refptr<RenderWidget> widget = new RenderWidget(render_thread);
-=======
                                    RenderThreadBase* render_thread,
                                    bool activatable) {
   DCHECK(opener_id != MSG_ROUTING_NONE);
   scoped_refptr<RenderWidget> widget = new RenderWidget(render_thread,
                                                         activatable);
->>>>>>> 5d99fccd
   widget->Init(opener_id);  // adds reference
   return widget;
 }
@@ -143,11 +129,7 @@
   webwidget_.swap(&webwidget);
 
   bool result = render_thread_->Send(
-<<<<<<< HEAD
-      new ViewHostMsg_CreateWidget(opener_id, &routing_id_));
-=======
       new ViewHostMsg_CreateWidget(opener_id, activatable_, &routing_id_));
->>>>>>> 5d99fccd
   if (result) {
     render_thread_->AddRoute(routing_id_, this);
     // Take a reference on behalf of the RenderThread.  This will be balanced
@@ -372,8 +354,9 @@
     webwidget_->SetFocus(false);
 }
 
-void RenderWidget::PaintRect(const gfx::Rect& rect, SharedMemory* paint_buf) {
-  gfx::PlatformCanvasWin canvas(rect.width(), rect.height(), true,
+void RenderWidget::PaintRect(const gfx::Rect& rect,
+                             base::SharedMemory* paint_buf) {
+  skia::PlatformCanvasWin canvas(rect.width(), rect.height(), true,
       paint_buf->handle());
   // Bring the canvas into the coordinate system of the paint rect
   canvas.translate(static_cast<SkScalar>(-rect.x()),
@@ -520,7 +503,7 @@
 ///////////////////////////////////////////////////////////////////////////////
 // WebWidgetDelegate
 
-HWND RenderWidget::GetContainingWindow(WebWidget* webwidget) {
+gfx::NativeView RenderWidget::GetContainingView(WebWidget* webwidget) {
   return host_window_;
 }
 
@@ -671,6 +654,11 @@
 
 void RenderWidget::GetRootWindowRect(WebWidget* webwidget, gfx::Rect* rect) {
   Send(new ViewHostMsg_GetRootWindowRect(routing_id_, host_window_, rect));
+}
+
+void RenderWidget::GetRootWindowResizerRect(WebWidget* webwidget, 
+                                            gfx::Rect* rect) {
+  Send(new ViewHostMsg_GetRootWindowResizerRect(routing_id_, host_window_, rect));
 }
 
 void RenderWidget::OnImeSetInputMode(bool is_active) {
