--- conflicted
+++ resolved
@@ -11,12 +11,8 @@
 #include <atlframe.h>
 
 #include "base/message_loop.h"
-#include "chrome/views/container.h"
 #include "chrome/views/hwnd_view.h"
-<<<<<<< HEAD
-=======
 #include "chrome/views/widget.h"
->>>>>>> 12c75e7a
 
 namespace views {
 
@@ -34,11 +30,7 @@
  public:
   ScrollBarContainer(ScrollBar* parent) : parent_(parent),
                                           scrollbar_(NULL) {
-<<<<<<< HEAD
-    Create(parent->GetContainer()->GetHWND());
-=======
     Create(parent->GetWidget()->GetHWND());
->>>>>>> 12c75e7a
     ::ShowWindow(m_hWnd, SW_SHOW);
   }
 
@@ -134,13 +126,8 @@
     // If we receive an event from the scrollbar, make the view
     // component focused so we actually get mousewheel events.
     if (source != NULL) {
-<<<<<<< HEAD
-      Container* vc = parent_->GetContainer();
-      if (vc && vc->GetHWND() != GetFocus()) {
-=======
       Widget* widget = parent_->GetWidget();
       if (widget && widget->GetHWND() != GetFocus()) {
->>>>>>> 12c75e7a
         parent_->RequestFocus();
       }
     }
@@ -240,13 +227,8 @@
 
 void NativeScrollBar::ViewHierarchyChanged(bool is_add, View *parent,
                                            View *child) {
-<<<<<<< HEAD
-  Container* vc;
-  if (is_add && (vc = GetContainer()) && !sb_view_) {
-=======
   Widget* widget;
   if (is_add && (widget = GetWidget()) && !sb_view_) {
->>>>>>> 12c75e7a
     sb_view_ = new HWNDView();
     AddChildView(sb_view_);
     sb_container_ = new ScrollBarContainer(this);
