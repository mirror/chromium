// Copyright 2008, Google Inc.
// All rights reserved.
//
// Redistribution and use in source and binary forms, with or without
// modification, are permitted provided that the following conditions are
// met:
//
//    * Redistributions of source code must retain the above copyright
// notice, this list of conditions and the following disclaimer.
//    * Redistributions in binary form must reproduce the above
// copyright notice, this list of conditions and the following disclaimer
// in the documentation and/or other materials provided with the
// distribution.
//    * Neither the name of Google Inc. nor the names of its
// contributors may be used to endorse or promote products derived from
// this software without specific prior written permission.
//
// THIS SOFTWARE IS PROVIDED BY THE COPYRIGHT HOLDERS AND CONTRIBUTORS
// "AS IS" AND ANY EXPRESS OR IMPLIED WARRANTIES, INCLUDING, BUT NOT
// LIMITED TO, THE IMPLIED WARRANTIES OF MERCHANTABILITY AND FITNESS FOR
// A PARTICULAR PURPOSE ARE DISCLAIMED. IN NO EVENT SHALL THE COPYRIGHT
// OWNER OR CONTRIBUTORS BE LIABLE FOR ANY DIRECT, INDIRECT, INCIDENTAL,
// SPECIAL, EXEMPLARY, OR CONSEQUENTIAL DAMAGES (INCLUDING, BUT NOT
// LIMITED TO, PROCUREMENT OF SUBSTITUTE GOODS OR SERVICES; LOSS OF USE,
// DATA, OR PROFITS; OR BUSINESS INTERRUPTION) HOWEVER CAUSED AND ON ANY
// THEORY OF LIABILITY, WHETHER IN CONTRACT, STRICT LIABILITY, OR TORT
// (INCLUDING NEGLIGENCE OR OTHERWISE) ARISING IN ANY WAY OUT OF THE USE
// OF THIS SOFTWARE, EVEN IF ADVISED OF THE POSSIBILITY OF SUCH DAMAGE.

#include "chrome/views/chrome_menu.h"

#include <windows.h>
#include <uxtheme.h>
#include <Vssym32.h>

#include "base/base_drag_source.h"
#include "base/gfx/native_theme.h"
#include "base/gfx/skia_utils.h"
#include "base/message_loop.h"
#include "base/task.h"
#include "base/timer.h"
#include "base/win_util.h"
#include "chrome/browser/drag_utils.h"
#include "chrome/common/gfx/chrome_canvas.h"
#include "chrome/common/gfx/color_utils.h"
#include "chrome/common/l10n_util.h"
#include "chrome/common/os_exchange_data.h"
#include "chrome/views/border.h"
#include "chrome/views/hwnd_view_container.h"
#include "generated_resources.h"

// Margins between the top of the item and the label.
static const int kItemTopMargin = 3;

// Margins between the bottom of the item and the label.
static const int kItemBottomMargin = 4;

// Margins between the left of the item and the icon.
static const int kItemLeftMargin = 4;

// Padding between the label and submenu arrow.
static const int kLabelToArrowPadding = 10;

// Padding between the arrow and the edge.
static const int kArrowToEdgePadding = 5;

// Padding between the icon and label.
static const int kIconToLabelPadding = 8;

// Padding between the gutter and label.
static const int kGutterToLabel = 5;

// Height of the scroll arrow.
// This goes up to 4 with large fonts, but this is close enough for now.
static const int kScrollArrowHeight = 3;

// Size of the check. This comes from the OS.
static int check_width;
static int check_height;

// Size of the submenu arrow. This comes from the OS.
static int arrow_width;
static int arrow_height;

// Width of the gutter. Only used if render_gutter is true.
static int gutter_width;

// Margins between the right of the item and the label.
static int item_right_margin;

// X-coordinate of where the label starts.
static int label_start;

// Height of the separator.
static int separator_height;

// Padding around the edges of the submenu.
static const int kSubmenuBorderSize = 3;

// Amount to inset submenus.
static const int kSubmenuHorizontalInset = 3;

// Delay, in ms, between when menus are selected are moused over and the menu
// appears.
static const int kShowDelay = 400;

// Amount of time from when the drop exits the menu and the menu is hidden.
static const int kCloseOnExitTime = 1200;

// Height of the drop indicator. This should be an event number.
static const int kDropIndicatorHeight = 2;

// Color of the drop indicator.
static const SkColor kDropIndicatorColor = SK_ColorBLACK;

// Whether or not the gutter should be rendered. The gutter is specific to
// Vista.
static bool render_gutter = false;

// Max width of a menu. There does not appear to be an OS value for this, yet
// both IE and FF restrict the max width of a menu.
static const LONG kMaxMenuWidth = 400;

// Period of the scroll timer (in milliseconds).
static const int kScrollTimerMS = 30;

// Preferred height of menu items. Reset every time a menu is run.
static int pref_menu_height;

// Are mnemonics shown? This is updated before the menus are shown.
static bool show_mnemonics;

using gfx::NativeTheme;

namespace ChromeViews {

// Calculates all sizes that we can from the OS.
//
// This is invoked prior to Running a menu.
void UpdateMenuPartSizes() {
  HDC dc = GetDC(NULL);
  RECT bounds = { 0, 0, 200, 200 };
  SIZE check_size;
  if (NativeTheme::instance()->GetThemePartSize(
          NativeTheme::MENU, dc, MENU_POPUPCHECK, MC_CHECKMARKNORMAL, &bounds,
          TS_TRUE, &check_size) == S_OK) {
    check_width = check_size.cx;
    check_height = check_size.cy;
  } else {
    check_width = GetSystemMetrics(SM_CXMENUCHECK);
    check_height = GetSystemMetrics(SM_CYMENUCHECK);
  }

  SIZE arrow_size;
  if (NativeTheme::instance()->GetThemePartSize(
          NativeTheme::MENU, dc, MENU_POPUPSUBMENU, MSM_NORMAL, &bounds,
          TS_TRUE, &arrow_size) == S_OK) {
    arrow_width = arrow_size.cx;
    arrow_height = arrow_size.cy;
  } else {
    // Sadly I didn't see a specify metrics for this.
    arrow_width = GetSystemMetrics(SM_CXMENUCHECK);
    arrow_height = GetSystemMetrics(SM_CYMENUCHECK);
  }

  SIZE gutter_size;
  if (NativeTheme::instance()->GetThemePartSize(
          NativeTheme::MENU, dc, MENU_POPUPGUTTER, MSM_NORMAL, &bounds,
          TS_TRUE, &gutter_size) == S_OK) {
    gutter_width = gutter_size.cx;
    render_gutter = true;
  } else {
    gutter_width = 0;
    render_gutter = false;
  }

  SIZE separator_size;
  if (NativeTheme::instance()->GetThemePartSize(
          NativeTheme::MENU, dc, MENU_POPUPSEPARATOR, MSM_NORMAL, &bounds,
          TS_TRUE, &separator_size) == S_OK) {
    separator_height = separator_size.cy;
  } else {
    separator_height = GetSystemMetrics(SM_CYMENU) / 2;
  }

  item_right_margin = kLabelToArrowPadding + arrow_width + kArrowToEdgePadding;

  label_start = kItemLeftMargin + check_width + kIconToLabelPadding;
  if (render_gutter)
    label_start += gutter_width + kGutterToLabel;

  ReleaseDC(NULL, dc);

  CSize pref;
  MenuItemView menu_item(NULL);
  menu_item.SetTitle(L"blah");  // Text doesn't matter here.
  menu_item.GetPreferredSize(&pref);
  pref_menu_height = pref.cy;
}

namespace {

// Convenience for scrolling the view such that the origin is visible.
static void ScrollToVisible(View* view) {
  view->ScrollRectToVisible(0, 0, view->width(), view->height());
}

// MenuScrollTask --------------------------------------------------------------

// MenuScrollTask is used when the SubmenuView does not all fit on screen and
// the mouse is over the scroll up/down buttons. MenuScrollTask schedules itself
// with the TimerManager. When Run is invoked MenuScrollTask scrolls
// appropriately.

class MenuScrollTask : public Task {
public:
  MenuScrollTask() : submenu_(NULL) {
    pixels_per_second_ = pref_menu_height * 20;
  }

  virtual ~MenuScrollTask() {
    StopScrolling();
  }

  virtual void Run() {
    DCHECK(submenu_);
    gfx::Rect vis_rect = submenu_->GetVisibleBounds();
    const int delta_y = static_cast<int>(
        (Time::Now() - start_scroll_time_).InMilliseconds() *
        pixels_per_second_ / 1000);
    int target_y = start_y_;
    if (is_scrolling_up_)
      target_y = std::max(0, target_y - delta_y);
    else
      target_y = std::min(submenu_->GetHeight() - vis_rect.height(),
                          target_y + delta_y);
    submenu_->ScrollRectToVisible(vis_rect.x(), target_y, vis_rect.width(),
                                  vis_rect.height());
  }

  void Update(const MenuController::MenuPart& part) {
    if (!part.is_scroll()) {
      StopScrolling();
      return;
    }
    DCHECK(part.submenu);
    SubmenuView* new_menu = part.submenu;
    bool new_is_up = (part.type == MenuController::MenuPart::SCROLL_UP);
    if (new_menu == submenu_ && is_scrolling_up_ == new_is_up)
      return;

    start_scroll_time_ = Time::Now();
    start_y_ = part.submenu->GetVisibleBounds().y();
    submenu_ = new_menu;
    is_scrolling_up_ = new_is_up;

    if (!scrolling_timer_.get()) {
      scrolling_timer_.reset(new Timer(kScrollTimerMS, this, true));
      TimerManager* tm = MessageLoop::current()->timer_manager();
      tm->StartTimer(scrolling_timer_.get());
    }
  }

  void StopScrolling() {
    if (scrolling_timer_.get()) {
      TimerManager* tm = MessageLoop::current()->timer_manager();
      tm->StopTimer(scrolling_timer_.get());
      scrolling_timer_.reset(NULL);
      submenu_ = NULL;
    }
  }

  // The menu being scrolled. Returns null if not scrolling.
  SubmenuView* submenu() const { return submenu_; }

 private:
<<<<<<< HEAD
=======
  void Run() {
    DCHECK(submenu_);
    gfx::Rect vis_rect = submenu_->GetVisibleBounds();
    const int delta_y = static_cast<int>(
        (Time::Now() - start_scroll_time_).InMilliseconds() *
        pixels_per_second_ / 1000);
    int target_y = start_y_;
    if (is_scrolling_up_)
      target_y = std::max(0, target_y - delta_y);
    else
      target_y = std::min(submenu_->height() - vis_rect.height(),
                          target_y + delta_y);
    submenu_->ScrollRectToVisible(vis_rect.x(), target_y, vis_rect.width(),
                                  vis_rect.height());
  }

>>>>>>> b8afeda4
  // SubmenuView being scrolled.
  SubmenuView* submenu_;

  // Direction scrolling.
  bool is_scrolling_up_;

  // Timer to periodically scroll.
  scoped_ptr<Timer> scrolling_timer_;

  // Time we started scrolling at.
  Time start_scroll_time_;

  // How many pixels to scroll per second.
  int pixels_per_second_;

  // Y-coordinate of submenu_view_ when scrolling started.
  int start_y_;

  DISALLOW_EVIL_CONSTRUCTORS(MenuScrollTask);
};

// MenuScrollButton ------------------------------------------------------------

// MenuScrollButton is used for the scroll buttons when not all menu items fit
// on screen. MenuScrollButton forwards appropriate events to the
// MenuController.

class MenuScrollButton : public View {
 public:
  explicit MenuScrollButton(SubmenuView* host, bool is_up)
      : host_(host),
        is_up_(is_up),
        // Make our height the same as that of other MenuItemViews.
        pref_height_(pref_menu_height) {
  }

  virtual void GetPreferredSize(CSize* out) {
    out->cx = kScrollArrowHeight * 2 - 1;
    out->cy = pref_height_;
  }

  virtual bool CanDrop(const OSExchangeData& data) {
    DCHECK(host_->GetMenuItem()->GetMenuController());
    return true;  // Always return true so that drop events are targeted to us.
  }

  virtual void OnDragEntered(const DropTargetEvent& event) {
    DCHECK(host_->GetMenuItem()->GetMenuController());
    host_->GetMenuItem()->GetMenuController()->OnDragEnteredScrollButton(
        host_, is_up_);
  }

  virtual int OnDragUpdated(const DropTargetEvent& event) {
    return DragDropTypes::DRAG_NONE;
  }

  virtual void OnDragExited() {
    DCHECK(host_->GetMenuItem()->GetMenuController());
    host_->GetMenuItem()->GetMenuController()->OnDragExitedScrollButton(host_);
  }

  virtual int OnPerformDrop(const DropTargetEvent& event) {
    return DragDropTypes::DRAG_NONE;
  }

  virtual void Paint(ChromeCanvas* canvas) {
    HDC dc = canvas->beginPlatformPaint();

    // The background.
    RECT item_bounds = { 0, 0, width(), height() };
    NativeTheme::instance()->PaintMenuItemBackground(
        NativeTheme::MENU, dc, MENU_POPUPITEM, MPI_NORMAL, false,
        &item_bounds);

    // Then the arrow.
    int x = width() / 2;
    int y = (height() - kScrollArrowHeight) / 2;
    int delta_y = 1;
    if (!is_up_) {
      delta_y = -1;
      y += kScrollArrowHeight;
    }
    SkColor arrow_color = color_utils::GetSysSkColor(COLOR_MENUTEXT);
    for (int i = 0; i < kScrollArrowHeight; ++i, --x, y += delta_y)
      canvas->FillRectInt(arrow_color, x, y, (i * 2) + 1, 1);

    canvas->endPlatformPaint();
  }

 private:
  // SubmenuView we were created for.
  SubmenuView* host_;

  // Direction of the button.
  bool is_up_;

  // Preferred height.
  int pref_height_;

  DISALLOW_EVIL_CONSTRUCTORS(MenuScrollButton);
};

// MenuScrollView --------------------------------------------------------------

// MenuScrollView is a viewport for the SubmenuView. It's reason to exist is so
// that ScrollRectToVisible works.
//
// NOTE: It is possible to use ScrollView directly (after making it deal with
// null scrollbars), but clicking on a child of ScrollView forces the window to
// become active, which we don't want. As we really only need a fraction of
// what ScrollView does, we use a one off variant.

class MenuScrollView : public View {
 public:
  explicit MenuScrollView(View* child) {
    AddChildView(child);
  }

  virtual void ScrollRectToVisible(int x, int y, int width, int height) {
    // NOTE: this assumes we only want to scroll in the y direction.

    View* child = GetContents();
    // Convert y to view's coordinates.
    y -= child->y();
    CSize pref;
    child->GetPreferredSize(&pref);
    // Constrain y to make sure we don't show past the bottom of the view.
    y = std::max(0, std::min(static_cast<int>(pref.cy) - this->height(), y));
    child->SetY(-y);
  }

  // Returns the contents, which is the SubmenuView.
  View* GetContents() {
    return GetChildViewAt(0);
  }

 private:
  DISALLOW_EVIL_CONSTRUCTORS(MenuScrollView);
};

// MenuScrollViewContainer -----------------------------------------------------

// MenuScrollViewContainer contains the SubmenuView (through a MenuScrollView)
// and two scroll buttons. The scroll buttons are only visible and enabled if
// the preferred height of the SubmenuView is bigger than our bounds.
class MenuScrollViewContainer : public View {
 public:
  explicit MenuScrollViewContainer(SubmenuView* content_view) {
    scroll_up_button_ = new MenuScrollButton(content_view, true);
    scroll_down_button_ = new MenuScrollButton(content_view, false);
    AddChildView(scroll_up_button_);
    AddChildView(scroll_down_button_);

    scroll_view_ = new MenuScrollView(content_view);
    AddChildView(scroll_view_);

    SetBorder(
        Border::CreateEmptyBorder(kSubmenuBorderSize, kSubmenuBorderSize,
                                  kSubmenuBorderSize, kSubmenuBorderSize));
  }

  virtual void Paint(ChromeCanvas* canvas) {
    HDC dc = canvas->beginPlatformPaint();
    CRect bounds(0, 0, width(), height());
    NativeTheme::instance()->PaintMenuBackground(
        NativeTheme::MENU, dc, MENU_POPUPBACKGROUND, 0, &bounds);
    canvas->endPlatformPaint();
  }

  View* scroll_down_button() { return scroll_down_button_; }

  View* scroll_up_button() { return scroll_up_button_; }

  virtual void Layout() {
    gfx::Insets insets = GetInsets();
    int x = insets.left();
    int y = insets.top();
    int width = View::width() - insets.width();
    int content_height = height() - insets.height();
    if (!scroll_up_button_->IsVisible()) {
      scroll_view_->SetBounds(x, y, width, content_height);
      scroll_view_->Layout();
      return;
    }

    CSize pref;
    scroll_up_button_->GetPreferredSize(&pref);
    scroll_up_button_->SetBounds(x, y, width, pref.cy);
    content_height -= pref.cy;

    const int scroll_view_y = y + pref.cy;

    scroll_down_button_->GetPreferredSize(&pref);
    scroll_down_button_->SetBounds(x, height() - pref.cy - insets.top(),
                                   width, pref.cy);
    content_height -= pref.cy;

    scroll_view_->SetBounds(x, scroll_view_y, width, content_height);
    scroll_view_->Layout();
  }

  virtual void DidChangeBounds(const CRect& previous, const CRect& current) {
    CSize content_pref;
    scroll_view_->GetContents()->GetPreferredSize(&content_pref);
    scroll_up_button_->SetVisible(content_pref.cy > height());
    scroll_down_button_->SetVisible(content_pref.cy > height());
  }

  virtual void GetPreferredSize(CSize* out) {
    scroll_view_->GetContents()->GetPreferredSize(out);
    gfx::Insets insets = GetInsets();
    out->cx += insets.width();
    out->cy += insets.height();
  }

 private:
  // The scroll buttons.
  View* scroll_up_button_;
  View* scroll_down_button_;

  // The scroll view.
  MenuScrollView* scroll_view_;

  DISALLOW_EVIL_CONSTRUCTORS(MenuScrollViewContainer);
};

// MenuSeparator ---------------------------------------------------------------

// Renders a separator.

class MenuSeparator : public View {
 public:
  MenuSeparator() {
  }

  void Paint(ChromeCanvas* canvas) {
    // The gutter is rendered before the background.
    int start_x = 0;
    int start_y = height() / 3;
    HDC dc = canvas->beginPlatformPaint();
    if (render_gutter) {
      // If render_gutter is true, we're on Vista and need to render the
      // gutter, then indent the separator from the gutter.
      RECT gutter_bounds = { label_start - kGutterToLabel - gutter_width, 0, 0,
                              height() };
      gutter_bounds.right = gutter_bounds.left + gutter_width;
      NativeTheme::instance()->PaintMenuGutter(dc, MENU_POPUPGUTTER, MPI_NORMAL,
                                               &gutter_bounds);
      start_x = gutter_bounds.left + gutter_width;
      start_y = 0;
    }
    RECT separator_bounds = { start_x, start_y, width(), height() };
    NativeTheme::instance()->PaintMenuSeparator(dc, MENU_POPUPSEPARATOR,
                                                MPI_NORMAL, &separator_bounds);
    canvas->endPlatformPaint();
  }

  void GetPreferredSize(CSize* out) {
    out->cx = 10; // Just in case we're the only item in a menu.
    out->cy = separator_height;
  }

 private:
  DISALLOW_EVIL_CONSTRUCTORS(MenuSeparator);
};

// MenuHostRootView ----------------------------------------------------------

// MenuHostRootView is the RootView of the window showing the menu.
// SubmenuView's scroll view is added as a child of MenuHostRootView.
// MenuHostRootView forwards relevant events to the MenuController.
//
// As all the menu items are owned by the root menu item, care must be taken
// such that when MenuHostRootView is deleted it doesn't delete the menu items.

class MenuHostRootView : public RootView {
 public:
  explicit MenuHostRootView(ViewContainer* container,
                            SubmenuView* submenu)
      : RootView(container, true),
        submenu_(submenu),
        forward_drag_to_menu_controller_(true),
        suspend_events_(false) {
#ifdef DEBUG_MENU
  DLOG(INFO) << " new MenuHostRootView " << this;
#endif
  }

  virtual bool OnMousePressed(const MouseEvent& event) {
    if (suspend_events_)
      return true;

    forward_drag_to_menu_controller_ =
        ((event.x() < 0 || event.y() < 0 || event.x() >= width() ||
          event.y() >= height()) ||
         !RootView::OnMousePressed(event));
    if (forward_drag_to_menu_controller_)
      GetMenuController()->OnMousePressed(submenu_, event);
    return true;
  }

  virtual bool OnMouseDragged(const MouseEvent& event) {
    if (suspend_events_)
      return true;

    if (forward_drag_to_menu_controller_) {
#ifdef DEBUG_MENU
      DLOG(INFO) << " MenuHostRootView::OnMouseDragged source=" << submenu_;
#endif
      GetMenuController()->OnMouseDragged(submenu_, event);
      return true;
    }
    return RootView::OnMouseDragged(event);
  }

  virtual void OnMouseReleased(const MouseEvent& event, bool canceled) {
    if (suspend_events_)
      return;

    RootView::OnMouseReleased(event, canceled);
    if (forward_drag_to_menu_controller_) {
      if (canceled) {
        GetMenuController()->Cancel(true);
      } else {
        GetMenuController()->OnMouseReleased(submenu_, event);
      }
      forward_drag_to_menu_controller_ = false;
    }
  }

  virtual void OnMouseMoved(const MouseEvent& event) {
    if (suspend_events_)
      return;

    RootView::OnMouseMoved(event);
    GetMenuController()->OnMouseMoved(submenu_, event);
  }

  virtual void ProcessOnMouseExited() {
    if (suspend_events_)
      return;

    RootView::ProcessOnMouseExited();
  }

  virtual bool ProcessMouseWheelEvent(const MouseWheelEvent& e) {
    // RootView::ProcessMouseWheelEvent forwards to the focused view. We don't
    // have a focused view, so we need to override this then forward to
    // the menu.
    return submenu_->OnMouseWheel(e);
  }

  void SuspendEvents() {
    suspend_events_ = true;
  }

 private:
  MenuController* GetMenuController() {
    return submenu_->GetMenuItem()->GetMenuController();
  }

  /// The SubmenuView we contain.
  SubmenuView* submenu_;

  // Whether mouse dragged/released should be forwarded to the MenuController.
  bool forward_drag_to_menu_controller_;

  // Whether events are suspended. If true, no events are forwarded to the
  // MenuController.
  bool suspend_events_;

  DISALLOW_EVIL_CONSTRUCTORS(MenuHostRootView);
};

// MenuHost ------------------------------------------------------------------

// MenuHost is the window responsible for showing a single menu.
//
// Similar to MenuHostRootView, care must be taken such that when MenuHost is
// deleted, it doesn't delete the menu items. MenuHost is closed via a
// DelayedClosed, which avoids timing issues with deleting the window while
// capture or events are directed at it.

class MenuHost : public HWNDViewContainer {
 public:
  MenuHost(SubmenuView* submenu)
      : closed_(false),
        submenu_(submenu),
        owns_capture_(false) {
    set_window_style(WS_POPUP);
    set_initial_class_style(
        (win_util::GetWinVersion() < win_util::WINVERSION_XP) ?
        0 : CS_DROPSHADOW);
    is_mouse_down_ =
        ((GetKeyState(VK_LBUTTON) & 0x80) ||
         (GetKeyState(VK_RBUTTON) & 0x80) ||
         (GetKeyState(VK_MBUTTON) & 0x80) ||
         (GetKeyState(VK_XBUTTON1) & 0x80) ||
         (GetKeyState(VK_XBUTTON2) & 0x80));
    // Mouse clicks shouldn't give us focus.
    set_window_ex_style(WS_EX_TOPMOST | WS_EX_NOACTIVATE);
  }

  void Init(HWND parent,
            const gfx::Rect& bounds,
            View* contents_view,
            bool do_capture) {
    HWNDViewContainer::Init(parent, bounds, contents_view, true);
    // We don't want to take focus away from the hosting window.
    ShowWindow(SW_SHOWNA);
    owns_capture_ = do_capture;
    if (do_capture) {
      SetCapture();
      has_capture_ = true;
#ifdef DEBUG_MENU
      DLOG(INFO) << "Doing capture";
#endif
    }
  }

  virtual void Hide() {
    if (closed_) {
      // We're already closed, nothing to do.
      // This is invoked twice if the first time just hid us, and the second
      // time deleted Closed (deleted) us.
      return;
    }
    // The menus are freed separately, and possibly before the window is closed,
    // remove them so that View doesn't try to access deleted objects.
    static_cast<MenuHostRootView*>(GetRootView())->SuspendEvents();
    GetRootView()->RemoveAllChildViews(false);
    closed_ = true;
    ReleaseCapture();
    HWNDViewContainer::Hide();
  }

  virtual void OnCaptureChanged(HWND hwnd) {
    HWNDViewContainer::OnCaptureChanged(hwnd);
    owns_capture_ = false;
#ifdef DEBUG_MENU
    DLOG(INFO) << "Capture changed";
#endif
  }

  void ReleaseCapture() {
    if (owns_capture_) {
#ifdef DEBUG_MENU
      DLOG(INFO) << "released capture";
#endif
      owns_capture_ = false;
      ::ReleaseCapture();
    }
  }

 protected:
  // Overriden to create MenuHostRootView.
  virtual RootView* CreateRootView() {
    return new MenuHostRootView(this, submenu_);
  }

  virtual void OnCancelMode() {
    if (!closed_) {
#ifdef DEBUG_MENU
      DLOG(INFO) << "OnCanceMode, closing menu";
#endif
      submenu_->GetMenuItem()->GetMenuController()->Cancel(true);
    }
  }

  // Overriden to return false, we do NOT want to release capture on mouse
  // release.
  virtual bool ReleaseCaptureOnMouseReleased() {
    return false;
  }

 private:
  // If true, we've been closed.
  bool closed_;

  // If true, we own the capture and need to release it.
  bool owns_capture_;

  // The view we contain.
  SubmenuView* submenu_;

  DISALLOW_EVIL_CONSTRUCTORS(MenuHost);
};

// EmptyMenuMenuItem ---------------------------------------------------------

// EmptyMenuMenuItem is used when a menu has no menu items. EmptyMenuMenuItem
// is itself a MenuItemView, but it uses a different ID so that it isn't
// identified as a MenuItemView.

class EmptyMenuMenuItem : public MenuItemView {
 public:
  // ID used for EmptyMenuMenuItem.
  static const int kEmptyMenuItemViewID;

  EmptyMenuMenuItem(MenuItemView* parent) : MenuItemView(parent, 0, NORMAL) {
    SetTitle(l10n_util::GetString(IDS_MENU_EMPTY_SUBMENU));
    // Set this so that we're not identified as a normal menu item.
    SetID(kEmptyMenuItemViewID);
    SetEnabled(false);
  }

 private:
  DISALLOW_EVIL_CONSTRUCTORS(EmptyMenuMenuItem);
};

// static
const int EmptyMenuMenuItem::kEmptyMenuItemViewID =
    MenuItemView::kMenuItemViewID + 1;

}  // namespace

// SubmenuView ---------------------------------------------------------------

SubmenuView::SubmenuView(MenuItemView* parent)
    : parent_menu_item_(parent),
      host_(NULL),
      drop_item_(NULL),
      scroll_view_container_(NULL) {
  DCHECK(parent);
  // We'll delete ourselves, otherwise the ScrollView would delete us on close.
  SetParentOwned(false);
}

SubmenuView::~SubmenuView() {
  DCHECK(!host_);
  delete scroll_view_container_;
}

int SubmenuView::GetMenuItemCount() {
  int count = 0;
  for (int i = 0; i < GetChildViewCount(); ++i) {
    if (GetChildViewAt(i)->GetID() == MenuItemView::kMenuItemViewID)
      count++;
  }
  return count;
}

MenuItemView* SubmenuView::GetMenuItemAt(int index) {
  for (int i = 0, count = 0; i < GetChildViewCount(); ++i) {
    if (GetChildViewAt(i)->GetID() == MenuItemView::kMenuItemViewID &&
        count++ == index) {
      return static_cast<MenuItemView*>(GetChildViewAt(i));
    }
  }
  NOTREACHED();
  return NULL;
}

void SubmenuView::Layout() {
  // We're in a ScrollView, and need to set our width/height ourselves.
  View* parent = GetParent();
  if (!parent)
    return;
  CSize pref;
  GetPreferredSize(&pref);
  SetBounds(x(), y(), parent->width(), pref.cy);

  gfx::Insets insets = GetInsets();
  int x = insets.left();
  int y = insets.top();
  int menu_item_width = width() - insets.width();
  for (int i = 0; i < GetChildViewCount(); ++i) {
    View* child = GetChildViewAt(i);
    CSize child_pref_size;
    child->GetPreferredSize(&child_pref_size);
    child->SetBounds(x, y, menu_item_width, child_pref_size.cy);
    y += child_pref_size.cy;
  }
}

void SubmenuView::GetPreferredSize(CSize* out) {
  if (GetChildViewCount() == 0) {
    out->SetSize(0, 0);
    return;
  }

  int max_width = 0;
  int height = 0;
  for (int i = 0; i < GetChildViewCount(); ++i) {
    View* child = GetChildViewAt(i);
    CSize child_pref_size;
    child->GetPreferredSize(&child_pref_size);
    max_width = std::max(max_width, static_cast<int>(child_pref_size.cx));
    height += child_pref_size.cy;
  }
  gfx::Insets insets = GetInsets();
  out->SetSize(max_width + insets.width(), height + insets.height());
}

void SubmenuView::DidChangeBounds(const CRect& previous, const CRect& current) {
  SchedulePaint();
}

void SubmenuView::PaintChildren(ChromeCanvas* canvas) {
  View::PaintChildren(canvas);

  if (drop_item_ && drop_position_ != MenuDelegate::DROP_ON)
    PaintDropIndicator(canvas, drop_item_, drop_position_);
}

bool SubmenuView::CanDrop(const OSExchangeData& data) {
  DCHECK(GetMenuItem()->GetMenuController());
  return GetMenuItem()->GetMenuController()->CanDrop(this, data);
}

void SubmenuView::OnDragEntered(const DropTargetEvent& event) {
  DCHECK(GetMenuItem()->GetMenuController());
  GetMenuItem()->GetMenuController()->OnDragEntered(this, event);
}

int SubmenuView::OnDragUpdated(const DropTargetEvent& event) {
  DCHECK(GetMenuItem()->GetMenuController());
  return GetMenuItem()->GetMenuController()->OnDragUpdated(this, event);
}

void SubmenuView::OnDragExited() {
  DCHECK(GetMenuItem()->GetMenuController());
  GetMenuItem()->GetMenuController()->OnDragExited(this);
}

int SubmenuView::OnPerformDrop(const DropTargetEvent& event) {
  DCHECK(GetMenuItem()->GetMenuController());
  return GetMenuItem()->GetMenuController()->OnPerformDrop(this, event);
}

bool SubmenuView::OnMouseWheel(const MouseWheelEvent& e) {
  gfx::Rect vis_bounds = GetVisibleBounds();
  int menu_item_count = GetMenuItemCount();
  if (vis_bounds.height() == height() || !menu_item_count) {
    // All menu items are visible, nothing to scroll.
    return true;
  }

  // Find the index of the first menu item whose y-coordinate is >= visible
  // y-coordinate.
  int first_vis_index = -1;
  for (int i = 0; i < menu_item_count; ++i) {
    MenuItemView* menu_item = GetMenuItemAt(i);
    if (menu_item->y() == vis_bounds.y()) {
      first_vis_index = i;
      break;
    } else if (menu_item->y() > vis_bounds.y()) {
      first_vis_index = std::max(0, i - 1);
      break;
    }
  }
  if (first_vis_index == -1)
    return true;

  // If the first item isn't entirely visible, make it visible, otherwise make
  // the next/previous one entirely visible.
  int delta = abs(e.GetOffset() / WHEEL_DELTA);
  bool scroll_up = (e.GetOffset() > 0);
  while (delta-- > 0) {
    int scroll_amount = 0;
    if (scroll_up) {
      if (GetMenuItemAt(first_vis_index)->y() == vis_bounds.y()) {
        if (first_vis_index != 0) {
          scroll_amount = GetMenuItemAt(first_vis_index - 1)->y() -
                          vis_bounds.y();
          first_vis_index--;
        } else {
          break;
        }
      } else {
        scroll_amount = GetMenuItemAt(first_vis_index)->y() - vis_bounds.y();
      }
    } else {
      if (first_vis_index + 1 == GetMenuItemCount())
        break;
      scroll_amount = GetMenuItemAt(first_vis_index + 1)->y() -
                      vis_bounds.y();
      if (GetMenuItemAt(first_vis_index)->y() == vis_bounds.y())
        first_vis_index++;
    }
    ScrollRectToVisible(0, vis_bounds.y() + scroll_amount, vis_bounds.width(),
                        vis_bounds.height());
    vis_bounds = GetVisibleBounds();
  }

  return true;
}

void SubmenuView::ShowAt(HWND parent,
                         const gfx::Rect& bounds,
                         bool do_capture) {
  DCHECK(!host_);
  host_ = new MenuHost(this);
  // Force construction of the scroll view container.
  GetScrollViewContainer();
  // Make sure the first row is visible.
  ScrollRectToVisible(0, 0, 1, 1);
  host_->Init(parent, bounds, scroll_view_container_, do_capture);
}

void SubmenuView::Close(bool destroy_host) {
  if (host_) {
    if (destroy_host) {
      host_->Close();
      host_ = NULL;
    } else {
      host_->Hide();
    }
  }
}

void SubmenuView::ReleaseCapture() {
  host_->ReleaseCapture();
}

void SubmenuView::SetDropMenuItem(MenuItemView* item,
                                  MenuDelegate::DropPosition position) {
  if (drop_item_ == item && drop_position_ == position)
    return;
  SchedulePaintForDropIndicator(drop_item_, drop_position_);
  drop_item_ = item;
  drop_position_ = position;
  SchedulePaintForDropIndicator(drop_item_, drop_position_);
}

bool SubmenuView::GetShowSelection(MenuItemView* item) {
  if (drop_item_ == NULL)
    return true;
  // Something is being dropped on one of this menus items. Show the
  // selection if the drop is on the passed in item and the drop position is
  // ON.
  return (drop_item_ == item && drop_position_ == MenuDelegate::DROP_ON);
}

MenuScrollViewContainer* SubmenuView::GetScrollViewContainer() {
  if (!scroll_view_container_) {
    scroll_view_container_ = new MenuScrollViewContainer(this);
    // Otherwise MenuHost would delete us.
    scroll_view_container_->SetParentOwned(false);
  }
  return scroll_view_container_;
}

void SubmenuView::PaintDropIndicator(ChromeCanvas* canvas,
                                     MenuItemView* item,
                                     MenuDelegate::DropPosition position) {
  if (position == MenuDelegate::DROP_NONE)
    return;

  gfx::Rect bounds = CalculateDropIndicatorBounds(item, position);
  canvas->FillRectInt(kDropIndicatorColor, bounds.x(), bounds.y(),
                      bounds.width(), bounds.height());
}

void SubmenuView::SchedulePaintForDropIndicator(
    MenuItemView* item,
    MenuDelegate::DropPosition position) {
  if (item == NULL)
    return;

  if (position == MenuDelegate::DROP_ON) {
    item->SchedulePaint();
  } else if (position != MenuDelegate::DROP_NONE) {
    gfx::Rect bounds = CalculateDropIndicatorBounds(item, position);
    SchedulePaint(bounds.x(), bounds.y(), bounds.width(), bounds.height());
  }
}

gfx::Rect SubmenuView::CalculateDropIndicatorBounds(
    MenuItemView* item,
    MenuDelegate::DropPosition position) {
  DCHECK(position != MenuDelegate::DROP_NONE);
  CRect item_bounds_c;
  item->GetBounds(&item_bounds_c);
  gfx::Rect item_bounds(item_bounds_c);
  switch (position) {
    case MenuDelegate::DROP_BEFORE:
      item_bounds.Offset(0, -kDropIndicatorHeight / 2);
      item_bounds.set_height(kDropIndicatorHeight);
      return item_bounds;

    case MenuDelegate::DROP_AFTER:
      item_bounds.Offset(0, item_bounds.height() - kDropIndicatorHeight / 2);
      item_bounds.set_height(kDropIndicatorHeight);
      return item_bounds;

    default:
      // Don't render anything for on.
      return gfx::Rect();
  }
}

// MenuItemView ---------------------------------------------------------------

//  static
const int MenuItemView::kMenuItemViewID = 1001;

//  static
const int MenuItemView::kDropBetweenPixels = 5;

MenuItemView::MenuItemView(MenuDelegate* delegate) {
  DCHECK(delegate_);
  Init(NULL, 0, SUBMENU, delegate);
}

MenuItemView::~MenuItemView() {
  if (controller_) {
    // We're currently showing.

    // We can't delete ourselves while we're blocking.
    DCHECK(!controller_->IsBlockingRun());

    // Invoking Cancel is going to call us back and notify the delegate.
    // Notifying the delegate from the destructor can be problematic. To avoid
    // this the delegate is set to NULL.
    delegate_ = NULL;

    controller_->Cancel(true);
  }
  delete submenu_;
}

void MenuItemView::RunMenuAt(HWND parent,
                             const gfx::Rect& bounds,
                             AnchorPosition anchor,
                             bool has_mnemonics) {
  PrepareForRun(has_mnemonics);

  int mouse_event_flags;

  MenuController* controller = MenuController::GetActiveInstance();
  bool owns_controller = false;
  if (!controller) {
    // No menus are showing, show one.
    controller = new MenuController(true);
    MenuController::SetActiveInstance(controller);
    owns_controller = true;
  } else {
    // A menu is already showing, use the same controller.

    // Don't support blocking from within non-blocking.
    DCHECK(controller->IsBlockingRun());
  }

  controller_ = controller;

  // Run the loop.
  MenuItemView* result =
      controller->Run(parent, this, bounds, anchor, &mouse_event_flags);

  RemoveEmptyMenus();

  controller_ = NULL;

  if (owns_controller) {
    // We created the controller and need to delete it.
    if (MenuController::GetActiveInstance() == controller)
      MenuController::SetActiveInstance(NULL);
    delete controller;
  }
  // Make sure all the windows we created to show the menus have been
  // destroyed.
  DestroyAllMenuHosts();
  if (result && delegate_)
    delegate_->ExecuteCommand(result->GetCommand(), mouse_event_flags);
}

void MenuItemView::RunMenuForDropAt(HWND parent,
                                    const gfx::Rect& bounds,
                                    AnchorPosition anchor) {
  PrepareForRun(false);

  // If there is a menu, hide it so that only one menu is shown during dnd.
  MenuController* current_controller = MenuController::GetActiveInstance();
  if (current_controller) {
    current_controller->Cancel(true);
  }

  // Always create a new controller for non-blocking.
  controller_ = new MenuController(false);

  // Set the instance, that way it can be canceled by another menu.
  MenuController::SetActiveInstance(controller_);

  controller_->Run(parent, this, bounds, anchor, NULL);
}

void MenuItemView::Cancel() {
  if (controller_ && !canceled_) {
    canceled_ = true;
    controller_->Cancel(true);
  }
}

SubmenuView* MenuItemView::CreateSubmenu() {
  if (!submenu_)
    submenu_ = new SubmenuView(this);
  return submenu_;
}

void MenuItemView::SetSelected(bool selected) {
  selected_ = selected;
  SchedulePaint();
}

void MenuItemView::SetIcon(const SkBitmap& icon, int item_id) {
  MenuItemView* item = GetDescendantByID(item_id);
  DCHECK(item);
  item->SetIcon(icon);
}

void MenuItemView::SetIcon(const SkBitmap& icon) {
  icon_ = icon;
  SchedulePaint();
}

void MenuItemView::Paint(ChromeCanvas* canvas) {
  Paint(canvas, false);
}

void MenuItemView::GetPreferredSize(CSize* out) {
  out->cx = font_.GetStringWidth(title_) + label_start + item_right_margin;
  out->cy = font_.height() + kItemBottomMargin + kItemTopMargin;
}

MenuController* MenuItemView::GetMenuController() {
  return GetRootMenuItem()->controller_;
}

MenuDelegate* MenuItemView::GetDelegate() {
  return GetRootMenuItem()->delegate_;
}

MenuItemView* MenuItemView::GetRootMenuItem() {
  MenuItemView* item = this;
  while (item) {
    MenuItemView* parent = item->GetParentMenuItem();
    if (!parent)
      return item;
    item = parent;
  }
  NOTREACHED();
  return NULL;
}

wchar_t MenuItemView::GetMnemonic() {
  if (!has_mnemonics_)
    return 0;

  const std::wstring& title = GetTitle();
  size_t index = 0;
  do {
    index = title.find('&', index);
    if (index != std::wstring::npos) {
      if (index + 1 != title.size() && title[index + 1] != '&')
        return title[index + 1];
      index++;
    }
  } while (index != std::wstring::npos);
  return 0;
}

MenuItemView::MenuItemView(MenuItemView* parent,
                           int command,
                           MenuItemView::Type type) {
  Init(parent, command, type, NULL);
}

void MenuItemView::Init(MenuItemView* parent,
                        int command,
                        MenuItemView::Type type,
                        MenuDelegate* delegate) {
  delegate_ = delegate;
  controller_ = NULL;
  canceled_ = false;
  parent_menu_item_ = parent;
  type_ = type;
  selected_ = false;
  command_ = command;
  submenu_ = NULL;
  // Assign our ID, this allows SubmenuItemView to find MenuItemViews.
  SetID(kMenuItemViewID);

  MenuDelegate* root_delegate = GetDelegate();
  if (root_delegate)
    SetEnabled(root_delegate->IsCommandEnabled(command));
}

MenuItemView* MenuItemView::AppendMenuItemInternal(int item_id,
                                                   const std::wstring& label,
                                                   const SkBitmap& icon,
                                                   Type type) {
  if (!submenu_)
    CreateSubmenu();
  if (type == SEPARATOR) {
    submenu_->AddChildView(new MenuSeparator());
    return NULL;
  }
  MenuItemView* item = new MenuItemView(this, item_id, type);
  if (label.empty() && GetDelegate())
    item->SetTitle(GetDelegate()->GetLabel(item_id));
  else
    item->SetTitle(label);
  item->SetIcon(icon);
  if (type == SUBMENU)
    item->CreateSubmenu();
  submenu_->AddChildView(item);
  return item;
}

MenuItemView* MenuItemView::GetDescendantByID(int id) {
  if (GetCommand() == id)
    return this;
  if (!HasSubmenu())
    return NULL;
  for (int i = 0; i < GetSubmenu()->GetChildViewCount(); ++i) {
    View* child = GetSubmenu()->GetChildViewAt(i);
    if (child->GetID() == MenuItemView::kMenuItemViewID) {
      MenuItemView* result = static_cast<MenuItemView*>(child)->
          GetDescendantByID(id);
      if (result)
        return result;
    }
  }
  return NULL;
}

void MenuItemView::DropMenuClosed(bool notify_delegate) {
  DCHECK(controller_);
  DCHECK(!controller_->IsBlockingRun());
  if (MenuController::GetActiveInstance() == controller_)
    MenuController::SetActiveInstance(NULL);
  delete controller_;
  controller_ = NULL;

  RemoveEmptyMenus();

  if (notify_delegate && delegate_) {
    // Our delegate is null when invoked from the destructor.
    delegate_->DropMenuClosed(this);
  }
  // WARNING: its possible the delegate deleted us at this point.
}

void MenuItemView::PrepareForRun(bool has_mnemonics) {
  // Currently we only support showing the root.
  DCHECK(!parent_menu_item_);

  // Don't invoke run from within run on the same menu.
  DCHECK(!controller_);

  // Force us to have a submenu.
  CreateSubmenu();

  canceled_ = false;

  has_mnemonics_ = has_mnemonics;

  AddEmptyMenus();

  UpdateMenuPartSizes();

  BOOL show_cues;
  show_mnemonics =
      (SystemParametersInfo(SPI_GETKEYBOARDCUES, 0, &show_cues, 0) &&
       show_cues == TRUE);
}

int MenuItemView::GetDrawStringFlags() {
  int flags = 0;
  if (UILayoutIsRightToLeft())
    flags |= ChromeCanvas::TEXT_ALIGN_RIGHT;
  else
    flags |= ChromeCanvas::TEXT_ALIGN_LEFT;

  if (has_mnemonics_) {
    if (show_mnemonics)
      flags |= ChromeCanvas::SHOW_PREFIX;
    else
      flags |= ChromeCanvas::HIDE_PREFIX;
  }
  return flags;
}

void MenuItemView::AddEmptyMenus() {
  DCHECK(HasSubmenu());
  if (submenu_->GetChildViewCount() == 0) {
    submenu_->AddChildView(0, new EmptyMenuMenuItem(this));
  } else {
    for (int i = 0, item_count = submenu_->GetMenuItemCount(); i < item_count;
         ++i) {
      MenuItemView* child = submenu_->GetMenuItemAt(i);
      if (child->HasSubmenu())
        child->AddEmptyMenus();
    }
  }
}

void MenuItemView::RemoveEmptyMenus() {
  DCHECK(HasSubmenu());
  // Iterate backwards as we may end up removing views, which alters the child
  // view count.
  for (int i = submenu_->GetChildViewCount() - 1; i >= 0; --i) {
    View* child = submenu_->GetChildViewAt(i);
    if (child->GetID() == MenuItemView::kMenuItemViewID) {
      MenuItemView* menu_item = static_cast<MenuItemView*>(child);
      if (menu_item->HasSubmenu())
        menu_item->RemoveEmptyMenus();
    } else if (child->GetID() == EmptyMenuMenuItem::kEmptyMenuItemViewID) {
      submenu_->RemoveChildView(child);
    }
  }
}

void MenuItemView::AdjustBoundsForRTLUI(RECT* rect) const {
  gfx::Rect mirrored_rect(*rect);
  mirrored_rect.set_x(MirroredLeftPointForRect(mirrored_rect));
  *rect = mirrored_rect.ToRECT();
}

void MenuItemView::Paint(ChromeCanvas* canvas, bool for_drag) {
  bool render_selection =
      (!for_drag && IsSelected() &&
       parent_menu_item_->GetSubmenu()->GetShowSelection(this));
  int state = render_selection ? MPI_HOT :
                                 (IsEnabled() ? MPI_NORMAL : MPI_DISABLED);
  HDC dc = canvas->beginPlatformPaint();

  // The gutter is rendered before the background.
  if (render_gutter && !for_drag) {
    RECT gutter_bounds = { label_start - kGutterToLabel - gutter_width, 0, 0,
                           height() };
    gutter_bounds.right = gutter_bounds.left + gutter_width;
    AdjustBoundsForRTLUI(&gutter_bounds);
    NativeTheme::instance()->PaintMenuGutter(dc, MENU_POPUPGUTTER, MPI_NORMAL, &gutter_bounds);
  }

  // Render the background.
  if (!for_drag) {
    RECT item_bounds = { 0, 0, width(), height() };
    AdjustBoundsForRTLUI(&item_bounds);
    NativeTheme::instance()->PaintMenuItemBackground(
        NativeTheme::MENU, dc, MENU_POPUPITEM, state, render_selection,
        &item_bounds);
  }

  int icon_x = kItemLeftMargin;
  int icon_y = kItemTopMargin + (height() - kItemTopMargin -
                                 kItemBottomMargin - check_height) / 2;
  int icon_height = check_height;
  int icon_width = check_width;

  if (type_ == CHECKBOX && GetDelegate()->IsItemChecked(GetCommand())) {
    // Draw the check background.
    RECT check_bg_bounds = { 0, 0, icon_x + icon_width, height() };
    const int bg_state = IsEnabled() ? MCB_NORMAL : MCB_DISABLED;
    AdjustBoundsForRTLUI(&check_bg_bounds);
    NativeTheme::instance()->PaintMenuCheckBackground(
        NativeTheme::MENU, dc, MENU_POPUPCHECKBACKGROUND, bg_state,
        &check_bg_bounds);

    // And the check.
    RECT check_bounds = { icon_x, icon_y, icon_x + icon_width,
                          icon_y + icon_height };
    const int check_state = IsEnabled() ? MC_CHECKMARKNORMAL :
                                          MC_CHECKMARKDISABLED;
    AdjustBoundsForRTLUI(&check_bounds);
    NativeTheme::instance()->PaintMenuCheck(
        NativeTheme::MENU, dc, MENU_POPUPCHECK, check_state, &check_bounds,
        render_selection);
  }

  // Render the foreground.
  // Menu color is specific to Vista, fallback to classic colors if can't
  // get color.
  int default_sys_color = render_selection ? COLOR_HIGHLIGHTTEXT :
      (IsEnabled() ? COLOR_MENUTEXT : COLOR_GRAYTEXT);
  SkColor fg_color = NativeTheme::instance()->GetThemeColorWithDefault(
      NativeTheme::MENU, MENU_POPUPITEM, state, TMT_TEXTCOLOR, default_sys_color);
  int width = this->width() - item_right_margin - label_start;
  gfx::Rect text_bounds(label_start, kItemTopMargin, width, font_.height());
  text_bounds.set_x(MirroredLeftPointForRect(text_bounds));
  canvas->DrawStringInt(GetTitle(), font_, fg_color, text_bounds.x(),
                        text_bounds.y(), text_bounds.width(),
                        text_bounds.height(),
                        GetRootMenuItem()->GetDrawStringFlags());

  if (icon_.width() > 0) {
    gfx::Rect icon_bounds(kItemLeftMargin,
                          kItemTopMargin + (height() - kItemTopMargin -
                          kItemBottomMargin - icon_.height()) / 2,
                          icon_.width(),
                          icon_.height());
    icon_bounds.set_x(MirroredLeftPointForRect(icon_bounds));
    canvas->DrawBitmapInt(icon_, icon_bounds.x(), icon_bounds.y());
  }

  if (HasSubmenu()) {
    int state_id = IsEnabled() ? MSM_NORMAL : MSM_DISABLED;
    RECT arrow_bounds = { this->width() - item_right_margin + kLabelToArrowPadding,
                          0, 0, height() };
    arrow_bounds.right = arrow_bounds.left + arrow_width;
    AdjustBoundsForRTLUI(&arrow_bounds);

    // If our sub menus open from right to left (which is the case when the
    // locale is RTL) then we should make sure the menu arrow points to the
    // right direction.
    NativeTheme::MenuArrowDirection arrow_direction;
    if (UILayoutIsRightToLeft())
      arrow_direction = NativeTheme::LEFT_POINTING_ARROW;
    else
      arrow_direction = NativeTheme::RIGHT_POINTING_ARROW;

    NativeTheme::instance()->PaintMenuArrow(
        NativeTheme::MENU, dc, MENU_POPUPSUBMENU, state_id, &arrow_bounds,
        arrow_direction, render_selection);
  }
  canvas->endPlatformPaint();
}

void MenuItemView::DestroyAllMenuHosts() {
  if (!HasSubmenu())
    return;

  submenu_->Close(true);
  for (int i = 0, item_count = submenu_->GetMenuItemCount(); i < item_count;
         ++i) {
    submenu_->GetMenuItemAt(i)->DestroyAllMenuHosts();
  }
}

// MenuController ------------------------------------------------------------

// static
MenuController* MenuController::active_instance_ = NULL;

// static
MenuController* MenuController::GetActiveInstance() {
  return active_instance_;
}

#ifdef DEBUG_MENU
static int instance_count = 0;
static int nested_depth = 0;
#endif

MenuItemView* MenuController::Run(HWND parent,
                                  MenuItemView* root,
                                  const gfx::Rect& bounds,
                                  MenuItemView::AnchorPosition position,
                                  int* result_mouse_event_flags) {
  exit_all_ = false;
  possible_drag_ = false;

  bool nested_menu = showing_;
  if (showing_) {
    // Only support nesting of blocking_run menus, nesting of
    // blocking/non-blocking shouldn't be needed.
    DCHECK(blocking_run_);

    // We're already showing, push the current state.
    menu_stack_.push_back(state_);

    // The context menu should be owned by the same parent.
    DCHECK(owner_ == parent);
  } else {
    showing_ = true;
  }

  // Reset current state.
  pending_state_ = State();
  state_ = State();
  pending_state_.initial_bounds = bounds;
  if (bounds.height() > 1) {
    // Inset the bounds slightly, otherwise drag coordinates don't line up
    // nicely and menus close prematurely.
    pending_state_.initial_bounds.Inset(0, 1);
  }
  pending_state_.anchor = position;
  owner_ = parent;

  // Calculate the bounds of the monitor we'll show menus on. Do this once to
  // avoid repeated system queries for the info.
  POINT initial_loc = { bounds.x(), bounds.y() };
  HMONITOR monitor = MonitorFromPoint(initial_loc, MONITOR_DEFAULTTONEAREST);
  if (monitor) {
    MONITORINFO mi = {0};
    mi.cbSize = sizeof(mi);
    GetMonitorInfo(monitor, &mi);
    // Menus appear over the taskbar.
    pending_state_.monitor_bounds = gfx::Rect(mi.rcMonitor);
  }

  did_capture_ = false;

  any_menu_contains_mouse_ = false;

  // Set the selection, which opens the initial menu.
  SetSelection(root, true, true);

  if (!blocking_run_) {
    // Start the timer to hide the menu. This is needed as we get no
    // notification when the drag has finished.
    StartCancelAllTimer();
    return NULL;
  }

#ifdef DEBUG_MENU
  nested_depth++;
  DLOG(INFO) << " entering nested loop, depth=" << nested_depth;
#endif

  MessageLoop::current()->Run(this);

#ifdef DEBUG_MENU
  nested_depth--;
  DLOG(INFO) << " exiting nested loop,  depth=" << nested_depth;
#endif

  // Close any open menus.
  SetSelection(NULL, false, true);

  if (nested_menu) {
    DCHECK(!menu_stack_.empty());
    // We're running from within a menu, restore the previous state.
    // The menus are already showing, so we don't have to show them.
    state_ = menu_stack_.back();
    pending_state_ = menu_stack_.back();
    menu_stack_.pop_back();
  } else {
    showing_ = false;
  }

  MenuItemView* result = result_;
  // In case we're nested, reset result_.
  result_ = NULL;

  if (result_mouse_event_flags)
    *result_mouse_event_flags = result_mouse_event_flags_;

  if (nested_menu && result) {
    // We're nested and about to return a value. The caller might enter another
    // blocking loop. We need to make sure all menus are hidden before that
    // happens otherwise the menus will stay on screen.
    CloseAllNestedMenus();

    // Set exit_all_ to true, which makes sure all nested loops exit
    // immediately.
    exit_all_ = true;
  }

  return result;
}

void MenuController::SetSelection(MenuItemView* menu_item,
                                  bool open_submenu,
                                  bool update_immediately) {
  size_t paths_differ_at = 0;
  std::vector<MenuItemView*> current_path;
  std::vector<MenuItemView*> new_path;
  BuildPathsAndCalculateDiff(pending_state_.item, menu_item, &current_path,
                             &new_path, &paths_differ_at);

  size_t current_size = current_path.size();
  size_t new_size = new_path.size();

  // Notify the old path it isn't selected.
  for (size_t i = paths_differ_at; i < current_size; ++i)
    current_path[i]->SetSelected(false);

  // Notify the new path it is selected.
  for (size_t i = paths_differ_at; i < new_size; ++i)
    new_path[i]->SetSelected(true);

  pending_state_.item = menu_item;
  pending_state_.submenu_open = open_submenu;

  // Stop timers.
  StopShowTimer();
  StopCancelAllTimer();

  if (update_immediately)
    CommitPendingSelection();
  else
    StartShowTimer();
}

void MenuController::Cancel(bool all) {
  if (!showing_) {
    // This occurs if we're in the process of notifying the delegate for a drop
    // and the delegate cancels us.
    return;
  }

  MenuItemView* selected = state_.item;
  exit_all_ = all;

  // Hide windows immediately.
  SetSelection(NULL, false, true);

  if (!blocking_run_) {
    // If we didn't block the caller we need to notify the menu, which
    // triggers deleting us.
    DCHECK(selected);
    showing_ = false;
    selected->GetRootMenuItem()->DropMenuClosed(true);
    // WARNING: the call to MenuClosed deletes us.
    return;
  }
}

void MenuController::OnMousePressed(SubmenuView* source,
                                    const MouseEvent& event) {
#ifdef DEBUG_MENU
  DLOG(INFO) << "OnMousePressed source=" << source;
#endif
  if (!blocking_run_)
    return;

  MenuPart part =
      GetMenuPartByScreenCoordinate(source, event.x(), event.y());
  if (part.is_scroll())
    return;  // Ignore presses on scroll buttons.

  if (part.type == MenuPart::NONE ||
      (part.type == MenuPart::MENU_ITEM && part.menu &&
       part.menu->GetRootMenuItem() != state_.item->GetRootMenuItem())) {
    // Mouse wasn't pressed over any menu, or the active menu, cancel.

    // We're going to close and we own the mouse capture. We need to repost the
    // mouse down, otherwise the window the user clicked on won't get the
    // event.
    RepostEvent(source, event);

    // And close.
    Cancel(true);
    return;
  }

  any_menu_contains_mouse_ = true;

  bool open_submenu = false;
  if (!part.menu) {
    part.menu = source->GetMenuItem();
    open_submenu = true;
  } else {
    if (part.menu->GetDelegate()->CanDrag(part.menu)) {
      possible_drag_ = true;
      press_x_ = event.x();
      press_y_ = event.y();
    }
    if (part.menu->HasSubmenu())
      open_submenu = true;
  }
  // On a press we immediately commit the selection, that way a submenu
  // pops up immediately rather than after a delay.
  SetSelection(part.menu, open_submenu, true);
}

void MenuController::OnMouseDragged(SubmenuView* source,
                                    const MouseEvent& event) {
#ifdef DEBUG_MENU
  DLOG(INFO) << "OnMouseDragged source=" << source;
#endif
  MenuPart part =
      GetMenuPartByScreenCoordinate(source, event.x(), event.y());
  UpdateScrolling(part);

  if (!blocking_run_)
    return;

  if (possible_drag_) {
    if (ChromeViews::View::ExceededDragThreshold(event.x() - press_x_,
                                                 event.y() - press_y_)) {
      MenuItemView* item = state_.item;
      DCHECK(item);
      // Points are in the coordinates of the submenu, need to map to that of
      // the selected item. Additionally source may not be the parent of
      // the selected item, so need to map to screen first then to item.
      CPoint press_loc(press_x_, press_y_);
      View::ConvertPointToScreen(source->GetScrollViewContainer(), &press_loc);
      View::ConvertPointToView(NULL, item, &press_loc);
      CPoint drag_loc(event.x(), event.y());
      View::ConvertPointToScreen(source->GetScrollViewContainer(), &drag_loc);
      View::ConvertPointToView(NULL, item, &drag_loc);
      in_drag_ = true;
      ChromeCanvas canvas(item->width(), item->height(), false);
      item->Paint(&canvas, true);

      scoped_refptr<OSExchangeData> data(new OSExchangeData);
      item->GetDelegate()->WriteDragData(item, data.get());
      drag_utils::SetDragImageOnDataObject(canvas, item->width(),
                                           item->height(), press_loc.x,
                                           press_loc.y, data);

      scoped_refptr<BaseDragSource> drag_source(new BaseDragSource);
      int drag_ops = item->GetDelegate()->GetDragOperations(item);
      DWORD effects;
      StopScrolling();
      DoDragDrop(data, drag_source,
                 DragDropTypes::DragOperationToDropEffect(drag_ops),
                 &effects);
      if (GetActiveInstance() == this) {
        if (showing_ ) {
          // We're still showing, close all menus.
          CloseAllNestedMenus();
          Cancel(true);
        } // else case, drop was on us.
      } // else case, someone canceled us, don't do anything
    }
    return;
  }
  if (part.type == MenuPart::MENU_ITEM) {
    if (!part.menu)
      part.menu = source->GetMenuItem();
    SetSelection(part.menu ? part.menu : state_.item, true, false);
  }
  any_menu_contains_mouse_ = (part.type == MenuPart::MENU_ITEM);
}

void MenuController::OnMouseReleased(SubmenuView* source,
                                     const MouseEvent& event) {
#ifdef DEBUG_MENU
  DLOG(INFO) << "OnMouseReleased source=" << source;
#endif
  if (!blocking_run_)
    return;

  DCHECK(state_.item);
  possible_drag_ = false;
  DCHECK(blocking_run_);
  MenuPart part =
      GetMenuPartByScreenCoordinate(source, event.x(), event.y());
  any_menu_contains_mouse_ = (part.type == MenuPart::MENU_ITEM);
  if (event.IsRightMouseButton() && (part.type == MenuPart::MENU_ITEM &&
                                     part.menu)) {
    // Set the selection immediately, making sure the submenu is only open
    // if it already was.
    bool open_submenu = (state_.item == pending_state_.item &&
                         state_.submenu_open);
    SetSelection(pending_state_.item, open_submenu, true);
    CPoint loc(event.x(), event.y());
    View::ConvertPointToScreen(source->GetScrollViewContainer(), &loc);
    part.menu->GetDelegate()->ShowContextMenu(
        part.menu, part.menu->GetCommand(), loc.x, loc.y, true);
  } else if (!part.is_scroll() && part.menu && !part.menu->HasSubmenu()) {
    if (part.menu->GetDelegate()->IsTriggerableEvent(event)) {
      Accept(part.menu, event.GetFlags());
      return;
    }
  } else if (part.type == MenuPart::MENU_ITEM) {
    // User either clicked on empty space, or a menu that has children.
    SetSelection(part.menu ? part.menu : state_.item, true, true);
  }
}

void MenuController::OnMouseMoved(SubmenuView* source,
                                  const MouseEvent& event) {
#ifdef DEBUG_MENU
  DLOG(INFO) << "OnMouseMoved source=" << source;
#endif
  if (showing_submenu_)
    return;

  MenuPart part =
      GetMenuPartByScreenCoordinate(source, event.x(), event.y());

  UpdateScrolling(part);

  if (!blocking_run_)
    return;

  any_menu_contains_mouse_ = (part.type == MenuPart::MENU_ITEM);
  if (part.type == MenuPart::MENU_ITEM && part.menu) {
    SetSelection(part.menu, true, false);
  } else if (!part.is_scroll() && any_menu_contains_mouse_ &&
             pending_state_.item &&
             (!pending_state_.item->HasSubmenu() ||
              !pending_state_.item->GetSubmenu()->IsShowing())) {
    // On exit if the user hasn't selected an item with a submenu, move the
    // selection back to the parent menu item.
    SetSelection(pending_state_.item->GetParentMenuItem(), true, false);
    any_menu_contains_mouse_ = false;
  }
}

void MenuController::OnMouseEntered(SubmenuView* source,
                                    const MouseEvent& event) {
  // MouseEntered is always followed by a mouse moved, so don't need to
  // do anything here.
}

bool MenuController::CanDrop(SubmenuView* source, const OSExchangeData& data) {
  return source->GetMenuItem()->GetDelegate()->CanDrop(source->GetMenuItem(),
                                                       data);
}

void MenuController::OnDragEntered(SubmenuView* source,
                                   const DropTargetEvent& event) {
  valid_drop_coordinates_ = false;
}

int MenuController::OnDragUpdated(SubmenuView* source,
                                  const DropTargetEvent& event) {
  StopCancelAllTimer();

  CPoint screen_loc(event.x(), event.y());
  View::ConvertPointToScreen(source, &screen_loc);
  if (valid_drop_coordinates_ && screen_loc.x == drop_x_ &&
      screen_loc.y == drop_y_) {
    return last_drop_operation_;
  }
  drop_x_ = screen_loc.x;
  drop_y_ = screen_loc.y;
  valid_drop_coordinates_ = true;

  MenuItemView* menu_item = GetMenuItemAt(source, event.x(), event.y());
  bool over_empty_menu = false;
  if (!menu_item) {
    // See if we're over an empty menu.
    menu_item = GetEmptyMenuItemAt(source, event.x(), event.y());
    if (menu_item)
      over_empty_menu = true;
  }
  MenuDelegate::DropPosition drop_position = MenuDelegate::DROP_NONE;
  int drop_operation = DragDropTypes::DRAG_NONE;
  if (menu_item) {
    CPoint menu_item_loc(event.x(), event.y());
    View::ConvertPointToView(source, menu_item, &menu_item_loc);
    MenuItemView* query_menu_item;
    if (!over_empty_menu) {
      int menu_item_height = menu_item->height();
      if (menu_item->HasSubmenu() &&
          (menu_item_loc.y > MenuItemView::kDropBetweenPixels &&
           menu_item_loc.y < (menu_item_height -
                              MenuItemView::kDropBetweenPixels))) {
        drop_position = MenuDelegate::DROP_ON;
      } else if (menu_item_loc.y < menu_item_height / 2) {
        drop_position = MenuDelegate::DROP_BEFORE;
      } else {
        drop_position = MenuDelegate::DROP_AFTER;
      }
      query_menu_item = menu_item;
    } else {
      query_menu_item = menu_item->GetParentMenuItem();
      drop_position = MenuDelegate::DROP_ON;
    }
    drop_operation = menu_item->GetDelegate()->GetDropOperation(
        query_menu_item, event, &drop_position);

    if (menu_item->HasSubmenu()) {
      // The menu has a submenu, schedule the submenu to open.
      SetSelection(menu_item, true, false);
    } else {
      SetSelection(menu_item, false, false);
    }

    if (drop_position == MenuDelegate::DROP_NONE ||
        drop_operation == DragDropTypes::DRAG_NONE) {
      menu_item = NULL;
    }
  } else {
    SetSelection(source->GetMenuItem(), true, false);
  }
  SetDropMenuItem(menu_item, drop_position);
  last_drop_operation_ = drop_operation;
  return drop_operation;
}

void MenuController::OnDragExited(SubmenuView* source) {
  StartCancelAllTimer();

  if (drop_target_) {
    StopShowTimer();
    SetDropMenuItem(NULL, MenuDelegate::DROP_NONE);
  }
}

int MenuController::OnPerformDrop(SubmenuView* source,
                                  const DropTargetEvent& event) {
  DCHECK(drop_target_);
  // NOTE: the delegate may delete us after invoking OnPerformDrop, as such
  // we don't call cancel here.

  MenuItemView* item = state_.item;
  DCHECK(item);

  MenuItemView* drop_target = drop_target_;
  MenuDelegate::DropPosition drop_position = drop_position_;

  // Close all menus, including any nested menus.
  SetSelection(NULL, false, true);
  CloseAllNestedMenus();

  // Set state such that we exit.
  showing_ = false;
  exit_all_ = true;

  if (!IsBlockingRun())
    item->GetRootMenuItem()->DropMenuClosed(false);

  // WARNING: the call to MenuClosed deletes us.

  // If over an empty menu item, drop occurs on the parent.
  if (drop_target->GetID() == EmptyMenuMenuItem::kEmptyMenuItemViewID)
    drop_target = drop_target->GetParentMenuItem();

  return drop_target->GetDelegate()->OnPerformDrop(
      drop_target, drop_position, event);
}

void MenuController::OnDragEnteredScrollButton(SubmenuView* source,
                                               bool is_up) {
  MenuPart part;
  part.type = is_up ? MenuPart::SCROLL_UP : MenuPart::SCROLL_DOWN;
  part.submenu = source;
  UpdateScrolling(part);

  // Do this to force the selection to hide.
  SetDropMenuItem(source->GetMenuItemAt(0), MenuDelegate::DROP_NONE);

  StopCancelAllTimer();
}

void MenuController::OnDragExitedScrollButton(SubmenuView* source) {
  StartCancelAllTimer();
  SetDropMenuItem(NULL, MenuDelegate::DROP_NONE);
  StopScrolling();
}

// static
void MenuController::SetActiveInstance(MenuController* controller) {
  active_instance_ = controller;
}

bool MenuController::Dispatch(const MSG& msg) {
  DCHECK(blocking_run_);

  if (exit_all_)
    return false;

  // NOTE: we don't get WM_ACTIVATE or anything else interesting in here.
  switch (msg.message) {
    // NOTE: focus wasn't changed when the menu was shown. As such, don't
    // dispatch key events otherwise the focused window will get the events.
    case WM_KEYDOWN:
      return OnKeyDown(msg);

    case WM_CHAR:
      return OnChar(msg);

    case WM_KEYUP:
      return true;

    case WM_CANCELMODE:
    case WM_SYSKEYDOWN:
    case WM_SYSKEYUP:
      // Exit immediately on system keys.
      Cancel(true);
      return false;

    default:
      break;
  }
  TranslateMessage(&msg);
  DispatchMessage(&msg);
  return !exit_all_;
}

bool MenuController::OnKeyDown(const MSG& msg) {
  DCHECK(blocking_run_);

  switch (msg.wParam) {
    case VK_UP:
      IncrementSelection(-1);
      break;

    case VK_DOWN:
      IncrementSelection(1);
      break;

    // Handling of VK_RIGHT and VK_LEFT is different depending on the UI
    // layout.
    case VK_RIGHT:
      if (l10n_util::TextDirection() == l10n_util::RIGHT_TO_LEFT)
        CloseSubmenu();
      else
        OpenSubmenuChangeSelectionIfCan();
      break;

    case VK_LEFT:
      if (l10n_util::TextDirection() == l10n_util::RIGHT_TO_LEFT)
        OpenSubmenuChangeSelectionIfCan();
      else
        CloseSubmenu();
      break;

    case VK_RETURN:
      if (pending_state_.item) {
        if (pending_state_.item->HasSubmenu()) {
          OpenSubmenuChangeSelectionIfCan();
        } else if (pending_state_.item->IsEnabled()) {
          Accept(pending_state_.item, 0);
          return false;
        }
      }
      break;

    case VK_ESCAPE:
      if (!state_.item->GetParentMenuItem() ||
          (!state_.item->GetParentMenuItem()->GetParentMenuItem() &&
           (!state_.item->HasSubmenu() ||
            !state_.item->GetSubmenu()->IsShowing()))) {
        // User pressed escape and only one menu is shown, cancel it.
        Cancel(false);
        return false;
      } else {
        CloseSubmenu();
      }
      break;

    default:
      TranslateMessage(&msg);
      break;
  }
  return true;
}

bool MenuController::OnChar(const MSG& msg) {
  DCHECK(blocking_run_);

  return !SelectByChar(static_cast<wchar_t>(msg.wParam));
}

MenuController::MenuController(bool blocking)
    : blocking_run_(blocking),
      showing_(false),
      exit_all_(false),
      did_capture_(false),
#pragma warning(suppress: 4355)  // Okay to pass "this" here.
      show_task_(this),
      result_(NULL),
      show_timer_(NULL),
#pragma warning(suppress: 4355)  // Okay to pass "this" here.
      cancel_all_task_(this),
      cancel_all_timer_(NULL),
      drop_target_(NULL),
      owner_(NULL),
      possible_drag_(false),
      valid_drop_coordinates_(false),
      in_drag_(false),
      any_menu_contains_mouse_(false),
      showing_submenu_(false),
      result_mouse_event_flags_(0) {
#ifdef DEBUG_MENU
  instance_count++;
  DLOG(INFO) << "created MC, count=" << instance_count;
#endif
}

MenuController::~MenuController() {
  DCHECK(!showing_);
  StopShowTimer();
  StopCancelAllTimer();
#ifdef DEBUG_MENU
  instance_count--;
  DLOG(INFO) << "destroyed MC, count=" << instance_count;
#endif
}

void MenuController::Accept(MenuItemView* item, int mouse_event_flags) {
  DCHECK(IsBlockingRun());
  result_ = item;
  exit_all_ = true;
  result_mouse_event_flags_ = mouse_event_flags;
}

void MenuController::CloseAllNestedMenus() {
  for (std::list<State>::iterator i = menu_stack_.begin();
       i != menu_stack_.end(); ++i) {
    MenuItemView* item = i->item;
    MenuItemView* last_item = item;
    while (item) {
      CloseMenu(item);
      last_item = item;
      item = item->GetParentMenuItem();
    }
    i->submenu_open = false;
    i->item = last_item;
  }
}

MenuItemView* MenuController::GetMenuItemAt(View* source, int x, int y) {
  View* child_under_mouse = source->GetViewForPoint(CPoint(x, y));
  if (child_under_mouse && child_under_mouse->IsEnabled() &&
      child_under_mouse->GetID() == MenuItemView::kMenuItemViewID) {
    return static_cast<MenuItemView*>(child_under_mouse);
  }
  return NULL;
}

MenuItemView* MenuController::GetEmptyMenuItemAt(View* source, int x, int y) {
  View* child_under_mouse = source->GetViewForPoint(CPoint(x, y));
  if (child_under_mouse &&
      child_under_mouse->GetID() == EmptyMenuMenuItem::kEmptyMenuItemViewID) {
    return static_cast<MenuItemView*>(child_under_mouse);
  }
  return NULL;
}

bool MenuController::IsScrollButtonAt(SubmenuView* source,
                                      int x,
                                      int y,
                                      MenuPart::Type* part) {
  MenuScrollViewContainer* scroll_view = source->GetScrollViewContainer();
  View* child_under_mouse = scroll_view->GetViewForPoint(CPoint(x, y));
  if (child_under_mouse && child_under_mouse->IsEnabled()) {
    if (child_under_mouse == scroll_view->scroll_up_button()) {
      *part = MenuPart::SCROLL_UP;
      return true;
    }
    if (child_under_mouse == scroll_view->scroll_down_button()) {
      *part = MenuPart::SCROLL_DOWN;
      return true;
    }
  }
  return false;
}

MenuController::MenuPart MenuController::GetMenuPartByScreenCoordinate(
    SubmenuView* source,
    int source_x,
    int source_y) {
  MenuPart part;

  CPoint screen_loc(source_x, source_y);
  View::ConvertPointToScreen(source->GetScrollViewContainer(), &screen_loc);

  MenuItemView* item = state_.item;
  while (item) {
    if (item->HasSubmenu() && item->GetSubmenu()->IsShowing() &&
        GetMenuPartByScreenCoordinateImpl(item->GetSubmenu(), screen_loc,
                                          &part)) {
      return part;
    }
    item = item->GetParentMenuItem();
  }

  return part;
}

bool MenuController::GetMenuPartByScreenCoordinateImpl(
    SubmenuView* menu,
    const CPoint& screen_loc,
    MenuPart* part) {
  // Is the mouse over the scroll buttons?
  CPoint scroll_view_loc = screen_loc;
  View* scroll_view_container = menu->GetScrollViewContainer();
  View::ConvertPointToView(NULL, scroll_view_container, &scroll_view_loc);
  if (scroll_view_loc.x < 0 ||
      scroll_view_loc.x >= scroll_view_container->width() ||
      scroll_view_loc.y < 0 ||
      scroll_view_loc.y >= scroll_view_container->height()) {
    // Point isn't contained in menu.
    return false;
  }
  if (IsScrollButtonAt(menu, scroll_view_loc.x, scroll_view_loc.y,
                       &(part->type))) {
    part->submenu = menu;
    return true;
  }

  // Not over the scroll button. Check the actual menu.
  if (DoesSubmenuContainLocation(menu, screen_loc)) {
    CPoint menu_loc = screen_loc;
    View::ConvertPointToView(NULL, menu, &menu_loc);
    part->menu = GetMenuItemAt(menu, menu_loc.x, menu_loc.y);
    part->type = MenuPart::MENU_ITEM;
    return true;
  }

  // While the mouse isn't over a menu item or the scroll buttons of menu, it
  // is contained by menu and so we return true. If we didn't return true other
  // menus would be searched, even though they are likely obscured by us.
  return true;
}

bool MenuController::DoesSubmenuContainLocation(SubmenuView* submenu,
                                                const CPoint& screen_loc) {
  CPoint view_loc = screen_loc;
  View::ConvertPointToView(NULL, submenu, &view_loc);
  gfx::Rect vis_rect = submenu->GetVisibleBounds();
  return vis_rect.Contains(view_loc.x, view_loc.y);
}

void MenuController::CommitPendingSelection() {
  StopShowTimer();

  size_t paths_differ_at = 0;
  std::vector<MenuItemView*> current_path;
  std::vector<MenuItemView*> new_path;
  BuildPathsAndCalculateDiff(state_.item, pending_state_.item, &current_path,
                             &new_path, &paths_differ_at);

  // Hide the old menu.
  for (size_t i = paths_differ_at; i < current_path.size(); ++i) {
    if (current_path[i]->HasSubmenu()) {
      // See description of in_drag_ as to why close is conditionalized like
      // this.
      current_path[i]->GetSubmenu()->Close(!in_drag_);
    }
  }

  // Copy pending to state_, making sure to preserve the direction menus were
  // opened.
  std::list<bool> pending_open_direction;
  state_.open_leading.swap(pending_open_direction);
  state_ = pending_state_;
  state_.open_leading.swap(pending_open_direction);

  int menu_depth = MenuDepth(state_.item);
  if (menu_depth == 0) {
    state_.open_leading.clear();
  } else {
    int cached_size = static_cast<int>(state_.open_leading.size());
    DCHECK(menu_depth >= 0);
    while (cached_size-- >= menu_depth)
      state_.open_leading.pop_back();
  }

  if (!state_.item) {
    // Nothing to select.
    StopScrolling();
    return;
  }

  // Open all the submenus preceeding the last menu item (last menu item is
  // handled next).
  if (new_path.size() > 1) {
    for (std::vector<MenuItemView*>::iterator i = new_path.begin();
         i != new_path.end() - 1; ++i) {
      OpenMenu(*i);
    }
  }

  if (state_.submenu_open) {
    // The submenu should be open, open the submenu if the item has a submenu.
    if (state_.item->HasSubmenu()) {
      OpenMenu(state_.item);
    } else {
      state_.submenu_open = false;
    }
  } else if (state_.item->HasSubmenu() &&
             state_.item->GetSubmenu()->IsShowing()) {
    // The submenu is showing, but it shouldn't be, close it.
    // See description of in_drag_ as to why close is conditionalized like
    // this.
    state_.item->GetSubmenu()->Close(!in_drag_);
  }

  if (scroll_task_.get() && scroll_task_->submenu()) {
    // Stop the scrolling if none of the elements of the selection contain
    // the menu being scrolled.
    bool found = false;
    MenuItemView* item = state_.item;
    while (item && !found) {
      found = (item->HasSubmenu() && item->GetSubmenu()->IsShowing() &&
               item->GetSubmenu() == scroll_task_->submenu());
      item = item->GetParentMenuItem();
    }
    if (!found)
      StopScrolling();
  }
}

void MenuController::CloseMenu(MenuItemView* item) {
  DCHECK(item);
  if (!item->HasSubmenu())
    return;
  // See description of in_drag_ as to why close is conditionalized like this.
  item->GetSubmenu()->Close(!in_drag_);
}

void MenuController::OpenMenu(MenuItemView* item) {
  DCHECK(item);
  if (item->GetSubmenu()->IsShowing()) {
    return;
  }

  bool prefer_leading =
      state_.open_leading.empty() ? true : state_.open_leading.back();
  bool resulting_direction;
  gfx::Rect bounds =
      CalculateMenuBounds(item, prefer_leading, &resulting_direction);
  state_.open_leading.push_back(resulting_direction);
  bool do_capture = (!did_capture_ && blocking_run_);
  showing_submenu_ = true;
  item->GetSubmenu()->ShowAt(owner_, bounds, do_capture);
  showing_submenu_ = false;
  did_capture_ = true;
}

void MenuController::BuildPathsAndCalculateDiff(
    MenuItemView* old_item,
    MenuItemView* new_item,
    std::vector<MenuItemView*>* old_path,
    std::vector<MenuItemView*>* new_path,
    size_t* first_diff_at) {
  DCHECK(old_path && new_path && first_diff_at);
  BuildMenuItemPath(old_item, old_path);
  BuildMenuItemPath(new_item, new_path);

  size_t common_size = std::min(old_path->size(), new_path->size());

  // Find the first difference between the two paths, when the loop
  // returns, diff_i is the first index where the two paths differ.
  for (size_t i = 0; i < common_size; ++i) {
    if ((*old_path)[i] != (*new_path)[i]) {
      *first_diff_at = i;
      return;
    }
  }

  *first_diff_at = common_size;
}

void MenuController::BuildMenuItemPath(MenuItemView* item,
                                       std::vector<MenuItemView*>* path) {
  if (!item)
    return;
  BuildMenuItemPath(item->GetParentMenuItem(), path);
  path->push_back(item);
}

void MenuController::StartShowTimer() {
  StopShowTimer();
  show_timer_ = MessageLoop::current()->timer_manager()->
      StartTimer(kShowDelay, &show_task_, false);
}

void MenuController::StopShowTimer() {
  if (show_timer_) {
    MessageLoop::current()->timer_manager()->StopTimer(show_timer_);
    delete show_timer_;
    show_timer_ = NULL;
  }
}

void MenuController::StartCancelAllTimer() {
  StopCancelAllTimer();
  cancel_all_timer_ = MessageLoop::current()->timer_manager()->
      StartTimer(kCloseOnExitTime, &cancel_all_task_, false);
}

void MenuController::StopCancelAllTimer() {
  if (cancel_all_timer_) {
    MessageLoop::current()->timer_manager()->StopTimer(cancel_all_timer_);
    delete cancel_all_timer_;
    cancel_all_timer_ = NULL;
  }
}

gfx::Rect MenuController::CalculateMenuBounds(MenuItemView* item,
                                              bool prefer_leading,
                                              bool* is_leading) {
  DCHECK(item);

  SubmenuView* submenu = item->GetSubmenu();
  DCHECK(submenu);

  CSize pref;
  submenu->GetScrollViewContainer()->GetPreferredSize(&pref);

  // Don't let the menu go to wide. This is some where between what IE and FF
  // do.
  pref.cx = std::min(pref.cx, kMaxMenuWidth);
  if (!state_.monitor_bounds.IsEmpty())
    pref.cx = std::min(pref.cx,
                       static_cast<LONG>(state_.monitor_bounds.width()));

  // Assume we can honor prefer_leading.
  *is_leading = prefer_leading;

  int x, y;

  if (!item->GetParentMenuItem()) {
    // First item, position relative to initial location.
    x = state_.initial_bounds.x();
    y = state_.initial_bounds.bottom();
    if (state_.anchor == MenuItemView::TOPRIGHT)
      x = x + state_.initial_bounds.width() - pref.cx;
    if (!state_.monitor_bounds.IsEmpty() &&
        y + pref.cy > state_.monitor_bounds.bottom()) {
      // The menu doesn't fit on screen. If the first location is above the
      // half way point, show from the mouse location to bottom of screen.
      // Otherwise show from the top of the screen to the location of the mouse.
      // While odd, this behavior matches IE.
      if (y < (state_.monitor_bounds.y() +
               state_.monitor_bounds.height() / 2)) {
        pref.cy = std::min(pref.cy,
            static_cast<LONG>(state_.monitor_bounds.bottom() - y));
      } else {
        pref.cy = std::min(pref.cy, static_cast<LONG>(
            state_.initial_bounds.y() - state_.monitor_bounds.y()));
        y = state_.initial_bounds.y() - pref.cy;
      }
    }
  } else {
    // Not the first menu; position it relative to the bounds of the menu
    // item.
    CPoint item_loc(0, 0);
    View::ConvertPointToScreen(item, &item_loc);

    // We must make sure we take into account the UI layout. If the layout is
    // RTL, then a 'leading' menu is positioned to the left of the parent menu
    // item and not to the right.
    bool layout_is_rtl = item->UILayoutIsRightToLeft();
    bool create_on_the_right = (prefer_leading && !layout_is_rtl) ||
                               (!prefer_leading && layout_is_rtl);

    if (create_on_the_right) {
      x = item_loc.x + item->width() - kSubmenuHorizontalInset;
      if (state_.monitor_bounds.width() != 0 &&
          x + pref.cx > state_.monitor_bounds.right()) {
        if (layout_is_rtl)
          *is_leading = true;
        else
          *is_leading = false;
        x = item_loc.x - pref.cx + kSubmenuHorizontalInset;
      }
    } else {
      x = item_loc.x - pref.cx + kSubmenuHorizontalInset;
      if (state_.monitor_bounds.width() != 0 && x < state_.monitor_bounds.x()) {
        if (layout_is_rtl)
          *is_leading = false;
        else
          *is_leading = true;
        x = item_loc.x + item->width() - kSubmenuHorizontalInset;
      }
    }
    y = item_loc.y - kSubmenuBorderSize;
    if (state_.monitor_bounds.width() != 0) {
      pref.cy = std::min(pref.cy,
                         static_cast<LONG>(state_.monitor_bounds.height()));
      if (y + pref.cy > state_.monitor_bounds.bottom())
        y = state_.monitor_bounds.bottom() - pref.cy;
      if (y < state_.monitor_bounds.y())
        y = state_.monitor_bounds.y();
    }
  }

  if (state_.monitor_bounds.width() != 0) {
    if (x + pref.cx > state_.monitor_bounds.right())
      x = state_.monitor_bounds.right() - pref.cx;
    if (x < state_.monitor_bounds.x())
      x = state_.monitor_bounds.x();
  }
  return gfx::Rect(x, y, pref.cx, pref.cy);
}

// static
int MenuController::MenuDepth(MenuItemView* item) {
  if (!item)
    return 0;
  return MenuDepth(item->GetParentMenuItem()) + 1;
}

void MenuController::IncrementSelection(int delta) {
  MenuItemView* item = pending_state_.item;
  DCHECK(item);
  if (pending_state_.submenu_open && item->HasSubmenu() &&
      item->GetSubmenu()->IsShowing()) {
    // A menu is selected and open, but none of its children are selected,
    // select the first menu item.
    if (item->GetSubmenu()->GetMenuItemCount()) {
      SetSelection(item->GetSubmenu()->GetMenuItemAt(0), false, false);
      ScrollToVisible(item->GetSubmenu()->GetMenuItemAt(0));
      return; // return so else case can fall through.
    }
  }
  if (item->GetParentMenuItem()) {
    MenuItemView* parent = item->GetParentMenuItem();
    int parent_count = parent->GetSubmenu()->GetMenuItemCount();
    if (parent_count > 1) {
      for (int i = 0; i < parent_count; ++i) {
        if (parent->GetSubmenu()->GetMenuItemAt(i) == item) {
          int next_index = (i + delta + parent_count) % parent_count;
          ScrollToVisible(parent->GetSubmenu()->GetMenuItemAt(next_index));
          SetSelection(parent->GetSubmenu()->GetMenuItemAt(next_index), false,
                       false);
          break;
        }
      }
    }
  }
}

void MenuController::OpenSubmenuChangeSelectionIfCan() {
  MenuItemView* item = pending_state_.item;
  if (item->HasSubmenu()) {
    if (item->GetSubmenu()->GetMenuItemCount() > 0) {
      SetSelection(item->GetSubmenu()->GetMenuItemAt(0), false, true);
    } else {
      // No menu items, just show the sub-menu.
      SetSelection(item, true, true);
    }
  }
}

void MenuController::CloseSubmenu() {
  MenuItemView* item = state_.item;
  DCHECK(item);
  if (!item->GetParentMenuItem())
    return;
  if (item->HasSubmenu() && item->GetSubmenu()->IsShowing()) {
    SetSelection(item, false, true);
  } else if (item->GetParentMenuItem()->GetParentMenuItem()) {
    SetSelection(item->GetParentMenuItem(), false, true);
  }
}

bool MenuController::IsMenuWindow(MenuItemView* item, HWND window) {
  if (!item)
    return false;
  return ((item->HasSubmenu() && item->GetSubmenu()->IsShowing() &&
           item->GetSubmenu()->GetViewContainer()->GetHWND() == window) ||
           IsMenuWindow(item->GetParentMenuItem(), window));
}

bool MenuController::SelectByChar(wchar_t character) {
  wchar_t char_array[1] = { character };
  wchar_t key = l10n_util::ToLower(char_array)[0];
  MenuItemView* item = pending_state_.item;
  if (!item->HasSubmenu() || !item->GetSubmenu()->IsShowing())
    item = item->GetParentMenuItem();
  DCHECK(item);
  DCHECK(item->HasSubmenu());
  SubmenuView* submenu = item->GetSubmenu();
  DCHECK(submenu);
  int menu_item_count = submenu->GetMenuItemCount();
  if (!menu_item_count)
    return false;
  for (int i = 0; i < menu_item_count; ++i) {
    MenuItemView* child = submenu->GetMenuItemAt(i);
    if (child->GetMnemonic() == key && child->IsEnabled()) {
      Accept(child, 0);
      return true;
    }
  }

  // No matching mnemonic, search through items that don't have mnemonic
  // based on first character of the title.
  int first_match = -1;
  bool has_multiple = false;
  int next_match = -1;
  int index_of_item = -1;
  for (int i = 0; i < menu_item_count; ++i) {
    MenuItemView* child = submenu->GetMenuItemAt(i);
    if (!child->GetMnemonic() && child->IsEnabled()) {
      std::wstring lower_title = l10n_util::ToLower(child->GetTitle());
      if (child == pending_state_.item)
        index_of_item = i;
      if (lower_title.length() && lower_title[0] == key) {
        if (first_match == -1)
          first_match = i;
        else
          has_multiple = true;
        if (next_match == -1 && index_of_item != -1 && i > index_of_item)
          next_match = i;
      }
    }
  }
  if (first_match != -1) {
    if (!has_multiple) {
      if (submenu->GetMenuItemAt(first_match)->HasSubmenu()) {
        SetSelection(submenu->GetMenuItemAt(first_match), true, false);
      } else {
        Accept(submenu->GetMenuItemAt(first_match), 0);
        return true;
      }
    } else if (index_of_item == -1 || next_match == -1) {
      SetSelection(submenu->GetMenuItemAt(first_match), false, false);
    } else {
      SetSelection(submenu->GetMenuItemAt(next_match), false, false);
    }
  }
  return false;
}

void MenuController::RepostEvent(SubmenuView* source,
                                 const MouseEvent& event) {
  CPoint screen_loc(event.x(), event.y());
  View::ConvertPointToScreen(source->GetScrollViewContainer(), &screen_loc);
  HWND window = WindowFromPoint(screen_loc);
  if (window) {
#ifdef DEBUG_MENU
    DLOG(INFO) << "RepostEvent on press";
#endif

    // Release the capture.
    SubmenuView* submenu = state_.item->GetRootMenuItem()->GetSubmenu();
    submenu->ReleaseCapture();

    if (submenu->host() && submenu->host()->GetHWND() &&
        GetWindowThreadProcessId(submenu->host()->GetHWND(), NULL) !=
        GetWindowThreadProcessId(window, NULL)) {
      // Even though we have mouse capture, windows generates a mouse event
      // if the other window is in a separate thread. Don't generate an event in
      // this case else the target window can get double events leading to bad
      // behavior.
      return;
    }

    // Convert the coordinates to the target window.
    RECT window_bounds;
    GetWindowRect(window, &window_bounds);
    int window_x = screen_loc.x - window_bounds.left;
    int window_y = screen_loc.y - window_bounds.top;

    // Determine whether the click was in the client area or not.
    // NOTE: WM_NCHITTEST coordinates are relative to the screen.
    LRESULT nc_hit_result = SendMessage(window, WM_NCHITTEST, 0,
                                        MAKELPARAM(screen_loc.x, screen_loc.y));
    const bool in_client_area = (nc_hit_result == HTCLIENT);

    // TODO(sky): this isn't right. The event to generate should correspond
    // with the event we just got. MouseEvent only tells us what is down,
    // which may differ. Need to add ability to get changed button from
    // MouseEvent.
    int event_type;
    if (event.IsLeftMouseButton())
      event_type = in_client_area ? WM_LBUTTONDOWN : WM_NCLBUTTONDOWN;
    else if (event.IsMiddleMouseButton())
      event_type = in_client_area ? WM_MBUTTONDOWN : WM_NCMBUTTONDOWN;
    else if (event.IsRightMouseButton())
      event_type = in_client_area ? WM_RBUTTONDOWN : WM_NCRBUTTONDOWN;
    else
      event_type = 0;  // Unknown mouse press.

    if (event_type) {
      if (in_client_area) {
        PostMessage(window, event_type, event.GetWindowsFlags(),
                    MAKELPARAM(window_x, window_y));
      } else {
        PostMessage(window, WM_NCLBUTTONDOWN, nc_hit_result,
                    MAKELPARAM(window_x, window_y));
      }
    }
  }
}

void MenuController::SetDropMenuItem(
    MenuItemView* new_target,
    MenuDelegate::DropPosition new_position) {
  if (new_target == drop_target_ && new_position == drop_position_)
    return;

  if (drop_target_) {
    drop_target_->GetParentMenuItem()->GetSubmenu()->SetDropMenuItem(
        NULL, MenuDelegate::DROP_NONE);
  }
  drop_target_ = new_target;
  drop_position_ = new_position;
  if (drop_target_) {
    drop_target_->GetParentMenuItem()->GetSubmenu()->SetDropMenuItem(
        drop_target_, drop_position_);
  }
}

void MenuController::UpdateScrolling(const MenuPart& part) {
  if (!part.is_scroll() && !scroll_task_.get())
    return;

  if (!scroll_task_.get())
    scroll_task_.reset(new MenuScrollTask());
  scroll_task_->Update(part);
}

void MenuController::StopScrolling() {
  scroll_task_.reset(NULL);
}

}  // namespace ChromeViews<|MERGE_RESOLUTION|>--- conflicted
+++ resolved
@@ -1,31 +1,6 @@
-// Copyright 2008, Google Inc.
-// All rights reserved.
-//
-// Redistribution and use in source and binary forms, with or without
-// modification, are permitted provided that the following conditions are
-// met:
-//
-//    * Redistributions of source code must retain the above copyright
-// notice, this list of conditions and the following disclaimer.
-//    * Redistributions in binary form must reproduce the above
-// copyright notice, this list of conditions and the following disclaimer
-// in the documentation and/or other materials provided with the
-// distribution.
-//    * Neither the name of Google Inc. nor the names of its
-// contributors may be used to endorse or promote products derived from
-// this software without specific prior written permission.
-//
-// THIS SOFTWARE IS PROVIDED BY THE COPYRIGHT HOLDERS AND CONTRIBUTORS
-// "AS IS" AND ANY EXPRESS OR IMPLIED WARRANTIES, INCLUDING, BUT NOT
-// LIMITED TO, THE IMPLIED WARRANTIES OF MERCHANTABILITY AND FITNESS FOR
-// A PARTICULAR PURPOSE ARE DISCLAIMED. IN NO EVENT SHALL THE COPYRIGHT
-// OWNER OR CONTRIBUTORS BE LIABLE FOR ANY DIRECT, INDIRECT, INCIDENTAL,
-// SPECIAL, EXEMPLARY, OR CONSEQUENTIAL DAMAGES (INCLUDING, BUT NOT
-// LIMITED TO, PROCUREMENT OF SUBSTITUTE GOODS OR SERVICES; LOSS OF USE,
-// DATA, OR PROFITS; OR BUSINESS INTERRUPTION) HOWEVER CAUSED AND ON ANY
-// THEORY OF LIABILITY, WHETHER IN CONTRACT, STRICT LIABILITY, OR TORT
-// (INCLUDING NEGLIGENCE OR OTHERWISE) ARISING IN ANY WAY OUT OF THE USE
-// OF THIS SOFTWARE, EVEN IF ADVISED OF THE POSSIBILITY OF SUCH DAMAGE.
+// Copyright (c) 2006-2008 The Chromium Authors. All rights reserved.
+// Use of this source code is governed by a BSD-style license that can be
+// found in the LICENSE file.
 
 #include "chrome/views/chrome_menu.h"
 
@@ -47,6 +22,7 @@
 #include "chrome/common/os_exchange_data.h"
 #include "chrome/views/border.h"
 #include "chrome/views/hwnd_view_container.h"
+#include "chrome/views/root_view.h"
 #include "generated_resources.h"
 
 // Margins between the top of the item and the label.
@@ -208,34 +184,14 @@
 // MenuScrollTask --------------------------------------------------------------
 
 // MenuScrollTask is used when the SubmenuView does not all fit on screen and
-// the mouse is over the scroll up/down buttons. MenuScrollTask schedules itself
-// with the TimerManager. When Run is invoked MenuScrollTask scrolls
+// the mouse is over the scroll up/down buttons. MenuScrollTask schedules
+// itself with a RepeatingTimer. When Run is invoked MenuScrollTask scrolls
 // appropriately.
 
-class MenuScrollTask : public Task {
+class MenuScrollTask {
 public:
   MenuScrollTask() : submenu_(NULL) {
     pixels_per_second_ = pref_menu_height * 20;
-  }
-
-  virtual ~MenuScrollTask() {
-    StopScrolling();
-  }
-
-  virtual void Run() {
-    DCHECK(submenu_);
-    gfx::Rect vis_rect = submenu_->GetVisibleBounds();
-    const int delta_y = static_cast<int>(
-        (Time::Now() - start_scroll_time_).InMilliseconds() *
-        pixels_per_second_ / 1000);
-    int target_y = start_y_;
-    if (is_scrolling_up_)
-      target_y = std::max(0, target_y - delta_y);
-    else
-      target_y = std::min(submenu_->GetHeight() - vis_rect.height(),
-                          target_y + delta_y);
-    submenu_->ScrollRectToVisible(vis_rect.x(), target_y, vis_rect.width(),
-                                  vis_rect.height());
   }
 
   void Update(const MenuController::MenuPart& part) {
@@ -254,18 +210,15 @@
     submenu_ = new_menu;
     is_scrolling_up_ = new_is_up;
 
-    if (!scrolling_timer_.get()) {
-      scrolling_timer_.reset(new Timer(kScrollTimerMS, this, true));
-      TimerManager* tm = MessageLoop::current()->timer_manager();
-      tm->StartTimer(scrolling_timer_.get());
+    if (!scrolling_timer_.IsRunning()) {
+      scrolling_timer_.Start(TimeDelta::FromMilliseconds(kScrollTimerMS), this,
+                             &MenuScrollTask::Run);
     }
   }
 
   void StopScrolling() {
-    if (scrolling_timer_.get()) {
-      TimerManager* tm = MessageLoop::current()->timer_manager();
-      tm->StopTimer(scrolling_timer_.get());
-      scrolling_timer_.reset(NULL);
+    if (scrolling_timer_.IsRunning()) {
+      scrolling_timer_.Stop();
       submenu_ = NULL;
     }
   }
@@ -274,8 +227,6 @@
   SubmenuView* submenu() const { return submenu_; }
 
  private:
-<<<<<<< HEAD
-=======
   void Run() {
     DCHECK(submenu_);
     gfx::Rect vis_rect = submenu_->GetVisibleBounds();
@@ -292,7 +243,6 @@
                                   vis_rect.height());
   }
 
->>>>>>> b8afeda4
   // SubmenuView being scrolled.
   SubmenuView* submenu_;
 
@@ -300,7 +250,7 @@
   bool is_scrolling_up_;
 
   // Timer to periodically scroll.
-  scoped_ptr<Timer> scrolling_timer_;
+  base::RepeatingTimer<MenuScrollTask> scrolling_timer_;
 
   // Time we started scrolling at.
   Time start_scroll_time_;
@@ -572,7 +522,7 @@
  public:
   explicit MenuHostRootView(ViewContainer* container,
                             SubmenuView* submenu)
-      : RootView(container, true),
+      : RootView(container),
         submenu_(submenu),
         forward_drag_to_menu_controller_(true),
         suspend_events_(false) {
@@ -700,7 +650,8 @@
             const gfx::Rect& bounds,
             View* contents_view,
             bool do_capture) {
-    HWNDViewContainer::Init(parent, bounds, contents_view, true);
+    HWNDViewContainer::Init(parent, bounds, true);
+    SetContentsView(contents_view);
     // We don't want to take focus away from the hosting window.
     ShowWindow(SW_SHOWNA);
     owns_capture_ = do_capture;
@@ -1093,6 +1044,9 @@
 //  static
 const int MenuItemView::kDropBetweenPixels = 5;
 
+// static
+bool MenuItemView::allow_task_nesting_during_run_ = false;
+
 MenuItemView::MenuItemView(MenuDelegate* delegate) {
   DCHECK(delegate_);
   Init(NULL, 0, SUBMENU, delegate);
@@ -1605,7 +1559,15 @@
   DLOG(INFO) << " entering nested loop, depth=" << nested_depth;
 #endif
 
-  MessageLoop::current()->Run(this);
+  MessageLoopForUI* loop = MessageLoopForUI::current();
+  if (MenuItemView::allow_task_nesting_during_run_) {
+    bool did_allow_task_nesting = loop->NestableTasksAllowed();
+    loop->SetNestableTasksAllowed(true);
+    loop->Run(this);
+    loop->SetNestableTasksAllowed(did_allow_task_nesting);
+  } else {
+    loop->Run(this);
+  }
 
 #ifdef DEBUG_MENU
   nested_depth--;
@@ -1666,6 +1628,9 @@
   // Notify the new path it is selected.
   for (size_t i = paths_differ_at; i < new_size; ++i)
     new_path[i]->SetSelected(true);
+
+  if (menu_item && menu_item->GetDelegate())
+    menu_item->GetDelegate()->SelectionChanged(menu_item);
 
   pending_state_.item = menu_item;
   pending_state_.submenu_open = open_submenu;
@@ -1836,9 +1801,14 @@
     SetSelection(pending_state_.item, open_submenu, true);
     CPoint loc(event.x(), event.y());
     View::ConvertPointToScreen(source->GetScrollViewContainer(), &loc);
-    part.menu->GetDelegate()->ShowContextMenu(
-        part.menu, part.menu->GetCommand(), loc.x, loc.y, true);
-  } else if (!part.is_scroll() && part.menu && !part.menu->HasSubmenu()) {
+
+    // If we open a context menu just return now
+    if (part.menu->GetDelegate()->ShowContextMenu(
+        part.menu, part.menu->GetCommand(), loc.x, loc.y, true))
+      return;
+  }
+
+  if (!part.is_scroll() && part.menu && !part.menu->HasSubmenu()) {
     if (part.menu->GetDelegate()->IsTriggerableEvent(event)) {
       Accept(part.menu, event.GetFlags());
       return;
@@ -2132,13 +2102,7 @@
       showing_(false),
       exit_all_(false),
       did_capture_(false),
-#pragma warning(suppress: 4355)  // Okay to pass "this" here.
-      show_task_(this),
       result_(NULL),
-      show_timer_(NULL),
-#pragma warning(suppress: 4355)  // Okay to pass "this" here.
-      cancel_all_task_(this),
-      cancel_all_timer_(NULL),
       drop_target_(NULL),
       owner_(NULL),
       possible_drag_(false),
@@ -2428,31 +2392,21 @@
 }
 
 void MenuController::StartShowTimer() {
-  StopShowTimer();
-  show_timer_ = MessageLoop::current()->timer_manager()->
-      StartTimer(kShowDelay, &show_task_, false);
+  show_timer_.Start(TimeDelta::FromMilliseconds(kShowDelay), this,
+                    &MenuController::CommitPendingSelection);
 }
 
 void MenuController::StopShowTimer() {
-  if (show_timer_) {
-    MessageLoop::current()->timer_manager()->StopTimer(show_timer_);
-    delete show_timer_;
-    show_timer_ = NULL;
-  }
+  show_timer_.Stop();
 }
 
 void MenuController::StartCancelAllTimer() {
-  StopCancelAllTimer();
-  cancel_all_timer_ = MessageLoop::current()->timer_manager()->
-      StartTimer(kCloseOnExitTime, &cancel_all_task_, false);
+  cancel_all_timer_.Start(TimeDelta::FromMilliseconds(kCloseOnExitTime),
+                          this, &MenuController::CancelAll);
 }
 
 void MenuController::StopCancelAllTimer() {
-  if (cancel_all_timer_) {
-    MessageLoop::current()->timer_manager()->StopTimer(cancel_all_timer_);
-    delete cancel_all_timer_;
-    cancel_all_timer_ = NULL;
-  }
+  cancel_all_timer_.Stop();
 }
 
 gfx::Rect MenuController::CalculateMenuBounds(MenuItemView* item,
@@ -2775,4 +2729,4 @@
   scroll_task_.reset(NULL);
 }
 
-}  // namespace ChromeViews+}  // namespace ChromeViews
