// Copyright (c) 2006-2008 The Chromium Authors. All rights reserved.
// Use of this source code is governed by a BSD-style license that can be
// found in the LICENSE file.

#include "chrome/views/chrome_menu.h"

#include <windows.h>
#include <uxtheme.h>
#include <Vssym32.h>

#include "base/base_drag_source.h"
#include "base/gfx/native_theme.h"
#include "base/message_loop.h"
#include "base/task.h"
#include "base/timer.h"
#include "base/win_util.h"
#include "chrome/browser/drag_utils.h"
#include "chrome/common/gfx/chrome_canvas.h"
#include "chrome/common/gfx/color_utils.h"
#include "chrome/common/l10n_util.h"
#include "chrome/common/os_exchange_data.h"
#include "chrome/views/border.h"
<<<<<<< HEAD
#include "chrome/views/container_win.h"
#include "chrome/views/root_view.h"
#include "chrome/views/view_constants.h"
=======
#include "chrome/views/root_view.h"
#include "chrome/views/view_constants.h"
#include "chrome/views/widget_win.h"
>>>>>>> 12c75e7a
#include "generated_resources.h"
#include "skia/ext/skia_utils_win.h"

#undef min
#undef max

using base::Time;
using base::TimeDelta;

#undef min
#undef max

// Margins between the top of the item and the label.
static const int kItemTopMargin = 3;

// Margins between the bottom of the item and the label.
static const int kItemBottomMargin = 4;

// Margins used if the menu doesn't have icons.
static const int kItemNoIconTopMargin = 1;
static const int kItemNoIconBottomMargin = 3;

// Margins between the left of the item and the icon.
static const int kItemLeftMargin = 4;

// Padding between the label and submenu arrow.
static const int kLabelToArrowPadding = 10;

// Padding between the arrow and the edge.
static const int kArrowToEdgePadding = 5;

// Padding between the icon and label.
static const int kIconToLabelPadding = 8;

// Padding between the gutter and label.
static const int kGutterToLabel = 5;

// Height of the scroll arrow.
// This goes up to 4 with large fonts, but this is close enough for now.
static const int kScrollArrowHeight = 3;

// Size of the check. This comes from the OS.
static int check_width;
static int check_height;

// Size of the submenu arrow. This comes from the OS.
static int arrow_width;
static int arrow_height;

// Width of the gutter. Only used if render_gutter is true.
static int gutter_width;

// Margins between the right of the item and the label.
static int item_right_margin;

// X-coordinate of where the label starts.
static int label_start;

// Height of the separator.
static int separator_height;

// Padding around the edges of the submenu.
static const int kSubmenuBorderSize = 3;

// Amount to inset submenus.
static const int kSubmenuHorizontalInset = 3;

// Delay, in ms, between when menus are selected are moused over and the menu
// appears.
static const int kShowDelay = 400;

// Amount of time from when the drop exits the menu and the menu is hidden.
static const int kCloseOnExitTime = 1200;

// Height of the drop indicator. This should be an event number.
static const int kDropIndicatorHeight = 2;

// Color of the drop indicator.
static const SkColor kDropIndicatorColor = SK_ColorBLACK;

// Whether or not the gutter should be rendered. The gutter is specific to
// Vista.
static bool render_gutter = false;

// Max width of a menu. There does not appear to be an OS value for this, yet
// both IE and FF restrict the max width of a menu.
static const int kMaxMenuWidth = 400;

// Period of the scroll timer (in milliseconds).
static const int kScrollTimerMS = 30;

// Preferred height of menu items. Reset every time a menu is run.
static int pref_menu_height;

// Are mnemonics shown? This is updated before the menus are shown.
static bool show_mnemonics;

using gfx::NativeTheme;

namespace views {

namespace {

// Returns the font menus are to use.
ChromeFont GetMenuFont() {
	NONCLIENTMETRICS metrics;
  win_util::GetNonClientMetrics(&metrics);

  HFONT font = CreateFontIndirect(&metrics.lfMenuFont);
  DLOG_ASSERT(font);
  return ChromeFont::CreateFont(font);
}

// Calculates all sizes that we can from the OS.
//
// This is invoked prior to Running a menu.
void UpdateMenuPartSizes(bool has_icons) {
  HDC dc = GetDC(NULL);
  RECT bounds = { 0, 0, 200, 200 };
  SIZE check_size;
  if (NativeTheme::instance()->GetThemePartSize(
          NativeTheme::MENU, dc, MENU_POPUPCHECK, MC_CHECKMARKNORMAL, &bounds,
          TS_TRUE, &check_size) == S_OK) {
    check_width = check_size.cx;
    check_height = check_size.cy;
  } else {
    check_width = GetSystemMetrics(SM_CXMENUCHECK);
    check_height = GetSystemMetrics(SM_CYMENUCHECK);
  }

  SIZE arrow_size;
  if (NativeTheme::instance()->GetThemePartSize(
          NativeTheme::MENU, dc, MENU_POPUPSUBMENU, MSM_NORMAL, &bounds,
          TS_TRUE, &arrow_size) == S_OK) {
    arrow_width = arrow_size.cx;
    arrow_height = arrow_size.cy;
  } else {
    // Sadly I didn't see a specify metrics for this.
    arrow_width = GetSystemMetrics(SM_CXMENUCHECK);
    arrow_height = GetSystemMetrics(SM_CYMENUCHECK);
  }

  SIZE gutter_size;
  if (NativeTheme::instance()->GetThemePartSize(
          NativeTheme::MENU, dc, MENU_POPUPGUTTER, MSM_NORMAL, &bounds,
          TS_TRUE, &gutter_size) == S_OK) {
    gutter_width = gutter_size.cx;
    render_gutter = true;
  } else {
    gutter_width = 0;
    render_gutter = false;
  }

  SIZE separator_size;
  if (NativeTheme::instance()->GetThemePartSize(
          NativeTheme::MENU, dc, MENU_POPUPSEPARATOR, MSM_NORMAL, &bounds,
          TS_TRUE, &separator_size) == S_OK) {
    separator_height = separator_size.cy;
  } else {
    separator_height = GetSystemMetrics(SM_CYMENU) / 2;
  }

  item_right_margin = kLabelToArrowPadding + arrow_width + kArrowToEdgePadding;

  if (has_icons) {
    label_start = kItemLeftMargin + check_width + kIconToLabelPadding;
  } else {
    // If there are no icons don't pad by the icon to label padding. This
    // makes us look close to system menus.
    label_start = kItemLeftMargin + check_width;
  }
  if (render_gutter)
    label_start += gutter_width + kGutterToLabel;

  ReleaseDC(NULL, dc);

  MenuItemView menu_item(NULL);
  menu_item.SetTitle(L"blah");  // Text doesn't matter here.
  pref_menu_height = menu_item.GetPreferredSize().height();
}

// Convenience for scrolling the view such that the origin is visible.
static void ScrollToVisible(View* view) {
  view->ScrollRectToVisible(0, 0, view->width(), view->height());
}

// MenuScrollTask --------------------------------------------------------------

// MenuScrollTask is used when the SubmenuView does not all fit on screen and
// the mouse is over the scroll up/down buttons. MenuScrollTask schedules
// itself with a RepeatingTimer. When Run is invoked MenuScrollTask scrolls
// appropriately.

class MenuScrollTask {
public:
  MenuScrollTask() : submenu_(NULL) {
    pixels_per_second_ = pref_menu_height * 20;
  }

  void Update(const MenuController::MenuPart& part) {
    if (!part.is_scroll()) {
      StopScrolling();
      return;
    }
    DCHECK(part.submenu);
    SubmenuView* new_menu = part.submenu;
    bool new_is_up = (part.type == MenuController::MenuPart::SCROLL_UP);
    if (new_menu == submenu_ && is_scrolling_up_ == new_is_up)
      return;

    start_scroll_time_ = Time::Now();
    start_y_ = part.submenu->GetVisibleBounds().y();
    submenu_ = new_menu;
    is_scrolling_up_ = new_is_up;

    if (!scrolling_timer_.IsRunning()) {
      scrolling_timer_.Start(TimeDelta::FromMilliseconds(kScrollTimerMS), this,
                             &MenuScrollTask::Run);
    }
  }

  void StopScrolling() {
    if (scrolling_timer_.IsRunning()) {
      scrolling_timer_.Stop();
      submenu_ = NULL;
    }
  }

  // The menu being scrolled. Returns null if not scrolling.
  SubmenuView* submenu() const { return submenu_; }

 private:
  void Run() {
    DCHECK(submenu_);
    gfx::Rect vis_rect = submenu_->GetVisibleBounds();
    const int delta_y = static_cast<int>(
        (Time::Now() - start_scroll_time_).InMilliseconds() *
        pixels_per_second_ / 1000);
    int target_y = start_y_;
    if (is_scrolling_up_)
      target_y = std::max(0, target_y - delta_y);
    else
      target_y = std::min(submenu_->height() - vis_rect.height(),
                          target_y + delta_y);
    submenu_->ScrollRectToVisible(vis_rect.x(), target_y, vis_rect.width(),
                                  vis_rect.height());
  }

  // SubmenuView being scrolled.
  SubmenuView* submenu_;

  // Direction scrolling.
  bool is_scrolling_up_;

  // Timer to periodically scroll.
  base::RepeatingTimer<MenuScrollTask> scrolling_timer_;

  // Time we started scrolling at.
  Time start_scroll_time_;

  // How many pixels to scroll per second.
  int pixels_per_second_;

  // Y-coordinate of submenu_view_ when scrolling started.
  int start_y_;

  DISALLOW_EVIL_CONSTRUCTORS(MenuScrollTask);
};

// MenuScrollButton ------------------------------------------------------------

// MenuScrollButton is used for the scroll buttons when not all menu items fit
// on screen. MenuScrollButton forwards appropriate events to the
// MenuController.

class MenuScrollButton : public View {
 public:
  explicit MenuScrollButton(SubmenuView* host, bool is_up)
      : host_(host),
        is_up_(is_up),
        // Make our height the same as that of other MenuItemViews.
        pref_height_(pref_menu_height) {
  }

  virtual gfx::Size GetPreferredSize() {
    return gfx::Size(kScrollArrowHeight * 2 - 1, pref_height_);
  }

  virtual bool CanDrop(const OSExchangeData& data) {
    DCHECK(host_->GetMenuItem()->GetMenuController());
    return true;  // Always return true so that drop events are targeted to us.
  }

  virtual void OnDragEntered(const DropTargetEvent& event) {
    DCHECK(host_->GetMenuItem()->GetMenuController());
    host_->GetMenuItem()->GetMenuController()->OnDragEnteredScrollButton(
        host_, is_up_);
  }

  virtual int OnDragUpdated(const DropTargetEvent& event) {
    return DragDropTypes::DRAG_NONE;
  }

  virtual void OnDragExited() {
    DCHECK(host_->GetMenuItem()->GetMenuController());
    host_->GetMenuItem()->GetMenuController()->OnDragExitedScrollButton(host_);
  }

  virtual int OnPerformDrop(const DropTargetEvent& event) {
    return DragDropTypes::DRAG_NONE;
  }

  virtual void Paint(ChromeCanvas* canvas) {
    HDC dc = canvas->beginPlatformPaint();

    // The background.
    RECT item_bounds = { 0, 0, width(), height() };
    NativeTheme::instance()->PaintMenuItemBackground(
        NativeTheme::MENU, dc, MENU_POPUPITEM, MPI_NORMAL, false,
        &item_bounds);

    // Then the arrow.
    int x = width() / 2;
    int y = (height() - kScrollArrowHeight) / 2;
    int delta_y = 1;
    if (!is_up_) {
      delta_y = -1;
      y += kScrollArrowHeight;
    }
    SkColor arrow_color = color_utils::GetSysSkColor(COLOR_MENUTEXT);
    for (int i = 0; i < kScrollArrowHeight; ++i, --x, y += delta_y)
      canvas->FillRectInt(arrow_color, x, y, (i * 2) + 1, 1);

    canvas->endPlatformPaint();
  }

 private:
  // SubmenuView we were created for.
  SubmenuView* host_;

  // Direction of the button.
  bool is_up_;

  // Preferred height.
  int pref_height_;

  DISALLOW_EVIL_CONSTRUCTORS(MenuScrollButton);
};

// MenuScrollView --------------------------------------------------------------

// MenuScrollView is a viewport for the SubmenuView. It's reason to exist is so
// that ScrollRectToVisible works.
//
// NOTE: It is possible to use ScrollView directly (after making it deal with
// null scrollbars), but clicking on a child of ScrollView forces the window to
// become active, which we don't want. As we really only need a fraction of
// what ScrollView does, we use a one off variant.

class MenuScrollView : public View {
 public:
  explicit MenuScrollView(View* child) {
    AddChildView(child);
  }

  virtual void ScrollRectToVisible(int x, int y, int width, int height) {
    // NOTE: this assumes we only want to scroll in the y direction.

    View* child = GetContents();
    // Convert y to view's coordinates.
    y -= child->y();
    gfx::Size pref = child->GetPreferredSize();
    // Constrain y to make sure we don't show past the bottom of the view.
    y = std::max(0, std::min(pref.height() - this->height(), y));
    child->SetY(-y);
  }

  // Returns the contents, which is the SubmenuView.
  View* GetContents() {
    return GetChildViewAt(0);
  }

 private:
  DISALLOW_EVIL_CONSTRUCTORS(MenuScrollView);
};

// MenuScrollViewContainer -----------------------------------------------------

// MenuScrollViewContainer contains the SubmenuView (through a MenuScrollView)
// and two scroll buttons. The scroll buttons are only visible and enabled if
// the preferred height of the SubmenuView is bigger than our bounds.
class MenuScrollViewContainer : public View {
 public:
  explicit MenuScrollViewContainer(SubmenuView* content_view) {
    scroll_up_button_ = new MenuScrollButton(content_view, true);
    scroll_down_button_ = new MenuScrollButton(content_view, false);
    AddChildView(scroll_up_button_);
    AddChildView(scroll_down_button_);

    scroll_view_ = new MenuScrollView(content_view);
    AddChildView(scroll_view_);

    set_border(Border::CreateEmptyBorder(
        kSubmenuBorderSize, kSubmenuBorderSize,
        kSubmenuBorderSize, kSubmenuBorderSize));
  }

  virtual void Paint(ChromeCanvas* canvas) {
    HDC dc = canvas->beginPlatformPaint();
    CRect bounds(0, 0, width(), height());
    NativeTheme::instance()->PaintMenuBackground(
        NativeTheme::MENU, dc, MENU_POPUPBACKGROUND, 0, &bounds);
    canvas->endPlatformPaint();
  }

  View* scroll_down_button() { return scroll_down_button_; }

  View* scroll_up_button() { return scroll_up_button_; }

  virtual void Layout() {
    gfx::Insets insets = GetInsets();
    int x = insets.left();
    int y = insets.top();
    int width = View::width() - insets.width();
    int content_height = height() - insets.height();
    if (!scroll_up_button_->IsVisible()) {
      scroll_view_->SetBounds(x, y, width, content_height);
      scroll_view_->Layout();
      return;
    }

    gfx::Size pref = scroll_up_button_->GetPreferredSize();
    scroll_up_button_->SetBounds(x, y, width, pref.height());
    content_height -= pref.height();

    const int scroll_view_y = y + pref.height();

    pref = scroll_down_button_->GetPreferredSize();
    scroll_down_button_->SetBounds(x, height() - pref.height() - insets.top(),
                                   width, pref.height());
    content_height -= pref.height();

    scroll_view_->SetBounds(x, scroll_view_y, width, content_height);
    scroll_view_->Layout();
  }

  virtual void DidChangeBounds(const gfx::Rect& previous,
                               const gfx::Rect& current) {
    gfx::Size content_pref = scroll_view_->GetContents()->GetPreferredSize();
    scroll_up_button_->SetVisible(content_pref.height() > height());
    scroll_down_button_->SetVisible(content_pref.height() > height());
  }

  virtual gfx::Size GetPreferredSize() {
    gfx::Size prefsize = scroll_view_->GetContents()->GetPreferredSize();
    gfx::Insets insets = GetInsets();
    prefsize.Enlarge(insets.width(), insets.height());
    return prefsize;
  }

 private:
  // The scroll buttons.
  View* scroll_up_button_;
  View* scroll_down_button_;

  // The scroll view.
  MenuScrollView* scroll_view_;

  DISALLOW_EVIL_CONSTRUCTORS(MenuScrollViewContainer);
};

// MenuSeparator ---------------------------------------------------------------

// Renders a separator.

class MenuSeparator : public View {
 public:
  MenuSeparator() {
  }

  void Paint(ChromeCanvas* canvas) {
    // The gutter is rendered before the background.
    int start_x = 0;
    int start_y = height() / 3;
    HDC dc = canvas->beginPlatformPaint();
    if (render_gutter) {
      // If render_gutter is true, we're on Vista and need to render the
      // gutter, then indent the separator from the gutter.
      RECT gutter_bounds = { label_start - kGutterToLabel - gutter_width, 0, 0,
                              height() };
      gutter_bounds.right = gutter_bounds.left + gutter_width;
      NativeTheme::instance()->PaintMenuGutter(dc, MENU_POPUPGUTTER, MPI_NORMAL,
                                               &gutter_bounds);
      start_x = gutter_bounds.left + gutter_width;
      start_y = 0;
    }
    RECT separator_bounds = { start_x, start_y, width(), height() };
    NativeTheme::instance()->PaintMenuSeparator(dc, MENU_POPUPSEPARATOR,
                                                MPI_NORMAL, &separator_bounds);
    canvas->endPlatformPaint();
  }

  gfx::Size GetPreferredSize() {
    return gfx::Size(10, // Just in case we're the only item in a menu.
                     separator_height);
  }

 private:
  DISALLOW_EVIL_CONSTRUCTORS(MenuSeparator);
};

// MenuHostRootView ----------------------------------------------------------

// MenuHostRootView is the RootView of the window showing the menu.
// SubmenuView's scroll view is added as a child of MenuHostRootView.
// MenuHostRootView forwards relevant events to the MenuController.
//
// As all the menu items are owned by the root menu item, care must be taken
// such that when MenuHostRootView is deleted it doesn't delete the menu items.

class MenuHostRootView : public RootView {
 public:
<<<<<<< HEAD
  explicit MenuHostRootView(Container* container,
=======
  explicit MenuHostRootView(Widget* widget,
>>>>>>> 12c75e7a
                            SubmenuView* submenu)
      : RootView(widget),
        submenu_(submenu),
        forward_drag_to_menu_controller_(true),
        suspend_events_(false) {
#ifdef DEBUG_MENU
  DLOG(INFO) << " new MenuHostRootView " << this;
#endif
  }

  virtual bool OnMousePressed(const MouseEvent& event) {
    if (suspend_events_)
      return true;

    forward_drag_to_menu_controller_ =
        ((event.x() < 0 || event.y() < 0 || event.x() >= width() ||
          event.y() >= height()) ||
         !RootView::OnMousePressed(event));
    if (forward_drag_to_menu_controller_)
      GetMenuController()->OnMousePressed(submenu_, event);
    return true;
  }

  virtual bool OnMouseDragged(const MouseEvent& event) {
    if (suspend_events_)
      return true;

    if (forward_drag_to_menu_controller_) {
#ifdef DEBUG_MENU
      DLOG(INFO) << " MenuHostRootView::OnMouseDragged source=" << submenu_;
#endif
      GetMenuController()->OnMouseDragged(submenu_, event);
      return true;
    }
    return RootView::OnMouseDragged(event);
  }

  virtual void OnMouseReleased(const MouseEvent& event, bool canceled) {
    if (suspend_events_)
      return;

    RootView::OnMouseReleased(event, canceled);
    if (forward_drag_to_menu_controller_) {
      forward_drag_to_menu_controller_ = false;
      if (canceled) {
        GetMenuController()->Cancel(true);
      } else {
        GetMenuController()->OnMouseReleased(submenu_, event);
      }
    }
  }

  virtual void OnMouseMoved(const MouseEvent& event) {
    if (suspend_events_)
      return;

    RootView::OnMouseMoved(event);
    GetMenuController()->OnMouseMoved(submenu_, event);
  }

  virtual void ProcessOnMouseExited() {
    if (suspend_events_)
      return;

    RootView::ProcessOnMouseExited();
  }

  virtual bool ProcessMouseWheelEvent(const MouseWheelEvent& e) {
    // RootView::ProcessMouseWheelEvent forwards to the focused view. We don't
    // have a focused view, so we need to override this then forward to
    // the menu.
    return submenu_->OnMouseWheel(e);
  }

  void SuspendEvents() {
    suspend_events_ = true;
  }

 private:
  MenuController* GetMenuController() {
    return submenu_->GetMenuItem()->GetMenuController();
  }

  /// The SubmenuView we contain.
  SubmenuView* submenu_;

  // Whether mouse dragged/released should be forwarded to the MenuController.
  bool forward_drag_to_menu_controller_;

  // Whether events are suspended. If true, no events are forwarded to the
  // MenuController.
  bool suspend_events_;

  DISALLOW_EVIL_CONSTRUCTORS(MenuHostRootView);
};

// MenuHost ------------------------------------------------------------------

// MenuHost is the window responsible for showing a single menu.
//
// Similar to MenuHostRootView, care must be taken such that when MenuHost is
// deleted, it doesn't delete the menu items. MenuHost is closed via a
// DelayedClosed, which avoids timing issues with deleting the window while
// capture or events are directed at it.

<<<<<<< HEAD
class MenuHost : public ContainerWin {
=======
class MenuHost : public WidgetWin {
>>>>>>> 12c75e7a
 public:
  MenuHost(SubmenuView* submenu)
      : closed_(false),
        submenu_(submenu),
        owns_capture_(false) {
    set_window_style(WS_POPUP);
    set_initial_class_style(
        (win_util::GetWinVersion() < win_util::WINVERSION_XP) ?
        0 : CS_DROPSHADOW);
    is_mouse_down_ =
        ((GetKeyState(VK_LBUTTON) & 0x80) ||
         (GetKeyState(VK_RBUTTON) & 0x80) ||
         (GetKeyState(VK_MBUTTON) & 0x80) ||
         (GetKeyState(VK_XBUTTON1) & 0x80) ||
         (GetKeyState(VK_XBUTTON2) & 0x80));
    // Mouse clicks shouldn't give us focus.
    set_window_ex_style(WS_EX_TOPMOST | WS_EX_NOACTIVATE);
  }

  void Init(HWND parent,
            const gfx::Rect& bounds,
            View* contents_view,
            bool do_capture) {
<<<<<<< HEAD
    ContainerWin::Init(parent, bounds, true);
=======
    WidgetWin::Init(parent, bounds, true);
>>>>>>> 12c75e7a
    SetContentsView(contents_view);
    // We don't want to take focus away from the hosting window.
    ShowWindow(SW_SHOWNA);
    owns_capture_ = do_capture;
    if (do_capture) {
      SetCapture();
      has_capture_ = true;
#ifdef DEBUG_MENU
      DLOG(INFO) << "Doing capture";
#endif
    }
  }

  virtual void Hide() {
    if (closed_) {
      // We're already closed, nothing to do.
      // This is invoked twice if the first time just hid us, and the second
      // time deleted Closed (deleted) us.
      return;
    }
    // The menus are freed separately, and possibly before the window is closed,
    // remove them so that View doesn't try to access deleted objects.
    static_cast<MenuHostRootView*>(GetRootView())->SuspendEvents();
    GetRootView()->RemoveAllChildViews(false);
    closed_ = true;
    ReleaseCapture();
<<<<<<< HEAD
    ContainerWin::Hide();
=======
    WidgetWin::Hide();
>>>>>>> 12c75e7a
  }

  virtual void HideWindow() {
    // Make sure we release capture before hiding.
    ReleaseCapture();
<<<<<<< HEAD
    ContainerWin::Hide();
  }

  virtual void OnCaptureChanged(HWND hwnd) {
    ContainerWin::OnCaptureChanged(hwnd);
=======
    WidgetWin::Hide();
  }

  virtual void OnCaptureChanged(HWND hwnd) {
    WidgetWin::OnCaptureChanged(hwnd);
>>>>>>> 12c75e7a
    owns_capture_ = false;
#ifdef DEBUG_MENU
    DLOG(INFO) << "Capture changed";
#endif
  }

  void ReleaseCapture() {
    if (owns_capture_) {
#ifdef DEBUG_MENU
      DLOG(INFO) << "released capture";
#endif
      owns_capture_ = false;
      ::ReleaseCapture();
    }
  }

 protected:
  // Overriden to create MenuHostRootView.
  virtual RootView* CreateRootView() {
    return new MenuHostRootView(this, submenu_);
  }

  virtual void OnCancelMode() {
    if (!closed_) {
#ifdef DEBUG_MENU
      DLOG(INFO) << "OnCanceMode, closing menu";
#endif
      submenu_->GetMenuItem()->GetMenuController()->Cancel(true);
    }
  }

  // Overriden to return false, we do NOT want to release capture on mouse
  // release.
  virtual bool ReleaseCaptureOnMouseReleased() {
    return false;
  }

 private:
  // If true, we've been closed.
  bool closed_;

  // If true, we own the capture and need to release it.
  bool owns_capture_;

  // The view we contain.
  SubmenuView* submenu_;

  DISALLOW_EVIL_CONSTRUCTORS(MenuHost);
};

// EmptyMenuMenuItem ---------------------------------------------------------

// EmptyMenuMenuItem is used when a menu has no menu items. EmptyMenuMenuItem
// is itself a MenuItemView, but it uses a different ID so that it isn't
// identified as a MenuItemView.

class EmptyMenuMenuItem : public MenuItemView {
 public:
  // ID used for EmptyMenuMenuItem.
  static const int kEmptyMenuItemViewID;

  EmptyMenuMenuItem(MenuItemView* parent) : MenuItemView(parent, 0, NORMAL) {
    SetTitle(l10n_util::GetString(IDS_MENU_EMPTY_SUBMENU));
    // Set this so that we're not identified as a normal menu item.
    SetID(kEmptyMenuItemViewID);
    SetEnabled(false);
  }

 private:
  DISALLOW_EVIL_CONSTRUCTORS(EmptyMenuMenuItem);
};

// static
const int EmptyMenuMenuItem::kEmptyMenuItemViewID =
    MenuItemView::kMenuItemViewID + 1;

}  // namespace

// SubmenuView ---------------------------------------------------------------

SubmenuView::SubmenuView(MenuItemView* parent)
    : parent_menu_item_(parent),
      host_(NULL),
      drop_item_(NULL),
      scroll_view_container_(NULL) {
  DCHECK(parent);
  // We'll delete ourselves, otherwise the ScrollView would delete us on close.
  SetParentOwned(false);
}

SubmenuView::~SubmenuView() {
  // The menu may not have been closed yet (it will be hidden, but not
  // necessarily closed).
  Close();

  delete scroll_view_container_;
}

int SubmenuView::GetMenuItemCount() {
  int count = 0;
  for (int i = 0; i < GetChildViewCount(); ++i) {
    if (GetChildViewAt(i)->GetID() == MenuItemView::kMenuItemViewID)
      count++;
  }
  return count;
}

MenuItemView* SubmenuView::GetMenuItemAt(int index) {
  for (int i = 0, count = 0; i < GetChildViewCount(); ++i) {
    if (GetChildViewAt(i)->GetID() == MenuItemView::kMenuItemViewID &&
        count++ == index) {
      return static_cast<MenuItemView*>(GetChildViewAt(i));
    }
  }
  NOTREACHED();
  return NULL;
}

void SubmenuView::Layout() {
  // We're in a ScrollView, and need to set our width/height ourselves.
  View* parent = GetParent();
  if (!parent)
    return;
  SetBounds(x(), y(), parent->width(), GetPreferredSize().height());

  gfx::Insets insets = GetInsets();
  int x = insets.left();
  int y = insets.top();
  int menu_item_width = width() - insets.width();
  for (int i = 0; i < GetChildViewCount(); ++i) {
    View* child = GetChildViewAt(i);
    gfx::Size child_pref_size = child->GetPreferredSize();
    child->SetBounds(x, y, menu_item_width, child_pref_size.height());
    y += child_pref_size.height();
  }
}

gfx::Size SubmenuView::GetPreferredSize() {
  if (GetChildViewCount() == 0)
    return gfx::Size();

  int max_width = 0;
  int height = 0;
  for (int i = 0; i < GetChildViewCount(); ++i) {
    View* child = GetChildViewAt(i);
    gfx::Size child_pref_size = child->GetPreferredSize();
    max_width = std::max(max_width, child_pref_size.width());
    height += child_pref_size.height();
  }
  gfx::Insets insets = GetInsets();
  return gfx::Size(max_width + insets.width(), height + insets.height());
}

void SubmenuView::DidChangeBounds(const gfx::Rect& previous,
                                  const gfx::Rect& current) {
  SchedulePaint();
}

void SubmenuView::PaintChildren(ChromeCanvas* canvas) {
  View::PaintChildren(canvas);

  if (drop_item_ && drop_position_ != MenuDelegate::DROP_ON)
    PaintDropIndicator(canvas, drop_item_, drop_position_);
}

bool SubmenuView::CanDrop(const OSExchangeData& data) {
  DCHECK(GetMenuItem()->GetMenuController());
  return GetMenuItem()->GetMenuController()->CanDrop(this, data);
}

void SubmenuView::OnDragEntered(const DropTargetEvent& event) {
  DCHECK(GetMenuItem()->GetMenuController());
  GetMenuItem()->GetMenuController()->OnDragEntered(this, event);
}

int SubmenuView::OnDragUpdated(const DropTargetEvent& event) {
  DCHECK(GetMenuItem()->GetMenuController());
  return GetMenuItem()->GetMenuController()->OnDragUpdated(this, event);
}

void SubmenuView::OnDragExited() {
  DCHECK(GetMenuItem()->GetMenuController());
  GetMenuItem()->GetMenuController()->OnDragExited(this);
}

int SubmenuView::OnPerformDrop(const DropTargetEvent& event) {
  DCHECK(GetMenuItem()->GetMenuController());
  return GetMenuItem()->GetMenuController()->OnPerformDrop(this, event);
}

bool SubmenuView::OnMouseWheel(const MouseWheelEvent& e) {
  gfx::Rect vis_bounds = GetVisibleBounds();
  int menu_item_count = GetMenuItemCount();
  if (vis_bounds.height() == height() || !menu_item_count) {
    // All menu items are visible, nothing to scroll.
    return true;
  }

  // Find the index of the first menu item whose y-coordinate is >= visible
  // y-coordinate.
  int first_vis_index = -1;
  for (int i = 0; i < menu_item_count; ++i) {
    MenuItemView* menu_item = GetMenuItemAt(i);
    if (menu_item->y() == vis_bounds.y()) {
      first_vis_index = i;
      break;
    } else if (menu_item->y() > vis_bounds.y()) {
      first_vis_index = std::max(0, i - 1);
      break;
    }
  }
  if (first_vis_index == -1)
    return true;

  // If the first item isn't entirely visible, make it visible, otherwise make
  // the next/previous one entirely visible.
  int delta = abs(e.GetOffset() / WHEEL_DELTA);
  bool scroll_up = (e.GetOffset() > 0);
  while (delta-- > 0) {
    int scroll_amount = 0;
    if (scroll_up) {
      if (GetMenuItemAt(first_vis_index)->y() == vis_bounds.y()) {
        if (first_vis_index != 0) {
          scroll_amount = GetMenuItemAt(first_vis_index - 1)->y() -
                          vis_bounds.y();
          first_vis_index--;
        } else {
          break;
        }
      } else {
        scroll_amount = GetMenuItemAt(first_vis_index)->y() - vis_bounds.y();
      }
    } else {
      if (first_vis_index + 1 == GetMenuItemCount())
        break;
      scroll_amount = GetMenuItemAt(first_vis_index + 1)->y() -
                      vis_bounds.y();
      if (GetMenuItemAt(first_vis_index)->y() == vis_bounds.y())
        first_vis_index++;
    }
    ScrollRectToVisible(0, vis_bounds.y() + scroll_amount, vis_bounds.width(),
                        vis_bounds.height());
    vis_bounds = GetVisibleBounds();
  }

  return true;
}

bool SubmenuView::IsShowing() {
  return host_ && host_->IsVisible();
}

void SubmenuView::ShowAt(HWND parent,
                         const gfx::Rect& bounds,
                         bool do_capture) {
  if (host_) {
    host_->ShowWindow(SW_SHOWNA);
    return;
  }

  host_ = new MenuHost(this);
  // Force construction of the scroll view container.
  GetScrollViewContainer();
  // Make sure the first row is visible.
  ScrollRectToVisible(0, 0, 1, 1);
  host_->Init(parent, bounds, scroll_view_container_, do_capture);
}

void SubmenuView::Close() {
  if (host_) {
    host_->Close();
    host_ = NULL;
  }
}

void SubmenuView::Hide() {
  if (host_)
    host_->HideWindow();
}

void SubmenuView::ReleaseCapture() {
  host_->ReleaseCapture();
}

void SubmenuView::SetDropMenuItem(MenuItemView* item,
                                  MenuDelegate::DropPosition position) {
  if (drop_item_ == item && drop_position_ == position)
    return;
  SchedulePaintForDropIndicator(drop_item_, drop_position_);
  drop_item_ = item;
  drop_position_ = position;
  SchedulePaintForDropIndicator(drop_item_, drop_position_);
}

bool SubmenuView::GetShowSelection(MenuItemView* item) {
  if (drop_item_ == NULL)
    return true;
  // Something is being dropped on one of this menus items. Show the
  // selection if the drop is on the passed in item and the drop position is
  // ON.
  return (drop_item_ == item && drop_position_ == MenuDelegate::DROP_ON);
}

MenuScrollViewContainer* SubmenuView::GetScrollViewContainer() {
  if (!scroll_view_container_) {
    scroll_view_container_ = new MenuScrollViewContainer(this);
    // Otherwise MenuHost would delete us.
    scroll_view_container_->SetParentOwned(false);
  }
  return scroll_view_container_;
}

void SubmenuView::PaintDropIndicator(ChromeCanvas* canvas,
                                     MenuItemView* item,
                                     MenuDelegate::DropPosition position) {
  if (position == MenuDelegate::DROP_NONE)
    return;

  gfx::Rect bounds = CalculateDropIndicatorBounds(item, position);
  canvas->FillRectInt(kDropIndicatorColor, bounds.x(), bounds.y(),
                      bounds.width(), bounds.height());
}

void SubmenuView::SchedulePaintForDropIndicator(
    MenuItemView* item,
    MenuDelegate::DropPosition position) {
  if (item == NULL)
    return;

  if (position == MenuDelegate::DROP_ON) {
    item->SchedulePaint();
  } else if (position != MenuDelegate::DROP_NONE) {
    gfx::Rect bounds = CalculateDropIndicatorBounds(item, position);
    SchedulePaint(bounds.x(), bounds.y(), bounds.width(), bounds.height());
  }
}

gfx::Rect SubmenuView::CalculateDropIndicatorBounds(
    MenuItemView* item,
    MenuDelegate::DropPosition position) {
  DCHECK(position != MenuDelegate::DROP_NONE);
  gfx::Rect item_bounds = item->bounds();
  switch (position) {
    case MenuDelegate::DROP_BEFORE:
      item_bounds.Offset(0, -kDropIndicatorHeight / 2);
      item_bounds.set_height(kDropIndicatorHeight);
      return item_bounds;

    case MenuDelegate::DROP_AFTER:
      item_bounds.Offset(0, item_bounds.height() - kDropIndicatorHeight / 2);
      item_bounds.set_height(kDropIndicatorHeight);
      return item_bounds;

    default:
      // Don't render anything for on.
      return gfx::Rect();
  }
}

// MenuItemView ---------------------------------------------------------------

//  static
const int MenuItemView::kMenuItemViewID = 1001;

// static
bool MenuItemView::allow_task_nesting_during_run_ = false;

MenuItemView::MenuItemView(MenuDelegate* delegate) {
  DCHECK(delegate_);
  Init(NULL, 0, SUBMENU, delegate);
}

MenuItemView::~MenuItemView() {
  if (controller_) {
    // We're currently showing.

    // We can't delete ourselves while we're blocking.
    DCHECK(!controller_->IsBlockingRun());

    // Invoking Cancel is going to call us back and notify the delegate.
    // Notifying the delegate from the destructor can be problematic. To avoid
    // this the delegate is set to NULL.
    delegate_ = NULL;

    controller_->Cancel(true);
  }
  delete submenu_;
}

void MenuItemView::RunMenuAt(HWND parent,
                             const gfx::Rect& bounds,
                             AnchorPosition anchor,
                             bool has_mnemonics) {
  PrepareForRun(has_mnemonics);

  int mouse_event_flags;

  MenuController* controller = MenuController::GetActiveInstance();
  if (controller && !controller->IsBlockingRun()) {
    // A menu is already showing, but it isn't a blocking menu. Cancel it.
    // We can get here during drag and drop if the user right clicks on the
    // menu quickly after the drop.
    controller->Cancel(true);
    controller = NULL;
  }
  bool owns_controller = false;
  if (!controller) {
    // No menus are showing, show one.
    controller = new MenuController(true);
    MenuController::SetActiveInstance(controller);
    owns_controller = true;
  } else {
    // A menu is already showing, use the same controller.

    // Don't support blocking from within non-blocking.
    DCHECK(controller->IsBlockingRun());
  }

  controller_ = controller;

  // Run the loop.
  MenuItemView* result =
      controller->Run(parent, this, bounds, anchor, &mouse_event_flags);

  RemoveEmptyMenus();

  controller_ = NULL;

  if (owns_controller) {
    // We created the controller and need to delete it.
    if (MenuController::GetActiveInstance() == controller)
      MenuController::SetActiveInstance(NULL);
    delete controller;
  }
  // Make sure all the windows we created to show the menus have been
  // destroyed.
  DestroyAllMenuHosts();
  if (result && delegate_)
    delegate_->ExecuteCommand(result->GetCommand(), mouse_event_flags);
}

void MenuItemView::RunMenuForDropAt(HWND parent,
                                    const gfx::Rect& bounds,
                                    AnchorPosition anchor) {
  PrepareForRun(false);

  // If there is a menu, hide it so that only one menu is shown during dnd.
  MenuController* current_controller = MenuController::GetActiveInstance();
  if (current_controller) {
    current_controller->Cancel(true);
  }

  // Always create a new controller for non-blocking.
  controller_ = new MenuController(false);

  // Set the instance, that way it can be canceled by another menu.
  MenuController::SetActiveInstance(controller_);

  controller_->Run(parent, this, bounds, anchor, NULL);
}

void MenuItemView::Cancel() {
  if (controller_ && !canceled_) {
    canceled_ = true;
    controller_->Cancel(true);
  }
}

SubmenuView* MenuItemView::CreateSubmenu() {
  if (!submenu_)
    submenu_ = new SubmenuView(this);
  return submenu_;
}

void MenuItemView::SetSelected(bool selected) {
  selected_ = selected;
  SchedulePaint();
}

void MenuItemView::SetIcon(const SkBitmap& icon, int item_id) {
  MenuItemView* item = GetDescendantByID(item_id);
  DCHECK(item);
  item->SetIcon(icon);
}

void MenuItemView::SetIcon(const SkBitmap& icon) {
  icon_ = icon;
  SchedulePaint();
}

void MenuItemView::Paint(ChromeCanvas* canvas) {
  Paint(canvas, false);
}

gfx::Size MenuItemView::GetPreferredSize() {
  ChromeFont& font = GetRootMenuItem()->font_;
  return gfx::Size(
      font.GetStringWidth(title_) + label_start + item_right_margin,
      font.height() + GetBottomMargin() + GetTopMargin());
}

MenuController* MenuItemView::GetMenuController() {
  return GetRootMenuItem()->controller_;
}

MenuDelegate* MenuItemView::GetDelegate() {
  return GetRootMenuItem()->delegate_;
}

MenuItemView* MenuItemView::GetRootMenuItem() {
  MenuItemView* item = this;
  while (item) {
    MenuItemView* parent = item->GetParentMenuItem();
    if (!parent)
      return item;
    item = parent;
  }
  NOTREACHED();
  return NULL;
}

wchar_t MenuItemView::GetMnemonic() {
  if (!has_mnemonics_)
    return 0;

  const std::wstring& title = GetTitle();
  size_t index = 0;
  do {
    index = title.find('&', index);
    if (index != std::wstring::npos) {
      if (index + 1 != title.size() && title[index + 1] != '&')
        return title[index + 1];
      index++;
    }
  } while (index != std::wstring::npos);
  return 0;
}

MenuItemView::MenuItemView(MenuItemView* parent,
                           int command,
                           MenuItemView::Type type) {
  Init(parent, command, type, NULL);
}

void MenuItemView::Init(MenuItemView* parent,
                        int command,
                        MenuItemView::Type type,
                        MenuDelegate* delegate) {
  delegate_ = delegate;
  controller_ = NULL;
  canceled_ = false;
  parent_menu_item_ = parent;
  type_ = type;
  selected_ = false;
  command_ = command;
  submenu_ = NULL;
  // Assign our ID, this allows SubmenuItemView to find MenuItemViews.
  SetID(kMenuItemViewID);
  has_icons_ = false;

  MenuDelegate* root_delegate = GetDelegate();
  if (root_delegate)
    SetEnabled(root_delegate->IsCommandEnabled(command));
}

MenuItemView* MenuItemView::AppendMenuItemInternal(int item_id,
                                                   const std::wstring& label,
                                                   const SkBitmap& icon,
                                                   Type type) {
  if (!submenu_)
    CreateSubmenu();
  if (type == SEPARATOR) {
    submenu_->AddChildView(new MenuSeparator());
    return NULL;
  }
  MenuItemView* item = new MenuItemView(this, item_id, type);
  if (label.empty() && GetDelegate())
    item->SetTitle(GetDelegate()->GetLabel(item_id));
  else
    item->SetTitle(label);
  item->SetIcon(icon);
  if (type == SUBMENU)
    item->CreateSubmenu();
  submenu_->AddChildView(item);
  return item;
}

MenuItemView* MenuItemView::GetDescendantByID(int id) {
  if (GetCommand() == id)
    return this;
  if (!HasSubmenu())
    return NULL;
  for (int i = 0; i < GetSubmenu()->GetChildViewCount(); ++i) {
    View* child = GetSubmenu()->GetChildViewAt(i);
    if (child->GetID() == MenuItemView::kMenuItemViewID) {
      MenuItemView* result = static_cast<MenuItemView*>(child)->
          GetDescendantByID(id);
      if (result)
        return result;
    }
  }
  return NULL;
}

void MenuItemView::DropMenuClosed(bool notify_delegate) {
  DCHECK(controller_);
  DCHECK(!controller_->IsBlockingRun());
  if (MenuController::GetActiveInstance() == controller_)
    MenuController::SetActiveInstance(NULL);
  delete controller_;
  controller_ = NULL;

  RemoveEmptyMenus();

  if (notify_delegate && delegate_) {
    // Our delegate is null when invoked from the destructor.
    delegate_->DropMenuClosed(this);
  }
  // WARNING: its possible the delegate deleted us at this point.
}

void MenuItemView::PrepareForRun(bool has_mnemonics) {
  // Currently we only support showing the root.
  DCHECK(!parent_menu_item_);

  // Don't invoke run from within run on the same menu.
  DCHECK(!controller_);

  // Force us to have a submenu.
  CreateSubmenu();

  canceled_ = false;

  has_mnemonics_ = has_mnemonics;

  AddEmptyMenus();

  if (!MenuController::GetActiveInstance()) {
    // Only update the menu size if there are no menus showing, otherwise
    // things may shift around.
    UpdateMenuPartSizes(has_icons_);
  }

  font_ = GetMenuFont();

  BOOL show_cues;
  show_mnemonics =
      (SystemParametersInfo(SPI_GETKEYBOARDCUES, 0, &show_cues, 0) &&
       show_cues == TRUE);
}

int MenuItemView::GetDrawStringFlags() {
  int flags = 0;
  if (UILayoutIsRightToLeft())
    flags |= ChromeCanvas::TEXT_ALIGN_RIGHT;
  else
    flags |= ChromeCanvas::TEXT_ALIGN_LEFT;

  if (has_mnemonics_) {
    if (show_mnemonics)
      flags |= ChromeCanvas::SHOW_PREFIX;
    else
      flags |= ChromeCanvas::HIDE_PREFIX;
  }
  return flags;
}

void MenuItemView::AddEmptyMenus() {
  DCHECK(HasSubmenu());
  if (submenu_->GetChildViewCount() == 0) {
    submenu_->AddChildView(0, new EmptyMenuMenuItem(this));
  } else {
    for (int i = 0, item_count = submenu_->GetMenuItemCount(); i < item_count;
         ++i) {
      MenuItemView* child = submenu_->GetMenuItemAt(i);
      if (child->HasSubmenu())
        child->AddEmptyMenus();
    }
  }
}

void MenuItemView::RemoveEmptyMenus() {
  DCHECK(HasSubmenu());
  // Iterate backwards as we may end up removing views, which alters the child
  // view count.
  for (int i = submenu_->GetChildViewCount() - 1; i >= 0; --i) {
    View* child = submenu_->GetChildViewAt(i);
    if (child->GetID() == MenuItemView::kMenuItemViewID) {
      MenuItemView* menu_item = static_cast<MenuItemView*>(child);
      if (menu_item->HasSubmenu())
        menu_item->RemoveEmptyMenus();
    } else if (child->GetID() == EmptyMenuMenuItem::kEmptyMenuItemViewID) {
      submenu_->RemoveChildView(child);
    }
  }
}

void MenuItemView::AdjustBoundsForRTLUI(RECT* rect) const {
  gfx::Rect mirrored_rect(*rect);
  mirrored_rect.set_x(MirroredLeftPointForRect(mirrored_rect));
  *rect = mirrored_rect.ToRECT();
}

void MenuItemView::Paint(ChromeCanvas* canvas, bool for_drag) {
  bool render_selection =
      (!for_drag && IsSelected() &&
       parent_menu_item_->GetSubmenu()->GetShowSelection(this));
  int state = render_selection ? MPI_HOT :
                                 (IsEnabled() ? MPI_NORMAL : MPI_DISABLED);
  HDC dc = canvas->beginPlatformPaint();

  // The gutter is rendered before the background.
  if (render_gutter && !for_drag) {
    RECT gutter_bounds = { label_start - kGutterToLabel - gutter_width, 0, 0,
                           height() };
    gutter_bounds.right = gutter_bounds.left + gutter_width;
    AdjustBoundsForRTLUI(&gutter_bounds);
    NativeTheme::instance()->PaintMenuGutter(dc, MENU_POPUPGUTTER, MPI_NORMAL, &gutter_bounds);
  }

  // Render the background.
  if (!for_drag) {
    RECT item_bounds = { 0, 0, width(), height() };
    AdjustBoundsForRTLUI(&item_bounds);
    NativeTheme::instance()->PaintMenuItemBackground(
        NativeTheme::MENU, dc, MENU_POPUPITEM, state, render_selection,
        &item_bounds);
  }

  int icon_x = kItemLeftMargin;
  int top_margin = GetTopMargin();
  int bottom_margin = GetBottomMargin();
  int icon_y = top_margin + (height() - kItemTopMargin -
                             bottom_margin - check_height) / 2;
  int icon_height = check_height;
  int icon_width = check_width;

  if (type_ == CHECKBOX && GetDelegate()->IsItemChecked(GetCommand())) {
    // Draw the check background.
    RECT check_bg_bounds = { 0, 0, icon_x + icon_width, height() };
    const int bg_state = IsEnabled() ? MCB_NORMAL : MCB_DISABLED;
    AdjustBoundsForRTLUI(&check_bg_bounds);
    NativeTheme::instance()->PaintMenuCheckBackground(
        NativeTheme::MENU, dc, MENU_POPUPCHECKBACKGROUND, bg_state,
        &check_bg_bounds);

    // And the check.
    RECT check_bounds = { icon_x, icon_y, icon_x + icon_width,
                          icon_y + icon_height };
    const int check_state = IsEnabled() ? MC_CHECKMARKNORMAL :
                                          MC_CHECKMARKDISABLED;
    AdjustBoundsForRTLUI(&check_bounds);
    NativeTheme::instance()->PaintMenuCheck(
        NativeTheme::MENU, dc, MENU_POPUPCHECK, check_state, &check_bounds,
        render_selection);
  }

  // Render the foreground.
  // Menu color is specific to Vista, fallback to classic colors if can't
  // get color.
  int default_sys_color = render_selection ? COLOR_HIGHLIGHTTEXT :
      (IsEnabled() ? COLOR_MENUTEXT : COLOR_GRAYTEXT);
  SkColor fg_color = NativeTheme::instance()->GetThemeColorWithDefault(
      NativeTheme::MENU, MENU_POPUPITEM, state, TMT_TEXTCOLOR, default_sys_color);
  int width = this->width() - item_right_margin - label_start;
  ChromeFont& font = GetRootMenuItem()->font_;
  gfx::Rect text_bounds(label_start, top_margin, width, font.height());
  text_bounds.set_x(MirroredLeftPointForRect(text_bounds));
  canvas->DrawStringInt(GetTitle(), font, fg_color,
                        text_bounds.x(), text_bounds.y(), text_bounds.width(),
                        text_bounds.height(),
                        GetRootMenuItem()->GetDrawStringFlags());

  if (icon_.width() > 0) {
    gfx::Rect icon_bounds(kItemLeftMargin,
                          top_margin + (height() - top_margin -
                          bottom_margin - icon_.height()) / 2,
                          icon_.width(),
                          icon_.height());
    icon_bounds.set_x(MirroredLeftPointForRect(icon_bounds));
    canvas->DrawBitmapInt(icon_, icon_bounds.x(), icon_bounds.y());
  }

  if (HasSubmenu()) {
    int state_id = IsEnabled() ? MSM_NORMAL : MSM_DISABLED;
    RECT arrow_bounds = { this->width() - item_right_margin + kLabelToArrowPadding,
                          0, 0, height() };
    arrow_bounds.right = arrow_bounds.left + arrow_width;
    AdjustBoundsForRTLUI(&arrow_bounds);

    // If our sub menus open from right to left (which is the case when the
    // locale is RTL) then we should make sure the menu arrow points to the
    // right direction.
    NativeTheme::MenuArrowDirection arrow_direction;
    if (UILayoutIsRightToLeft())
      arrow_direction = NativeTheme::LEFT_POINTING_ARROW;
    else
      arrow_direction = NativeTheme::RIGHT_POINTING_ARROW;

    NativeTheme::instance()->PaintMenuArrow(
        NativeTheme::MENU, dc, MENU_POPUPSUBMENU, state_id, &arrow_bounds,
        arrow_direction, render_selection);
  }
  canvas->endPlatformPaint();
}

void MenuItemView::DestroyAllMenuHosts() {
  if (!HasSubmenu())
    return;

  submenu_->Close();
  for (int i = 0, item_count = submenu_->GetMenuItemCount(); i < item_count;
       ++i) {
    submenu_->GetMenuItemAt(i)->DestroyAllMenuHosts();
  }
}

int MenuItemView::GetTopMargin() {
  MenuItemView* root = GetRootMenuItem();
  return root && root->has_icons_ ? kItemTopMargin : kItemNoIconTopMargin;
}

int MenuItemView::GetBottomMargin() {
  MenuItemView* root = GetRootMenuItem();
  return root && root->has_icons_ ?
      kItemBottomMargin : kItemNoIconBottomMargin;
}

// MenuController ------------------------------------------------------------

// static
MenuController* MenuController::active_instance_ = NULL;

// static
MenuController* MenuController::GetActiveInstance() {
  return active_instance_;
}

#ifdef DEBUG_MENU
static int instance_count = 0;
static int nested_depth = 0;
#endif

MenuItemView* MenuController::Run(HWND parent,
                                  MenuItemView* root,
                                  const gfx::Rect& bounds,
                                  MenuItemView::AnchorPosition position,
                                  int* result_mouse_event_flags) {
  exit_all_ = false;
  possible_drag_ = false;

  bool nested_menu = showing_;
  if (showing_) {
    // Only support nesting of blocking_run menus, nesting of
    // blocking/non-blocking shouldn't be needed.
    DCHECK(blocking_run_);

    // We're already showing, push the current state.
    menu_stack_.push_back(state_);

    // The context menu should be owned by the same parent.
    DCHECK(owner_ == parent);
  } else {
    showing_ = true;
  }

  // Reset current state.
  pending_state_ = State();
  state_ = State();
  pending_state_.initial_bounds = bounds;
  if (bounds.height() > 1) {
    // Inset the bounds slightly, otherwise drag coordinates don't line up
    // nicely and menus close prematurely.
    pending_state_.initial_bounds.Inset(0, 1);
  }
  pending_state_.anchor = position;
  owner_ = parent;

  // Calculate the bounds of the monitor we'll show menus on. Do this once to
  // avoid repeated system queries for the info.
  POINT initial_loc = { bounds.x(), bounds.y() };
  HMONITOR monitor = MonitorFromPoint(initial_loc, MONITOR_DEFAULTTONEAREST);
  if (monitor) {
    MONITORINFO mi = {0};
    mi.cbSize = sizeof(mi);
    GetMonitorInfo(monitor, &mi);
    // Menus appear over the taskbar.
    pending_state_.monitor_bounds = gfx::Rect(mi.rcMonitor);
  }

  any_menu_contains_mouse_ = false;

  // Set the selection, which opens the initial menu.
  SetSelection(root, true, true);

  if (!blocking_run_) {
    // Start the timer to hide the menu. This is needed as we get no
    // notification when the drag has finished.
    StartCancelAllTimer();
    return NULL;
  }

#ifdef DEBUG_MENU
  nested_depth++;
  DLOG(INFO) << " entering nested loop, depth=" << nested_depth;
#endif

  MessageLoopForUI* loop = MessageLoopForUI::current();
  if (MenuItemView::allow_task_nesting_during_run_) {
    bool did_allow_task_nesting = loop->NestableTasksAllowed();
    loop->SetNestableTasksAllowed(true);
    loop->Run(this);
    loop->SetNestableTasksAllowed(did_allow_task_nesting);
  } else {
    loop->Run(this);
  }

#ifdef DEBUG_MENU
  nested_depth--;
  DLOG(INFO) << " exiting nested loop,  depth=" << nested_depth;
#endif

  // Close any open menus.
  SetSelection(NULL, false, true);

  if (nested_menu) {
    DCHECK(!menu_stack_.empty());
    // We're running from within a menu, restore the previous state.
    // The menus are already showing, so we don't have to show them.
    state_ = menu_stack_.back();
    pending_state_ = menu_stack_.back();
    menu_stack_.pop_back();
  } else {
    showing_ = false;
    did_capture_ = false;
  }

  MenuItemView* result = result_;
  // In case we're nested, reset result_.
  result_ = NULL;

  if (result_mouse_event_flags)
    *result_mouse_event_flags = result_mouse_event_flags_;

  if (nested_menu && result) {
    // We're nested and about to return a value. The caller might enter another
    // blocking loop. We need to make sure all menus are hidden before that
    // happens otherwise the menus will stay on screen.
    CloseAllNestedMenus();

    // Set exit_all_ to true, which makes sure all nested loops exit
    // immediately.
    exit_all_ = true;
  }

  return result;
}

void MenuController::SetSelection(MenuItemView* menu_item,
                                  bool open_submenu,
                                  bool update_immediately) {
  size_t paths_differ_at = 0;
  std::vector<MenuItemView*> current_path;
  std::vector<MenuItemView*> new_path;
  BuildPathsAndCalculateDiff(pending_state_.item, menu_item, &current_path,
                             &new_path, &paths_differ_at);

  size_t current_size = current_path.size();
  size_t new_size = new_path.size();

  // Notify the old path it isn't selected.
  for (size_t i = paths_differ_at; i < current_size; ++i)
    current_path[i]->SetSelected(false);

  // Notify the new path it is selected.
  for (size_t i = paths_differ_at; i < new_size; ++i)
    new_path[i]->SetSelected(true);

  if (menu_item && menu_item->GetDelegate())
    menu_item->GetDelegate()->SelectionChanged(menu_item);

  pending_state_.item = menu_item;
  pending_state_.submenu_open = open_submenu;

  // Stop timers.
  StopShowTimer();
  StopCancelAllTimer();

  if (update_immediately)
    CommitPendingSelection();
  else
    StartShowTimer();
}

void MenuController::Cancel(bool all) {
  if (!showing_) {
    // This occurs if we're in the process of notifying the delegate for a drop
    // and the delegate cancels us.
    return;
  }

  MenuItemView* selected = state_.item;
  exit_all_ = all;

  // Hide windows immediately.
  SetSelection(NULL, false, true);

  if (!blocking_run_) {
    // If we didn't block the caller we need to notify the menu, which
    // triggers deleting us.
    DCHECK(selected);
    showing_ = false;
    selected->GetRootMenuItem()->DropMenuClosed(true);
    // WARNING: the call to MenuClosed deletes us.
    return;
  }
}

void MenuController::OnMousePressed(SubmenuView* source,
                                    const MouseEvent& event) {
#ifdef DEBUG_MENU
  DLOG(INFO) << "OnMousePressed source=" << source;
#endif
  if (!blocking_run_)
    return;

  MenuPart part =
      GetMenuPartByScreenCoordinate(source, event.x(), event.y());
  if (part.is_scroll())
    return;  // Ignore presses on scroll buttons.

  if (part.type == MenuPart::NONE ||
      (part.type == MenuPart::MENU_ITEM && part.menu &&
       part.menu->GetRootMenuItem() != state_.item->GetRootMenuItem())) {
    // Mouse wasn't pressed over any menu, or the active menu, cancel.

    // We're going to close and we own the mouse capture. We need to repost the
    // mouse down, otherwise the window the user clicked on won't get the
    // event.
    RepostEvent(source, event);

    // And close.
    Cancel(true);
    return;
  }

  any_menu_contains_mouse_ = true;

  bool open_submenu = false;
  if (!part.menu) {
    part.menu = source->GetMenuItem();
    open_submenu = true;
  } else {
    if (part.menu->GetDelegate()->CanDrag(part.menu)) {
      possible_drag_ = true;
      press_x_ = event.x();
      press_y_ = event.y();
    }
    if (part.menu->HasSubmenu())
      open_submenu = true;
  }
  // On a press we immediately commit the selection, that way a submenu
  // pops up immediately rather than after a delay.
  SetSelection(part.menu, open_submenu, true);
}

void MenuController::OnMouseDragged(SubmenuView* source,
                                    const MouseEvent& event) {
#ifdef DEBUG_MENU
  DLOG(INFO) << "OnMouseDragged source=" << source;
#endif
  MenuPart part =
      GetMenuPartByScreenCoordinate(source, event.x(), event.y());
  UpdateScrolling(part);

  if (!blocking_run_)
    return;

  if (possible_drag_) {
    if (View::ExceededDragThreshold(event.x() - press_x_,
                                    event.y() - press_y_)) {
      MenuItemView* item = state_.item;
      DCHECK(item);
      // Points are in the coordinates of the submenu, need to map to that of
      // the selected item. Additionally source may not be the parent of
      // the selected item, so need to map to screen first then to item.
      gfx::Point press_loc(press_x_, press_y_);
      View::ConvertPointToScreen(source->GetScrollViewContainer(), &press_loc);
      View::ConvertPointToView(NULL, item, &press_loc);
      gfx::Point drag_loc(event.location());
      View::ConvertPointToScreen(source->GetScrollViewContainer(), &drag_loc);
      View::ConvertPointToView(NULL, item, &drag_loc);
      ChromeCanvas canvas(item->width(), item->height(), false);
      item->Paint(&canvas, true);

      scoped_refptr<OSExchangeData> data(new OSExchangeData);
      item->GetDelegate()->WriteDragData(item, data.get());
      drag_utils::SetDragImageOnDataObject(canvas, item->width(),
                                           item->height(), press_loc.x(),
                                           press_loc.y(), data);

      scoped_refptr<BaseDragSource> drag_source(new BaseDragSource);
      int drag_ops = item->GetDelegate()->GetDragOperations(item);
      DWORD effects;
      StopScrolling();
      DoDragDrop(data, drag_source,
                 DragDropTypes::DragOperationToDropEffect(drag_ops),
                 &effects);
      if (GetActiveInstance() == this) {
        if (showing_ ) {
          // We're still showing, close all menus.
          CloseAllNestedMenus();
          Cancel(true);
        } // else case, drop was on us.
      } // else case, someone canceled us, don't do anything
    }
    return;
  }
  if (part.type == MenuPart::MENU_ITEM) {
    if (!part.menu)
      part.menu = source->GetMenuItem();
    SetSelection(part.menu ? part.menu : state_.item, true, false);
  }
  any_menu_contains_mouse_ = (part.type == MenuPart::MENU_ITEM);
}

void MenuController::OnMouseReleased(SubmenuView* source,
                                     const MouseEvent& event) {
#ifdef DEBUG_MENU
  DLOG(INFO) << "OnMouseReleased source=" << source;
#endif
  if (!blocking_run_)
    return;

  DCHECK(state_.item);
  possible_drag_ = false;
  DCHECK(blocking_run_);
  MenuPart part =
      GetMenuPartByScreenCoordinate(source, event.x(), event.y());
  any_menu_contains_mouse_ = (part.type == MenuPart::MENU_ITEM);
  if (event.IsRightMouseButton() && (part.type == MenuPart::MENU_ITEM &&
                                     part.menu)) {
    // Set the selection immediately, making sure the submenu is only open
    // if it already was.
    bool open_submenu = (state_.item == pending_state_.item &&
                         state_.submenu_open);
    SetSelection(pending_state_.item, open_submenu, true);
    gfx::Point loc(event.location());
    View::ConvertPointToScreen(source->GetScrollViewContainer(), &loc);

    // If we open a context menu just return now
    if (part.menu->GetDelegate()->ShowContextMenu(
        part.menu, part.menu->GetCommand(), loc.x(), loc.y(), true))
      return;
  }

  if (!part.is_scroll() && part.menu && !part.menu->HasSubmenu()) {
    if (part.menu->GetDelegate()->IsTriggerableEvent(event)) {
      Accept(part.menu, event.GetFlags());
      return;
    }
  } else if (part.type == MenuPart::MENU_ITEM) {
    // User either clicked on empty space, or a menu that has children.
    SetSelection(part.menu ? part.menu : state_.item, true, true);
  }
}

void MenuController::OnMouseMoved(SubmenuView* source,
                                  const MouseEvent& event) {
#ifdef DEBUG_MENU
  DLOG(INFO) << "OnMouseMoved source=" << source;
#endif
  if (showing_submenu_)
    return;

  MenuPart part =
      GetMenuPartByScreenCoordinate(source, event.x(), event.y());

  UpdateScrolling(part);

  if (!blocking_run_)
    return;

  any_menu_contains_mouse_ = (part.type == MenuPart::MENU_ITEM);
  if (part.type == MenuPart::MENU_ITEM && part.menu) {
    SetSelection(part.menu, true, false);
  } else if (!part.is_scroll() && any_menu_contains_mouse_ &&
             pending_state_.item &&
             (!pending_state_.item->HasSubmenu() ||
              !pending_state_.item->GetSubmenu()->IsShowing())) {
    // On exit if the user hasn't selected an item with a submenu, move the
    // selection back to the parent menu item.
    SetSelection(pending_state_.item->GetParentMenuItem(), true, false);
    any_menu_contains_mouse_ = false;
  }
}

void MenuController::OnMouseEntered(SubmenuView* source,
                                    const MouseEvent& event) {
  // MouseEntered is always followed by a mouse moved, so don't need to
  // do anything here.
}

bool MenuController::CanDrop(SubmenuView* source, const OSExchangeData& data) {
  return source->GetMenuItem()->GetDelegate()->CanDrop(source->GetMenuItem(),
                                                       data);
}

void MenuController::OnDragEntered(SubmenuView* source,
                                   const DropTargetEvent& event) {
  valid_drop_coordinates_ = false;
}

int MenuController::OnDragUpdated(SubmenuView* source,
                                  const DropTargetEvent& event) {
  StopCancelAllTimer();

  gfx::Point screen_loc(event.location());
  View::ConvertPointToScreen(source, &screen_loc);
  if (valid_drop_coordinates_ && screen_loc.x() == drop_x_ &&
      screen_loc.y() == drop_y_) {
    return last_drop_operation_;
  }
  drop_x_ = screen_loc.x();
  drop_y_ = screen_loc.y();
  valid_drop_coordinates_ = true;

  MenuItemView* menu_item = GetMenuItemAt(source, event.x(), event.y());
  bool over_empty_menu = false;
  if (!menu_item) {
    // See if we're over an empty menu.
    menu_item = GetEmptyMenuItemAt(source, event.x(), event.y());
    if (menu_item)
      over_empty_menu = true;
  }
  MenuDelegate::DropPosition drop_position = MenuDelegate::DROP_NONE;
  int drop_operation = DragDropTypes::DRAG_NONE;
  if (menu_item) {
    gfx::Point menu_item_loc(event.location());
    View::ConvertPointToView(source, menu_item, &menu_item_loc);
    MenuItemView* query_menu_item;
    if (!over_empty_menu) {
      int menu_item_height = menu_item->height();
      if (menu_item->HasSubmenu() &&
          (menu_item_loc.y() > kDropBetweenPixels &&
           menu_item_loc.y() < (menu_item_height - kDropBetweenPixels))) {
        drop_position = MenuDelegate::DROP_ON;
      } else if (menu_item_loc.y() < menu_item_height / 2) {
        drop_position = MenuDelegate::DROP_BEFORE;
      } else {
        drop_position = MenuDelegate::DROP_AFTER;
      }
      query_menu_item = menu_item;
    } else {
      query_menu_item = menu_item->GetParentMenuItem();
      drop_position = MenuDelegate::DROP_ON;
    }
    drop_operation = menu_item->GetDelegate()->GetDropOperation(
        query_menu_item, event, &drop_position);

    if (menu_item->HasSubmenu()) {
      // The menu has a submenu, schedule the submenu to open.
      SetSelection(menu_item, true, false);
    } else {
      SetSelection(menu_item, false, false);
    }

    if (drop_position == MenuDelegate::DROP_NONE ||
        drop_operation == DragDropTypes::DRAG_NONE) {
      menu_item = NULL;
    }
  } else {
    SetSelection(source->GetMenuItem(), true, false);
  }
  SetDropMenuItem(menu_item, drop_position);
  last_drop_operation_ = drop_operation;
  return drop_operation;
}

void MenuController::OnDragExited(SubmenuView* source) {
  StartCancelAllTimer();

  if (drop_target_) {
    StopShowTimer();
    SetDropMenuItem(NULL, MenuDelegate::DROP_NONE);
  }
}

int MenuController::OnPerformDrop(SubmenuView* source,
                                  const DropTargetEvent& event) {
  DCHECK(drop_target_);
  // NOTE: the delegate may delete us after invoking OnPerformDrop, as such
  // we don't call cancel here.

  MenuItemView* item = state_.item;
  DCHECK(item);

  MenuItemView* drop_target = drop_target_;
  MenuDelegate::DropPosition drop_position = drop_position_;

  // Close all menus, including any nested menus.
  SetSelection(NULL, false, true);
  CloseAllNestedMenus();

  // Set state such that we exit.
  showing_ = false;
  exit_all_ = true;

  if (!IsBlockingRun())
    item->GetRootMenuItem()->DropMenuClosed(false);

  // WARNING: the call to MenuClosed deletes us.

  // If over an empty menu item, drop occurs on the parent.
  if (drop_target->GetID() == EmptyMenuMenuItem::kEmptyMenuItemViewID)
    drop_target = drop_target->GetParentMenuItem();

  return drop_target->GetDelegate()->OnPerformDrop(
      drop_target, drop_position, event);
}

void MenuController::OnDragEnteredScrollButton(SubmenuView* source,
                                               bool is_up) {
  MenuPart part;
  part.type = is_up ? MenuPart::SCROLL_UP : MenuPart::SCROLL_DOWN;
  part.submenu = source;
  UpdateScrolling(part);

  // Do this to force the selection to hide.
  SetDropMenuItem(source->GetMenuItemAt(0), MenuDelegate::DROP_NONE);

  StopCancelAllTimer();
}

void MenuController::OnDragExitedScrollButton(SubmenuView* source) {
  StartCancelAllTimer();
  SetDropMenuItem(NULL, MenuDelegate::DROP_NONE);
  StopScrolling();
}

// static
void MenuController::SetActiveInstance(MenuController* controller) {
  active_instance_ = controller;
}

bool MenuController::Dispatch(const MSG& msg) {
  DCHECK(blocking_run_);

  if (exit_all_) {
    // We must translate/dispatch the message here, otherwise we would drop
    // the message on the floor.
    TranslateMessage(&msg);
    DispatchMessage(&msg);
    return false;
  }

  // NOTE: we don't get WM_ACTIVATE or anything else interesting in here.
  switch (msg.message) {
    case WM_CONTEXTMENU: {
      MenuItemView* item = pending_state_.item;
      if (item && item->GetRootMenuItem() != item) {
        gfx::Point screen_loc(0, item->height());
        View::ConvertPointToScreen(item, &screen_loc);
        item->GetDelegate()->ShowContextMenu(
            item, item->GetCommand(), screen_loc.x(), screen_loc.y(), false);
      }
      return true;
    }

    // NOTE: focus wasn't changed when the menu was shown. As such, don't
    // dispatch key events otherwise the focused window will get the events.
    case WM_KEYDOWN:
      return OnKeyDown(msg);

    case WM_CHAR:
      return OnChar(msg);

    case WM_KEYUP:
      return true;

    case WM_SYSKEYUP:
      // We may have been shown on a system key, as such don't do anything
      // here. If another system key is pushed we'll get a WM_SYSKEYDOWN and
      // close the menu.
      return true;

    case WM_CANCELMODE:
    case WM_SYSKEYDOWN:
      // Exit immediately on system keys.
      Cancel(true);
      return false;

    default:
      break;
  }
  TranslateMessage(&msg);
  DispatchMessage(&msg);
  return !exit_all_;
}

bool MenuController::OnKeyDown(const MSG& msg) {
  DCHECK(blocking_run_);

  switch (msg.wParam) {
    case VK_UP:
      IncrementSelection(-1);
      break;

    case VK_DOWN:
      IncrementSelection(1);
      break;

    // Handling of VK_RIGHT and VK_LEFT is different depending on the UI
    // layout.
    case VK_RIGHT:
      if (l10n_util::TextDirection() == l10n_util::RIGHT_TO_LEFT)
        CloseSubmenu();
      else
        OpenSubmenuChangeSelectionIfCan();
      break;

    case VK_LEFT:
      if (l10n_util::TextDirection() == l10n_util::RIGHT_TO_LEFT)
        OpenSubmenuChangeSelectionIfCan();
      else
        CloseSubmenu();
      break;

    case VK_RETURN:
      if (pending_state_.item) {
        if (pending_state_.item->HasSubmenu()) {
          OpenSubmenuChangeSelectionIfCan();
        } else if (pending_state_.item->IsEnabled()) {
          Accept(pending_state_.item, 0);
          return false;
        }
      }
      break;

    case VK_ESCAPE:
      if (!state_.item->GetParentMenuItem() ||
          (!state_.item->GetParentMenuItem()->GetParentMenuItem() &&
           (!state_.item->HasSubmenu() ||
            !state_.item->GetSubmenu()->IsShowing()))) {
        // User pressed escape and only one menu is shown, cancel it.
        Cancel(false);
        return false;
      } else {
        CloseSubmenu();
      }
      break;

    case VK_APPS:
      break;

    default:
      TranslateMessage(&msg);
      break;
  }
  return true;
}

bool MenuController::OnChar(const MSG& msg) {
  DCHECK(blocking_run_);

  return !SelectByChar(static_cast<wchar_t>(msg.wParam));
}

MenuController::MenuController(bool blocking)
    : blocking_run_(blocking),
      showing_(false),
      exit_all_(false),
      did_capture_(false),
      result_(NULL),
      drop_target_(NULL),
      owner_(NULL),
      possible_drag_(false),
      valid_drop_coordinates_(false),
      any_menu_contains_mouse_(false),
      showing_submenu_(false),
      result_mouse_event_flags_(0) {
#ifdef DEBUG_MENU
  instance_count++;
  DLOG(INFO) << "created MC, count=" << instance_count;
#endif
}

MenuController::~MenuController() {
  DCHECK(!showing_);
  StopShowTimer();
  StopCancelAllTimer();
#ifdef DEBUG_MENU
  instance_count--;
  DLOG(INFO) << "destroyed MC, count=" << instance_count;
#endif
}

void MenuController::Accept(MenuItemView* item, int mouse_event_flags) {
  DCHECK(IsBlockingRun());
  result_ = item;
  exit_all_ = true;
  result_mouse_event_flags_ = mouse_event_flags;
}

void MenuController::CloseAllNestedMenus() {
  for (std::list<State>::iterator i = menu_stack_.begin();
       i != menu_stack_.end(); ++i) {
    MenuItemView* item = i->item;
    MenuItemView* last_item = item;
    while (item) {
      CloseMenu(item);
      last_item = item;
      item = item->GetParentMenuItem();
    }
    i->submenu_open = false;
    i->item = last_item;
  }
}

MenuItemView* MenuController::GetMenuItemAt(View* source, int x, int y) {
  View* child_under_mouse = source->GetViewForPoint(gfx::Point(x, y));
  if (child_under_mouse && child_under_mouse->IsEnabled() &&
      child_under_mouse->GetID() == MenuItemView::kMenuItemViewID) {
    return static_cast<MenuItemView*>(child_under_mouse);
  }
  return NULL;
}

MenuItemView* MenuController::GetEmptyMenuItemAt(View* source, int x, int y) {
  View* child_under_mouse = source->GetViewForPoint(gfx::Point(x, y));
  if (child_under_mouse &&
      child_under_mouse->GetID() == EmptyMenuMenuItem::kEmptyMenuItemViewID) {
    return static_cast<MenuItemView*>(child_under_mouse);
  }
  return NULL;
}

bool MenuController::IsScrollButtonAt(SubmenuView* source,
                                      int x,
                                      int y,
                                      MenuPart::Type* part) {
  MenuScrollViewContainer* scroll_view = source->GetScrollViewContainer();
  View* child_under_mouse = scroll_view->GetViewForPoint(gfx::Point(x, y));
  if (child_under_mouse && child_under_mouse->IsEnabled()) {
    if (child_under_mouse == scroll_view->scroll_up_button()) {
      *part = MenuPart::SCROLL_UP;
      return true;
    }
    if (child_under_mouse == scroll_view->scroll_down_button()) {
      *part = MenuPart::SCROLL_DOWN;
      return true;
    }
  }
  return false;
}

MenuController::MenuPart MenuController::GetMenuPartByScreenCoordinate(
    SubmenuView* source,
    int source_x,
    int source_y) {
  MenuPart part;

  gfx::Point screen_loc(source_x, source_y);
  View::ConvertPointToScreen(source->GetScrollViewContainer(), &screen_loc);

  MenuItemView* item = state_.item;
  while (item) {
    if (item->HasSubmenu() && item->GetSubmenu()->IsShowing() &&
        GetMenuPartByScreenCoordinateImpl(item->GetSubmenu(), screen_loc,
                                          &part)) {
      return part;
    }
    item = item->GetParentMenuItem();
  }

  return part;
}

bool MenuController::GetMenuPartByScreenCoordinateImpl(
    SubmenuView* menu,
    const gfx::Point& screen_loc,
    MenuPart* part) {
  // Is the mouse over the scroll buttons?
  gfx::Point scroll_view_loc = screen_loc;
  View* scroll_view_container = menu->GetScrollViewContainer();
  View::ConvertPointToView(NULL, scroll_view_container, &scroll_view_loc);
  if (scroll_view_loc.x() < 0 ||
      scroll_view_loc.x() >= scroll_view_container->width() ||
      scroll_view_loc.y() < 0 ||
      scroll_view_loc.y() >= scroll_view_container->height()) {
    // Point isn't contained in menu.
    return false;
  }
  if (IsScrollButtonAt(menu, scroll_view_loc.x(), scroll_view_loc.y(),
                       &(part->type))) {
    part->submenu = menu;
    return true;
  }

  // Not over the scroll button. Check the actual menu.
  if (DoesSubmenuContainLocation(menu, screen_loc)) {
    gfx::Point menu_loc = screen_loc;
    View::ConvertPointToView(NULL, menu, &menu_loc);
    part->menu = GetMenuItemAt(menu, menu_loc.x(), menu_loc.y());
    part->type = MenuPart::MENU_ITEM;
    return true;
  }

  // While the mouse isn't over a menu item or the scroll buttons of menu, it
  // is contained by menu and so we return true. If we didn't return true other
  // menus would be searched, even though they are likely obscured by us.
  return true;
}

bool MenuController::DoesSubmenuContainLocation(SubmenuView* submenu,
                                                const gfx::Point& screen_loc) {
  gfx::Point view_loc = screen_loc;
  View::ConvertPointToView(NULL, submenu, &view_loc);
  gfx::Rect vis_rect = submenu->GetVisibleBounds();
  return vis_rect.Contains(view_loc.x(), view_loc.y());
}

void MenuController::CommitPendingSelection() {
  StopShowTimer();

  size_t paths_differ_at = 0;
  std::vector<MenuItemView*> current_path;
  std::vector<MenuItemView*> new_path;
  BuildPathsAndCalculateDiff(state_.item, pending_state_.item, &current_path,
                             &new_path, &paths_differ_at);

  // Hide the old menu.
  for (size_t i = paths_differ_at; i < current_path.size(); ++i) {
    if (current_path[i]->HasSubmenu()) {
      current_path[i]->GetSubmenu()->Hide();
    }
  }

  // Copy pending to state_, making sure to preserve the direction menus were
  // opened.
  std::list<bool> pending_open_direction;
  state_.open_leading.swap(pending_open_direction);
  state_ = pending_state_;
  state_.open_leading.swap(pending_open_direction);

  int menu_depth = MenuDepth(state_.item);
  if (menu_depth == 0) {
    state_.open_leading.clear();
  } else {
    int cached_size = static_cast<int>(state_.open_leading.size());
    DCHECK(menu_depth >= 0);
    while (cached_size-- >= menu_depth)
      state_.open_leading.pop_back();
  }

  if (!state_.item) {
    // Nothing to select.
    StopScrolling();
    return;
  }

  // Open all the submenus preceeding the last menu item (last menu item is
  // handled next).
  if (new_path.size() > 1) {
    for (std::vector<MenuItemView*>::iterator i = new_path.begin();
         i != new_path.end() - 1; ++i) {
      OpenMenu(*i);
    }
  }

  if (state_.submenu_open) {
    // The submenu should be open, open the submenu if the item has a submenu.
    if (state_.item->HasSubmenu()) {
      OpenMenu(state_.item);
    } else {
      state_.submenu_open = false;
    }
  } else if (state_.item->HasSubmenu() &&
             state_.item->GetSubmenu()->IsShowing()) {
    state_.item->GetSubmenu()->Hide();
  }

  if (scroll_task_.get() && scroll_task_->submenu()) {
    // Stop the scrolling if none of the elements of the selection contain
    // the menu being scrolled.
    bool found = false;
    MenuItemView* item = state_.item;
    while (item && !found) {
      found = (item->HasSubmenu() && item->GetSubmenu()->IsShowing() &&
               item->GetSubmenu() == scroll_task_->submenu());
      item = item->GetParentMenuItem();
    }
    if (!found)
      StopScrolling();
  }
}

void MenuController::CloseMenu(MenuItemView* item) {
  DCHECK(item);
  if (!item->HasSubmenu())
    return;
  item->GetSubmenu()->Hide();
}

void MenuController::OpenMenu(MenuItemView* item) {
  DCHECK(item);
  if (item->GetSubmenu()->IsShowing()) {
    return;
  }

  bool prefer_leading =
      state_.open_leading.empty() ? true : state_.open_leading.back();
  bool resulting_direction;
  gfx::Rect bounds =
      CalculateMenuBounds(item, prefer_leading, &resulting_direction);
  state_.open_leading.push_back(resulting_direction);
  bool do_capture = (!did_capture_ && blocking_run_);
  showing_submenu_ = true;
  item->GetSubmenu()->ShowAt(owner_, bounds, do_capture);
  showing_submenu_ = false;
  did_capture_ = true;
}

void MenuController::BuildPathsAndCalculateDiff(
    MenuItemView* old_item,
    MenuItemView* new_item,
    std::vector<MenuItemView*>* old_path,
    std::vector<MenuItemView*>* new_path,
    size_t* first_diff_at) {
  DCHECK(old_path && new_path && first_diff_at);
  BuildMenuItemPath(old_item, old_path);
  BuildMenuItemPath(new_item, new_path);

  size_t common_size = std::min(old_path->size(), new_path->size());

  // Find the first difference between the two paths, when the loop
  // returns, diff_i is the first index where the two paths differ.
  for (size_t i = 0; i < common_size; ++i) {
    if ((*old_path)[i] != (*new_path)[i]) {
      *first_diff_at = i;
      return;
    }
  }

  *first_diff_at = common_size;
}

void MenuController::BuildMenuItemPath(MenuItemView* item,
                                       std::vector<MenuItemView*>* path) {
  if (!item)
    return;
  BuildMenuItemPath(item->GetParentMenuItem(), path);
  path->push_back(item);
}

void MenuController::StartShowTimer() {
  show_timer_.Start(TimeDelta::FromMilliseconds(kShowDelay), this,
                    &MenuController::CommitPendingSelection);
}

void MenuController::StopShowTimer() {
  show_timer_.Stop();
}

void MenuController::StartCancelAllTimer() {
  cancel_all_timer_.Start(TimeDelta::FromMilliseconds(kCloseOnExitTime),
                          this, &MenuController::CancelAll);
}

void MenuController::StopCancelAllTimer() {
  cancel_all_timer_.Stop();
}

gfx::Rect MenuController::CalculateMenuBounds(MenuItemView* item,
                                              bool prefer_leading,
                                              bool* is_leading) {
  DCHECK(item);

  SubmenuView* submenu = item->GetSubmenu();
  DCHECK(submenu);

  gfx::Size pref = submenu->GetScrollViewContainer()->GetPreferredSize();

  // Don't let the menu go to wide. This is some where between what IE and FF
  // do.
  pref.set_width(std::min(pref.width(), kMaxMenuWidth));
  if (!state_.monitor_bounds.IsEmpty())
    pref.set_width(std::min(pref.width(), state_.monitor_bounds.width()));

  // Assume we can honor prefer_leading.
  *is_leading = prefer_leading;

  int x, y;

  if (!item->GetParentMenuItem()) {
    // First item, position relative to initial location.
    x = state_.initial_bounds.x();
    y = state_.initial_bounds.bottom();
    if (state_.anchor == MenuItemView::TOPRIGHT)
      x = x + state_.initial_bounds.width() - pref.width();
    if (!state_.monitor_bounds.IsEmpty() &&
        y + pref.height() > state_.monitor_bounds.bottom()) {
      // The menu doesn't fit on screen. If the first location is above the
      // half way point, show from the mouse location to bottom of screen.
      // Otherwise show from the top of the screen to the location of the mouse.
      // While odd, this behavior matches IE.
      if (y < (state_.monitor_bounds.y() +
               state_.monitor_bounds.height() / 2)) {
        pref.set_height(std::min(pref.height(),
                                 state_.monitor_bounds.bottom() - y));
      } else {
        pref.set_height(std::min(pref.height(),
            state_.initial_bounds.y() - state_.monitor_bounds.y()));
        y = state_.initial_bounds.y() - pref.height();
      }
    }
  } else {
    // Not the first menu; position it relative to the bounds of the menu
    // item.
    gfx::Point item_loc;
    View::ConvertPointToScreen(item, &item_loc);

    // We must make sure we take into account the UI layout. If the layout is
    // RTL, then a 'leading' menu is positioned to the left of the parent menu
    // item and not to the right.
    bool layout_is_rtl = item->UILayoutIsRightToLeft();
    bool create_on_the_right = (prefer_leading && !layout_is_rtl) ||
                               (!prefer_leading && layout_is_rtl);

    if (create_on_the_right) {
      x = item_loc.x() + item->width() - kSubmenuHorizontalInset;
      if (state_.monitor_bounds.width() != 0 &&
          x + pref.width() > state_.monitor_bounds.right()) {
        if (layout_is_rtl)
          *is_leading = true;
        else
          *is_leading = false;
        x = item_loc.x() - pref.width() + kSubmenuHorizontalInset;
      }
    } else {
      x = item_loc.x() - pref.width() + kSubmenuHorizontalInset;
      if (state_.monitor_bounds.width() != 0 && x < state_.monitor_bounds.x()) {
        if (layout_is_rtl)
          *is_leading = false;
        else
          *is_leading = true;
        x = item_loc.x() + item->width() - kSubmenuHorizontalInset;
      }
    }
    y = item_loc.y() - kSubmenuBorderSize;
    if (state_.monitor_bounds.width() != 0) {
      pref.set_height(std::min(pref.height(), state_.monitor_bounds.height()));
      if (y + pref.height() > state_.monitor_bounds.bottom())
        y = state_.monitor_bounds.bottom() - pref.height();
      if (y < state_.monitor_bounds.y())
        y = state_.monitor_bounds.y();
    }
  }

  if (state_.monitor_bounds.width() != 0) {
    if (x + pref.width() > state_.monitor_bounds.right())
      x = state_.monitor_bounds.right() - pref.width();
    if (x < state_.monitor_bounds.x())
      x = state_.monitor_bounds.x();
  }
  return gfx::Rect(x, y, pref.width(), pref.height());
}

// static
int MenuController::MenuDepth(MenuItemView* item) {
  if (!item)
    return 0;
  return MenuDepth(item->GetParentMenuItem()) + 1;
}

void MenuController::IncrementSelection(int delta) {
  MenuItemView* item = pending_state_.item;
  DCHECK(item);
  if (pending_state_.submenu_open && item->HasSubmenu() &&
      item->GetSubmenu()->IsShowing()) {
    // A menu is selected and open, but none of its children are selected,
    // select the first menu item.
    if (item->GetSubmenu()->GetMenuItemCount()) {
      SetSelection(item->GetSubmenu()->GetMenuItemAt(0), false, false);
      ScrollToVisible(item->GetSubmenu()->GetMenuItemAt(0));
      return; // return so else case can fall through.
    }
  }
  if (item->GetParentMenuItem()) {
    MenuItemView* parent = item->GetParentMenuItem();
    int parent_count = parent->GetSubmenu()->GetMenuItemCount();
    if (parent_count > 1) {
      for (int i = 0; i < parent_count; ++i) {
        if (parent->GetSubmenu()->GetMenuItemAt(i) == item) {
          int next_index = (i + delta + parent_count) % parent_count;
          ScrollToVisible(parent->GetSubmenu()->GetMenuItemAt(next_index));
          SetSelection(parent->GetSubmenu()->GetMenuItemAt(next_index), false,
                       false);
          break;
        }
      }
    }
  }
}

void MenuController::OpenSubmenuChangeSelectionIfCan() {
  MenuItemView* item = pending_state_.item;
  if (item->HasSubmenu()) {
    if (item->GetSubmenu()->GetMenuItemCount() > 0) {
      SetSelection(item->GetSubmenu()->GetMenuItemAt(0), false, true);
    } else {
      // No menu items, just show the sub-menu.
      SetSelection(item, true, true);
    }
  }
}

void MenuController::CloseSubmenu() {
  MenuItemView* item = state_.item;
  DCHECK(item);
  if (!item->GetParentMenuItem())
    return;
  if (item->HasSubmenu() && item->GetSubmenu()->IsShowing()) {
    SetSelection(item, false, true);
  } else if (item->GetParentMenuItem()->GetParentMenuItem()) {
    SetSelection(item->GetParentMenuItem(), false, true);
  }
}

bool MenuController::IsMenuWindow(MenuItemView* item, HWND window) {
  if (!item)
    return false;
  return ((item->HasSubmenu() && item->GetSubmenu()->IsShowing() &&
<<<<<<< HEAD
           item->GetSubmenu()->GetContainer()->GetHWND() == window) ||
=======
           item->GetSubmenu()->GetWidget()->GetHWND() == window) ||
>>>>>>> 12c75e7a
           IsMenuWindow(item->GetParentMenuItem(), window));
}

bool MenuController::SelectByChar(wchar_t character) {
  wchar_t char_array[1] = { character };
  wchar_t key = l10n_util::ToLower(char_array)[0];
  MenuItemView* item = pending_state_.item;
  if (!item->HasSubmenu() || !item->GetSubmenu()->IsShowing())
    item = item->GetParentMenuItem();
  DCHECK(item);
  DCHECK(item->HasSubmenu());
  SubmenuView* submenu = item->GetSubmenu();
  DCHECK(submenu);
  int menu_item_count = submenu->GetMenuItemCount();
  if (!menu_item_count)
    return false;
  for (int i = 0; i < menu_item_count; ++i) {
    MenuItemView* child = submenu->GetMenuItemAt(i);
    if (child->GetMnemonic() == key && child->IsEnabled()) {
      Accept(child, 0);
      return true;
    }
  }

  // No matching mnemonic, search through items that don't have mnemonic
  // based on first character of the title.
  int first_match = -1;
  bool has_multiple = false;
  int next_match = -1;
  int index_of_item = -1;
  for (int i = 0; i < menu_item_count; ++i) {
    MenuItemView* child = submenu->GetMenuItemAt(i);
    if (!child->GetMnemonic() && child->IsEnabled()) {
      std::wstring lower_title = l10n_util::ToLower(child->GetTitle());
      if (child == pending_state_.item)
        index_of_item = i;
      if (lower_title.length() && lower_title[0] == key) {
        if (first_match == -1)
          first_match = i;
        else
          has_multiple = true;
        if (next_match == -1 && index_of_item != -1 && i > index_of_item)
          next_match = i;
      }
    }
  }
  if (first_match != -1) {
    if (!has_multiple) {
      if (submenu->GetMenuItemAt(first_match)->HasSubmenu()) {
        SetSelection(submenu->GetMenuItemAt(first_match), true, false);
      } else {
        Accept(submenu->GetMenuItemAt(first_match), 0);
        return true;
      }
    } else if (index_of_item == -1 || next_match == -1) {
      SetSelection(submenu->GetMenuItemAt(first_match), false, false);
    } else {
      SetSelection(submenu->GetMenuItemAt(next_match), false, false);
    }
  }
  return false;
}

void MenuController::RepostEvent(SubmenuView* source,
                                 const MouseEvent& event) {
  gfx::Point screen_loc(event.location());
  View::ConvertPointToScreen(source->GetScrollViewContainer(), &screen_loc);
  HWND window = WindowFromPoint(screen_loc.ToPOINT());
  if (window) {
#ifdef DEBUG_MENU
    DLOG(INFO) << "RepostEvent on press";
#endif

    // Release the capture.
    SubmenuView* submenu = state_.item->GetRootMenuItem()->GetSubmenu();
    submenu->ReleaseCapture();

    if (submenu->host() && submenu->host()->GetHWND() &&
        GetWindowThreadProcessId(submenu->host()->GetHWND(), NULL) !=
        GetWindowThreadProcessId(window, NULL)) {
      // Even though we have mouse capture, windows generates a mouse event
      // if the other window is in a separate thread. Don't generate an event in
      // this case else the target window can get double events leading to bad
      // behavior.
      return;
    }

    // Convert the coordinates to the target window.
    RECT window_bounds;
    GetWindowRect(window, &window_bounds);
    int window_x = screen_loc.x() - window_bounds.left;
    int window_y = screen_loc.y() - window_bounds.top;

    // Determine whether the click was in the client area or not.
    // NOTE: WM_NCHITTEST coordinates are relative to the screen.
    LRESULT nc_hit_result = SendMessage(window, WM_NCHITTEST, 0,
                                        MAKELPARAM(screen_loc.x(),
                                                   screen_loc.y()));
    const bool in_client_area = (nc_hit_result == HTCLIENT);

    // TODO(sky): this isn't right. The event to generate should correspond
    // with the event we just got. MouseEvent only tells us what is down,
    // which may differ. Need to add ability to get changed button from
    // MouseEvent.
    int event_type;
    if (event.IsLeftMouseButton())
      event_type = in_client_area ? WM_LBUTTONDOWN : WM_NCLBUTTONDOWN;
    else if (event.IsMiddleMouseButton())
      event_type = in_client_area ? WM_MBUTTONDOWN : WM_NCMBUTTONDOWN;
    else if (event.IsRightMouseButton())
      event_type = in_client_area ? WM_RBUTTONDOWN : WM_NCRBUTTONDOWN;
    else
      event_type = 0;  // Unknown mouse press.

    if (event_type) {
      if (in_client_area) {
        PostMessage(window, event_type, event.GetWindowsFlags(),
                    MAKELPARAM(window_x, window_y));
      } else {
        PostMessage(window, WM_NCLBUTTONDOWN, nc_hit_result,
                    MAKELPARAM(window_x, window_y));
      }
    }
  }
}

void MenuController::SetDropMenuItem(
    MenuItemView* new_target,
    MenuDelegate::DropPosition new_position) {
  if (new_target == drop_target_ && new_position == drop_position_)
    return;

  if (drop_target_) {
    drop_target_->GetParentMenuItem()->GetSubmenu()->SetDropMenuItem(
        NULL, MenuDelegate::DROP_NONE);
  }
  drop_target_ = new_target;
  drop_position_ = new_position;
  if (drop_target_) {
    drop_target_->GetParentMenuItem()->GetSubmenu()->SetDropMenuItem(
        drop_target_, drop_position_);
  }
}

void MenuController::UpdateScrolling(const MenuPart& part) {
  if (!part.is_scroll() && !scroll_task_.get())
    return;

  if (!scroll_task_.get())
    scroll_task_.reset(new MenuScrollTask());
  scroll_task_->Update(part);
}

void MenuController::StopScrolling() {
  scroll_task_.reset(NULL);
}

<<<<<<< HEAD
}  // namespace views
=======
}  // namespace views
>>>>>>> 12c75e7a
<|MERGE_RESOLUTION|>--- conflicted
+++ resolved
@@ -20,15 +20,9 @@
 #include "chrome/common/l10n_util.h"
 #include "chrome/common/os_exchange_data.h"
 #include "chrome/views/border.h"
-<<<<<<< HEAD
-#include "chrome/views/container_win.h"
-#include "chrome/views/root_view.h"
-#include "chrome/views/view_constants.h"
-=======
 #include "chrome/views/root_view.h"
 #include "chrome/views/view_constants.h"
 #include "chrome/views/widget_win.h"
->>>>>>> 12c75e7a
 #include "generated_resources.h"
 #include "skia/ext/skia_utils_win.h"
 
@@ -37,9 +31,6 @@
 
 using base::Time;
 using base::TimeDelta;
-
-#undef min
-#undef max
 
 // Margins between the top of the item and the label.
 static const int kItemTopMargin = 3;
@@ -551,11 +542,7 @@
 
 class MenuHostRootView : public RootView {
  public:
-<<<<<<< HEAD
-  explicit MenuHostRootView(Container* container,
-=======
   explicit MenuHostRootView(Widget* widget,
->>>>>>> 12c75e7a
                             SubmenuView* submenu)
       : RootView(widget),
         submenu_(submenu),
@@ -661,11 +648,7 @@
 // DelayedClosed, which avoids timing issues with deleting the window while
 // capture or events are directed at it.
 
-<<<<<<< HEAD
-class MenuHost : public ContainerWin {
-=======
 class MenuHost : public WidgetWin {
->>>>>>> 12c75e7a
  public:
   MenuHost(SubmenuView* submenu)
       : closed_(false),
@@ -689,11 +672,7 @@
             const gfx::Rect& bounds,
             View* contents_view,
             bool do_capture) {
-<<<<<<< HEAD
-    ContainerWin::Init(parent, bounds, true);
-=======
     WidgetWin::Init(parent, bounds, true);
->>>>>>> 12c75e7a
     SetContentsView(contents_view);
     // We don't want to take focus away from the hosting window.
     ShowWindow(SW_SHOWNA);
@@ -720,29 +699,17 @@
     GetRootView()->RemoveAllChildViews(false);
     closed_ = true;
     ReleaseCapture();
-<<<<<<< HEAD
-    ContainerWin::Hide();
-=======
     WidgetWin::Hide();
->>>>>>> 12c75e7a
   }
 
   virtual void HideWindow() {
     // Make sure we release capture before hiding.
     ReleaseCapture();
-<<<<<<< HEAD
-    ContainerWin::Hide();
-  }
-
-  virtual void OnCaptureChanged(HWND hwnd) {
-    ContainerWin::OnCaptureChanged(hwnd);
-=======
     WidgetWin::Hide();
   }
 
   virtual void OnCaptureChanged(HWND hwnd) {
     WidgetWin::OnCaptureChanged(hwnd);
->>>>>>> 12c75e7a
     owns_capture_ = false;
 #ifdef DEBUG_MENU
     DLOG(INFO) << "Capture changed";
@@ -2676,11 +2643,7 @@
   if (!item)
     return false;
   return ((item->HasSubmenu() && item->GetSubmenu()->IsShowing() &&
-<<<<<<< HEAD
-           item->GetSubmenu()->GetContainer()->GetHWND() == window) ||
-=======
            item->GetSubmenu()->GetWidget()->GetHWND() == window) ||
->>>>>>> 12c75e7a
            IsMenuWindow(item->GetParentMenuItem(), window));
 }
 
@@ -2838,8 +2801,4 @@
   scroll_task_.reset(NULL);
 }
 
-<<<<<<< HEAD
-}  // namespace views
-=======
-}  // namespace views
->>>>>>> 12c75e7a
+}  // namespace views