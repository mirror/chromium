// Copyright 2008, Google Inc.
// All rights reserved.
//
// Redistribution and use in source and binary forms, with or without
// modification, are permitted provided that the following conditions are
// met:
//
//    * Redistributions of source code must retain the above copyright
// notice, this list of conditions and the following disclaimer.
//    * Redistributions in binary form must reproduce the above
// copyright notice, this list of conditions and the following disclaimer
// in the documentation and/or other materials provided with the
// distribution.
//    * Neither the name of Google Inc. nor the names of its
// contributors may be used to endorse or promote products derived from
// this software without specific prior written permission.
//
// THIS SOFTWARE IS PROVIDED BY THE COPYRIGHT HOLDERS AND CONTRIBUTORS
// "AS IS" AND ANY EXPRESS OR IMPLIED WARRANTIES, INCLUDING, BUT NOT
// LIMITED TO, THE IMPLIED WARRANTIES OF MERCHANTABILITY AND FITNESS FOR
// A PARTICULAR PURPOSE ARE DISCLAIMED. IN NO EVENT SHALL THE COPYRIGHT
// OWNER OR CONTRIBUTORS BE LIABLE FOR ANY DIRECT, INDIRECT, INCIDENTAL,
// SPECIAL, EXEMPLARY, OR CONSEQUENTIAL DAMAGES (INCLUDING, BUT NOT
// LIMITED TO, PROCUREMENT OF SUBSTITUTE GOODS OR SERVICES; LOSS OF USE,
// DATA, OR PROFITS; OR BUSINESS INTERRUPTION) HOWEVER CAUSED AND ON ANY
// THEORY OF LIABILITY, WHETHER IN CONTRACT, STRICT LIABILITY, OR TORT
// (INCLUDING NEGLIGENCE OR OTHERWISE) ARISING IN ANY WAY OUT OF THE USE
// OF THIS SOFTWARE, EVEN IF ADVISED OF THE POSSIBILITY OF SUCH DAMAGE.

#include <algorithm>

#include "chrome/views/root_view.h"

#include "base/base_drag_source.h"
#include "base/logging.h"
#include "base/message_loop.h"
#include "chrome/common/notification_service.h"
#include "chrome/common/os_exchange_data.h"
#include "chrome/views/event.h"
#include "chrome/views/focus_manager.h"
#include "chrome/views/root_view_drop_target.h"
#include "chrome/views/view_container.h"

#include "chrome/common/gfx/chrome_canvas.h"

namespace ChromeViews {

/////////////////////////////////////////////////////////////////////////////
//
// A Task to trigger non urgent painting.
//
/////////////////////////////////////////////////////////////////////////////
class PaintTask : public Task {
 public:
  explicit PaintTask(RootView* target) : root_view_(target) {
  }

  ~PaintTask() {}

  void Cancel() {
    root_view_ = NULL;
  }

  void Run() {
    if (root_view_)
      root_view_->ProcessPendingPaint();
  }
 private:
  // The target root view.
  RootView* root_view_;

  DISALLOW_EVIL_CONSTRUCTORS(PaintTask);
};

const char RootView::kViewClassName[] = "chrome/views/RootView";

/////////////////////////////////////////////////////////////////////////////
//
// RootView - constructors, destructors, initialization
//
/////////////////////////////////////////////////////////////////////////////

RootView::RootView(ViewContainer* view_container, bool double_buffer)
  : double_buffer_(double_buffer),
    view_container_(view_container),
    invalid_rect_(0,0,0,0),
    mouse_pressed_handler_(NULL),
    mouse_move_handler_(NULL),
    explicit_mouse_handler_(FALSE),
    previous_cursor_(NULL),
    default_keyboard_hander_(NULL),
    focus_on_mouse_pressed_(false),
    ignore_set_focus_calls_(false),
    focus_listener_(NULL),
    focus_traversable_parent_(NULL),
    focus_traversable_parent_view_(NULL),
    invalid_rect_urgent_(false),
    pending_paint_task_(NULL),
    paint_task_needed_(false),
    drag_view_(NULL)
#ifndef NDEBUG
    ,
    is_processing_paint_(false)
#endif
{
}

RootView::~RootView() {
  // If we have children remove them explicitly so to make sure a remove
  // notification is sent for each one of them.
  if (!child_views_.empty())
    RemoveAllChildViews(true);

  if (pending_paint_task_)
    pending_paint_task_->Cancel();  // Ensure we're not called any more.
}

/////////////////////////////////////////////////////////////////////////////
//
// RootView - layout, painting
//
/////////////////////////////////////////////////////////////////////////////

void RootView::SchedulePaint(const CRect& r, bool urgent) {
  // If there is an existing invalid rect, add the union of the scheduled
  // rect with the invalid rect. This could be optimized further if
  // necessary.
  if (invalid_rect_.IsRectNull())
    invalid_rect_ = r;
  else
    invalid_rect_.UnionRect(invalid_rect_, r);

  if (urgent || invalid_rect_urgent_) {
    invalid_rect_urgent_ = true;
  } else {
    if (!pending_paint_task_) {
      pending_paint_task_ = new PaintTask(this);
      MessageLoop::current()->PostTask(FROM_HERE, pending_paint_task_);
    }
    paint_task_needed_ = true;
  }
}

void RootView::SchedulePaint() {
  View::SchedulePaint();
}

void RootView::SchedulePaint(int x, int y, int w, int h) {
  View::SchedulePaint();
}

void RootView::ProcessPendingPaint() {
  if (pending_paint_task_) {
    pending_paint_task_->Cancel();
    pending_paint_task_ = NULL;
  }
  if (!paint_task_needed_)
    return;
  ViewContainer* vc = GetViewContainer();
  if (vc)
    vc->PaintNow(invalid_rect_);
}

#ifndef NDEBUG
// Sets the value of RootView's |is_processing_paint_| member to true as long
// as ProcessPaint is being called. Sets it to |false| when it returns.
class ScopedProcessingPaint {
 public:
  explicit ScopedProcessingPaint(bool* is_processing_paint)
      : is_processing_paint_(is_processing_paint) {
    *is_processing_paint_ = true;
  }

  ~ScopedProcessingPaint() {
    *is_processing_paint_ = false;
  }
 private:
  bool* is_processing_paint_;

  DISALLOW_EVIL_CONSTRUCTORS(ScopedProcessingPaint);
};
#endif

void RootView::ProcessPaint(ChromeCanvas* canvas) {
#ifndef NDEBUG
  ScopedProcessingPaint processing_paint(&is_processing_paint_);
#endif

  // Clip the invalid rect to our bounds. If a view is in a scrollview
  // it could be a lot larger
  invalid_rect_ = GetScheduledPaintRectConstrainedToSize();

  if (invalid_rect_.IsRectNull())
    return;

  // Clear the background.
  canvas->drawColor(SK_ColorBLACK, SkPorterDuff::kClear_Mode);

  // Save the current transforms.
  canvas->save();

  // Set the clip rect according to the invalid rect.
  int clip_x = invalid_rect_.left + x();
  int clip_y = invalid_rect_.top + y();
  canvas->ClipRectInt(clip_x, clip_y, invalid_rect_.Width(), invalid_rect_.Height());

  // Paint the tree
  View::ProcessPaint(canvas);

  // Restore the previous transform
  canvas->restore();

  ClearPaintRect();
}

void RootView::PaintNow() {
  GetViewContainer()->PaintNow(invalid_rect_);
}

bool RootView::NeedsPainting(bool urgent) {
  bool has_invalid_rect = !invalid_rect_.IsRectNull();
  if (urgent) {
    if (invalid_rect_urgent_)
      return has_invalid_rect;
    else
      return false;
  } else {
    return has_invalid_rect;
  }
}

const CRect& RootView::GetScheduledPaintRect() {
  return invalid_rect_;
}

CRect RootView::GetScheduledPaintRectConstrainedToSize() {
  if (invalid_rect_.IsRectEmpty())
    return invalid_rect_;

  CRect local_bounds;
  GetLocalBounds(&local_bounds, true);
  CRect invalid_rect;
  invalid_rect.IntersectRect(&invalid_rect_, &local_bounds);
  return invalid_rect;
}

/////////////////////////////////////////////////////////////////////////////
//
// RootView - tree
//
/////////////////////////////////////////////////////////////////////////////

ViewContainer* RootView::GetViewContainer() const {
  return view_container_;
}

/////////////////////////////////////////////////////////////////////////////
//
// RootView - event dispatch and propagation
//
/////////////////////////////////////////////////////////////////////////////

void RootView::ViewHierarchyChanged(bool is_add, View* parent, View* child) {
  if (!is_add) {
    if (!explicit_mouse_handler_ && mouse_pressed_handler_ == child) {
      mouse_pressed_handler_ = NULL;
    }

    if (drop_target_.get())
      drop_target_->ResetTargetViewIfEquals(child);

    if (mouse_move_handler_ == child) {
      mouse_move_handler_ = NULL;
    }

    if (GetFocusedView() == child) {
      FocusView(NULL);
    }

    if (child == drag_view_)
      drag_view_ = NULL;

    if (default_keyboard_hander_ == child) {
      default_keyboard_hander_ = NULL;
    }
    NotificationService::current()->
        Notify(NOTIFY_VIEW_REMOVED,
               Source<View>(child), Details<View>(parent));
  }
}

void RootView::SetFocusOnMousePressed(bool f) {
  focus_on_mouse_pressed_ = f;
}

bool RootView::OnMousePressed(const MouseEvent& e) {
  UpdateCursor(e);

  SetMouseLocationAndFlags(e);

  // If mouse_pressed_handler_ is non null, we are currently processing
  // a pressed -> drag -> released session. In that case we send the
  // event to mouse_pressed_handler_
  if (mouse_pressed_handler_) {
    MouseEvent mouse_pressed_event(e, this, mouse_pressed_handler_);
    drag_info.Reset();
    mouse_pressed_handler_->ProcessMousePressed(mouse_pressed_event,
                                                &drag_info);
    return true;
  }
  DCHECK(!explicit_mouse_handler_);

  bool hit_disabled_view = false;
  // Walk up the tree until we find a view that wants the mouse event.
<<<<<<< HEAD
  for (mouse_pressed_handler_ = GetViewForPoint(e.GetLocation());
=======
  for (mouse_pressed_handler_ = GetViewForPoint(WTL::CPoint(e.x(), e.y()));
>>>>>>> b8afeda4
       mouse_pressed_handler_ && (mouse_pressed_handler_ != this);
       mouse_pressed_handler_ = mouse_pressed_handler_->GetParent()) {
    if (!mouse_pressed_handler_->IsEnabled()) {
      // Disabled views should eat events instead of propagating them upwards.
      hit_disabled_view = true;
      break;
    }

    // See if this view wants to handle the mouse press.
    const MouseEvent mouse_pressed_event(e, this, mouse_pressed_handler_);
    drag_info.Reset();
    const bool handled =
        mouse_pressed_handler_->ProcessMousePressed(mouse_pressed_event,
                                                    &drag_info);

    // The view could have removed itself from the tree when handling
    // OnMousePressed().  In this case, the removal notification will have
    // reset mouse_pressed_handler_ to NULL out from under us.  Detect this
    // case and stop.  (See comments in view.h.)
    //
    // NOTE: Don't return true here, because we don't want the frame to
    // forward future events to us when there's no handler.
    if (!mouse_pressed_handler_)
      break;

    // If the view handled the event, leave mouse_pressed_handler_ set and
    // return true, which will cause subsequent drag/release events to get
    // forwarded to that view.
    if (handled)
      return true;
  }

  // Reset mouse_pressed_handler_ to indicate that no processing is occurring.
  mouse_pressed_handler_ = NULL;

  if (focus_on_mouse_pressed_) {
    HWND hwnd = view_container_->GetHWND();
    if (::GetFocus() != hwnd) {
      ::SetFocus(hwnd);
    }
  }
  return hit_disabled_view;
}

bool RootView::ConvertPointToMouseHandler(const CPoint &l, CPoint *p) {
  //
  // If the mouse_handler was set explicitly, we need to keep
  // sending events even if it was reparented in a different
  // window. (a non explicit mouse handler is automatically
  // cleared when the control is removed from the hierarchy)
  if (explicit_mouse_handler_) {
    if (mouse_pressed_handler_->GetViewContainer()) {
      *p = l;
      ConvertPointToScreen(this, p);
      ConvertPointToView(NULL, mouse_pressed_handler_, p);
    } else {
      // If the mouse_pressed_handler_ is not connected, we send the
      // event in screen coordinate system
      *p = l;
      ConvertPointToScreen(this, p);
      return true;
    }
  } else {
    *p = l;
    ConvertPointToView(this, mouse_pressed_handler_, p);
  }
  return true;
}

bool RootView::OnMouseDragged(const MouseEvent& e) {
  UpdateCursor(e);

  if (mouse_pressed_handler_) {
    SetMouseLocationAndFlags(e);

    CPoint p;
<<<<<<< HEAD
    ConvertPointToMouseHandler(e.GetLocation(), &p);
=======
    ConvertPointToMouseHandler(WTL::CPoint(e.x(), e.y()), &p);
>>>>>>> b8afeda4
    MouseEvent mouse_event(e.GetType(), p.x, p.y, e.GetFlags());
    if (!mouse_pressed_handler_->ProcessMouseDragged(mouse_event,
                                                     &drag_info)) {
      mouse_pressed_handler_ = NULL;
      return false;
    } else {
      return true;
    }
  }
  return false;
}

void RootView::OnMouseReleased(const MouseEvent& e, bool canceled) {
  UpdateCursor(e);

  if (mouse_pressed_handler_) {
    CPoint p;
<<<<<<< HEAD
    ConvertPointToMouseHandler(e.GetLocation(), &p);
=======
    ConvertPointToMouseHandler(WTL::CPoint(e.x(), e.y()), &p);
>>>>>>> b8afeda4
    MouseEvent mouse_released(e.GetType(), p.x, p.y, e.GetFlags());
    // We allow the view to delete us from ProcessMouseReleased. As such,
    // configure state such that we're done first, then call View.
    View* mouse_pressed_handler = mouse_pressed_handler_;
    mouse_pressed_handler_ = NULL;
    explicit_mouse_handler_ = false;
    mouse_pressed_handler->ProcessMouseReleased(mouse_released, canceled);
    // WARNING: we may have been deleted.
  }
}

void RootView::UpdateCursor(const MouseEvent& e) {
<<<<<<< HEAD
  View *v = GetViewForPoint(e.GetLocation());

  if (v && v != this) {
    CPoint l(e.GetLocation());
=======
  View *v = GetViewForPoint(WTL::CPoint(e.x(), e.y()));

  if (v && v != this) {
    CPoint l(e.x(), e.y());
>>>>>>> b8afeda4
    View::ConvertPointToView(this, v, &l);
    HCURSOR cursor = v->GetCursorForPoint(e.GetType(), l.x, l.y);
    if (cursor) {
      ::SetCursor(cursor);
      return;
    }
  }
  if (previous_cursor_) {
    SetCursor(previous_cursor_);
  }
}

void RootView::OnMouseMoved(const MouseEvent& e) {
<<<<<<< HEAD
  View *v = GetViewForPoint(e.GetLocation());
=======
  View *v = GetViewForPoint(WTL::CPoint(e.x(), e.y()));
>>>>>>> b8afeda4
  // Find the first enabled view.
  while (v && !v->IsEnabled())
    v = v->GetParent();
  if (v && v != this) {
    if (v != mouse_move_handler_) {
      if (mouse_move_handler_ != NULL) {
        MouseEvent exited_event(Event::ET_MOUSE_EXITED, 0, 0, 0);
        mouse_move_handler_->OnMouseExited(exited_event);
      }

      mouse_move_handler_ = v;

      MouseEvent entered_event(Event::ET_MOUSE_ENTERED,
                               this,
                               mouse_move_handler_,
                               e.location(),
                               0);
      mouse_move_handler_->OnMouseEntered(entered_event);
    }
    MouseEvent moved_event(Event::ET_MOUSE_MOVED,
                           this,
                           mouse_move_handler_,
                           e.location(),
                           0);
    mouse_move_handler_->OnMouseMoved(moved_event);

    HCURSOR cursor = mouse_move_handler_->GetCursorForPoint(
        moved_event.GetType(), moved_event.x(), moved_event.y());
    if (cursor) {
      previous_cursor_ = ::SetCursor(cursor);
    } else if (previous_cursor_) {
      ::SetCursor(previous_cursor_);
      previous_cursor_ = NULL;
    }
  } else if (mouse_move_handler_ != NULL) {
    MouseEvent exited_event(Event::ET_MOUSE_EXITED, 0, 0, 0);
    mouse_move_handler_->OnMouseExited(exited_event);
    if (previous_cursor_) {
      ::SetCursor(previous_cursor_);
      previous_cursor_ = NULL;
    }
  }
}

void RootView::ProcessOnMouseExited() {
  if (mouse_move_handler_ != NULL) {
    MouseEvent exited_event(Event::ET_MOUSE_EXITED, 0, 0, 0);
    mouse_move_handler_->OnMouseExited(exited_event);
    mouse_move_handler_ = NULL;
  }
}

void RootView::SetMouseHandler(View *new_mh) {
  // If we're clearing the mouse handler, clear explicit_mouse_handler as well.
  explicit_mouse_handler_ = (new_mh != NULL);
  mouse_pressed_handler_ = new_mh;
}

void RootView::OnViewContainerCreated() {
  DCHECK(!drop_target_.get());
  drop_target_ = new RootViewDropTarget(this);
}

void RootView::OnViewContainerDestroyed() {
  if (drop_target_.get()) {
    RevokeDragDrop(GetViewContainer()->GetHWND());
    drop_target_ = NULL;
  }
  view_container_ = NULL;
}

void RootView::ProcessMouseDragCanceled() {
  if (mouse_pressed_handler_) {
    // Synthesize a release event.
    MouseEvent release_event(Event::ET_MOUSE_RELEASED, last_mouse_event_x_,
                             last_mouse_event_y_, last_mouse_event_flags_);
    OnMouseReleased(release_event, true);
  }
}

void RootView::SetFocusListener(FocusListener* listener) {
  focus_listener_ = listener;
}

void RootView::FocusView(View* view) {
  if (view != GetFocusedView()) {
    FocusManager* focus_manager = GetFocusManager();
    DCHECK(focus_manager) << "No Focus Manager for Window " <<
        (GetViewContainer() ? GetViewContainer()->GetHWND() : 0);
    if (!focus_manager)
      return;

    View* prev_focused_view = focus_manager->GetFocusedView();
    focus_manager->SetFocusedView(view);

    if (focus_listener_)
      focus_listener_->FocusChanged(prev_focused_view, view);
  }
}

View* RootView::GetFocusedView() {
  FocusManager* focus_manager = GetFocusManager();
  if (!focus_manager) {
    // We may not have a FocusManager when the window that contains us is being
    // deleted. Sadly we cannot wait for the window to be destroyed before we
    // remove the FocusManager (see xp_frame.cc for more info).
    return NULL;
  }

  // Make sure the focused view belongs to this RootView's view hierarchy.
  View* view = focus_manager->GetFocusedView();
  if (view && (view->GetRootView() == this))
    return view;
  return NULL;
}

View* RootView::FindNextFocusableView(View* starting_view,
                                      bool reverse,
                                      Direction direction,
                                      bool dont_loop,
                                      FocusTraversable** focus_traversable,
                                      View** focus_traversable_view) {
  *focus_traversable = NULL;
  *focus_traversable_view = NULL;

  if (GetChildViewCount() == 0) {
    NOTREACHED();
    // Nothing to focus on here.
    return NULL;
  }

  bool skip_starting_view = true;
  if (!starting_view) {
    // Default to the first/last child
    starting_view = reverse ? GetChildViewAt(GetChildViewCount() - 1) :
                              GetChildViewAt(0) ;
    // If there was no starting view, then the one we select is a potential
    // focus candidate.
    skip_starting_view = false;
  } else {
    // The starting view should be part of this RootView.
    DCHECK(IsParentOf(starting_view));
  }

  View* v = NULL;
  if (!reverse) {
    v = FindNextFocusableViewImpl(starting_view, skip_starting_view,
                                  true,
                                  (direction == DOWN) ? true : false,
                                  starting_view->GetGroup());
  } else {
    // If the starting view is focusable, we don't want to go down, as we are
    // traversing the view hierarchy tree bottom-up.
    bool can_go_down = (direction == DOWN) && !starting_view->IsFocusable();
    v = FindPreviousFocusableViewImpl(starting_view, true,
                                      true,
                                      can_go_down,
                                      starting_view->GetGroup());
  }
  if (v) {
    if (v->IsFocusable())
      return v;
    *focus_traversable = v->GetFocusTraversable();
    DCHECK(*focus_traversable);
    *focus_traversable_view = v;
    return NULL;
  }
  // Nothing found.
  return NULL;
}

// Strategy for finding the next focusable view:
// - keep going down the first child, stop when you find a focusable view or
//   a focus traversable view (in that case return it) or when you reach a view
//   with no children.
// - go to the right sibling and start the search from there (by invoking
//   FindNextFocusableViewImpl on that view).
// - if the view has no right sibling, go up the parents until you find a parent
//   with a right sibling and start the search from there.
View* RootView::FindNextFocusableViewImpl(View* starting_view,
                                          bool skip_starting_view,
                                          bool can_go_up,
                                          bool can_go_down,
                                          int skip_group_id) {
  if (!skip_starting_view) {
    if (IsViewFocusableCandidate(starting_view, skip_group_id))
      return FindSelectedViewForGroup(starting_view);
    if (starting_view->GetFocusTraversable())
      return starting_view;
  }

  // First let's try the left child.
  if (can_go_down) {
    View* v = NULL;
    if (starting_view->GetChildViewCount() > 0) {
      // We are only interested in non floating-views, as attached floating
      // views order is variable (depending on mouse moves).
      for (int i = 0; i < starting_view->GetChildViewCount(); i++) {
        View* child = starting_view->GetChildViewAt(i);
        if (!child->IsFloatingView()) {
          v = FindNextFocusableViewImpl(child, false, false, true,
                                        skip_group_id);
          break;
        }
      }
    }
    if (v == NULL) {
      // Try the floating views.
      int id = 0;
      if (starting_view->EnumerateFloatingViews(View::FIRST, 0, &id)) {
        View* child = starting_view->RetrieveFloatingViewForID(id);
        DCHECK(child);
        v = FindNextFocusableViewImpl(child, false, false, true, skip_group_id);
      }
    }
    if (v)
      return v;
  }

  // Then try the right sibling.
  View* sibling = NULL;
  if (starting_view->IsFloatingView()) {
    int id = 0;
    if (starting_view->GetParent()->EnumerateFloatingViews(
        View::NEXT, starting_view->GetFloatingViewID(), &id)) {
      sibling = starting_view->GetParent()->RetrieveFloatingViewForID(id);
      DCHECK(sibling);
    }
  } else {
    sibling = starting_view->GetNextFocusableView();
    if (!sibling) {
      // Let's try floating views.
      int id = 0;
      if (starting_view->GetParent()->EnumerateFloatingViews(View::FIRST,
                                                             0, &id)) {
        sibling = starting_view->GetParent()->RetrieveFloatingViewForID(id);
        DCHECK(sibling);
      }
    }
  }
  if (sibling) {
    View* v =
        FindNextFocusableViewImpl(sibling, false, false, true, skip_group_id);
    if (v)
      return v;
  }

  // Then go up to the parent sibling.
  if (can_go_up) {
    View* parent = starting_view->GetParent();
    while (parent) {
      int id = 0;
      if (parent->IsFloatingView() &&
          parent->GetParent()->EnumerateFloatingViews(
                View::NEXT, parent->GetFloatingViewID(), &id)) {
        sibling = parent->GetParent()->RetrieveFloatingViewForID(id);
        DCHECK(sibling);
      } else {
        sibling = parent->GetNextFocusableView();
      }
      if (sibling) {
        return FindNextFocusableViewImpl(sibling,
                                         false, true, true,
                                         skip_group_id);
      }
      parent = parent->GetParent();
    }
  }

  // We found nothing.
  return NULL;
}

// Strategy for finding the previous focusable view:
// - keep going down on the right until you reach a view with no children, if it
//   it is a good candidate return it.
// - start the search on the left sibling.
// - if there are no left sibling, start the search on the parent (without going
//   down).
View* RootView::FindPreviousFocusableViewImpl(View* starting_view,
                                              bool skip_starting_view,
                                              bool can_go_up,
                                              bool can_go_down,
                                              int skip_group_id) {
  // Let's go down and right as much as we can.
  if (can_go_down) {
    View* v = NULL;
    if (starting_view->GetChildViewCount() -
        starting_view->GetFloatingViewCount() > 0) {
      View* view =
          starting_view->GetChildViewAt(starting_view->GetChildViewCount() - 1);
      v = FindPreviousFocusableViewImpl(view, false, false, true,
                                        skip_group_id);
    } else {
      // Let's try floating views.
      int id = 0;
      if (starting_view->EnumerateFloatingViews(View::LAST, 0, &id)) {
        View* child = starting_view->RetrieveFloatingViewForID(id);
        DCHECK(child);
        v = FindNextFocusableViewImpl(child, false, false, true, skip_group_id);
      }
    }
    if (v)
      return v;
  }

  if (!skip_starting_view) {
    if (IsViewFocusableCandidate(starting_view, skip_group_id))
      return FindSelectedViewForGroup(starting_view);
    if (starting_view->GetFocusTraversable())
      return starting_view;
  }

  // Then try the left sibling.
  View* sibling = NULL;
  if (starting_view->IsFloatingView()) {
    int id = 0;
    if (starting_view->GetParent()->EnumerateFloatingViews(
        View::PREVIOUS, starting_view->GetFloatingViewID(), &id)) {
      sibling = starting_view->GetParent()->RetrieveFloatingViewForID(id);
      DCHECK(sibling);
    }
    if (!sibling) {
      // No more floating views, try regular views, starting at the last one.
      View* parent = starting_view->GetParent();
      for (int i = parent->GetChildViewCount() - 1; i >= 0; i--) {
        View* v = parent->GetChildViewAt(i);
        if (!v->IsFloatingView()) {
          sibling = v;
          break;
        }
      }
    }
  } else {
    sibling = starting_view->GetPreviousFocusableView();
  }
  if (sibling) {
    return FindPreviousFocusableViewImpl(sibling,
                                         false, true, true,
                                         skip_group_id);
  }

  // Then go up the parent.
  if (can_go_up) {
    View* parent = starting_view->GetParent();
    if (parent)
      return FindPreviousFocusableViewImpl(parent,
                                           false, true, false,
                                           skip_group_id);
  }

  // We found nothing.
  return NULL;
}

FocusTraversable* RootView::GetFocusTraversableParent() {
  return focus_traversable_parent_;
}

void RootView::SetFocusTraversableParent(FocusTraversable* focus_traversable) {
  DCHECK(focus_traversable != this);
  focus_traversable_parent_ = focus_traversable;
}

View* RootView::GetFocusTraversableParentView() {
  return focus_traversable_parent_view_;
}

void RootView::SetFocusTraversableParentView(View* view) {
  focus_traversable_parent_view_ = view;
}

// static
View* RootView::FindSelectedViewForGroup(View* view) {
  if (view->IsGroupFocusTraversable() ||
      view->GetGroup() == -1)  // No group for that view.
    return view;

  View* selected_view = view->GetSelectedViewForGroup(view->GetGroup());
  if (selected_view)
    return selected_view;

  // No view selected for that group, default to the specified view.
  return view;
}

// static
bool RootView::IsViewFocusableCandidate(View* v, int skip_group_id) {
  return v->IsFocusable() &&
      (v->IsGroupFocusTraversable() || skip_group_id == -1 ||
       v->GetGroup() != skip_group_id);
}

void RootView::ProcessKeyEvent(const KeyEvent& event) {
  View* v;
  bool consumed = false;
  if (GetFocusedView()) {
    for (v = GetFocusedView();
         v && v != this && !consumed; v = v->GetParent()) {
      if (event.GetType() == Event::ET_KEY_PRESSED)
        consumed = v->OnKeyPressed(event);
      else
        consumed = v->OnKeyReleased(event);
    }
  }

  if (!consumed && default_keyboard_hander_) {
    if (event.GetType() == Event::ET_KEY_PRESSED)
      default_keyboard_hander_->OnKeyPressed(event);
    else
      default_keyboard_hander_->OnKeyReleased(event);
  }
}

bool RootView::ProcessMouseWheelEvent(const MouseWheelEvent& e) {
  View* v;
  bool consumed = false;
  if (GetFocusedView()) {
    for (v = GetFocusedView();
         v && v != this && !consumed; v = v->GetParent()) {
      consumed = v->OnMouseWheel(e);
    }
  }

  if (!consumed && default_keyboard_hander_) {
    consumed = default_keyboard_hander_->OnMouseWheel(e);
  }
  return consumed;
}

void RootView::SetDefaultKeyboardHandler(View* v) {
  default_keyboard_hander_ = v;
}

bool RootView::IsVisibleInRootView() const {
  return IsVisible();
}

void RootView::ViewBoundsChanged(View* view, bool size_changed,
                                 bool position_changed) {
  DCHECK(view && (size_changed || position_changed));
  if (!view->descendants_to_notify_.get())
    return;

  for (std::vector<View*>::iterator i = view->descendants_to_notify_->begin();
       i != view->descendants_to_notify_->end(); ++i) {
    (*i)->VisibleBoundsInRootChanged();
  }
}

void RootView::RegisterViewForVisibleBoundsNotification(View* view) {
  DCHECK(view);
  if (view->registered_for_visible_bounds_notification_)
    return;
  view->registered_for_visible_bounds_notification_ = true;
  View* ancestor = view->GetParent();
  while (ancestor) {
    ancestor->AddDescendantToNotify(view);
    ancestor = ancestor->GetParent();
  }
}

void RootView::UnregisterViewForVisibleBoundsNotification(View* view) {
  DCHECK(view);
  if (!view->registered_for_visible_bounds_notification_)
    return;
  view->registered_for_visible_bounds_notification_ = false;
  View* ancestor = view->GetParent();
  while (ancestor) {
    ancestor->RemoveDescendantToNotify(view);
    ancestor = ancestor->GetParent();
  }
}

void RootView::SetMouseLocationAndFlags(const MouseEvent& e) {
  last_mouse_event_flags_ = e.GetFlags();
  last_mouse_event_x_ = e.x();
  last_mouse_event_y_ = e.y();
}

std::string RootView::GetClassName() const {
  return kViewClassName;
}

void RootView::ClearPaintRect() {
  invalid_rect_.SetRectEmpty();

  // This painting has been done. Reset the urgent flag.
  invalid_rect_urgent_ = false;

  // If a pending_paint_task_ does Run(), we don't need to do anything.
  paint_task_needed_ = false;
}

void RootView::OnPaint(HWND hwnd) {
  CRect original_dirty_region =
        GetScheduledPaintRectConstrainedToSize();
  if (!original_dirty_region.IsRectEmpty()) {
    // Invoke InvalidateRect so that the dirty region of the window includes the
    // region we need to paint. If we didn't do this and the region didn't
    // include the dirty region, ProcessPaint would incorrectly mark everything
    // as clean. This can happen if a WM_PAINT is generated by the system before
    // the InvokeLater schedule by RootView is processed.
    InvalidateRect(hwnd, &original_dirty_region, FALSE);
  }
  ChromeCanvasPaint canvas(hwnd);
  if (!canvas.isEmpty()) {
    const PAINTSTRUCT& ps = canvas.paintStruct();
    SchedulePaint(ps.rcPaint, false);
    if (NeedsPainting(false))
      ProcessPaint(&canvas);
  }
}

/////////////////////////////////////////////////////////////////////////////
//
// RootView - accessibility
//
/////////////////////////////////////////////////////////////////////////////

bool RootView::GetAccessibleRole(VARIANT* role) {
  DCHECK(role);

  role->vt = VT_I4;
  role->lVal = ROLE_SYSTEM_APPLICATION;
  return true;
}

bool RootView::GetAccessibleName(std::wstring* name) {
  if (!accessible_name_.empty()) {
    *name = accessible_name_;
    return true;
  }
  return false;
}

void RootView::SetAccessibleName(const std::wstring& name) {
  accessible_name_.assign(name);
}

void RootView::StartDragForViewFromMouseEvent(
    View* view,
    IDataObject* data,
    int operation) {
  drag_view_ = view;
  scoped_refptr<BaseDragSource> drag_source(new BaseDragSource);
  DWORD effects;
  DoDragDrop(data, drag_source,
             DragDropTypes::DragOperationToDropEffect(operation), &effects);
  // If the view is removed during the drag operation, drag_view_ is set to
  // NULL.
  if (drag_view_ == view) {
    View* drag_view = drag_view_;
    drag_view_ = NULL;
    drag_view->OnDragDone();
  }
}

View* RootView::GetDragView() {
  return drag_view_;
}

}<|MERGE_RESOLUTION|>--- conflicted
+++ resolved
@@ -1,47 +1,18 @@
-// Copyright 2008, Google Inc.
-// All rights reserved.
-//
-// Redistribution and use in source and binary forms, with or without
-// modification, are permitted provided that the following conditions are
-// met:
-//
-//    * Redistributions of source code must retain the above copyright
-// notice, this list of conditions and the following disclaimer.
-//    * Redistributions in binary form must reproduce the above
-// copyright notice, this list of conditions and the following disclaimer
-// in the documentation and/or other materials provided with the
-// distribution.
-//    * Neither the name of Google Inc. nor the names of its
-// contributors may be used to endorse or promote products derived from
-// this software without specific prior written permission.
-//
-// THIS SOFTWARE IS PROVIDED BY THE COPYRIGHT HOLDERS AND CONTRIBUTORS
-// "AS IS" AND ANY EXPRESS OR IMPLIED WARRANTIES, INCLUDING, BUT NOT
-// LIMITED TO, THE IMPLIED WARRANTIES OF MERCHANTABILITY AND FITNESS FOR
-// A PARTICULAR PURPOSE ARE DISCLAIMED. IN NO EVENT SHALL THE COPYRIGHT
-// OWNER OR CONTRIBUTORS BE LIABLE FOR ANY DIRECT, INDIRECT, INCIDENTAL,
-// SPECIAL, EXEMPLARY, OR CONSEQUENTIAL DAMAGES (INCLUDING, BUT NOT
-// LIMITED TO, PROCUREMENT OF SUBSTITUTE GOODS OR SERVICES; LOSS OF USE,
-// DATA, OR PROFITS; OR BUSINESS INTERRUPTION) HOWEVER CAUSED AND ON ANY
-// THEORY OF LIABILITY, WHETHER IN CONTRACT, STRICT LIABILITY, OR TORT
-// (INCLUDING NEGLIGENCE OR OTHERWISE) ARISING IN ANY WAY OUT OF THE USE
-// OF THIS SOFTWARE, EVEN IF ADVISED OF THE POSSIBILITY OF SUCH DAMAGE.
+// Copyright (c) 2006-2008 The Chromium Authors. All rights reserved.
+// Use of this source code is governed by a BSD-style license that can be
+// found in the LICENSE file.
+
+#include "chrome/views/root_view.h"
 
 #include <algorithm>
-
-#include "chrome/views/root_view.h"
 
 #include "base/base_drag_source.h"
 #include "base/logging.h"
 #include "base/message_loop.h"
-#include "chrome/common/notification_service.h"
-#include "chrome/common/os_exchange_data.h"
-#include "chrome/views/event.h"
-#include "chrome/views/focus_manager.h"
+#include "chrome/common/drag_drop_types.h"
+#include "chrome/common/gfx/chrome_canvas.h"
 #include "chrome/views/root_view_drop_target.h"
 #include "chrome/views/view_container.h"
-
-#include "chrome/common/gfx/chrome_canvas.h"
 
 namespace ChromeViews {
 
@@ -63,7 +34,7 @@
 
   void Run() {
     if (root_view_)
-      root_view_->ProcessPendingPaint();
+      root_view_->PaintNow();
   }
  private:
   // The target root view.
@@ -80,9 +51,8 @@
 //
 /////////////////////////////////////////////////////////////////////////////
 
-RootView::RootView(ViewContainer* view_container, bool double_buffer)
-  : double_buffer_(double_buffer),
-    view_container_(view_container),
+RootView::RootView(ViewContainer* view_container)
+  : view_container_(view_container),
     invalid_rect_(0,0,0,0),
     mouse_pressed_handler_(NULL),
     mouse_move_handler_(NULL),
@@ -149,18 +119,6 @@
   View::SchedulePaint();
 }
 
-void RootView::ProcessPendingPaint() {
-  if (pending_paint_task_) {
-    pending_paint_task_->Cancel();
-    pending_paint_task_ = NULL;
-  }
-  if (!paint_task_needed_)
-    return;
-  ViewContainer* vc = GetViewContainer();
-  if (vc)
-    vc->PaintNow(invalid_rect_);
-}
-
 #ifndef NDEBUG
 // Sets the value of RootView's |is_processing_paint_| member to true as long
 // as ProcessPaint is being called. Sets it to |false| when it returns.
@@ -214,7 +172,15 @@
 }
 
 void RootView::PaintNow() {
-  GetViewContainer()->PaintNow(invalid_rect_);
+  if (pending_paint_task_) {
+    pending_paint_task_->Cancel();
+    pending_paint_task_ = NULL;
+  }
+  if (!paint_task_needed_)
+    return;
+  ViewContainer* vc = GetViewContainer();
+  if (vc)
+    vc->PaintNow(invalid_rect_);
 }
 
 bool RootView::NeedsPainting(bool urgent) {
@@ -312,11 +278,7 @@
 
   bool hit_disabled_view = false;
   // Walk up the tree until we find a view that wants the mouse event.
-<<<<<<< HEAD
-  for (mouse_pressed_handler_ = GetViewForPoint(e.GetLocation());
-=======
   for (mouse_pressed_handler_ = GetViewForPoint(WTL::CPoint(e.x(), e.y()));
->>>>>>> b8afeda4
        mouse_pressed_handler_ && (mouse_pressed_handler_ != this);
        mouse_pressed_handler_ = mouse_pressed_handler_->GetParent()) {
     if (!mouse_pressed_handler_->IsEnabled()) {
@@ -393,11 +355,7 @@
     SetMouseLocationAndFlags(e);
 
     CPoint p;
-<<<<<<< HEAD
-    ConvertPointToMouseHandler(e.GetLocation(), &p);
-=======
     ConvertPointToMouseHandler(WTL::CPoint(e.x(), e.y()), &p);
->>>>>>> b8afeda4
     MouseEvent mouse_event(e.GetType(), p.x, p.y, e.GetFlags());
     if (!mouse_pressed_handler_->ProcessMouseDragged(mouse_event,
                                                      &drag_info)) {
@@ -415,11 +373,7 @@
 
   if (mouse_pressed_handler_) {
     CPoint p;
-<<<<<<< HEAD
-    ConvertPointToMouseHandler(e.GetLocation(), &p);
-=======
     ConvertPointToMouseHandler(WTL::CPoint(e.x(), e.y()), &p);
->>>>>>> b8afeda4
     MouseEvent mouse_released(e.GetType(), p.x, p.y, e.GetFlags());
     // We allow the view to delete us from ProcessMouseReleased. As such,
     // configure state such that we're done first, then call View.
@@ -432,17 +386,10 @@
 }
 
 void RootView::UpdateCursor(const MouseEvent& e) {
-<<<<<<< HEAD
-  View *v = GetViewForPoint(e.GetLocation());
-
-  if (v && v != this) {
-    CPoint l(e.GetLocation());
-=======
   View *v = GetViewForPoint(WTL::CPoint(e.x(), e.y()));
 
   if (v && v != this) {
     CPoint l(e.x(), e.y());
->>>>>>> b8afeda4
     View::ConvertPointToView(this, v, &l);
     HCURSOR cursor = v->GetCursorForPoint(e.GetType(), l.x, l.y);
     if (cursor) {
@@ -456,11 +403,7 @@
 }
 
 void RootView::OnMouseMoved(const MouseEvent& e) {
-<<<<<<< HEAD
-  View *v = GetViewForPoint(e.GetLocation());
-=======
   View *v = GetViewForPoint(WTL::CPoint(e.x(), e.y()));
->>>>>>> b8afeda4
   // Find the first enabled view.
   while (v && !v->IsEnabled())
     v = v->GetParent();
@@ -1023,4 +966,4 @@
   return drag_view_;
 }
 
-}+}
