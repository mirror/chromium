// Copyright (c) 2006-2008 The Chromium Authors. All rights reserved.
// Use of this source code is governed by a BSD-style license that can be
// found in the LICENSE file.

#ifndef CHROME_VIEWS_VIEW_H_
#define CHROME_VIEWS_VIEW_H_

#include <atlbase.h>	 
#include <atlapp.h>	 
#include <atlmisc.h>	 

#include <map>
#include <vector>

#include "base/gfx/rect.h"
#include "base/scoped_ptr.h"
#include "chrome/views/accelerator.h"
#include "chrome/views/background.h"
#include "chrome/views/border.h"

namespace gfx {
class Insets;
class Path;
}

class AccessibleWrapper;
class ChromeCanvas;
class OSExchangeData;
class SkBitmap;

namespace views {

class Background;
class Border;
class Container;
class FocusManager;
class FocusTraversable;
class LayoutManager;
class RestoreFocusTask;
class RootView;
class ScrollView;
<<<<<<< HEAD
=======
class Widget;
>>>>>>> 12c75e7a

// ContextMenuController is responsible for showing the context menu for a
// View. To use a ContextMenuController invoke SetContextMenuController on a
// View. When the appropriate user gesture occurs ShowContextMenu is invoked
// on the ContextMenuController.
//
// Setting a ContextMenuController on a view makes the view process mouse
// events.
//
// It is up to subclasses that do their own mouse processing to invoke
// the appropriate ContextMenuController method, typically by invoking super's
// implementation for mouse processing.
//
class ContextMenuController {
 public:
  // Invoked to show the context menu for the source view. If is_mouse_gesture
  // is true, the x/y coordinate are the location of the mouse. If
  // is_mouse_gesture is false, this method was not invoked by a mouse gesture
  // and x/y is the recommended location to show the menu at.
  //
  // x/y is in screen coordinates.
  virtual void ShowContextMenu(View* source,
                               int x,
                               int y,
                               bool is_mouse_gesture) = 0;
};

// DragController is responsible for writing drag data for a view, as well as
// supplying the supported drag operations. Use DragController if you don't
// want to subclass.

class DragController {
 public:
  // Writes the data for the drag.
  virtual void WriteDragData(View* sender,
                             int press_x,
                             int press_y,
                             OSExchangeData* data) = 0;

  // Returns the supported drag operations (see DragDropTypes for possible
  // values). A drag is only started if this returns a non-zero value.
  virtual int GetDragOperations(View* sender, int x, int y) = 0;
};


/////////////////////////////////////////////////////////////////////////////
//
// View class
//
//   A View is a rectangle within the views View hierarchy. It is the base
///  class for all Views.
//
//   A View is a container of other Views (there is no such thing as a Leaf
//   View - makes code simpler, reduces type conversion headaches, design
//   mistakes etc)
//
//   The View contains basic properties for sizing (bounds), layout (flex,
//   orientation, etc), painting of children and event dispatch.
//
//   The View also uses a simple Box Layout Manager similar to XUL's
//   SprocketLayout system. Alternative Layout Managers implementing the
//   LayoutManager interface can be used to lay out children if required.
//
//   It is up to the subclass to implement Painting and storage of subclass -
//   specific properties and functionality.
//
/////////////////////////////////////////////////////////////////////////////
class View : public AcceleratorTarget {
 public:

  // Used in EnumerateFloatingViews() to specify which floating view to
  // retrieve.
  enum FloatingViewPosition {
    FIRST = 0,
    NEXT,
    PREVIOUS,
    LAST,
    CURRENT
  };

  // Used in the versions of GetBounds() and x() that take a transformation
  // parameter in order to determine whether or not to take into account the
  // mirroring setting of the View when returning bounds positions.
  enum PositionMirroringSettings {
    IGNORE_MIRRORING_TRANSFORMATION = 0,
    APPLY_MIRRORING_TRANSFORMATION
  };

  // The view class name.
  static char kViewClassName[];

  View();
  virtual ~View();

  // Sizing functions

  // Get the bounds of the View, relative to the parent. Essentially, this
  // function returns the bounds_ rectangle.
  //
  // This is the function subclasses should use whenever they need to obtain
  // the bounds of one of their child views (for example, when implementing
  // View::Layout()).
  // TODO(beng): Convert |bounds_| to a gfx::Rect.
  gfx::Rect bounds() const { return bounds_; }

  // Get the size of the View.
  gfx::Size size() const { return bounds_.size(); }

  // Return the bounds of the View, relative to the parent. If
  // |settings| is IGNORE_MIRRORING_TRANSFORMATION, the function returns the
  // bounds_ rectangle. If |settings| is APPLY_MIRRORING_SETTINGS AND the
  // parent View is using a right-to-left UI layout, then the function returns
  // a shifted version of the bounds_ rectangle that represents the mirrored
  // View bounds.
  //
  // NOTE: in the vast majority of the cases, the mirroring implementation is
  //       transparent to the View subclasses and therefore you should use the
  //       version of GetBounds() which does not take a transformation settings
  //       parameter.
  gfx::Rect GetBounds(PositionMirroringSettings settings) const;

  // Set the bounds in the parent's coordinate system.
  void SetBounds(const gfx::Rect& bounds);
  void SetBounds(int x, int y, int width, int height) {
    SetBounds(gfx::Rect(x, y, std::max(0, width), std::max(0, height)));
  }
  void SetX(int x) { SetBounds(x, y(), width(), height()); }
  void SetY(int y) { SetBounds(x(), y, width(), height()); }

  // Returns the left coordinate of the View, relative to the parent View,
  // which is the value of bounds_.x().
  //
  // This is the function subclasses should use whenever they need to obtain
  // the left position of one of their child views (for example, when
  // implementing View::Layout()).
  // This is equivalent to GetX(IGNORE_MIRRORING_TRANSFORMATION), but
  // inlinable.
  int x() const { return bounds_.x(); }
  int y() const { return bounds_.y(); }
  int width() const { return bounds_.width(); }
  int height() const { return bounds_.height(); }

  // Return the left coordinate of the View, relative to the parent. If
  // |settings| is IGNORE_MIRRORING_SETTINGS, the function returns the value of
  // bounds_.x(). If |settings| is APPLY_MIRRORING_SETTINGS AND the parent
  // View is using a right-to-left UI layout, then the function returns the
  // mirrored value of bounds_.x().
  //
  // NOTE: in the vast majority of the cases, the mirroring implementation is
  //       transparent to the View subclasses and therefore you should use the
  //       paremeterless version of x() when you need to get the X
  //       coordinate of a child View.
  int GetX(PositionMirroringSettings settings) const;

  // Return this control local bounds. If include_border is true, local bounds
  // is the rectangle {0, 0, width(), height()}, otherwise, it does not
  // include the area where the border (if any) is painted.
  gfx::Rect GetLocalBounds(bool include_border) const;

  // Get the position of the View, relative to the parent.
  //
  // Note that if the parent uses right-to-left UI layout, then the mirrored
  // position of this View is returned. Use x()/y() if you want to ignore
  // mirroring.
  gfx::Point GetPosition() const;

  // Get the size the View would like to be, if enough space were available.
  virtual gfx::Size GetPreferredSize();

  // Convenience method that sizes this view to its preferred size.
  void SizeToPreferredSize();

  // Gets the minimum size of the view. View's implementation invokes
  // GetPreferredSize.
  virtual gfx::Size GetMinimumSize();

  // Return the height necessary to display this view with the provided width.
  // View's implementation returns the value from getPreferredSize.cy.
  // Override if your View's preferred height depends upon the width (such
  // as with Labels).
  virtual int GetHeightForWidth(int w);

  // This method is invoked when this object size or position changes.
  // The default implementation does nothing.
  virtual void DidChangeBounds(const gfx::Rect& previous,
                               const gfx::Rect& current);

  // Set whether the receiving view is visible. Painting is scheduled as needed
  virtual void SetVisible(bool flag);

  // Return whether a view is visible
  virtual bool IsVisible() const { return is_visible_; }

  // Return whether a view and its ancestors are visible. Returns true if the
  // path from this view to the root view is visible.
  virtual bool IsVisibleInRootView() const;

  // Set whether this view is enabled. A disabled view does not receive keyboard
  // or mouse inputs. If flag differs from the current value, SchedulePaint is
  // invoked.
  virtual void SetEnabled(bool flag);

  // Returns whether the view is enabled.
  virtual bool IsEnabled() const;

  // Set whether this view is hottracked. A disabled view cannot be hottracked.
  // If flag differs from the current value, SchedulePaint is invoked.
  virtual void SetHotTracked(bool flag);

  // Returns whether the view is hot-tracked.
  virtual bool IsHotTracked() const { return false; }

  // Returns whether the view is pushed.
  virtual bool IsPushed() const { return false; }

  // Scrolls the specified region, in this View's coordinate system, to be
  // visible. View's implementation passes the call onto the parent View (after
  // adjusting the coordinates). It is up to views that only show a portion of
  // the child view, such as Viewport, to override appropriately.
  virtual void ScrollRectToVisible(int x, int y, int width, int height);

  // Layout functions

  // Lay out the child Views (set their bounds based on sizing heuristics
  // specific to the current Layout Manager)
  virtual void Layout();

  // Gets/Sets the Layout Manager used by this view to size and place its
  // children.
  // The LayoutManager is owned by the View and is deleted when the view is
  // deleted, or when a new LayoutManager is installed.
  LayoutManager* GetLayoutManager() const;
  void SetLayoutManager(LayoutManager* layout);

  // Right-to-left UI layout functions

  // Indicates whether the UI layout for this view is right-to-left. The view
  // has an RTL UI layout if RTL hasn't been disabled for the view and if the
  // locale's language is an RTL language.
  bool UILayoutIsRightToLeft() const;

  // Enables or disables the right-to-left layout for the view. If |enable| is
  // true, the layout will become right-to-left only if the locale's language
  // is right-to-left.
  //
  // By default, right-to-left UI layout is enabled for the view and therefore
  // this function must be called (with false as the |enable| parameter) in
  // order to disable the right-to-left layout property for a specific instance
  // of the view. Disabling the right-to-left UI layout is necessary in case a
  // UI element will not appear correctly when mirrored.
  void EnableUIMirroringForRTLLanguages(bool enable) {
    ui_mirroring_is_enabled_for_rtl_languages_ = enable;
  }

  // This method determines whether the ChromeCanvas object passed to
  // View::Paint() needs to be transformed such that anything drawn on the
  // canvas object during View::Paint() is flipped horizontally.
  //
  // By default, this function returns false (which is the initial value of
  // |flip_canvas_on_paint_for_rtl_ui_|). View subclasses that need to paint on
  // a flipped ChromeCanvas when the UI layout is right-to-left need to call
  // EnableCanvasFlippingForRTLUI().
  bool FlipCanvasOnPaintForRTLUI() const {
    return flip_canvas_on_paint_for_rtl_ui_ ? UILayoutIsRightToLeft() : false;
  }

  // Enables or disables flipping of the ChromeCanvas during View::Paint().
  // Note that if canvas flipping is enabled, the canvas will be flipped only
  // if the UI layout is right-to-left; that is, the canvas will be flipped
  // only if UILayoutIsRightToLeft() returns true.
  //
  // Enabling canvas flipping is useful for leaf views that draw a bitmap that
  // needs to be flipped horizontally when the UI layout is right-to-left
  // (views::Button, for example). This method is helpful for such classes
  // because their drawing logic stays the same and they can become agnostic to
  // the UI directionality.
  void EnableCanvasFlippingForRTLUI(bool enable) {
    flip_canvas_on_paint_for_rtl_ui_ = enable;
  }

  // Returns the mirrored X position for the view, relative to the parent. If
  // the parent view is not mirrored, this function returns bound_.left.
  //
  // UI mirroring is transparent to most View subclasses and therefore there is
  // no need to call this routine from anywhere within your subclass
  // implementation.
  int MirroredX() const;

  // Given a rectangle specified in this View's coordinate system, the function
  // computes the 'left' value for the mirrored rectangle within this View. If
  // the View's UI layout is not right-to-left, then bounds.x() is returned.
  //
  // UI mirroring is transparent to most View subclasses and therefore there is
  // no need to call this routine from anywhere within your subclass
  // implementation.
  int MirroredLeftPointForRect(const gfx::Rect& rect) const;

  // Given the X coordinate of a point inside the View, this function returns
  // the mirrored X coordinate of the point if the View's UI layout is
  // right-to-left. If the layout is left-to-right, the same X coordinate is
  // returned.
  //
  // Following are a few examples of the values returned by this function for
  // a View with the bounds {0, 0, 100, 100} and a right-to-left layout:
  //
  // MirroredXCoordinateInsideView(0) -> 100
  // MirroredXCoordinateInsideView(20) -> 80
  // MirroredXCoordinateInsideView(99) -> 1
  int MirroredXCoordinateInsideView(int x) const {
    return UILayoutIsRightToLeft() ? width() - x : x;
  }

  // Painting functions

  // Mark the specified rectangle as dirty (needing repaint). If |urgent| is
  // true, the view will be repainted when the current event processing is
  // done. Otherwise, painting will take place as soon as possible.
  virtual void SchedulePaint(const gfx::Rect& r, bool urgent);

  // Mark the entire View's bounds as dirty. Painting will occur as soon as
  // possible.
  virtual void SchedulePaint();

  // Convenience to schedule a paint given some ints. Painting will occur as
  // soon as possible.
  virtual void SchedulePaint(int x, int y, int w, int h);

  // Paint the receiving view. g is prepared such as it is in
  // receiver's coordinate system. g's state is restored after this
  // call so your implementation can change the graphics configuration
  //
  // Default implementation paints the background if it is defined
  //
  // Override this method when implementing a new control.
  virtual void Paint(ChromeCanvas* canvas);

  // Paint the background if any. This method is called by Paint() and
  // should rarely be invoked directly.
  virtual void PaintBackground(ChromeCanvas* canvas);

  // Paint the border if any. This method is called by Paint() and
  // should rarely be invoked directly.
  virtual void PaintBorder(ChromeCanvas* canvas);

  // Paints the focus border (only if the view has the focus).
  // This method is called by Paint() and should rarely be invoked directly.
  // The default implementation paints a gray border around the view. Override
  // it for custom focus effects.
  virtual void PaintFocusBorder(ChromeCanvas* canvas);

  // Paint this View immediately.
  virtual void PaintNow();

  // Paint a view without attaching it to this view hierarchy.
  // Any view can be painted that way.
  // This method set bounds, calls layout and handles clipping properly. The
  // provided view can be attached to a parent. The parent will be saved and
  // restored. (x, y, width, height) define the floating view bounds
  void PaintFloatingView(ChromeCanvas* canvas, View* view,
                         int x, int y, int w, int h);

  // Tree functions

  // Add a child View.
  void AddChildView(View* v);

  // Adds a child View at the specified position.
  void AddChildView(int index, View* v);

  // Get the child View at the specified index.
  View* GetChildViewAt(int index) const;

  // Remove a child view from this view. v's parent will change to NULL
  void RemoveChildView(View *v);

  // Remove all child view from this view.  If |delete_views| is true, the views
  // are deleted, unless marked as not parent owned.
  void RemoveAllChildViews(bool delete_views);

  // Get the number of child Views.
  int GetChildViewCount() const;

  // Get the child View at the specified point.
  virtual View* GetViewForPoint(const gfx::Point& point);

<<<<<<< HEAD
  // Get the Container that hosts this View, if any.
  virtual Container* GetContainer() const;
=======
  // Get the Widget that hosts this View, if any.
  virtual Widget* GetWidget() const;
>>>>>>> 12c75e7a

  // Get the containing RootView
  virtual RootView* GetRootView();

  // Get the parent View
  View* GetParent() const { return parent_; }

  // Returns the index of the specified |view| in this view's children, or -1
  // if the specified view is not a child of this view.
  int GetChildIndex(View* v) const;

  // Returns true if the specified view is a direct or indirect child of this
  // view.
  bool IsParentOf(View* v) const;

  // Recursively descends the view tree starting at this view, and returns
  // the first child that it encounters that has the given ID.
  // Returns NULL if no matching child view is found.
  virtual View* GetViewByID(int id) const;

  // Sets and gets the ID for this view.  ID should be unique within the subtree
  // that you intend to search for it.  0 is the default ID for views.
  void SetID(int id);
  int GetID() const;

  // A group id is used to tag views which are part of the same logical group.
  // Focus can be moved between views with the same group using the arrow keys.
  // Groups are currently used to implement radio button mutual exclusion.
  void SetGroup(int gid);
  int GetGroup() const;

  // If this returns true, the views from the same group can each be focused
  // when moving focus with the Tab/Shift-Tab key.  If this returns false,
  // only the selected view from the group (obtained with
  // GetSelectedViewForGroup()) is focused.
  virtual bool IsGroupFocusTraversable() const { return true; }

  // Fills the provided vector with all the available views which belong to the
  // provided group.
  void GetViewsWithGroup(int group_id, std::vector<View*>* out);

  // Return the View that is currently selected in the specified group.
  // The default implementation simply returns the first View found for that
  // group.
  virtual View* GetSelectedViewForGroup(int group_id);

  // Focus support
  //
  // Returns the view that should be selected next when pressing Tab.
  View* GetNextFocusableView();

  // Returns the view that should be selected next when pressing Shift-Tab.
  View* GetPreviousFocusableView();

  // Sets the component that should be selected next when pressing Tab, and
  // makes the current view the precedent view of the specified one.
  // Note that by default views are linked in the order they have been added to
  // their container. Use this method if you want to modify the order.
  // IMPORTANT NOTE: loops in the focus hierarchy are not supported.
  void SetNextFocusableView(View* view);

  // Return whether this view can accept the focus.
  virtual bool IsFocusable() const;

  // Sets whether this view can accept the focus.
  // Note that this is false by default so that a view used as a container does
  // not get the focus.
  virtual void SetFocusable(bool focusable);

  // Convenience method to retrieve the FocusManager associated with the
<<<<<<< HEAD
  // container window that contains this view.  This can return NULL if this
  // view is not part of a view hierarchy with a Container.
=======
  // Widget that contains this view.  This can return NULL if this view is not
  // part of a view hierarchy with a Widget.
>>>>>>> 12c75e7a
  virtual FocusManager* GetFocusManager();

  // Sets a keyboard accelerator for that view. When the user presses the
  // accelerator key combination, the AcceleratorPressed method is invoked.
  // Note that you can set multiple accelerators for a view by invoking this
  // method several times.
  virtual void AddAccelerator(const Accelerator& accelerator);

  // Removes the specified accelerator for this view.
  virtual void RemoveAccelerator(const Accelerator& accelerator);

  // Removes all the keyboard accelerators for this view.
  virtual void ResetAccelerators();

  // Called when a keyboard accelerator is pressed.
  // Derived classes should implement desired behavior and return true if they
  // handled the accelerator.
  virtual bool AcceleratorPressed(const Accelerator& accelerator) {
    return false;
  }

  // Called on a view (if it is has focus) before an Accelerator is processed.
  // Views that want to override an accelerator should override this method to
  // perform the required action and return true, to indicate that the
  // accelerator should not be processed any further.
  virtual bool OverrideAccelerator(const Accelerator& accelerator) {
    return false;
  }

  // Returns whether this view currently has the focus.
  virtual bool HasFocus();

  // Accessibility support
  // TODO(klink): Move all this out to a AccessibleInfo wrapper class.
  //
  // Returns the MSAA default action of the current view. The string returned
  // describes the default action that will occur when executing
  // IAccessible::DoDefaultAction. For instance, default action of a button is
  // 'Press'. Sets the input string appropriately, and returns true if
  // successful.
  virtual bool GetAccessibleDefaultAction(std::wstring* action) {
    return false;
  }

  // Returns a string containing the mnemonic, or the keyboard shortcut, for a
  // given control. Sets the input string appropriately, and returns true if
  // successful.
  virtual bool GetAccessibleKeyboardShortcut(std::wstring* shortcut) {
    return false;
  }

  // Returns a brief, identifying string, containing a unique, readable name of
  // a given control. Sets the input string appropriately, and returns true if
  // successful.
  virtual bool GetAccessibleName(std::wstring* name) { return false; }

  // Returns the MSAA role of the current view. The role is what assistive
  // technologies (ATs) use to determine what behavior to expect from a given
  // control. Sets the input VARIANT appropriately, and returns true if
  // successful.
  virtual bool GetAccessibleRole(VARIANT* role) { return false; }

  // Returns the MSAA state of the current view. Sets the input VARIANT
  // appropriately, and returns true if a change was performed successfully.
  virtual bool GetAccessibleState(VARIANT* state) { return false; }

  // Assigns a keyboard shortcut string description to the given control. Needed
  // as a View does not know which shortcut will be associated with it until it
  // is created to be a certain type.
  virtual void SetAccessibleKeyboardShortcut(const std::wstring& shortcut) {}

  // Assigns a string name to the given control. Needed as a View does not know
  // which name will be associated with it until it is created to be a
  // certain type.
  virtual void SetAccessibleName(const std::wstring& name) {}

  // Returns an instance of a wrapper class implementing the (platform-specific)
  // accessibility interface for a given View. If one exists, it will be
  // re-used, otherwise a new instance will be created.
  AccessibleWrapper* GetAccessibleWrapper();

  // Accessor used to determine if a child view (leaf) has accessibility focus.
  // Returns NULL if there are no children, or if none of the children has
  // accessibility focus.
  virtual View* GetAccFocusedChildView() { return NULL; }

  // Floating views
  //
  // A floating view is a view that is used to paint a cell within a parent view
  // Floating Views are painted using PaintFloatingView() above.
  //
  // Floating views can also be lazily created and attached to the view
  // hierarchy to process events. To make this possible, each view is given an
  // opportunity to create and attach a floating view right before an mouse
  // event is processed.

  // Retrieves the id for the floating view at the specified coordinates if any.
  // Derived classes that use floating views should implement this method and
  // return true if a view has been found and its id set in |id|.
  virtual bool GetFloatingViewIDForPoint(int x, int y, int* id);

  // Retrieves the ID of the floating view at the specified |position| and sets
  // it in |id|.
  // For positions NEXT and PREVIOUS, the specified |starting_id| is used as
  // the origin, it is ignored for FIRST and LAST.
  // Returns true if an ID was found, false otherwise.
  // For CURRENT, the |starting_id| should be set in |id| and true returned if
  // the |starting_id| is a valid floating view id.
  // Derived classes that use floating views should implement this method and
  // return a unique ID for each floating view.
  // The default implementation always returns false.
  virtual bool EnumerateFloatingViews(FloatingViewPosition position,
                                      int starting_id,
                                      int* id);

  // Creates and attaches the floating view with the specified |id| to this view
  // hierarchy and returns it.
  // Derived classes that use floating views should implement this method.
  //
  // NOTE: subclasses implementing this should return NULL if passed an invalid
  // id. An invalid ID may be passed in by the focus manager when attempting
  // to restore focus.
  virtual View* ValidateFloatingViewForID(int id);

  // Whether the focus should automatically be restored to the last focused
  // view. Default implementation returns true.
  // Derived classes that want to restore focus themselves should override this
  // method and return false.
  virtual bool ShouldRestoreFloatingViewFocus();

  // Attach a floating view to the receiving view. The view is inserted
  // in the child view list and will behave like a normal view. |id| is the
  // floating view id for that view.
  void AttachFloatingView(View* v, int id);

  // Return whether a view already has a floating view which bounds intersects
  // the provided point.
  //
  // If the View uses right-to-left UI layout, then the given point is checked
  // against the mirrored position of each floating View.
  bool HasFloatingViewForPoint(int x, int y);

  // Detach and delete all floating views. Call this method when your model
  // or layout changes.
  void DetachAllFloatingViews();

  // Returns the view with the specified |id|, by calling
  // ValidateFloatingViewForID if that view has not yet been attached.
  virtual View* RetrieveFloatingViewForID(int id);

  // Restores the focus to the previously selected floating view.
  virtual void RestoreFloatingViewFocus();

  // Goes up the parent hierarchy of this view and returns the first floating
  // view found.  Returns NULL if none were found.
  View* RetrieveFloatingViewParent();

  // Utility functions

  // Note that the utility coordinate conversions functions always operate on
  // the mirrored position of the child Views if the parent View uses a
  // right-to-left UI layout.

  // Convert a point from source coordinate system to dst coordinate system.
  //
  // source is a parent or a child of dst, directly or transitively.
  // If source and dst are not in the same View hierarchy, the result is
  // undefined.
  // Source can be NULL in which case it means the screen coordinate system
  static void ConvertPointToView(View* src,
                                 View* dst,
                                 gfx::Point* point);

  // Convert a point from the coordinate system of a View to that of the
<<<<<<< HEAD
  // Container. This is useful for example when sizing HWND children of the
  // Container that don't know about the View hierarchy and need to be placed
  // relative to the Container that is their parent.
  static void ConvertPointToContainer(View* src, gfx::Point* point);

  // Convert a point from a view Container to a View dest
  static void ConvertPointFromContainer(View *dest, gfx::Point* p);
=======
  // Widget. This is useful for example when sizing HWND children of the
  // Widget that don't know about the View hierarchy and need to be placed
  // relative to the Widget that is their parent.
  static void ConvertPointToWidget(View* src, gfx::Point* point);

  // Convert a point from a view Widget to a View dest
  static void ConvertPointFromWidget(View *dest, gfx::Point* p);
>>>>>>> 12c75e7a

  // Convert a point from the coordinate system of a View to that of the
  // screen. This is useful for example when placing popup windows.
  static void ConvertPointToScreen(View* src, gfx::Point* point);

  // Event Handlers

  // This method is invoked when the user clicks on this view.
  // The provided event is in the receiver's coordinate system.
  //
  // Return true if you processed the event and want to receive subsequent
  // MouseDraggged and MouseReleased events.  This also stops the event from
  // bubbling.  If you return false, the event will bubble through parent
  // views.
  //
  // If you remove yourself from the tree while processing this, event bubbling
  // stops as if you returned true, but you will not receive future events.
  // The return value is ignored in this case.
  //
  // Default implementation returns true if a ContextMenuController has been
  // set, false otherwise. Override as needed.
  //
  virtual bool OnMousePressed(const MouseEvent& event);

  // This method is invoked when the user clicked on this control.
  // and is still moving the mouse with a button pressed.
  // The provided event is in the receiver's coordinate system.
  //
  // Return true if you processed the event and want to receive
  // subsequent MouseDragged and MouseReleased events.
  //
  // Default implementation returns true if a ContextMenuController has been
  // set, false otherwise. Override as needed.
  //
  virtual bool OnMouseDragged(const MouseEvent& event);

  // This method is invoked when the user releases the mouse
  // button. The event is in the receiver's coordinate system.
  //
  // If canceled is true it indicates the mouse press/drag was canceled by a
  // system/user gesture.
  //
  // Default implementation notifies the ContextMenuController is appropriate.
  // Subclasses that wish to honor the ContextMenuController should invoke
  // super.
  virtual void OnMouseReleased(const MouseEvent& event, bool canceled);

  // This method is invoked when the mouse is above this control
  // The event is in the receiver's coordinate system.
  //
  // Default implementation does nothing. Override as needed.
  virtual void OnMouseMoved(const MouseEvent& e);

  // This method is invoked when the mouse enters this control.
  //
  // Default implementation does nothing. Override as needed.
  virtual void OnMouseEntered(const MouseEvent& event);

  // This method is invoked when the mouse exits this control
  // The provided event location is always (0, 0)
  // Default implementation does nothing. Override as needed.
  virtual void OnMouseExited(const MouseEvent& event);

  // Set the MouseHandler for a drag session.
  //
  // A drag session is a stream of mouse events starting
  // with a MousePressed event, followed by several MouseDragged
  // events and finishing with a MouseReleased event.
  //
  // This method should be only invoked while processing a
  // MouseDragged or MouseReleased event.
  //
  // All further mouse dragged and mouse up events will be sent
  // the MouseHandler, even if it is reparented to another window.
  //
  // The MouseHandler is automatically cleared when the control
  // comes back from processing the MouseReleased event.
  //
  // Note: if the mouse handler is no longer connected to a
  // view hierarchy, events won't be sent.
  //
  virtual void SetMouseHandler(View* new_mouse_handler);

  // Request the keyboard focus. The receiving view will become the
  // focused view.
  virtual void RequestFocus();

  // Invoked when a view is about to gain focus
  virtual void WillGainFocus();

  // Invoked when a view just gained focus.
  virtual void DidGainFocus();

  // Invoked when a view is about lose focus
  virtual void WillLoseFocus();

  // Invoked when a view is about to be requested for focus due to the focus
  // traversal. Reverse is this request was generated going backward
  // (Shift-Tab).
  virtual void AboutToRequestFocusFromTabTraversal(bool reverse) { }

  // Invoked when a key is pressed or released.
  // Subclasser should return true if the event has been processed and false
  // otherwise. If the event has not been processed, the parent will be given a
  // chance.
  virtual bool OnKeyPressed(const KeyEvent& e);
  virtual bool OnKeyReleased(const KeyEvent& e);

  // Whether the view wants to receive Tab and Shift-Tab key events.
  // If false, Tab and Shift-Tabs key events are used for focus traversal and
  // are not sent to the view. If true, the events are sent to the view and not
  // used for focus traversal.
  // This implementation returns false (so that by default views handle nicely
  // the keyboard focus traversal).
  virtual bool CanProcessTabKeyEvents();

  // Invoked when the user uses the mousewheel. Implementors should return true
  // if the event has been processed and false otherwise. This message is sent
  // if the view is focused. If the event has not been processed, the parent
  // will be given a chance.
  virtual bool OnMouseWheel(const MouseWheelEvent& e);

  // Drag and drop functions.

  // Set/get the DragController. See description of DragController for more
  // information.
  void SetDragController(DragController* drag_controller);
  DragController* GetDragController();

  // During a drag and drop session when the mouse moves the view under the
  // mouse is queried to see if it should be a target for the drag and drop
  // session. A view indicates it is a valid target by returning true from
  // CanDrop. If a view returns true from CanDrop,
  // OnDragEntered is sent to the view when the mouse first enters the view,
  // as the mouse moves around within the view OnDragUpdated is invoked.
  // If the user releases the mouse over the view and OnDragUpdated returns a
  // valid drop, then OnPerformDrop is invoked. If the mouse moves outside the
  // view or over another view that wants the drag, OnDragExited is invoked.
  //
  // Similar to mouse events, the deepest view under the mouse is first checked
  // if it supports the drop (Drop). If the deepest view under
  // the mouse does not support the drop, the ancestors are walked until one
  // is found that supports the drop.

  // A view that supports drag and drop must override this and return true if
  // data contains a type that may be dropped on this view.
  virtual bool CanDrop(const OSExchangeData& data);

  // OnDragEntered is invoked when the mouse enters this view during a drag and
  // drop session and CanDrop returns true. This is immediately
  // followed by an invocation of OnDragUpdated, and eventually one of
  // OnDragExited or OnPerformDrop.
  virtual void OnDragEntered(const DropTargetEvent& event);

  // Invoked during a drag and drop session while the mouse is over the view.
  // This should return a bitmask of the DragDropTypes::DragOperation supported
  // based on the location of the event. Return 0 to indicate the drop should
  // not be accepted.
  virtual int OnDragUpdated(const DropTargetEvent& event);

  // Invoked during a drag and drop session when the mouse exits the views, or
  // when the drag session was canceled and the mouse was over the view.
  virtual void OnDragExited();

  // Invoked during a drag and drop session when OnDragUpdated returns a valid
  // operation and the user release the mouse.
  virtual int OnPerformDrop(const DropTargetEvent& event);

  // Returns true if the mouse was dragged enough to start a drag operation.
  // delta_x and y are the distance the mouse was dragged.
  static bool ExceededDragThreshold(int delta_x, int delta_y);

  // This method is the main entry point to process paint for this
  // view and its children. This method is called by the painting
  // system. You should call this only if you want to draw a sub tree
  // inside a custom graphics.
  // To customize painting override either the Paint or PaintChildren method,
  // not this one.
  virtual void ProcessPaint(ChromeCanvas* canvas);

  // Paint the View's child Views, in reverse order.
  virtual void PaintChildren(ChromeCanvas* canvas);

  // Sets the ContextMenuController. Setting this to non-null makes the View
  // process mouse events.
  void SetContextMenuController(ContextMenuController* menu_controller);
  ContextMenuController* GetContextMenuController() {
    return context_menu_controller_;
  }

  // Provides default implementation for context menu handling. The default
  // implementation calls the ShowContextMenu of the current
  // ContextMenuController (if it is not NULL). Overridden in subclassed views
  // to provide right-click menu display triggerd by the keyboard (i.e. for the
  // Chrome toolbar Back and Forward buttons). No source needs to be specified,
  // as it is always equal to the current View.
  virtual void ShowContextMenu(int x,
                               int y,
                               bool is_mouse_gesture);
<<<<<<< HEAD

  // Set the background. The background is owned by the view after this call.
  virtual void SetBackground(Background* b);

  // Return the background currently in use or NULL.
  virtual const Background* GetBackground() const;
=======
>>>>>>> 12c75e7a

  // The background object is owned by this object and may be NULL.
  void set_background(Background* b) { background_.reset(b); }
  const Background* background() const { return background_.get(); }

  // The border object is owned by this object and may be NULL.
  void set_border(Border* b) { border_.reset(b); }
  const Border* border() const { return border_.get(); }

  // Returns the insets of the current border. If there is no border an empty
  // insets is returned.
  gfx::Insets GetInsets() const;

  // Return the cursor that should be used for this view or NULL if
  // the default cursor should be used. The provided point is in the
  // receiver's coordinate system.
  virtual HCURSOR GetCursorForPoint(Event::EventType event_type, int x, int y);

  // Convenience to test whether a point is within this view's bounds
  virtual bool HitTest(const gfx::Point& l) const;

  // Gets the tooltip for this View. If the View does not have a tooltip,
  // return false. If the View does have a tooltip, copy the tooltip into
  // the supplied string and return true.
  // Any time the tooltip text that a View is displaying changes, it must
  // invoke TooltipTextChanged.
  // The x/y provide the coordinates of the mouse (relative to this view).
  virtual bool GetTooltipText(int x, int y, std::wstring* tooltip);

  // Returns the location (relative to this View) for the text on the tooltip
  // to display. If false is returned (the default), the tooltip is placed at
  // a default position.
  virtual bool GetTooltipTextOrigin(int x, int y, gfx::Point* loc);

  // Set whether this view is owned by its parent. A view that is owned by its
  // parent is automatically deleted when the parent is deleted. The default is
  // true. Set to false if the view is owned by another object and should not
  // be deleted by its parent.
  void SetParentOwned(bool f);

  // Return whether a view is owned by its parent. See SetParentOwned()
  bool IsParentOwned() const;

  // Return the receiving view's class name. A view class is a string which
  // uniquely identifies the view class. It is intended to be used as a way to
  // find out during run time if a view can be safely casted to a specific view
  // subclass. The default implementation returns kViewClassName.
  virtual std::string GetClassName() const;

  // Returns the visible bounds of the receiver in the receivers coordinate
  // system.
  //
  // When traversing the View hierarchy in order to compute the bounds, the
  // function takes into account the mirroring setting for each View and
  // therefore it will return the mirrored version of the visible bounds if
  // need be.
  gfx::Rect GetVisibleBounds();

  // Subclasses that contain traversable children that are not directly
  // accessible through the children hierarchy should return the associated
  // FocusTraversable for the focus traversal to work properly.
  virtual FocusTraversable* GetFocusTraversable() { return NULL; }

#ifndef NDEBUG
  // Debug method that logs the view hierarchy to the output.
  void PrintViewHierarchy();

  // Debug method that logs the focus traversal hierarchy to the output.
  void PrintFocusHierarchy();
#endif

  // The following methods are used by ScrollView to determine the amount
  // to scroll relative to the visible bounds of the view. For example, a
  // return value of 10 indicates the scrollview should scroll 10 pixels in
  // the appropriate direction.
  //
  // Each method takes the following parameters:
  //
  // is_horizontal: if true, scrolling is along the horizontal axis, otherwise
  //                the vertical axis.
  // is_positive: if true, scrolling is by a positive amount. Along the
  //              vertical axis scrolling by a positive amount equates to
  //              scrolling down.
  //
  // The return value should always be positive and gives the number of pixels
  // to scroll. ScrollView interprets a return value of 0 (or negative)
  // to scroll by a default amount.
  //
  // See VariableRowHeightScrollHelper and FixedRowHeightScrollHelper for
  // implementations of common cases.
  virtual int GetPageScrollIncrement(ScrollView* scroll_view,
                                     bool is_horizontal, bool is_positive);
  virtual int GetLineScrollIncrement(ScrollView* scroll_view,
                                     bool is_horizontal, bool is_positive);

 protected:
  // The id of this View. Used to find this View.
  int id_;

  // The group of this view. Some view subclasses use this id to find other
  // views of the same group. For example radio button uses this information
  // to find other radio buttons.
  int group_;

#ifndef NDEBUG
  // Returns true if the View is currently processing a paint.
  virtual bool IsProcessingPaint() const;
#endif

  // Returns the location, in screen coordinates, to show the context menu at
  // when the context menu is shown from the keyboard. This implementation
  // returns the middle of the visible region of this view.
  //
  // This method is invoked when the context menu is shown by way of the
  // keyboard.
  virtual gfx::Point GetKeyboardContextMenuLocation();

  // Called by HitTest to see if this View has a custom hit test mask. If the
  // return value is true, GetHitTestMask will be called to obtain the mask.
  // Default value is false, in which case the View will hit-test against its
  // bounds.
  virtual bool HasHitTestMask() const;

  // Called by HitTest to retrieve a mask for hit-testing against. Subclasses
  // override to provide custom shaped hit test regions.
  virtual void GetHitTestMask(gfx::Path* mask) const;

  // This method is invoked when the tree changes.
  //
  // When a view is removed, it is invoked for all children and grand
  // children. For each of these views, a notification is sent to the
  // view and all parents.
  //
  // When a view is added, a notification is sent to the view, all its
  // parents, and all its children (and grand children)
  //
  // Default implementation does nothing. Override to perform operations
  // required when a view is added or removed from a view hierarchy
  //
  // parent is the new or old parent. Child is the view being added or
  // removed.
  //
  virtual void ViewHierarchyChanged(bool is_add, View* parent, View* child);

  // When SetVisible() changes the visibility of a view, this method is
  // invoked for that view as well as all the children recursively.
  virtual void VisibilityChanged(View* starting_from, bool is_visible);

  // Views must invoke this when the tooltip text they are to display changes.
  void TooltipTextChanged();

  // Actual implementation of GetViewForPoint.
  virtual View* GetViewForPoint(const gfx::Point& point,
                                bool can_create_floating);

  // Sets whether this view wants notification when its visible bounds relative
  // to the root view changes. If true, this view is notified any time the
  // origin of one its ancestors changes, or the portion of the bounds not
  // obscured by ancestors changes. The default is false.
  void SetNotifyWhenVisibleBoundsInRootChanges(bool value);
  bool GetNotifyWhenVisibleBoundsInRootChanges();

  // Notification that this views visible bounds, relative to the RootView
  // has changed. The visible bounds corresponds to the region of the
  // view not obscured by other ancestors.
  virtual void VisibleBoundsInRootChanged() {}

  // Sets the keyboard focus to this View. The correct way to set the focus is
  // to call RequestFocus() on the view. This method is called when the focus is
  // set and gives an opportunity to subclasses to perform any extra focus steps
  // (for example native component set the native focus on their native
  // component). The default behavior is to set the native focus on the root
  // Widget, which is what is appropriate for views that have no native window
  // associated with them (so the root view gets the keyboard messages).
  virtual void Focus();

  // Invoked when a key is pressed before the key event is processed by the
  // focus manager for accelerators.  This gives a chance to the view to
  // override an accelerator.  Subclasser should return false if they want to
  // process the key event and not have it translated to an accelerator (if
  // any).  In that case, OnKeyPressed will subsequently be invoked for that
  // event.
  virtual bool ShouldLookupAccelerators(const KeyEvent& e) { return true; }

  // A convenience method for derived classes which have floating views with IDs
  // that are consecutive numbers in an interval [|low_bound|, |high_bound|[.
  // They can call this method in their EnumerateFloatingViews implementation.
  // If |ascending_order| is true, the first id is |low_bound|, the next after
  // id n is n + 1, and so on.  If |ascending_order| is false, the order is
  // reversed, first id is |high_bound|, the next id after id n is n -1...
  static bool EnumerateFloatingViewsForInterval(int low_bound, int high_bound,
                                                bool ascending_order,
                                                FloatingViewPosition position,
                                                int starting_id,
                                                int* id);

  // These are cover methods that invoke the method of the same name on
  // the DragController. Subclasses may wish to override rather than install
  // a DragController.
  // See DragController for a description of these methods.
  virtual int GetDragOperations(int press_x, int press_y);
  virtual void WriteDragData(int press_x, int press_y, OSExchangeData* data);

  // Invoked from DoDrag after the drag completes. This implementation does
  // nothing, and is intended for subclasses to do cleanup.
  virtual void OnDragDone();

  // Returns whether we're in the middle of a drag session that was initiated
  // by us.
  bool InDrag();

  // Whether this view is enabled.
  bool enabled_;

  // Whether the view can be focused.
  bool focusable_;

 private:
  friend class RootView;
  friend class FocusManager;
  friend class ViewStorage;

  // Used to track a drag. RootView passes this into
  // ProcessMousePressed/Dragged.
  struct DragInfo {
    // Sets possible_drag to false and start_x/y to 0. This is invoked by
    // RootView prior to invoke ProcessMousePressed.
    void Reset();

    // Sets possible_drag to true and start_x/y to the specified coordinates.
    // This is invoked by the target view if it detects the press may generate
    // a drag.
    void PossibleDrag(int x, int y);

    // Whether the press may generate a drag.
    bool possible_drag;

    // Coordinates of the mouse press.
    int start_x;
    int start_y;
  };

  // RootView invokes these. These in turn invoke the appropriate OnMouseXXX
  // method. If a drag is detected, DoDrag is invoked.
  bool ProcessMousePressed(const MouseEvent& e, DragInfo* drop_info);
  bool ProcessMouseDragged(const MouseEvent& e, DragInfo* drop_info);
  void ProcessMouseReleased(const MouseEvent& e, bool canceled);

  // Starts a drag and drop operation originating from this view. This invokes
  // WriteDragData to write the data and GetDragOperations to determine the
  // supported drag operations. When done, OnDragDone is invoked.
  void DoDrag(const MouseEvent& e, int press_x, int press_y);

  // Adds a child View at the specified position. |floating_view| should be true
  // if the |v| is a floating view.
  void AddChildView(int index, View* v, bool floating_view);

  // Removes |view| from the hierarchy tree.  If |update_focus_cycle| is true,
  // the next and previous focusable views of views pointing to this view are
  // updated.  If |update_tool_tip| is true, the tooltip is updated.  If
  // |delete_removed_view| is true, the view is also deleted (if it is parent
  // owned).
  void DoRemoveChildView(View* view,
                         bool update_focus_cycle,
                         bool update_tool_tip,
                         bool delete_removed_view);

  // Sets the parent View. This is called automatically by AddChild and is
  // thus private.
  void SetParent(View *parent);

  // Call ViewHierarchyChanged for all child views on all parents
  void PropagateRemoveNotifications(View* parent);

  // Call ViewHierarchyChanged for all children
  void PropagateAddNotifications(View* parent, View* child);

  // Call VisibilityChanged() recursively for all children.
  void PropagateVisibilityNotifications(View* from, bool is_visible);

  // Takes care of registering/unregistering accelerators if
  // |register_accelerators| true and calls ViewHierarchyChanged().
  void ViewHierarchyChangedImpl(bool register_accelerators,
                                bool is_add, View *parent, View *child);

  // This is the actual implementation for ConvertPointToView()
  // Attempts a parent -> child conversion and then a
  // child -> parent conversion if try_other_direction is true
  static void ConvertPointToView(View* src,
                                 View *dst,
                                 gfx::Point* point,
                                 bool try_other_direction);

<<<<<<< HEAD
  // Propagates UpdateTooltip() to the TooltipManager for the Container.
=======
  // Propagates UpdateTooltip() to the TooltipManager for the Widget.
>>>>>>> 12c75e7a
  // This must be invoked any time the View hierarchy changes in such a way
  // the view under the mouse differs. For example, if the bounds of a View is
  // changed, this is invoked. Similarly, as Views are added/removed, this
  // is invoked.
  void UpdateTooltip();

  // Recursively descends through all descendant views,
  // registering/unregistering all views that want visible bounds in root
  // view notification.
  static void RegisterChildrenForVisibleBoundsNotification(RootView* root,
                                                           View* view);
  static void UnregisterChildrenForVisibleBoundsNotification(RootView* root,
                                                             View* view);

  // Adds/removes view to the list of descendants that are notified any time
  // this views location and possibly size are changed.
  void AddDescendantToNotify(View* view);
  void RemoveDescendantToNotify(View* view);

  // Initialize the previous/next focusable views of the specified view relative
  // to the view at the specified index.
  void InitFocusSiblings(View* view, int index);

  // Actual implementation of PrintFocusHierarchy.
  void PrintViewHierarchyImp(int indent);
  void PrintFocusHierarchyImp(int indent);

  // Registers/unregister this view's keyboard accelerators with the
  // FocusManager.
  void RegisterAccelerators();
  void UnregisterAccelerators();

  // Returns the number of children that are actually attached floating views.
  int GetFloatingViewCount() const;

  // Returns the id for this floating view.
  int GetFloatingViewID();

  // Returns whether this view is a floating view.
  bool IsFloatingView();

  // Sets in |path| the path in the view hierarchy from |start| to |end| (the
  // path is the list of indexes in each view's children to get from |start|
  // to |end|).
  // Returns true if |start| and |view| are connected and the |path| has been
  // retrieved succesfully, false otherwise.
  static bool GetViewPath(View* start, View* end, std::vector<int>* path);

  // Returns the view at the end of the specified |path|, starting at the
  // |start| view.
  static View* GetViewForPath(View* start, const std::vector<int>& path);

  // This View's bounds in the parent coordinate system.
  gfx::Rect bounds_;

  // This view's parent
  View *parent_;

  // This view's children.
  typedef std::vector<View*> ViewList;
  ViewList child_views_;

  // List of floating children. A floating view is always referenced by
  // child_views_ and will be deleted on destruction just like any other
  // child view.
  ViewList floating_views_;

  // Maps a floating view to its floating view id.
  std::map<View*, int> floating_views_ids_;

  // Whether we want the focus to be restored.  This is used to store/restore
  // focus for floating views.
  bool should_restore_focus_;

  // The View's LayoutManager defines the sizing heuristics applied to child
  // Views. The default is absolute positioning according to bounds_.
  scoped_ptr<LayoutManager> layout_manager_;

  // Visible state
  bool is_visible_;

  // Background
  scoped_ptr<Background> background_;

  // Border.
  scoped_ptr<Border> border_;

  // Whether this view is owned by its parent.
  bool is_parent_owned_;

  // See SetNotifyWhenVisibleBoundsInRootChanges.
  bool notify_when_visible_bounds_in_root_changes_;

  // Whether or not RegisterViewForVisibleBoundsNotification on the RootView
  // has been invoked.
  bool registered_for_visible_bounds_notification_;

  // List of descendants wanting notification when their visible bounds change.
  scoped_ptr<ViewList> descendants_to_notify_;

  // Next view to be focused when the Tab key is pressed.
  View* next_focusable_view_;

  // Next view to be focused when the Shift-Tab key combination is pressed.
  View* previous_focusable_view_;

  // The list of accelerators.
  scoped_ptr<std::vector<Accelerator> > accelerators_;

  // The task used to restore automatically the focus to the last focused
  // floating view.
  RestoreFocusTask* restore_focus_view_task_;

  // The menu controller.
  ContextMenuController* context_menu_controller_;

  // The accessibility implementation for this View.
  scoped_ptr<AccessibleWrapper> accessibility_;

  DragController* drag_controller_;

  // Indicates whether or not the view is going to be mirrored (that is, use a
  // right-to-left UI layout) if the locale's language is a right-to-left
  // language like Arabic or Hebrew.
  bool ui_mirroring_is_enabled_for_rtl_languages_;

  // Indicates whether or not the ChromeCanvas object passed to View::Paint()
  // is going to be flipped horizontally (using the appropriate transform) on
  // right-to-left locales for this View.
  bool flip_canvas_on_paint_for_rtl_ui_;

  DISALLOW_COPY_AND_ASSIGN(View);
};

}  // namespace views

#endif  // CHROME_VIEWS_VIEW_H_
<|MERGE_RESOLUTION|>--- conflicted
+++ resolved
@@ -32,17 +32,13 @@
 
 class Background;
 class Border;
-class Container;
 class FocusManager;
 class FocusTraversable;
 class LayoutManager;
 class RestoreFocusTask;
 class RootView;
 class ScrollView;
-<<<<<<< HEAD
-=======
 class Widget;
->>>>>>> 12c75e7a
 
 // ContextMenuController is responsible for showing the context menu for a
 // View. To use a ContextMenuController invoke SetContextMenuController on a
@@ -428,13 +424,8 @@
   // Get the child View at the specified point.
   virtual View* GetViewForPoint(const gfx::Point& point);
 
-<<<<<<< HEAD
-  // Get the Container that hosts this View, if any.
-  virtual Container* GetContainer() const;
-=======
   // Get the Widget that hosts this View, if any.
   virtual Widget* GetWidget() const;
->>>>>>> 12c75e7a
 
   // Get the containing RootView
   virtual RootView* GetRootView();
@@ -505,13 +496,8 @@
   virtual void SetFocusable(bool focusable);
 
   // Convenience method to retrieve the FocusManager associated with the
-<<<<<<< HEAD
-  // container window that contains this view.  This can return NULL if this
-  // view is not part of a view hierarchy with a Container.
-=======
   // Widget that contains this view.  This can return NULL if this view is not
   // part of a view hierarchy with a Widget.
->>>>>>> 12c75e7a
   virtual FocusManager* GetFocusManager();
 
   // Sets a keyboard accelerator for that view. When the user presses the
@@ -686,15 +672,6 @@
                                  gfx::Point* point);
 
   // Convert a point from the coordinate system of a View to that of the
-<<<<<<< HEAD
-  // Container. This is useful for example when sizing HWND children of the
-  // Container that don't know about the View hierarchy and need to be placed
-  // relative to the Container that is their parent.
-  static void ConvertPointToContainer(View* src, gfx::Point* point);
-
-  // Convert a point from a view Container to a View dest
-  static void ConvertPointFromContainer(View *dest, gfx::Point* p);
-=======
   // Widget. This is useful for example when sizing HWND children of the
   // Widget that don't know about the View hierarchy and need to be placed
   // relative to the Widget that is their parent.
@@ -702,7 +679,6 @@
 
   // Convert a point from a view Widget to a View dest
   static void ConvertPointFromWidget(View *dest, gfx::Point* p);
->>>>>>> 12c75e7a
 
   // Convert a point from the coordinate system of a View to that of the
   // screen. This is useful for example when placing popup windows.
@@ -902,15 +878,6 @@
   virtual void ShowContextMenu(int x,
                                int y,
                                bool is_mouse_gesture);
-<<<<<<< HEAD
-
-  // Set the background. The background is owned by the view after this call.
-  virtual void SetBackground(Background* b);
-
-  // Return the background currently in use or NULL.
-  virtual const Background* GetBackground() const;
-=======
->>>>>>> 12c75e7a
 
   // The background object is owned by this object and may be NULL.
   void set_background(Background* b) { background_.reset(b); }
@@ -1204,11 +1171,7 @@
                                  gfx::Point* point,
                                  bool try_other_direction);
 
-<<<<<<< HEAD
-  // Propagates UpdateTooltip() to the TooltipManager for the Container.
-=======
   // Propagates UpdateTooltip() to the TooltipManager for the Widget.
->>>>>>> 12c75e7a
   // This must be invoked any time the View hierarchy changes in such a way
   // the view under the mouse differs. For example, if the bounds of a View is
   // changed, this is invoked. Similarly, as Views are added/removed, this
