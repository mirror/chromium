--- conflicted
+++ resolved
@@ -14,10 +14,6 @@
 #include "chrome/views/background.h"
 #include "chrome/views/border.h"
 #include "chrome/views/checkbox.h"
-<<<<<<< HEAD
-#include "chrome/views/container_win.h"
-=======
->>>>>>> 12c75e7a
 #include "chrome/views/label.h"
 #include "chrome/views/link.h"
 #include "chrome/views/native_button.h"
@@ -118,17 +114,10 @@
                                         0, 0, width(), height(),
                                         parent_container, NULL, NULL, NULL);
     // Create the view container which is a child of the TabControl.
-<<<<<<< HEAD
-    view_container_ = new views::ContainerWin();
-    view_container_->Init(tab_control, gfx::Rect(), false);
-    view_container_->SetContentsView(child_);
-    view_container_->SetFocusTraversableParentView(this);
-=======
     widget_ = new views::WidgetWin();
     widget_->Init(tab_control, gfx::Rect(), false);
     widget_->SetContentsView(child_);
     widget_->SetFocusTraversableParentView(this);
->>>>>>> 12c75e7a
     ResizeContents(tab_control);
     return tab_control;
   }
@@ -143,19 +132,11 @@
   }
 
   virtual views::RootView* GetContentsRootView() {
-<<<<<<< HEAD
-    return view_container_->GetRootView();
-  }
-
-  virtual views::FocusTraversable* GetFocusTraversable() {
-    return view_container_;
-=======
     return widget_->GetRootView();
   }
 
   virtual views::FocusTraversable* GetFocusTraversable() {
     return widget_;
->>>>>>> 12c75e7a
   }
 
   virtual void ViewHierarchyChanged(bool is_add, View *parent, View *child) {
@@ -181,20 +162,12 @@
   }
 
   View* child_;
-<<<<<<< HEAD
-  views::ContainerWin* view_container_;
-=======
   views::WidgetWin* widget_;
->>>>>>> 12c75e7a
 
   DISALLOW_EVIL_CONSTRUCTORS(BorderView);
 };
 
-<<<<<<< HEAD
-class TestViewWindow : public views::ContainerWin {
-=======
 class TestViewWindow : public views::WidgetWin {
->>>>>>> 12c75e7a
  public:
   explicit TestViewWindow(FocusManagerTest* test);
   ~TestViewWindow() { }
@@ -263,17 +236,10 @@
 void TestViewWindow::Init() {
   gfx::Rect bounds(0, 0, 600, 460);
   contents_ = new views::View();
-<<<<<<< HEAD
-  contents_->SetBackground(
-      views::Background::CreateSolidBackground(255, 255, 255));
-
-  ContainerWin::Init(NULL, bounds, true);
-=======
   contents_->set_background(
       views::Background::CreateSolidBackground(255, 255, 255));
 
   WidgetWin::Init(NULL, bounds, true);
->>>>>>> 12c75e7a
   SetContentsView(contents_);
 
   views::CheckBox* cb =
@@ -284,15 +250,9 @@
   cb->SetID(kTopCheckBoxID);
 
   views::View* left_container = new views::View();
-<<<<<<< HEAD
-  left_container->SetBorder(
-      views::Border::CreateSolidBorder(1, SK_ColorBLACK));
-  left_container->SetBackground(
-=======
   left_container->set_border(
       views::Border::CreateSolidBorder(1, SK_ColorBLACK));
   left_container->set_background(
->>>>>>> 12c75e7a
       views::Background::CreateSolidBackground(240, 240, 240));
   left_container->SetID(kLeftContainerID);
   contents_->AddChildView(left_container);
@@ -370,15 +330,9 @@
   left_container->AddChildView(cb);
 
   views::View* right_container = new views::View();
-<<<<<<< HEAD
-  right_container->SetBorder(
-      views::Border::CreateSolidBorder(1, SK_ColorBLACK));
-  right_container->SetBackground(
-=======
   right_container->set_border(
       views::Border::CreateSolidBorder(1, SK_ColorBLACK));
   right_container->set_background(
->>>>>>> 12c75e7a
       views::Background::CreateSolidBackground(240, 240, 240));
   right_container->SetID(kRightContainerID);
   contents_->AddChildView(right_container);
@@ -408,15 +362,9 @@
   y += radio_button_height + gap_between_radio_buttons;
 
   views::View* inner_container = new views::View();
-<<<<<<< HEAD
-  inner_container->SetBorder(
-      views::Border::CreateSolidBorder(1, SK_ColorBLACK));
-  inner_container->SetBackground(
-=======
   inner_container->set_border(
       views::Border::CreateSolidBorder(1, SK_ColorBLACK));
   inner_container->set_background(
->>>>>>> 12c75e7a
       views::Background::CreateSolidBackground(230, 230, 230));
   inner_container->SetID(kInnerContainerID);
   right_container->AddChildView(inner_container);
@@ -429,11 +377,7 @@
 
   views::View* scroll_content = new views::View();
   scroll_content->SetBounds(0, 0, 200, 200);
-<<<<<<< HEAD
-  scroll_content->SetBackground(
-=======
   scroll_content->set_background(
->>>>>>> 12c75e7a
       views::Background::CreateSolidBackground(200, 200, 200));
   scroll_view->SetContents(scroll_content);
 
@@ -485,11 +429,7 @@
 
   // Left bottom box with style checkboxes.
   views::View* contents = new views::View();
-<<<<<<< HEAD
-  contents->SetBackground(
-=======
   contents->set_background(
->>>>>>> 12c75e7a
       views::Background::CreateSolidBackground(SK_ColorWHITE));
   cb = new views::CheckBox(L"Bold");
   contents->AddChildView(cb);
@@ -515,11 +455,7 @@
 
   // Right bottom box with search.
   contents = new views::View();
-<<<<<<< HEAD
-  contents->SetBackground(
-=======
   contents->set_background(
->>>>>>> 12c75e7a
       views::Background::CreateSolidBackground(SK_ColorWHITE));
   text_field = new views::TextField();
   contents->AddChildView(text_field);
@@ -547,11 +483,7 @@
 
   contents = new views::View();
   contents->SetFocusable(true);
-<<<<<<< HEAD
-  contents->SetBackground(
-=======
   contents->set_background(
->>>>>>> 12c75e7a
       views::Background::CreateSolidBackground(SK_ColorBLUE));
   contents->SetID(kThumbnailContainerID);
   button = new views::NativeButton(L"Star");
