--- conflicted
+++ resolved
@@ -5,11 +5,7 @@
 #ifndef CHROME_VIEWS_WINDOW_H__
 #define CHROME_VIEWS_WINDOW_H__
 
-<<<<<<< HEAD
-#include "chrome/views/container_win.h"
-=======
 #include "chrome/views/widget_win.h"
->>>>>>> 12c75e7a
 
 namespace gfx {
 class Size;
@@ -30,19 +26,11 @@
 //
 // Window
 //
-<<<<<<< HEAD
-//  A Window is a ContainerWin that has a caption and a border. The frame is
-//  rendered by the operating system.
-//
-///////////////////////////////////////////////////////////////////////////////
-class Window : public ContainerWin {
-=======
 //  A Window is a WidgetWIn that has a caption and a border. The frame is
 //  rendered by the operating system.
 //
 ///////////////////////////////////////////////////////////////////////////////
 class Window : public WidgetWin {
->>>>>>> 12c75e7a
  public:
   virtual ~Window();
 
@@ -160,11 +148,7 @@
   // Shows the system menu at the specified screen point.
   void RunSystemMenu(const CPoint& point);
 
-<<<<<<< HEAD
-  // Overridden from ContainerWin:
-=======
   // Overridden from WidgetWin:
->>>>>>> 12c75e7a
   virtual void OnActivate(UINT action, BOOL minimized, HWND window);
   virtual LRESULT OnAppCommand(HWND window, short app_command, WORD device,
                                int keystate);
