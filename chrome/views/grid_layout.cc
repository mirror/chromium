// Copyright (c) 2006-2008 The Chromium Authors. All rights reserved.
// Use of this source code is governed by a BSD-style license that can be
// found in the LICENSE file.

#include "chrome/views/grid_layout.h"

#include <algorithm>

#include "base/logging.h"
#include "chrome/views/view.h"

namespace views {

// LayoutElement ------------------------------------------------------

// A LayoutElement has a size and location along one axis. It contains
// methods that are used along both axis.
class LayoutElement {
 public:
  // Invokes ResetSize on all the layout elements.
  template <class T>
  static void ResetSizes(std::vector<T*>* elements) {
    // Reset the layout width of each column.
    for (std::vector<T*>::iterator i = elements->begin();
         i != elements->end(); ++i) {
      (*i)->ResetSize();
    }
  }

  // Sets the location of each element to be the sum of the sizes of the
  // preceding elements.
  template <class T>
  static void CalculateLocationsFromSize(std::vector<T*>* elements) {
    // Reset the layout width of each column.
    int location = 0;
    for (std::vector<T*>::iterator i = elements->begin();
         i != elements->end(); ++i) {
      (*i)->SetLocation(location);
      location += (*i)->Size();
    }
  }

  // Distributes delta among the resizable elements.
  // Each resizable element is given ResizePercent / total_percent * delta
  // pixels extra of space.
  template <class T>
  static void DistributeDelta(int delta, std::vector<T*>* elements) {
    if (delta == 0)
      return;

    float total_percent = 0;
    int resize_count = 0;
    for (std::vector<T*>::iterator i = elements->begin();
         i != elements->end(); ++i) {
      total_percent += (*i)->ResizePercent();
      resize_count++;
    }
    if (total_percent == 0) {
      // None of the elements are resizable, return.
      return;
    }
    int remaining = delta;
    int resized = resize_count;
    for (std::vector<T*>::iterator i = elements->begin();
         i != elements->end(); ++i) {
      T* element = *i;
      if (element->ResizePercent() > 0) {
        int to_give;
        if (--resized == 0) {
          to_give = remaining;
        } else {
          to_give = static_cast<int>(delta *
                                    (element->resize_percent_ / total_percent));
          remaining -= to_give;
        }
        element->SetSize(element->Size() + to_give);
      }
    }
  }

  // Returns the sum of the size of the elements from start to start + length.
  template <class T>
  static int TotalSize(int start, int length, std::vector<T*>* elements) {
    DCHECK(start >= 0 && length > 0 &&
           start + length <= static_cast<int>(elements->size()));
    int size = 0;
    for (int i = start, max = start + length; i < max; ++i) {
      size += (*elements)[i]->Size();
    }
    return size;
  }

  explicit LayoutElement(float resize_percent)
      : resize_percent_(resize_percent) {
    DCHECK(resize_percent >= 0);
  }

  virtual ~LayoutElement() {}

  void SetLocation(int location) {
    location_ = location;
  }

  int Location() {
    return location_;
  }

  // Adjusts the size of this LayoutElement to be the max of the current size
  // and the specified size.
  virtual void AdjustSize(int size) {
    size_ = std::max(size_, size);
  }

  // Resets the size to the initial size. This sets the size to 0, but
  // subclasses that have a different initial size should override.
  virtual void ResetSize() {
    SetSize(0);
  }

  void SetSize(int size) {
    size_ = size;
  }

  int Size() {
    return size_;
  }

  void SetResizePercent(float percent) {
    resize_percent_ = percent;
  }

  float ResizePercent() {
    return resize_percent_;
  }

  bool IsResizable() {
    return resize_percent_ > 0;
  }

 private:
  float resize_percent_;
  int location_;
  int size_;

  DISALLOW_EVIL_CONSTRUCTORS(LayoutElement);
};

// Column -------------------------------------------------------------

// As the name implies, this represents a Column. Column contains default
// values for views originating in this column.
class Column : public LayoutElement {
 public:
  Column(GridLayout::Alignment h_align,
         GridLayout::Alignment v_align,
         float resize_percent,
         GridLayout::SizeType size_type,
         int fixed_width,
         int min_width,
         size_t index,
         bool is_padding)
    : LayoutElement(resize_percent),
      h_align_(h_align),
      v_align_(v_align),
      size_type_(size_type),
      same_size_column_(-1),
      fixed_width_(fixed_width),
      min_width_(min_width),
      index_(index),
      is_padding_(is_padding),
      master_column_(NULL) {}

  virtual ~Column() {}

  GridLayout::Alignment h_align() { return h_align_; }
  GridLayout::Alignment v_align() { return v_align_; }

  virtual void ResetSize();

 private:
  friend class ColumnSet;
  friend class GridLayout;

  Column* GetLastMasterColumn();

  // Determines the max size of all linked columns, and sets each column
  // to that size. This should only be used for the master column.
  void UnifySameSizedColumnSizes();

  virtual void AdjustSize(int size);

  const GridLayout::Alignment h_align_;
  const GridLayout::Alignment v_align_;
  const GridLayout::SizeType size_type_;
  int same_size_column_;
  const int fixed_width_;
  const int min_width_;

  // Index of this column in the ColumnSet.
  const size_t index_;

  const bool is_padding_;

  // If multiple columns have their sizes linked, one is the
  // master column. The master column is identified by the
  // master_column field being equal to itself. The master columns
  // same_size_columns field contains the set of Columns with the
  // the same size. Columns who are linked to other columns, but
  // are not the master column have their master_column pointing to
  // one of the other linked columns. Use the method GetLastMasterColumn
  // to resolve the true master column.
  std::vector<Column*> same_size_columns_;
  Column* master_column_;

  DISALLOW_EVIL_CONSTRUCTORS(Column);
};

void Column::ResetSize() {
  if (size_type_ == GridLayout::FIXED) {
    SetSize(fixed_width_);
  } else {
    SetSize(min_width_);
  }
}

Column* Column::GetLastMasterColumn() {
  if (master_column_ == NULL) {
    return NULL;
  }
  if (master_column_ == this) {
    return this;
  }
  return master_column_->GetLastMasterColumn();
}

void Column::UnifySameSizedColumnSizes() {
  DCHECK(master_column_ == this);

  // Accumulate the size first.
  int size = 0;
  for (std::vector<Column*>::iterator i = same_size_columns_.begin();
       i != same_size_columns_.end(); ++i) {
      size = std::max(size, (*i)->Size());
  }

  // Then apply it.
  for (std::vector<Column*>::iterator i = same_size_columns_.begin();
       i != same_size_columns_.end(); ++i) {
      (*i)->SetSize(size);
  }
}

void Column::AdjustSize(int size) {
  if (size_type_ == GridLayout::USE_PREF)
    LayoutElement::AdjustSize(size);
}

// Row -------------------------------------------------------------

class Row : public LayoutElement {
 public:
  Row(bool fixed_height, int height, float resize_percent,
      ColumnSet* column_set)
    : LayoutElement(resize_percent),
      fixed_height_(fixed_height),
      height_(height),
      column_set_(column_set) {
  }

  virtual ~Row() {}

  virtual void ResetSize() {
    SetSize(height_);
  }

  ColumnSet* column_set() {
    return column_set_;
  }

 private:
  const bool fixed_height_;
  const int height_;
  // The column set used for this row; null for padding rows.
  ColumnSet* column_set_;

  DISALLOW_EVIL_CONSTRUCTORS(Row);
};

// ViewState -------------------------------------------------------------

// Identifies the location in the grid of a particular view, along with
// placement information and size information.
struct ViewState {
  ViewState(ColumnSet* column_set, View* view, int start_col, int start_row,
            int col_span, int row_span, GridLayout::Alignment h_align,
            GridLayout::Alignment v_align, int pref_width, int pref_height)
      : column_set(column_set),
        view(view),
        start_col(start_col),
        start_row(start_row),
        col_span(col_span),
        row_span(row_span),
        h_align(h_align),
        v_align(v_align),
        pref_width_fixed(pref_width > 0),
        pref_height_fixed(pref_height > 0),
        pref_width(pref_width),
        pref_height(pref_height),
        remaining_width(0),
        remaining_height(0) {
    DCHECK(view && start_col >= 0 && start_row >= 0 && col_span > 0 &&
           row_span > 0 && start_col < column_set->num_columns() &&
           (start_col + col_span) <= column_set->num_columns());
  }

  ColumnSet* const column_set;
  View* const view;
  const int start_col;
  const int start_row;
  const int row_span;
  const int col_span;
  const GridLayout::Alignment h_align;
  const GridLayout::Alignment v_align;

  // If true, the pref_width/pref_height were explicitly set and the view's
  // preferred size is ignored.
  const bool pref_width_fixed;
  const bool pref_height_fixed;

  // The preferred width/height. These are reset during the layout process.
  int pref_width;
  int pref_height;

  // Used during layout. Gives how much width/height has not yet been
  // distributed to the columns/rows the view is in.
  int remaining_width;
  int remaining_height;
};

static bool CompareByColumnSpan(const ViewState* v1, const ViewState* v2) {
  return v1->col_span < v2->col_span;
}

static bool CompareByRowSpan(const ViewState* v1, const ViewState* v2) {
  return v1->row_span < v2->row_span;
}

// ColumnSet -------------------------------------------------------------

ColumnSet::ColumnSet(int id) : id_(id) {
}

ColumnSet::~ColumnSet() {
  for (std::vector<Column*>::iterator i = columns_.begin();
       i != columns_.end(); ++i) {
    delete *i;
  }
}

void ColumnSet::AddPaddingColumn(float resize_percent, int width) {
  AddColumn(GridLayout::FILL, GridLayout::FILL, resize_percent,
            GridLayout::FIXED, width, width, true);
}

void ColumnSet::AddColumn(GridLayout::Alignment h_align,
                          GridLayout::Alignment v_align,
                          float resize_percent,
                          GridLayout::SizeType size_type,
                          int fixed_width,
                          int min_width) {
  AddColumn(h_align, v_align, resize_percent, size_type, fixed_width,
            min_width, false);
}


void ColumnSet::LinkColumnSizes(int first, ...) {
  va_list marker;
  va_start(marker, first);
  DCHECK(first >= 0 && first < num_columns());
  for (int last = first, next = va_arg(marker, int); next != -1;
       next = va_arg(marker, int)) {
    DCHECK(next >= 0 && next < num_columns());
    columns_[last]->same_size_column_ = next;
    last = next;
  }
  va_end(marker);
}

void ColumnSet::AddColumn(GridLayout::Alignment h_align,
                          GridLayout::Alignment v_align,
                          float resize_percent,
                          GridLayout::SizeType size_type,
                          int fixed_width,
                          int min_width,
                          bool is_padding) {
  Column* column = new Column(h_align, v_align, resize_percent, size_type,
                              fixed_width, min_width, columns_.size(),
                              is_padding);
  columns_.push_back(column);
}

void ColumnSet::AddViewState(ViewState* view_state) {
  // view_states are ordered by column_span (in ascending order).
  std::vector<ViewState*>::iterator i = lower_bound(view_states_.begin(),
                                                    view_states_.end(),
                                                    view_state,
                                                    CompareByColumnSpan);
  view_states_.insert(i, view_state);
}

void ColumnSet::CalculateMasterColumns() {
  for (std::vector<Column*>::iterator i = columns_.begin();
       i != columns_.end(); ++i) {
    Column* column = *i;
    int same_size_column_index = column->same_size_column_;
    if (same_size_column_index != -1) {
      DCHECK(same_size_column_index >= 0 &&
             same_size_column_index < static_cast<int>(columns_.size()));
      Column* master_column = column->master_column_;
      Column* same_size_column = columns_[same_size_column_index];
      Column* same_size_column_master = same_size_column->master_column_;
      if (master_column == NULL) {
        // Current column is not linked to any other column.
        if (same_size_column_master == NULL) {
          // Both columns are not linked.
          column->master_column_ = column;
          same_size_column->master_column_ = column;
          column->same_size_columns_.push_back(same_size_column);
          column->same_size_columns_.push_back(column);
        } else {
          // Column to link to is linked with other columns.
          // Add current column to list of linked columns in other columns
          // master column.
          same_size_column->GetLastMasterColumn()->
              same_size_columns_.push_back(column);
          // And update the master column for the current column to that
          // of the same sized column.
          column->master_column_ = same_size_column;
        }
      } else {
        // Current column is already linked with another column.
        if (same_size_column_master == NULL) {
          // Column to link with is not linked to any other columns.
          // Update it's master_column.
          same_size_column->master_column_ = column;
          // Add linked column to list of linked column.
          column->GetLastMasterColumn()->same_size_columns_.
              push_back(same_size_column);
        } else if (column->GetLastMasterColumn() !=
                   same_size_column->GetLastMasterColumn()) {
          // The two columns are already linked with other columns.
          std::vector<Column*>* same_size_columns =
              &(column->GetLastMasterColumn()->same_size_columns_);
          std::vector<Column*>* other_same_size_columns =
              &(same_size_column->GetLastMasterColumn()->same_size_columns_);
          // Add all the columns from the others master to current columns
          // master.
          same_size_columns->insert(same_size_columns->end(),
                                     other_same_size_columns->begin(),
                                     other_same_size_columns->end());
          // The other master is no longer a master, clear its vector of
          // linked columns, and reset its master_column.
          other_same_size_columns->clear();
          same_size_column->GetLastMasterColumn()->master_column_ = column;
        }
      }
    }
  }
  AccumulateMasterColumns();
}

void ColumnSet::AccumulateMasterColumns() {
  DCHECK(master_columns_.empty());
  for (std::vector<Column*>::iterator i = columns_.begin();
       i != columns_.end(); ++i) {
    Column* column = *i;
    Column* master_column = column->GetLastMasterColumn();
    if (master_column &&
        find(master_columns_.begin(), master_columns_.end(),
             master_column) == master_columns_.end()) {
      master_columns_.push_back(master_column);
    }
    // At this point, GetLastMasterColumn may not == master_column
    // (may have to go through a few Columns)_. Reset master_column to
    // avoid hops.
    column->master_column_ = master_column;
  }
}

void ColumnSet::UnifySameSizedColumnSizes() {
  for (std::vector<Column*>::iterator i = master_columns_.begin();
       i != master_columns_.end(); ++i) {
    (*i)->UnifySameSizedColumnSizes();
  }
}

void ColumnSet::UpdateRemainingWidth(ViewState* view_state) {
  for (int i = view_state->start_col; i < view_state->col_span; ++i) {
    view_state->remaining_width -= columns_[i]->Size();
  }
}

void ColumnSet::DistributeRemainingWidth(ViewState* view_state) {
  // This is nearly the same as that for rows, but differs in so far as how
  // Rows and Columns are treated. Rows have two states, resizable or not.
  // Columns have three, resizable, USE_PREF or not resizable. This results
  // in slightly different handling for distributing unaccounted size.
  int width = view_state->remaining_width;
  if (width <= 0) {
    // The columns this view is in are big enough to accommodate it.
    return;
  }

  // Determine which columns are resizable, and which have a size type
  // of USE_PREF.
  int resizable_columns = 0;
  int pref_size_columns = 0;
  int start_col = view_state->start_col;
  int max_col = view_state->start_col + view_state->col_span;
  for (int i = start_col; i < max_col; ++i) {
    if (columns_[i]->IsResizable()) {
      resizable_columns++;
    } else if (columns_[i]->size_type_ == GridLayout::USE_PREF) {
      pref_size_columns++;
    }
  }

  if (resizable_columns > 0) {
    // There are resizable columns, give the remaining width to them.
    int to_distribute = width / resizable_columns;
    for (int i = start_col; i < max_col; ++i) {
      if (columns_[i]->IsResizable()) {
        width -= to_distribute;
        if (width < to_distribute) {
          // Give all slop to the last column.
          to_distribute += width;
        }
        columns_[i]->SetSize(columns_[i]->Size() + to_distribute);
      }
    }
  } else if (pref_size_columns > 0) {
    // None of the columns are resizable, distribute the width among those
    // that use the preferred size.
    int to_distribute = width / pref_size_columns;
    for (int i = start_col; i < max_col; ++i) {
      if (columns_[i]->size_type_ == GridLayout::USE_PREF) {
        width -= to_distribute;
        if (width < to_distribute)
          to_distribute += width;
        columns_[i]->SetSize(columns_[i]->Size() + to_distribute);
      }
    }
  }
}

int ColumnSet::LayoutWidth() {
  int width = 0;
  for (std::vector<Column*>::iterator i = columns_.begin();
       i != columns_.end(); ++i) {
    width += (*i)->Size();
  }
  return width;
}

int ColumnSet::GetColumnWidth(int start_col, int col_span) {
  return LayoutElement::TotalSize(start_col, col_span, &columns_);
}

void ColumnSet::ResetColumnXCoordinates() {
  LayoutElement::CalculateLocationsFromSize(&columns_);
}

void ColumnSet::CalculateSize() {
  gfx::Size pref;
  // Reset the preferred and remaining sizes.
  for (std::vector<ViewState*>::iterator i = view_states_.begin();
       i != view_states_.end(); ++i) {
    ViewState* view_state = *i;
    if (!view_state->pref_width_fixed || !view_state->pref_height_fixed) {
      pref = view_state->view->GetPreferredSize();
      if (!view_state->pref_width_fixed)
        view_state->pref_width = pref.width();
      if (!view_state->pref_height_fixed)
        view_state->pref_height = pref.height();
    }
    view_state->remaining_width = pref.width();
    view_state->remaining_height = pref.height();
  }

  // Let layout element reset the sizes for us.
  LayoutElement::ResetSizes(&columns_);

  // Distribute the size of each view with a col span == 1.
  std::vector<ViewState*>::iterator view_state_iterator =
      view_states_.begin();
  for (; view_state_iterator != view_states_.end() &&
         (*view_state_iterator)->col_span == 1; ++view_state_iterator) {
    ViewState* view_state = *view_state_iterator;
    Column* column = columns_[view_state->start_col];
    column->AdjustSize(view_state->pref_width);
    view_state->remaining_width -= column->Size();
  }

  // Make sure all linked columns have the same size.
  UnifySameSizedColumnSizes();

  // Distribute the size of each view with a column span > 1.
  for (; view_state_iterator != view_states_.end(); ++view_state_iterator) {
    ViewState* view_state = *view_state_iterator;

    // Update the remaining_width from columns this view_state touches.
    UpdateRemainingWidth(view_state);

    // Distribute the remaining width.
    DistributeRemainingWidth(view_state);

    // Update the size of linked columns.
    // This may need to be combined with previous step.
    UnifySameSizedColumnSizes();
  }
}

void ColumnSet::Resize(int delta) {
  LayoutElement::DistributeDelta(delta, &columns_);
}

// GridLayout -------------------------------------------------------------

GridLayout::GridLayout(View* host)
    : host_(host),
      calculated_master_columns_(false),
      remaining_row_span_(0),
      current_row_(-1),
      next_column_(0),
      current_row_col_set_(NULL),
      top_inset_(0),
      bottom_inset_(0),
      left_inset_(0),
      right_inset_(0),
      adding_view_(false) {
  DCHECK(host);
}

GridLayout::~GridLayout() {
  for (std::vector<ColumnSet*>::iterator i = column_sets_.begin();
       i != column_sets_.end(); ++i) {
    delete *i;
  }
  for (std::vector<ViewState*>::iterator i = view_states_.begin();
       i != view_states_.end(); ++i) {
    delete *i;
  }
  for (std::vector<Row*>::iterator i = rows_.begin();
       i != rows_.end(); ++i) {
    delete *i;
  }
}

void GridLayout::SetInsets(int top, int left, int bottom, int right) {
  top_inset_ = top;
  bottom_inset_ = bottom;
  left_inset_ = left;
  right_inset_ = right;
}

ColumnSet* GridLayout::AddColumnSet(int id) {
  DCHECK(GetColumnSet(id) == NULL);
  ColumnSet* column_set = new ColumnSet(id);
  column_sets_.push_back(column_set);
  return column_set;
}

void GridLayout::StartRowWithPadding(float vertical_resize, int column_set_id,
                                     float padding_resize, int padding) {
  AddPaddingRow(padding_resize, padding);
  StartRow(vertical_resize, column_set_id);
}

void GridLayout::StartRow(float vertical_resize, int column_set_id) {
  ColumnSet* column_set = GetColumnSet(column_set_id);
  DCHECK(column_set);
  AddRow(new Row(false, 0, vertical_resize, column_set));
}

void GridLayout::AddPaddingRow(float vertical_resize, int pixel_count) {
  AddRow(new Row(true, pixel_count, vertical_resize, NULL));
}

void GridLayout::SkipColumns(int col_count) {
  DCHECK(col_count > 0);
  next_column_ += col_count;
  DCHECK(current_row_col_set_ &&
         next_column_ <= current_row_col_set_->num_columns());
  SkipPaddingColumns();
}

void GridLayout::AddView(View* view) {
  AddView(view, 1, 1);
}

void GridLayout::AddView(View* view, int col_span, int row_span) {
  DCHECK(current_row_col_set_ &&
         next_column_ < current_row_col_set_->num_columns());
  Column* column = current_row_col_set_->columns_[next_column_];
  AddView(view, col_span, row_span, column->h_align(), column->v_align());
}

void GridLayout::AddView(View* view, int col_span, int row_span,
                         Alignment h_align, Alignment v_align) {
  AddView(view, col_span, row_span, h_align, v_align, 0, 0);
}

void GridLayout::AddView(View* view, int col_span, int row_span,
                         Alignment h_align, Alignment v_align,
                         int pref_width, int pref_height) {
  DCHECK(current_row_col_set_ && col_span > 0 && row_span > 0 &&
         (next_column_ + col_span) <= current_row_col_set_->num_columns());
  ViewState* state =
      new ViewState(current_row_col_set_, view, next_column_, current_row_,
                    col_span, row_span, h_align, v_align, pref_width,
                    pref_height);
  AddViewState(state);
}

static void CalculateSize(int pref_size, GridLayout::Alignment alignment,
                          int* location, int* size) {
  if (alignment != GridLayout::FILL) {
    int available_size = *size;
    *size = std::min(*size, pref_size);
    switch (alignment) {
      case GridLayout::LEADING:
        // Nothing to do, location already points to start.
        break;
      case GridLayout::CENTER:
        *location += (available_size - *size) / 2;
        break;
      case GridLayout::TRAILING:
        *location = *location + available_size - *size;
        break;
      default:
        NOTREACHED();
    }
  }
}

void GridLayout::Installed(View* host) {
  DCHECK(host_ == host);
}

void GridLayout::Uninstalled(View* host) {
  DCHECK(host_ == host);
}

void GridLayout::ViewAdded(View* host, View* view) {
  DCHECK(host_ == host && adding_view_);
}

void GridLayout::ViewRemoved(View* host, View* view) {
  DCHECK(host_ == host);
}

void GridLayout::Layout(View* host) {
  DCHECK(host_ == host);
  // SizeRowsAndColumns sets the size and location of each row/column, but
  // not of the views.
  gfx::Size pref;
  SizeRowsAndColumns(true, host_->width(), host_->height(), &pref);

  // Size each view.
  for (std::vector<ViewState*>::iterator i = view_states_.begin();
       i != view_states_.end(); ++i) {
    ViewState* view_state = *i;
    ColumnSet* column_set = view_state->column_set;
    View* view = (*i)->view;
    DCHECK(view);
    int x = column_set->columns_[view_state->start_col]->Location() +
            left_inset_;
    int width = column_set->GetColumnWidth(view_state->start_col,
                                           view_state->col_span);
    CalculateSize(view_state->pref_width, view_state->h_align,
                  &x, &width);
    int y = rows_[view_state->start_row]->Location() + top_inset_;
    int height = LayoutElement::TotalSize(view_state->start_row,
                                          view_state->row_span, &rows_);
    CalculateSize(view_state->pref_height, view_state->v_align,
                  &y, &height);
    view->SetBounds(x, y, width, height);
  }
}

gfx::Size GridLayout::GetPreferredSize(View* host) {
  DCHECK(host_ == host);
<<<<<<< HEAD
  CSize out;
  SizeRowsAndColumns(false, 0, 0, &out);
  return gfx::Size(out.cx, out.cy);
=======
  gfx::Size out;
  SizeRowsAndColumns(false, 0, 0, &out);
  return out;
>>>>>>> 12c75e7a
}

int GridLayout::GetPreferredHeightForWidth(View* host, int width) {
  DCHECK(host_ == host);
  gfx::Size pref;
  SizeRowsAndColumns(false, width, 0, &pref);
  return pref.height();
}

void GridLayout::SizeRowsAndColumns(bool layout, int width, int height,
                                    gfx::Size* pref) {
  // Make sure the master columns have been calculated.
  CalculateMasterColumnsIfNecessary();
  pref->SetSize(0, 0);
  if (rows_.empty())
    return;

  // Calculate the size of each of the columns. Some views preferred heights are
  // derived from their width, as such we need to calculate the size of the
  // columns first.
  for (std::vector<ColumnSet*>::iterator i = column_sets_.begin();
       i != column_sets_.end(); ++i) {
    (*i)->CalculateSize();
    if (layout || width > 0) {
      // We're doing a layout, divy up any extra space.
      (*i)->Resize(width - (*i)->LayoutWidth() - left_inset_ - right_inset_);
      // And reset the x coordinates.
      (*i)->ResetColumnXCoordinates();
    }
    pref->set_width(std::max(pref->width(), (*i)->LayoutWidth()));
  }
  pref->set_width(pref->width() + left_inset_ + right_inset_);

  // Reset the height of each row.
  LayoutElement::ResetSizes(&rows_);

  // Do two things:
  // . Reset the remaining_height of each view state.
  // . If the width the view will be given is different than it's pref, ask
  //   for the height given a particularly width.
  for (std::vector<ViewState*>::iterator i= view_states_.begin();
       i != view_states_.end() ; ++i) {
    ViewState* view_state = *i;
    view_state->remaining_height = view_state->pref_height;
    if (view_state->h_align == FILL) {
      // The view is resizable. As the pref height may vary with the width,
      // ask for the pref again.
      int actual_width =
          view_state->column_set->GetColumnWidth(view_state->start_col,
                                                 view_state->col_span);
      if (actual_width != view_state->pref_width &&
          !view_state->pref_height_fixed) {
        // The width this view will get differs from it's preferred. Some Views
        // pref height varies with it's width; ask for the preferred again.
        view_state->pref_height =
            view_state->view->GetHeightForWidth(actual_width);
        view_state->remaining_height = view_state->pref_height;
      }
    }
  }

  // Update the height of each row from the views.
  std::vector<ViewState*>::iterator view_states_iterator = view_states_.begin();
  for (; view_states_iterator != view_states_.end() &&
      (*view_states_iterator)->row_span == 1; ++view_states_iterator) {
    ViewState* view_state = *view_states_iterator;
    Row* row = rows_[view_state->start_row];
    row->AdjustSize(view_state->remaining_height);
    view_state->remaining_height = 0;
  }

  // Distribute the height of each view with a row span > 1.
  for (; view_states_iterator != view_states_.end(); ++view_states_iterator) {
    ViewState* view_state = *view_states_iterator;

    // Update the remaining_width from columns this view_state touches.
    UpdateRemainingHeightFromRows(view_state);

    // Distribute the remaining height.
    DistributeRemainingHeight(view_state);
  }

  // Update the location of each of the rows.
  LayoutElement::CalculateLocationsFromSize(&rows_);

  // We now know the preferred height, set it here.
  pref->set_height(rows_[rows_.size() - 1]->Location() +
             rows_[rows_.size() - 1]->Size() + top_inset_ + bottom_inset_);

  if (layout && height != pref->height()) {
    // We're doing a layout, and the height differs from the preferred height,
    // divy up the extra space.
    LayoutElement::DistributeDelta(height - pref->height(), &rows_);

    // Reset y locations.
    LayoutElement::CalculateLocationsFromSize(&rows_);
  }
}

void GridLayout::CalculateMasterColumnsIfNecessary() {
  if (!calculated_master_columns_) {
    calculated_master_columns_ = true;
    for (std::vector<ColumnSet*>::iterator i = column_sets_.begin();
         i != column_sets_.end(); ++i) {
      (*i)->CalculateMasterColumns();
    }
  }
}

void GridLayout::AddViewState(ViewState* view_state) {
  DCHECK(view_state->view && (view_state->view->GetParent() == NULL ||
                              view_state->view->GetParent() == host_));
  if (!view_state->view->GetParent()) {
    adding_view_ = true;
    host_->AddChildView(view_state->view);
    adding_view_ = false;
  }
  remaining_row_span_ = std::max(remaining_row_span_, view_state->row_span);
  next_column_ += view_state->col_span;
  current_row_col_set_->AddViewState(view_state);
  // view_states are ordered by row_span (in ascending order).
  std::vector<ViewState*>::iterator i = lower_bound(view_states_.begin(),
                                                    view_states_.end(),
                                                    view_state,
                                                    CompareByRowSpan);
  view_states_.insert(i, view_state);
  SkipPaddingColumns();
}

ColumnSet* GridLayout::GetColumnSet(int id) {
  for (std::vector<ColumnSet*>::iterator i = column_sets_.begin();
       i != column_sets_.end(); ++i) {
    if ((*i)->id_ == id) {
      return *i;
    }
  }
  return NULL;
}

void GridLayout::AddRow(Row* row) {
  current_row_++;
  remaining_row_span_--;
  DCHECK(remaining_row_span_ <= 0 ||
         row->column_set() == NULL ||
         row->column_set() == GetLastValidColumnSet());
  next_column_ = 0;
  rows_.push_back(row);
  current_row_col_set_ = row->column_set();
  SkipPaddingColumns();
}

void GridLayout::UpdateRemainingHeightFromRows(ViewState* view_state) {
  for (int i = 0, start_row = view_state->start_row;
       i < view_state->row_span; ++i) {
    view_state->remaining_height -= rows_[i + start_row]->Size();
  }
}

void GridLayout::DistributeRemainingHeight(ViewState* view_state) {
  int height = view_state->remaining_height;
  if (height <= 0)
    return;

  // Determine the number of resizable rows the view touches.
  int resizable_rows = 0;
  int start_row = view_state->start_row;
  int max_row = view_state->start_row + view_state->row_span;
  for (int i = start_row; i < max_row; ++i) {
    if (rows_[i]->IsResizable()) {
      resizable_rows++;
    }
  }

  if (resizable_rows > 0) {
    // There are resizable rows, give the remaining height to them.
    int to_distribute = height / resizable_rows;
    for (int i = start_row; i < max_row; ++i) {
      if (rows_[i]->IsResizable()) {
        height -= to_distribute;
        if (height < to_distribute) {
          // Give all slop to the last column.
          to_distribute += height;
        }
        rows_[i]->SetSize(rows_[i]->Size() + to_distribute);
      }
    }
  } else {
    // None of the rows are resizable, divy the remaining height up equally
    // among all rows the view touches.
    int each_row_height = height / view_state->row_span;
    for (int i = start_row; i < max_row; ++i) {
      height -= each_row_height;
      if (height < each_row_height)
        each_row_height += height;
      rows_[i]->SetSize(rows_[i]->Size() + each_row_height);
    }
    view_state->remaining_height = 0;
  }
}

void GridLayout::SkipPaddingColumns() {
  if (!current_row_col_set_)
    return;
  while (next_column_ < current_row_col_set_->num_columns() &&
         current_row_col_set_->columns_[next_column_]->is_padding_) {
    next_column_++;
  }
}

ColumnSet* GridLayout::GetLastValidColumnSet() {
  for (int i = current_row_ - 1; i >= 0; --i) {
    if (rows_[i]->column_set())
      return rows_[i]->column_set();
  }
  return NULL;
}

}  // namespace views
<|MERGE_RESOLUTION|>--- conflicted
+++ resolved
@@ -790,15 +790,9 @@
 
 gfx::Size GridLayout::GetPreferredSize(View* host) {
   DCHECK(host_ == host);
-<<<<<<< HEAD
-  CSize out;
-  SizeRowsAndColumns(false, 0, 0, &out);
-  return gfx::Size(out.cx, out.cy);
-=======
   gfx::Size out;
   SizeRowsAndColumns(false, 0, 0, &out);
   return out;
->>>>>>> 12c75e7a
 }
 
 int GridLayout::GetPreferredHeightForWidth(View* host, int width) {
