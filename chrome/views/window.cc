// Copyright 2008, Google Inc.
// All rights reserved.
//
// Redistribution and use in source and binary forms, with or without
// modification, are permitted provided that the following conditions are
// met:
//
//    * Redistributions of source code must retain the above copyright
// notice, this list of conditions and the following disclaimer.
//    * Redistributions in binary form must reproduce the above
// copyright notice, this list of conditions and the following disclaimer
// in the documentation and/or other materials provided with the
// distribution.
//    * Neither the name of Google Inc. nor the names of its
// contributors may be used to endorse or promote products derived from
// this software without specific prior written permission.
//
// THIS SOFTWARE IS PROVIDED BY THE COPYRIGHT HOLDERS AND CONTRIBUTORS
// "AS IS" AND ANY EXPRESS OR IMPLIED WARRANTIES, INCLUDING, BUT NOT
// LIMITED TO, THE IMPLIED WARRANTIES OF MERCHANTABILITY AND FITNESS FOR
// A PARTICULAR PURPOSE ARE DISCLAIMED. IN NO EVENT SHALL THE COPYRIGHT
// OWNER OR CONTRIBUTORS BE LIABLE FOR ANY DIRECT, INDIRECT, INCIDENTAL,
// SPECIAL, EXEMPLARY, OR CONSEQUENTIAL DAMAGES (INCLUDING, BUT NOT
// LIMITED TO, PROCUREMENT OF SUBSTITUTE GOODS OR SERVICES; LOSS OF USE,
// DATA, OR PROFITS; OR BUSINESS INTERRUPTION) HOWEVER CAUSED AND ON ANY
// THEORY OF LIABILITY, WHETHER IN CONTRACT, STRICT LIABILITY, OR TORT
// (INCLUDING NEGLIGENCE OR OTHERWISE) ARISING IN ANY WAY OUT OF THE USE
// OF THIS SOFTWARE, EVEN IF ADVISED OF THE POSSIBILITY OF SUCH DAMAGE.

#include "chrome/views/window.h"

#include "chrome/app/chrome_dll_resource.h"
// TODO(beng): some day make this unfortunate dependency not exist.
#include "chrome/browser/browser_list.h"
#include "chrome/common/l10n_util.h"
#include "chrome/common/pref_service.h"
#include "chrome/common/resource_bundle.h"
#include "chrome/common/win_util.h"
#include "chrome/views/client_view.h"
#include "chrome/views/custom_frame_window.h"
#include "chrome/views/window_delegate.h"

#include "generated_resources.h"

namespace ChromeViews {

// static
HCURSOR Window::nwse_cursor_ = NULL;

// If the hung renderer warning doesn't fit on screen, the amount of padding to
// be left between the edge of the window and the edge of the nearest monitor,
// after the window is nudged back on screen. Pixels.
static const int kMonitorEdgePadding = 10;

////////////////////////////////////////////////////////////////////////////////
// Window, public:

Window::Window()
    : HWNDViewContainer(),
      focus_on_creation_(true),
      client_view_(NULL),
      window_delegate_(NULL),
      owning_hwnd_(NULL),
      minimum_size_(100, 100),
      is_modal_(false),
      restored_enabled_(false),
      is_always_on_top_(false),
      use_client_view_(true),
      accepted_(false),
      window_closed_(false) {
  InitClass();
  // Initialize these values to 0 so that subclasses can override the default
  // behavior before calling Init.
  set_window_style(0);
  set_window_ex_style(0);
  BrowserList::AddDependentWindow(this);
}

Window::~Window() {
  BrowserList::RemoveDependentWindow(this);
}

// static
Window* Window::CreateChromeWindow(HWND parent,
                                   const gfx::Rect& bounds,
                                   View* contents_view,
                                   WindowDelegate* window_delegate) {
  if (win_util::ShouldUseVistaFrame()) {
    Window* window = new Window;
    window->Init(parent, bounds, contents_view, window_delegate);
    return window;
  }
  CustomFrameWindow* window = new CustomFrameWindow;
  window->Init(parent, bounds, contents_view, window_delegate);
  return window;
}

void Window::Init(HWND parent,
                  const gfx::Rect& bounds,
                  View* contents_view,
                  WindowDelegate* window_delegate) {
  window_delegate_ = window_delegate;
  // We need to save the parent window, since later calls to GetParent() will
  // return NULL.
  owning_hwnd_ = parent;
  // We call this after initializing our members since our implementations of
  // assorted HWNDViewContainer functions may be called during initialization.
  if (window_delegate_) {
    is_modal_ = window_delegate_->IsModal();
    if (is_modal_)
      BecomeModal();
    is_always_on_top_ = window_delegate_->IsAlwaysOnTop();
  }

  if (window_style() == 0)
    set_window_style(CalculateWindowStyle());
  if (window_ex_style() == 0)
    set_window_ex_style(CalculateWindowExStyle());

  // A child window never owns its own focus manager, it uses the one
  // associated with the root of the window tree...
  if (use_client_view_) {
    client_view_ = new ClientView(this, contents_view);
    // A Window almost always owns its own focus manager, even if it's a child
    // window. File a bug if you find a circumstance where this isn't the case
    // and we can adjust this API.  Note that if this is not the case, you'll
    // also have to change SetInitialFocus() as it relies on the window's focus
    // manager.
    HWNDViewContainer::Init(parent, bounds, client_view_, true);
  } else {
    HWNDViewContainer::Init(parent, bounds, contents_view, true);
  }

  if (window_delegate_) {
    std::wstring window_title = window_delegate_->GetWindowTitle();
    std::wstring localized_text;
    if (l10n_util::AdjustStringForLocaleDirection(window_title, 
                                                   &localized_text))
      window_title.assign(localized_text);
           
    SetWindowText(GetHWND(), window_title.c_str());
  }

  win_util::SetWindowUserData(GetHWND(), this);

  // Restore the window's placement from the controller.
  CRect saved_bounds(0, 0, 0, 0);
  bool maximized = false;
  if (window_delegate_ &&
      window_delegate_->RestoreWindowPosition(&saved_bounds,
                                              &maximized,
                                              &is_always_on_top_)) {
    // Make sure the bounds are at least the minimum size.
    if (saved_bounds.Width() < minimum_size_.cx) {
      saved_bounds.SetRect(saved_bounds.left, saved_bounds.top,
                           saved_bounds.right + minimum_size_.cx -
                              saved_bounds.Width(),
                           saved_bounds.bottom);
    }

    if (saved_bounds.Height() < minimum_size_.cy) {
      saved_bounds.SetRect(saved_bounds.left, saved_bounds.top,
                           saved_bounds.right,
                           saved_bounds.bottom + minimum_size_.cy -
                              saved_bounds.Height());
    }

    WINDOWPLACEMENT placement = {0};
    placement.length = sizeof(WINDOWPLACEMENT);
    placement.rcNormalPosition = saved_bounds;
    if (maximized)
      placement.showCmd = SW_SHOWMAXIMIZED;
    ::SetWindowPlacement(GetHWND(), &placement);

    if (is_always_on_top_ != window_delegate_->IsAlwaysOnTop())
      AlwaysOnTopChanged();
  } else if (bounds.IsEmpty()) {
    // Size the window to the content and center over the parent.
    SizeWindowToDefault();
  }

  if (window_delegate_ && window_delegate->HasAlwaysOnTopMenu())
    AddAlwaysOnTopSystemMenuItem();
}

gfx::Size Window::CalculateWindowSizeForClientSize(
    const gfx::Size& client_size) const {
  RECT r = { 0, 0, client_size.width(), client_size.height() };
  ::AdjustWindowRectEx(&r, window_style(), FALSE, window_ex_style());
  return gfx::Size(r.right - r.left, r.bottom - r.top);
}

gfx::Size Window::CalculateMaximumSize() const {
  // If this is a top level window, the maximum size is the size of the working
  // rect of the display the window is on, less padding. If this is a child
  // (constrained) window, the maximum size of this Window are the bounds of the
  // parent window, less padding.
  DCHECK(GetHWND()) << "Cannot calculate maximum size before Init() is called";
  gfx::Rect working_rect;
  HWND parent_hwnd = ::GetParent(GetHWND());
  if (parent_hwnd) {
    RECT parent_rect;
    ::GetClientRect(parent_hwnd, &parent_rect);
    working_rect = parent_rect;
  } else {
    HMONITOR current_monitor =
        ::MonitorFromWindow(GetHWND(), MONITOR_DEFAULTTONEAREST);
    MONITORINFO mi;
    mi.cbSize = sizeof(mi);
    ::GetMonitorInfo(current_monitor, &mi);
    working_rect = mi.rcWork;
  }
  working_rect.Inset(kMonitorEdgePadding, kMonitorEdgePadding);
  return working_rect.size();
}

void Window::Show() {
  ShowWindow(SW_SHOW);
  SetInitialFocus();
}

void Window::Activate() {
  ::SetWindowPos(GetHWND(), HWND_TOP, 0, 0, 0, 0, SWP_NOSIZE | SWP_NOMOVE);
}

void Window::SetBounds(const gfx::Rect& bounds) {
  SetBounds(bounds, NULL);
}

void Window::SetBounds(const gfx::Rect& bounds, HWND other_hwnd) {
  win_util::SetChildBounds(GetHWND(), GetParent(), other_hwnd, bounds,
                           kMonitorEdgePadding, 0);
}

void Window::Close() {
  if (window_closed_) {
    // It appears we can hit this code path if you close a modal dialog then
    // close the last browser before the destructor is hit, which triggers
    // invoking Close again. I'm short circuiting this code path to avoid
    // calling into the delegate twice, which is problematic.
    return;
  }

  bool can_close = true;
  // Ask the delegate if we're allowed to close. The user may not have left the
  // window in a state where this is allowable (e.g. unsaved work). Also, don't
  // call Cancel on the delegate if we've already been accepted and are in the
  // process of being closed. Furthermore, if we have only an OK button, but no
  // Cancel button, and we're closing without being accepted, call Accept to
  // see if we should close.
  if (!accepted_ && window_delegate_) {
    DialogDelegate* dd = window_delegate_->AsDialogDelegate();
    if (dd) {
      int buttons = dd->GetDialogButtons();
      if (buttons & DialogDelegate::DIALOGBUTTON_CANCEL)
        can_close = dd->Cancel();
      else if (buttons & DialogDelegate::DIALOGBUTTON_OK)
        can_close = dd->Accept(true);
    }
  }
  if (can_close) {
    SaveWindowPosition();
    RestoreEnabledIfNecessary();
    HWNDViewContainer::Close();
    // If the user activates another app after opening us, then comes back and
    // closes us, we want our owner to gain activation.  But only if the owner
    // is visible. If we don't manually force that here, the other app will
    // regain activation instead.
    if (owning_hwnd_ && GetHWND() == GetForegroundWindow() &&
        IsWindowVisible(owning_hwnd_)) {
      SetForegroundWindow(owning_hwnd_);
    }
    window_closed_ = true;
  }
}

bool Window::IsMaximized() const {
  return !!::IsZoomed(GetHWND());
}

bool Window::IsMinimized() const {
  return !!::IsIconic(GetHWND());
}

void Window::EnableClose(bool enable) {
  EnableMenuItem(::GetSystemMenu(GetHWND(), false),
                 SC_CLOSE,
                 enable ? MF_ENABLED : MF_GRAYED);

  // Let the window know the frame changed.
  SetWindowPos(NULL, 0, 0, 0, 0,
               SWP_FRAMECHANGED |
               SWP_NOACTIVATE |
               SWP_NOCOPYBITS |
               SWP_NOMOVE |
               SWP_NOOWNERZORDER |
               SWP_NOREPOSITION |
               SWP_NOSENDCHANGING |
               SWP_NOSIZE |
               SWP_NOZORDER);
}

void Window::UpdateDialogButtons() {
  if (client_view_)
    client_view_->UpdateDialogButtons();
}

<<<<<<< HEAD
void Window::AcceptWindow() {
  accepted_ = true;
  if (window_delegate_) {
    DialogDelegate* dd = window_delegate_->AsDialogDelegate();
    if (dd)
      accepted_ = dd->Accept(false);
=======
void Window::UpdateWindowTitle() {
  std::wstring window_title = window_delegate_->GetWindowTitle();
  std::wstring localized_text;
  if (l10n_util::AdjustStringForLocaleDirection(window_title, &localized_text))
    window_title.assign(localized_text);

  SetWindowText(GetHWND(), window_title.c_str());
}

void Window::UpdateWindowIcon() {
  SkBitmap icon = window_delegate_->GetWindowIcon();
  if (!icon.isNull()) {
    HICON windows_icon = IconUtil::CreateHICONFromSkBitmap(icon);
    // We need to make sure to destroy the previous icon, otherwise we'll leak
    // these GDI objects until we crash!
    HICON old_icon = reinterpret_cast<HICON>(
        SendMessage(GetHWND(), WM_SETICON, ICON_SMALL,
                    reinterpret_cast<LPARAM>(windows_icon)));
    if (old_icon)
      DestroyIcon(old_icon);
    old_icon = reinterpret_cast<HICON>(
        SendMessage(GetHWND(), WM_SETICON, ICON_BIG,
                    reinterpret_cast<LPARAM>(windows_icon)));
    if (old_icon)
      DestroyIcon(old_icon);
>>>>>>> b8afeda4
  }
  if (accepted_)
    Close();
}

void Window::CancelWindow() {
  // Call the standard Close handler, which checks with the delegate before
  // proceeding. This checking _isn't_ done here, but in the WM_CLOSE handler,
  // so that the close box on the window also shares this code path.
  Close();
}

void Window::UpdateWindowTitle() {
  if (window_delegate_) {
    std::wstring window_title = window_delegate_->GetWindowTitle();
    std::wstring localized_text;
    if (l10n_util::AdjustStringForLocaleDirection(window_title,
                                                   &localized_text))
      window_title.assign(localized_text);
           
    SetWindowText(GetHWND(), window_title.c_str());
  }
}

// static
bool Window::SaveWindowPositionToPrefService(PrefService* pref_service,
                                             const std::wstring& entry,
                                             const CRect& bounds,
                                             bool maximized,
                                             bool always_on_top) {
  DCHECK(pref_service);
  DictionaryValue* win_pref = pref_service->GetMutableDictionary(entry.c_str());
  DCHECK(win_pref);

  win_pref->SetInteger(L"left", bounds.left);
  win_pref->SetInteger(L"top", bounds.top);
  win_pref->SetInteger(L"right", bounds.right);
  win_pref->SetInteger(L"bottom", bounds.bottom);
  win_pref->SetBoolean(L"maximized", maximized);
  win_pref->SetBoolean(L"always_on_top", always_on_top);
  return true;
}

// static
bool Window::RestoreWindowPositionFromPrefService(PrefService* pref_service,
                                                  const std::wstring& entry,
                                                  CRect* bounds,
                                                  bool* maximized,
                                                  bool* always_on_top) {
  DCHECK(pref_service);
  DCHECK(bounds);
  DCHECK(maximized);
  DCHECK(always_on_top);

  const DictionaryValue* dictionary = pref_service->GetDictionary(entry.c_str());
  if (!dictionary)
    return false;

  int left, top, right, bottom;
  bool temp_maximized, temp_always_on_top;
  if (!dictionary || !dictionary->GetInteger(L"left", &left) ||
      !dictionary->GetInteger(L"top", &top) ||
      !dictionary->GetInteger(L"right", &right) ||
      !dictionary->GetInteger(L"bottom", &bottom) ||
      !dictionary->GetBoolean(L"maximized", &temp_maximized) ||
      !dictionary->GetBoolean(L"always_on_top", &temp_always_on_top))
    return false;

  bounds->SetRect(left, top, right, bottom);
  *maximized = temp_maximized;
  *always_on_top = temp_always_on_top;
  return true;
}

// static
gfx::Size Window::GetLocalizedContentsSize(int col_resource_id,
                                           int row_resource_id) {
  ResourceBundle& rb = ResourceBundle::GetSharedInstance();
  ChromeFont font = rb.GetFont(ResourceBundle::BaseFont);

  double chars = _wtof(l10n_util::GetString(col_resource_id).c_str());
  double lines = _wtof(l10n_util::GetString(row_resource_id).c_str());

  int width = static_cast<int>(font.ave_char_width() * chars);
  int height = static_cast<int>(font.height() * lines);

  DCHECK(width > 0 && height > 0);

  return gfx::Size(width, height);
}

////////////////////////////////////////////////////////////////////////////////
// Window, protected:

void Window::SizeWindowToDefault() {
  if (client_view_) {
    CSize pref(0, 0);
    client_view_->GetPreferredSize(&pref);
    DCHECK(pref.cx > 0 && pref.cy > 0);
    // CenterAndSizeWindow adjusts the window size to accommodate the non-client
    // area.
    win_util::CenterAndSizeWindow(owning_window(), GetHWND(), pref, true);
  }
}

void Window::SetInitialFocus() {
  if (!focus_on_creation_)
    return;

  bool focus_set = false;
  if (window_delegate_) {
    ChromeViews::View* v = window_delegate_->GetInitiallyFocusedView();
    // For dialogs, try to focus either the OK or Cancel buttons if any.
    if (!v && window_delegate_->AsDialogDelegate() && client_view_) {
      if (client_view_->ok_button())
        v = client_view_->ok_button();
      else if (client_view_->cancel_button())
        v = client_view_->cancel_button();
    }
    if (v) {
      focus_set = true;
      // In order to make that view the initially focused one, we make it the
      // focused view on the focus manager and we store the focused view.
      // When the window is activated, the focus manager will restore the
      // stored focused view.
      FocusManager* focus_manager = FocusManager::GetFocusManager(GetHWND());
      DCHECK(focus_manager);
      focus_manager->SetFocusedView(v);
      focus_manager->StoreFocusedView();
    }
  }

  if (!focus_set && focus_on_creation_) {
    // The window does not get keyboard messages unless we focus it, not sure
    // why.
    SetFocus(GetHWND());
  }
}

////////////////////////////////////////////////////////////////////////////////
// Window, HWNDViewContainer overrides:

void Window::OnActivate(UINT action, BOOL minimized, HWND window) {
  if (action == WA_INACTIVE)
    SaveWindowPosition();
}

void Window::OnCommand(UINT notification_code, int command_id, HWND window) {
  if (window_delegate_)
    window_delegate_->ExecuteWindowsCommand(command_id);
}

void Window::OnDestroy() {
  if (window_delegate_) {
    window_delegate_->WindowClosing();
    window_delegate_ = NULL;
  }
  RestoreEnabledIfNecessary();
  HWNDViewContainer::OnDestroy();
}

LRESULT Window::OnEraseBkgnd(HDC dc) {
  SetMsgHandled(TRUE);
  return 1;
}

LRESULT Window::OnNCHitTest(const CPoint& point) {
  // We paint the size box over the content area sometimes... check to see if
  // the mouse is over it...
  CPoint temp = point;
  MapWindowPoints(HWND_DESKTOP, GetHWND(), &temp, 1);
  if (client_view_ && client_view_->PointIsInSizeBox(gfx::Point(temp)))
    return HTBOTTOMRIGHT;

  // Otherwise, we let Windows do all the native frame non-client handling for
  // us.
  SetMsgHandled(FALSE);
  return 0;
}

LRESULT Window::OnSetCursor(HWND window, UINT hittest_code, UINT message) {
  if (hittest_code == HTBOTTOMRIGHT) {
    // If the mouse was over the resize gripper, make sure the right cursor is
    // supplied...
    SetCursor(nwse_cursor_);
    return TRUE;
  }
  // Otherwise just let Windows do the rest.
  SetMsgHandled(FALSE);
  return TRUE;
}

void Window::OnSize(UINT size_param, const CSize& new_size) {
  if (root_view_->width() == new_size.cx &&
      root_view_->height() == new_size.cy)
    return;

  SaveWindowPosition();
  ChangeSize(size_param, new_size);
  RedrawWindow(GetHWND(), NULL, NULL, RDW_INVALIDATE | RDW_ALLCHILDREN);
}

void Window::OnSysCommand(UINT notification_code, CPoint click) {
  if (notification_code == IDC_ALWAYS_ON_TOP) {
    is_always_on_top_ = !is_always_on_top_;

    // Change the menu check state.
    HMENU system_menu = ::GetSystemMenu(GetHWND(), FALSE);
    MENUITEMINFO menu_info;
    memset(&menu_info, 0, sizeof(MENUITEMINFO));
    menu_info.cbSize = sizeof(MENUITEMINFO);
    BOOL r = ::GetMenuItemInfo(system_menu, IDC_ALWAYS_ON_TOP,
                               FALSE, &menu_info);
    DCHECK(r);
    menu_info.fMask = MIIM_STATE;
    if (is_always_on_top_)
      menu_info.fState = MFS_CHECKED;
    r = ::SetMenuItemInfo(system_menu, IDC_ALWAYS_ON_TOP, FALSE, &menu_info);

    // Now change the actual window's behavior.
    AlwaysOnTopChanged();
  } else {
    // Use the default implementation for any other command.
    DefWindowProc(GetHWND(), WM_SYSCOMMAND, notification_code,
                  MAKELPARAM(click.y, click.x));
  }
}

////////////////////////////////////////////////////////////////////////////////
// Window, private:

void Window::BecomeModal() {
  // We implement modality by crawling up the hierarchy of windows starting
  // at the owner, disabling all of them so that they don't receive input
  // messages.
  DCHECK(owning_hwnd_) << "Can't create a modal dialog without an owner";
  HWND start = owning_hwnd_;
  while (start != NULL) {
    ::EnableWindow(start, FALSE);
    start = ::GetParent(start);
  }
}

void Window::AddAlwaysOnTopSystemMenuItem() {
  // The Win32 API requires that we own the text.
  always_on_top_menu_text_ = l10n_util::GetString(IDS_ALWAYS_ON_TOP);

  // Let's insert a menu to the window.
  HMENU system_menu = ::GetSystemMenu(GetHWND(), FALSE);
  int index = ::GetMenuItemCount(system_menu) - 1;
  if (index < 0) {
    // Paranoia check.
    NOTREACHED();
    index = 0;
  }
  // First we add the separator.
  MENUITEMINFO menu_info;
  memset(&menu_info, 0, sizeof(MENUITEMINFO));
  menu_info.cbSize = sizeof(MENUITEMINFO);
  menu_info.fMask = MIIM_FTYPE;
  menu_info.fType = MFT_SEPARATOR;
  ::InsertMenuItem(system_menu, index, TRUE, &menu_info);

  // Then the actual menu.
  menu_info.fMask = MIIM_FTYPE | MIIM_ID | MIIM_STRING | MIIM_STATE;
  menu_info.fType = MFT_STRING;
  menu_info.fState = MFS_ENABLED;
  if (is_always_on_top_)
    menu_info.fState |= MFS_CHECKED;
  menu_info.wID = IDC_ALWAYS_ON_TOP;
  menu_info.dwTypeData = const_cast<wchar_t*>(always_on_top_menu_text_.c_str());
  ::InsertMenuItem(system_menu, index, TRUE, &menu_info);
}

void Window::RestoreEnabledIfNecessary() {
  if (is_modal_ && !restored_enabled_) {
    restored_enabled_ = true;
    // If we were run modally, we need to undo the disabled-ness we inflicted on
    // the owner's parent hierarchy.
    HWND start = owning_hwnd_;
    while (start != NULL) {
      ::EnableWindow(start, TRUE);
      start = ::GetParent(start);
    }
  }
}

void Window::AlwaysOnTopChanged() {
  ::SetWindowPos(GetHWND(),
    is_always_on_top_ ? HWND_TOPMOST : HWND_NOTOPMOST,
    0, 0, 0, 0,
    SWP_NOMOVE | SWP_NOSIZE | SWP_FRAMECHANGED);
}

DWORD Window::CalculateWindowStyle() {
  if (window_delegate_) {
    DWORD window_styles = WS_CLIPCHILDREN | WS_CLIPSIBLINGS | WS_SYSMENU;
    bool can_resize = window_delegate_->CanResize();
    bool can_maximize = window_delegate_->CanMaximize();
    if ((can_resize && can_maximize) || can_maximize) {
      window_styles |= WS_OVERLAPPEDWINDOW;
    } else if (can_resize) {
      window_styles |= WS_OVERLAPPED | WS_THICKFRAME;
    }
    if (window_delegate_->AsDialogDelegate()) {
      window_styles |= DS_MODALFRAME;
      // NOTE: Turning this off means we lose the close button, which is bad.
      // Turning it on though means the user can maximize or size the window
      // from the system menu, which is worse. We may need to provide our own
      // menu to get the close button to appear properly.
      // window_styles &= ~WS_SYSMENU;
    }
    return window_styles;
  }
  return window_style();
}

DWORD Window::CalculateWindowExStyle() {
  if (window_delegate_) {
    DWORD window_ex_styles = 0;
    if (window_delegate_->AsDialogDelegate()) {
      window_ex_styles |= WS_EX_DLGMODALFRAME;
    } else if (!(window_style() & WS_CHILD)) {
      window_ex_styles |= WS_EX_APPWINDOW;
    }
    if (window_delegate_->IsAlwaysOnTop())
      window_ex_styles |= WS_EX_TOPMOST;
    return window_ex_styles;
  }
  return window_ex_style();
}

void Window::SaveWindowPosition() {
  if (window_delegate_) {
    WINDOWPLACEMENT win_placement = { 0 };
    win_placement.length = sizeof(WINDOWPLACEMENT);

    BOOL r = GetWindowPlacement(GetHWND(), &win_placement);
    DCHECK(r);

    bool maximized = (win_placement.showCmd == SW_SHOWMAXIMIZED);
    CRect window_bounds(win_placement.rcNormalPosition);
    window_delegate_->SaveWindowPosition(window_bounds,
                                         maximized,
                                         is_always_on_top_);
  }
}

void Window::InitClass() {
  static bool initialized = false;
  if (!initialized) {
    nwse_cursor_ = LoadCursor(NULL, IDC_SIZENWSE);
    initialized = true;
  }
}

}  // namespace ChromeViews<|MERGE_RESOLUTION|>--- conflicted
+++ resolved
@@ -1,43 +1,23 @@
-// Copyright 2008, Google Inc.
-// All rights reserved.
-//
-// Redistribution and use in source and binary forms, with or without
-// modification, are permitted provided that the following conditions are
-// met:
-//
-//    * Redistributions of source code must retain the above copyright
-// notice, this list of conditions and the following disclaimer.
-//    * Redistributions in binary form must reproduce the above
-// copyright notice, this list of conditions and the following disclaimer
-// in the documentation and/or other materials provided with the
-// distribution.
-//    * Neither the name of Google Inc. nor the names of its
-// contributors may be used to endorse or promote products derived from
-// this software without specific prior written permission.
-//
-// THIS SOFTWARE IS PROVIDED BY THE COPYRIGHT HOLDERS AND CONTRIBUTORS
-// "AS IS" AND ANY EXPRESS OR IMPLIED WARRANTIES, INCLUDING, BUT NOT
-// LIMITED TO, THE IMPLIED WARRANTIES OF MERCHANTABILITY AND FITNESS FOR
-// A PARTICULAR PURPOSE ARE DISCLAIMED. IN NO EVENT SHALL THE COPYRIGHT
-// OWNER OR CONTRIBUTORS BE LIABLE FOR ANY DIRECT, INDIRECT, INCIDENTAL,
-// SPECIAL, EXEMPLARY, OR CONSEQUENTIAL DAMAGES (INCLUDING, BUT NOT
-// LIMITED TO, PROCUREMENT OF SUBSTITUTE GOODS OR SERVICES; LOSS OF USE,
-// DATA, OR PROFITS; OR BUSINESS INTERRUPTION) HOWEVER CAUSED AND ON ANY
-// THEORY OF LIABILITY, WHETHER IN CONTRACT, STRICT LIABILITY, OR TORT
-// (INCLUDING NEGLIGENCE OR OTHERWISE) ARISING IN ANY WAY OUT OF THE USE
-// OF THIS SOFTWARE, EVEN IF ADVISED OF THE POSSIBILITY OF SUCH DAMAGE.
+// Copyright (c) 2006-2008 The Chromium Authors. All rights reserved.
+// Use of this source code is governed by a BSD-style license that can be
+// found in the LICENSE file.
 
 #include "chrome/views/window.h"
 
+#include "base/win_util.h"
 #include "chrome/app/chrome_dll_resource.h"
 // TODO(beng): some day make this unfortunate dependency not exist.
 #include "chrome/browser/browser_list.h"
+#include "chrome/common/gfx/chrome_font.h"
+#include "chrome/common/gfx/icon_util.h"
 #include "chrome/common/l10n_util.h"
 #include "chrome/common/pref_service.h"
 #include "chrome/common/resource_bundle.h"
 #include "chrome/common/win_util.h"
 #include "chrome/views/client_view.h"
 #include "chrome/views/custom_frame_window.h"
+#include "chrome/views/non_client_view.h"
+#include "chrome/views/root_view.h"
 #include "chrome/views/window_delegate.h"
 
 #include "generated_resources.h"
@@ -55,27 +35,6 @@
 ////////////////////////////////////////////////////////////////////////////////
 // Window, public:
 
-Window::Window()
-    : HWNDViewContainer(),
-      focus_on_creation_(true),
-      client_view_(NULL),
-      window_delegate_(NULL),
-      owning_hwnd_(NULL),
-      minimum_size_(100, 100),
-      is_modal_(false),
-      restored_enabled_(false),
-      is_always_on_top_(false),
-      use_client_view_(true),
-      accepted_(false),
-      window_closed_(false) {
-  InitClass();
-  // Initialize these values to 0 so that subclasses can override the default
-  // behavior before calling Init.
-  set_window_style(0);
-  set_window_ex_style(0);
-  BrowserList::AddDependentWindow(this);
-}
-
 Window::~Window() {
   BrowserList::RemoveDependentWindow(this);
 }
@@ -83,104 +42,15 @@
 // static
 Window* Window::CreateChromeWindow(HWND parent,
                                    const gfx::Rect& bounds,
-                                   View* contents_view,
                                    WindowDelegate* window_delegate) {
+  Window* window = NULL;
   if (win_util::ShouldUseVistaFrame()) {
-    Window* window = new Window;
-    window->Init(parent, bounds, contents_view, window_delegate);
-    return window;
-  }
-  CustomFrameWindow* window = new CustomFrameWindow;
-  window->Init(parent, bounds, contents_view, window_delegate);
+    window = new Window(window_delegate);
+  } else {
+    window = new CustomFrameWindow(window_delegate);
+  }
+  window->Init(parent, bounds);
   return window;
-}
-
-void Window::Init(HWND parent,
-                  const gfx::Rect& bounds,
-                  View* contents_view,
-                  WindowDelegate* window_delegate) {
-  window_delegate_ = window_delegate;
-  // We need to save the parent window, since later calls to GetParent() will
-  // return NULL.
-  owning_hwnd_ = parent;
-  // We call this after initializing our members since our implementations of
-  // assorted HWNDViewContainer functions may be called during initialization.
-  if (window_delegate_) {
-    is_modal_ = window_delegate_->IsModal();
-    if (is_modal_)
-      BecomeModal();
-    is_always_on_top_ = window_delegate_->IsAlwaysOnTop();
-  }
-
-  if (window_style() == 0)
-    set_window_style(CalculateWindowStyle());
-  if (window_ex_style() == 0)
-    set_window_ex_style(CalculateWindowExStyle());
-
-  // A child window never owns its own focus manager, it uses the one
-  // associated with the root of the window tree...
-  if (use_client_view_) {
-    client_view_ = new ClientView(this, contents_view);
-    // A Window almost always owns its own focus manager, even if it's a child
-    // window. File a bug if you find a circumstance where this isn't the case
-    // and we can adjust this API.  Note that if this is not the case, you'll
-    // also have to change SetInitialFocus() as it relies on the window's focus
-    // manager.
-    HWNDViewContainer::Init(parent, bounds, client_view_, true);
-  } else {
-    HWNDViewContainer::Init(parent, bounds, contents_view, true);
-  }
-
-  if (window_delegate_) {
-    std::wstring window_title = window_delegate_->GetWindowTitle();
-    std::wstring localized_text;
-    if (l10n_util::AdjustStringForLocaleDirection(window_title, 
-                                                   &localized_text))
-      window_title.assign(localized_text);
-           
-    SetWindowText(GetHWND(), window_title.c_str());
-  }
-
-  win_util::SetWindowUserData(GetHWND(), this);
-
-  // Restore the window's placement from the controller.
-  CRect saved_bounds(0, 0, 0, 0);
-  bool maximized = false;
-  if (window_delegate_ &&
-      window_delegate_->RestoreWindowPosition(&saved_bounds,
-                                              &maximized,
-                                              &is_always_on_top_)) {
-    // Make sure the bounds are at least the minimum size.
-    if (saved_bounds.Width() < minimum_size_.cx) {
-      saved_bounds.SetRect(saved_bounds.left, saved_bounds.top,
-                           saved_bounds.right + minimum_size_.cx -
-                              saved_bounds.Width(),
-                           saved_bounds.bottom);
-    }
-
-    if (saved_bounds.Height() < minimum_size_.cy) {
-      saved_bounds.SetRect(saved_bounds.left, saved_bounds.top,
-                           saved_bounds.right,
-                           saved_bounds.bottom + minimum_size_.cy -
-                              saved_bounds.Height());
-    }
-
-    WINDOWPLACEMENT placement = {0};
-    placement.length = sizeof(WINDOWPLACEMENT);
-    placement.rcNormalPosition = saved_bounds;
-    if (maximized)
-      placement.showCmd = SW_SHOWMAXIMIZED;
-    ::SetWindowPlacement(GetHWND(), &placement);
-
-    if (is_always_on_top_ != window_delegate_->IsAlwaysOnTop())
-      AlwaysOnTopChanged();
-  } else if (bounds.IsEmpty()) {
-    // Size the window to the content and center over the parent.
-    SizeWindowToDefault();
-  }
-
-  if (window_delegate_ && window_delegate->HasAlwaysOnTopMenu())
-    AddAlwaysOnTopSystemMenuItem();
 }
 
 gfx::Size Window::CalculateWindowSizeForClientSize(
@@ -241,24 +111,7 @@
     return;
   }
 
-  bool can_close = true;
-  // Ask the delegate if we're allowed to close. The user may not have left the
-  // window in a state where this is allowable (e.g. unsaved work). Also, don't
-  // call Cancel on the delegate if we've already been accepted and are in the
-  // process of being closed. Furthermore, if we have only an OK button, but no
-  // Cancel button, and we're closing without being accepted, call Accept to
-  // see if we should close.
-  if (!accepted_ && window_delegate_) {
-    DialogDelegate* dd = window_delegate_->AsDialogDelegate();
-    if (dd) {
-      int buttons = dd->GetDialogButtons();
-      if (buttons & DialogDelegate::DIALOGBUTTON_CANCEL)
-        can_close = dd->Cancel();
-      else if (buttons & DialogDelegate::DIALOGBUTTON_OK)
-        can_close = dd->Accept(true);
-    }
-  }
-  if (can_close) {
+  if (client_view_->CanClose()) {
     SaveWindowPosition();
     RestoreEnabledIfNecessary();
     HWNDViewContainer::Close();
@@ -284,35 +137,21 @@
 
 void Window::EnableClose(bool enable) {
   EnableMenuItem(::GetSystemMenu(GetHWND(), false),
-                 SC_CLOSE,
-                 enable ? MF_ENABLED : MF_GRAYED);
+                 SC_CLOSE, enable ? MF_ENABLED : MF_GRAYED);
 
   // Let the window know the frame changed.
   SetWindowPos(NULL, 0, 0, 0, 0,
-               SWP_FRAMECHANGED |
-               SWP_NOACTIVATE |
-               SWP_NOCOPYBITS |
-               SWP_NOMOVE |
-               SWP_NOOWNERZORDER |
-               SWP_NOREPOSITION |
-               SWP_NOSENDCHANGING |
-               SWP_NOSIZE |
-               SWP_NOZORDER);
-}
-
-void Window::UpdateDialogButtons() {
-  if (client_view_)
-    client_view_->UpdateDialogButtons();
-}
-
-<<<<<<< HEAD
-void Window::AcceptWindow() {
-  accepted_ = true;
-  if (window_delegate_) {
-    DialogDelegate* dd = window_delegate_->AsDialogDelegate();
-    if (dd)
-      accepted_ = dd->Accept(false);
-=======
+               SWP_FRAMECHANGED | SWP_NOACTIVATE | SWP_NOCOPYBITS |
+                   SWP_NOMOVE | SWP_NOOWNERZORDER | SWP_NOREPOSITION |
+                   SWP_NOSENDCHANGING | SWP_NOSIZE | SWP_NOZORDER);
+}
+
+void Window::DisableInactiveRendering(bool disable) {
+  disable_inactive_rendering_ = disable;
+  if (!disable_inactive_rendering_)
+    DefWindowProc(GetHWND(), WM_NCACTIVATE, FALSE, 0);
+}
+
 void Window::UpdateWindowTitle() {
   std::wstring window_title = window_delegate_->GetWindowTitle();
   std::wstring localized_text;
@@ -338,29 +177,12 @@
                     reinterpret_cast<LPARAM>(windows_icon)));
     if (old_icon)
       DestroyIcon(old_icon);
->>>>>>> b8afeda4
-  }
-  if (accepted_)
-    Close();
-}
-
-void Window::CancelWindow() {
-  // Call the standard Close handler, which checks with the delegate before
-  // proceeding. This checking _isn't_ done here, but in the WM_CLOSE handler,
-  // so that the close box on the window also shares this code path.
-  Close();
-}
-
-void Window::UpdateWindowTitle() {
-  if (window_delegate_) {
-    std::wstring window_title = window_delegate_->GetWindowTitle();
-    std::wstring localized_text;
-    if (l10n_util::AdjustStringForLocaleDirection(window_title,
-                                                   &localized_text))
-      window_title.assign(localized_text);
-           
-    SetWindowText(GetHWND(), window_title.c_str());
-  }
+  }
+}
+
+void Window::ExecuteSystemMenuCommand(int command) {
+  if (command)
+    SendMessage(GetHWND(), WM_SYSCOMMAND, command, 0);
 }
 
 // static
@@ -430,55 +252,102 @@
   return gfx::Size(width, height);
 }
 
-////////////////////////////////////////////////////////////////////////////////
+///////////////////////////////////////////////////////////////////////////////
 // Window, protected:
 
+Window::Window(WindowDelegate* window_delegate)
+    : HWNDViewContainer(),
+      focus_on_creation_(true),
+      window_delegate_(window_delegate),
+      non_client_view_(NULL),
+      client_view_(NULL),
+      owning_hwnd_(NULL),
+      minimum_size_(100, 100),
+      is_modal_(false),
+      restored_enabled_(false),
+      is_always_on_top_(false),
+      window_closed_(false),
+      disable_inactive_rendering_(false) {
+  InitClass();
+  DCHECK(window_delegate_);
+  window_delegate_->window_.reset(this);
+  // Initialize these values to 0 so that subclasses can override the default
+  // behavior before calling Init.
+  set_window_style(0);
+  set_window_ex_style(0);
+  BrowserList::AddDependentWindow(this);
+}
+
+void Window::Init(HWND parent, const gfx::Rect& bounds) {
+  // We need to save the parent window, since later calls to GetParent() will
+  // return NULL.
+  owning_hwnd_ = parent;
+  // We call this after initializing our members since our implementations of
+  // assorted HWNDViewContainer functions may be called during initialization.
+  is_modal_ = window_delegate_->IsModal();
+  if (is_modal_)
+    BecomeModal();
+  is_always_on_top_ = window_delegate_->IsAlwaysOnTop();
+
+  if (window_style() == 0)
+    set_window_style(CalculateWindowStyle());
+  if (window_ex_style() == 0)
+    set_window_ex_style(CalculateWindowExStyle());
+
+  HWNDViewContainer::Init(parent, bounds, true);
+  win_util::SetWindowUserData(GetHWND(), this);
+  
+  std::wstring window_title = window_delegate_->GetWindowTitle();
+  std::wstring localized_text;
+  if (l10n_util::AdjustStringForLocaleDirection(window_title, &localized_text))
+    window_title.assign(localized_text);
+  SetWindowText(GetHWND(), window_title.c_str());
+
+  SetClientView(window_delegate_->CreateClientView(this));
+  SetInitialBounds(bounds);
+
+  if (window_delegate_->HasAlwaysOnTopMenu())
+    AddAlwaysOnTopSystemMenuItem();
+}
+
+void Window::SetClientView(ClientView* client_view) {
+  DCHECK(client_view && !client_view_ && GetHWND());
+  client_view_ = client_view;
+  if (non_client_view_) {
+    // This will trigger the ClientView to be added by the non-client view.
+    HWNDViewContainer::SetContentsView(non_client_view_);
+  } else {
+    HWNDViewContainer::SetContentsView(client_view_);
+  }
+}
+
 void Window::SizeWindowToDefault() {
-  if (client_view_) {
-    CSize pref(0, 0);
+  CSize pref(0, 0);
+  if (non_client_view_) {
+    non_client_view_->GetPreferredSize(&pref);
+  } else {
     client_view_->GetPreferredSize(&pref);
-    DCHECK(pref.cx > 0 && pref.cy > 0);
-    // CenterAndSizeWindow adjusts the window size to accommodate the non-client
-    // area.
-    win_util::CenterAndSizeWindow(owning_window(), GetHWND(), pref, true);
-  }
-}
-
-void Window::SetInitialFocus() {
-  if (!focus_on_creation_)
-    return;
-
-  bool focus_set = false;
-  if (window_delegate_) {
-    ChromeViews::View* v = window_delegate_->GetInitiallyFocusedView();
-    // For dialogs, try to focus either the OK or Cancel buttons if any.
-    if (!v && window_delegate_->AsDialogDelegate() && client_view_) {
-      if (client_view_->ok_button())
-        v = client_view_->ok_button();
-      else if (client_view_->cancel_button())
-        v = client_view_->cancel_button();
-    }
-    if (v) {
-      focus_set = true;
-      // In order to make that view the initially focused one, we make it the
-      // focused view on the focus manager and we store the focused view.
-      // When the window is activated, the focus manager will restore the
-      // stored focused view.
-      FocusManager* focus_manager = FocusManager::GetFocusManager(GetHWND());
-      DCHECK(focus_manager);
-      focus_manager->SetFocusedView(v);
-      focus_manager->StoreFocusedView();
-    }
-  }
-
-  if (!focus_set && focus_on_creation_) {
-    // The window does not get keyboard messages unless we focus it, not sure
-    // why.
-    SetFocus(GetHWND());
-  }
-}
-
-////////////////////////////////////////////////////////////////////////////////
+  }
+  DCHECK(pref.cx > 0 && pref.cy > 0);
+  // CenterAndSizeWindow adjusts the window size to accommodate the non-client
+  // area.
+  win_util::CenterAndSizeWindow(owning_window(), GetHWND(), pref, true);
+}
+
+void Window::RunSystemMenu(const CPoint& point) {
+  // We need to reset and clean up any currently created system menu objects.
+  // We need to call this otherwise there's a small chance that we aren't going
+  // to get a system menu. We also can't take the return value of this
+  // function. We need to call it *again* to get a valid HMENU.
+  ::GetSystemMenu(GetHWND(), TRUE);
+  HMENU system_menu = ::GetSystemMenu(GetHWND(), FALSE);
+  int id = ::TrackPopupMenu(system_menu,
+                            TPM_LEFTBUTTON | TPM_RIGHTBUTTON | TPM_RETURNCMD,
+                            point.x, point.y, 0, GetHWND(), NULL);
+  ExecuteSystemMenuCommand(id);
+}
+
+///////////////////////////////////////////////////////////////////////////////
 // Window, HWNDViewContainer overrides:
 
 void Window::OnActivate(UINT action, BOOL minimized, HWND window) {
@@ -486,9 +355,21 @@
     SaveWindowPosition();
 }
 
+LRESULT Window::OnAppCommand(HWND window, short app_command, WORD device,
+                             int keystate) {
+  // We treat APPCOMMAND ids as an extension of our command namespace, and just
+  // let the delegate figure out what to do...
+  if (!window_delegate_->ExecuteWindowsCommand(app_command)) {
+    return HWNDViewContainer::OnAppCommand(window, app_command, device,
+                                           keystate);
+  }
+  return 0;
+}
+
+
 void Window::OnCommand(UINT notification_code, int command_id, HWND window) {
-  if (window_delegate_)
-    window_delegate_->ExecuteWindowsCommand(command_id);
+  if (!window_delegate_->ExecuteWindowsCommand(command_id))
+    HWNDViewContainer::OnCommand(notification_code, command_id, window);
 }
 
 void Window::OnDestroy() {
@@ -505,19 +386,49 @@
   return 1;
 }
 
+LRESULT Window::OnNCActivate(BOOL active) {
+  if (disable_inactive_rendering_) {
+    disable_inactive_rendering_ = false;
+    return DefWindowProc(GetHWND(), WM_NCACTIVATE, TRUE, 0);
+  }
+  // Otherwise just do the default thing.
+  return HWNDViewContainer::OnNCActivate(active);
+}
+
 LRESULT Window::OnNCHitTest(const CPoint& point) {
-  // We paint the size box over the content area sometimes... check to see if
-  // the mouse is over it...
+  // First, give the ClientView a chance to test the point to see if it is part
+  // of the non-client area.
   CPoint temp = point;
   MapWindowPoints(HWND_DESKTOP, GetHWND(), &temp, 1);
-  if (client_view_ && client_view_->PointIsInSizeBox(gfx::Point(temp)))
-    return HTBOTTOMRIGHT;
+  int component = HTNOWHERE;
+  if (non_client_view_) {
+    component = non_client_view_->NonClientHitTest(gfx::Point(temp));
+  } else {
+    component = client_view_->NonClientHitTest(gfx::Point(temp));
+  }
+  if (component != HTNOWHERE)
+    return component;
 
   // Otherwise, we let Windows do all the native frame non-client handling for
   // us.
   SetMsgHandled(FALSE);
   return 0;
 }
+
+void Window::OnNCLButtonDown(UINT ht_component, const CPoint& point) {
+  if (non_client_view_ && ht_component == HTSYSMENU)
+    RunSystemMenu(non_client_view_->GetSystemMenuPoint());
+  HWNDViewContainer::OnNCLButtonDown(ht_component, point);
+}
+
+void Window::OnNCRButtonDown(UINT ht_component, const CPoint& point) {
+  if (ht_component == HTCAPTION || ht_component == HTSYSMENU) {
+    RunSystemMenu(point);
+  } else {
+    HWNDViewContainer::OnNCRButtonDown(ht_component, point);
+  }
+}
+
 
 LRESULT Window::OnSetCursor(HWND window, UINT hittest_code, UINT message) {
   if (hittest_code == HTBOTTOMRIGHT) {
@@ -542,6 +453,10 @@
 }
 
 void Window::OnSysCommand(UINT notification_code, CPoint click) {
+  // First see if the delegate can handle it.
+  if (window_delegate_->ExecuteWindowsCommand(notification_code))
+    return;
+
   if (notification_code == IDC_ALWAYS_ON_TOP) {
     is_always_on_top_ = !is_always_on_top_;
 
@@ -582,6 +497,74 @@
   }
 }
 
+void Window::SetInitialFocus() {
+  if (!focus_on_creation_)
+    return;
+
+  bool focus_set = false;
+  ChromeViews::View* v = window_delegate_->GetInitiallyFocusedView();
+  if (v) {
+    focus_set = true;
+    // In order to make that view the initially focused one, we make it the
+    // focused view on the focus manager and we store the focused view.
+    // When the window is activated, the focus manager will restore the
+    // stored focused view.
+    FocusManager* focus_manager = FocusManager::GetFocusManager(GetHWND());
+    DCHECK(focus_manager);
+    focus_manager->SetFocusedView(v);
+    focus_manager->StoreFocusedView();
+  }
+
+  if (!focus_set && focus_on_creation_) {
+    // The window does not get keyboard messages unless we focus it, not sure
+    // why.
+    SetFocus(GetHWND());
+  }
+}
+
+void Window::SetInitialBounds(const gfx::Rect& create_bounds) {
+  // Restore the window's placement from the controller.
+  CRect saved_bounds(create_bounds.ToRECT());
+  bool maximized = false;
+  if (window_delegate_->RestoreWindowPosition(&saved_bounds,
+                                              &maximized,
+                                              &is_always_on_top_)) {
+    // Make sure the bounds are at least the minimum size.
+    if (saved_bounds.Width() < minimum_size_.cx) {
+      saved_bounds.SetRect(saved_bounds.left, saved_bounds.top,
+                           saved_bounds.right + minimum_size_.cx -
+                              saved_bounds.Width(),
+                           saved_bounds.bottom);
+    }
+
+    if (saved_bounds.Height() < minimum_size_.cy) {
+      saved_bounds.SetRect(saved_bounds.left, saved_bounds.top,
+                           saved_bounds.right,
+                           saved_bounds.bottom + minimum_size_.cy -
+                              saved_bounds.Height());
+    }
+
+    WINDOWPLACEMENT placement = {0};
+    placement.length = sizeof(WINDOWPLACEMENT);
+    placement.rcNormalPosition = saved_bounds;
+    if (maximized)
+      placement.showCmd = SW_SHOWMAXIMIZED;
+    ::SetWindowPlacement(GetHWND(), &placement);
+
+    if (is_always_on_top_ != window_delegate_->IsAlwaysOnTop())
+      AlwaysOnTopChanged();
+  } else {
+    if (create_bounds.IsEmpty()) {
+      // No initial bounds supplied, so size the window to its content and
+      // center over its parent.
+      SizeWindowToDefault();
+    } else {
+      // Use the supplied initial bounds.
+      SetBounds(create_bounds);
+    }
+  }
+}
+
 void Window::AddAlwaysOnTopSystemMenuItem() {
   // The Win32 API requires that we own the text.
   always_on_top_menu_text_ = l10n_util::GetString(IDS_ALWAYS_ON_TOP);
@@ -634,57 +617,49 @@
 }
 
 DWORD Window::CalculateWindowStyle() {
-  if (window_delegate_) {
-    DWORD window_styles = WS_CLIPCHILDREN | WS_CLIPSIBLINGS | WS_SYSMENU;
-    bool can_resize = window_delegate_->CanResize();
-    bool can_maximize = window_delegate_->CanMaximize();
-    if ((can_resize && can_maximize) || can_maximize) {
-      window_styles |= WS_OVERLAPPEDWINDOW;
-    } else if (can_resize) {
-      window_styles |= WS_OVERLAPPED | WS_THICKFRAME;
-    }
-    if (window_delegate_->AsDialogDelegate()) {
-      window_styles |= DS_MODALFRAME;
-      // NOTE: Turning this off means we lose the close button, which is bad.
-      // Turning it on though means the user can maximize or size the window
-      // from the system menu, which is worse. We may need to provide our own
-      // menu to get the close button to appear properly.
-      // window_styles &= ~WS_SYSMENU;
-    }
-    return window_styles;
-  }
-  return window_style();
+  DWORD window_styles = WS_CLIPCHILDREN | WS_CLIPSIBLINGS | WS_SYSMENU;
+  bool can_resize = window_delegate_->CanResize();
+  bool can_maximize = window_delegate_->CanMaximize();
+  if ((can_resize && can_maximize) || can_maximize) {
+    window_styles |= WS_OVERLAPPEDWINDOW;
+  } else if (can_resize) {
+    window_styles |= WS_OVERLAPPED | WS_THICKFRAME;
+  }
+  if (window_delegate_->AsDialogDelegate()) {
+    window_styles |= DS_MODALFRAME;
+    // NOTE: Turning this off means we lose the close button, which is bad.
+    // Turning it on though means the user can maximize or size the window
+    // from the system menu, which is worse. We may need to provide our own
+    // menu to get the close button to appear properly.
+    // window_styles &= ~WS_SYSMENU;
+  }
+  return window_styles;
 }
 
 DWORD Window::CalculateWindowExStyle() {
-  if (window_delegate_) {
-    DWORD window_ex_styles = 0;
-    if (window_delegate_->AsDialogDelegate()) {
-      window_ex_styles |= WS_EX_DLGMODALFRAME;
-    } else if (!(window_style() & WS_CHILD)) {
-      window_ex_styles |= WS_EX_APPWINDOW;
-    }
-    if (window_delegate_->IsAlwaysOnTop())
-      window_ex_styles |= WS_EX_TOPMOST;
-    return window_ex_styles;
-  }
-  return window_ex_style();
+  DWORD window_ex_styles = 0;
+  if (window_delegate_->AsDialogDelegate()) {
+    window_ex_styles |= WS_EX_DLGMODALFRAME;
+  } else if (!(window_style() & WS_CHILD)) {
+    window_ex_styles |= WS_EX_APPWINDOW;
+  }
+  if (window_delegate_->IsAlwaysOnTop())
+    window_ex_styles |= WS_EX_TOPMOST;
+  return window_ex_styles;
 }
 
 void Window::SaveWindowPosition() {
-  if (window_delegate_) {
-    WINDOWPLACEMENT win_placement = { 0 };
-    win_placement.length = sizeof(WINDOWPLACEMENT);
-
-    BOOL r = GetWindowPlacement(GetHWND(), &win_placement);
-    DCHECK(r);
-
-    bool maximized = (win_placement.showCmd == SW_SHOWMAXIMIZED);
-    CRect window_bounds(win_placement.rcNormalPosition);
-    window_delegate_->SaveWindowPosition(window_bounds,
-                                         maximized,
-                                         is_always_on_top_);
-  }
+  WINDOWPLACEMENT win_placement = { 0 };
+  win_placement.length = sizeof(WINDOWPLACEMENT);
+
+  BOOL r = GetWindowPlacement(GetHWND(), &win_placement);
+  DCHECK(r);
+
+  bool maximized = (win_placement.showCmd == SW_SHOWMAXIMIZED);
+  CRect window_bounds(win_placement.rcNormalPosition);
+  window_delegate_->SaveWindowPosition(window_bounds,
+                                       maximized,
+                                       is_always_on_top_);
 }
 
 void Window::InitClass() {
@@ -695,4 +670,4 @@
   }
 }
 
-}  // namespace ChromeViews+}  // namespace ChromeViews
