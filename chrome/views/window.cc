--- conflicted
+++ resolved
@@ -129,11 +129,7 @@
   if (client_view_->CanClose()) {
     SaveWindowPosition();
     RestoreEnabledIfNecessary();
-<<<<<<< HEAD
-    ContainerWin::Close();
-=======
     WidgetWin::Close();
->>>>>>> 12c75e7a
     // If the user activates another app after opening us, then comes back and
     // closes us, we want our owner to gain activation.  But only if the owner
     // is visible. If we don't manually force that here, the other app will
@@ -227,34 +223,15 @@
 // static
 gfx::Size Window::GetLocalizedContentsSize(int col_resource_id,
                                            int row_resource_id) {
-<<<<<<< HEAD
-  ResourceBundle& rb = ResourceBundle::GetSharedInstance();
-  ChromeFont font = rb.GetFont(ResourceBundle::BaseFont);
-
-  double chars = _wtof(l10n_util::GetString(col_resource_id).c_str());
-  double lines = _wtof(l10n_util::GetString(row_resource_id).c_str());
-
-  int width = font.GetExpectedTextWidth(static_cast<int>(chars));
-  int height = static_cast<int>(font.height() * lines);
-
-  DCHECK(width > 0 && height > 0);
-
-  return gfx::Size(width, height);
-=======
   return gfx::Size(GetLocalizedContentsWidth(col_resource_id),
                    GetLocalizedContentsHeight(row_resource_id));
->>>>>>> 12c75e7a
 }
 
 ///////////////////////////////////////////////////////////////////////////////
 // Window, protected:
 
 Window::Window(WindowDelegate* window_delegate)
-<<<<<<< HEAD
-    : ContainerWin(),
-=======
     : WidgetWin(),
->>>>>>> 12c75e7a
       focus_on_creation_(true),
       window_delegate_(window_delegate),
       non_client_view_(NULL),
@@ -282,11 +259,7 @@
   // return NULL.
   owning_hwnd_ = parent;
   // We call this after initializing our members since our implementations of
-<<<<<<< HEAD
-  // assorted ContainerWin functions may be called during initialization.
-=======
   // assorted WidgetWin functions may be called during initialization.
->>>>>>> 12c75e7a
   is_modal_ = window_delegate_->IsModal();
   if (is_modal_)
     BecomeModal();
@@ -297,11 +270,7 @@
   if (window_ex_style() == 0)
     set_window_ex_style(CalculateWindowExStyle());
 
-<<<<<<< HEAD
-  ContainerWin::Init(parent, bounds, true);
-=======
   WidgetWin::Init(parent, bounds, true);
->>>>>>> 12c75e7a
   win_util::SetWindowUserData(GetHWND(), this);
   
   std::wstring window_title = window_delegate_->GetWindowTitle();
@@ -320,15 +289,9 @@
   client_view_ = client_view;
   if (non_client_view_) {
     // This will trigger the ClientView to be added by the non-client view.
-<<<<<<< HEAD
-    ContainerWin::SetContentsView(non_client_view_);
-  } else {
-    ContainerWin::SetContentsView(client_view_);
-=======
     WidgetWin::SetContentsView(non_client_view_);
   } else {
     WidgetWin::SetContentsView(client_view_);
->>>>>>> 12c75e7a
   }
 }
 
@@ -360,11 +323,7 @@
 }
 
 ///////////////////////////////////////////////////////////////////////////////
-<<<<<<< HEAD
-// Window, ContainerWin overrides:
-=======
 // Window, WidgetWin overrides:
->>>>>>> 12c75e7a
 
 void Window::OnActivate(UINT action, BOOL minimized, HWND window) {
   if (action == WA_INACTIVE)
@@ -376,28 +335,19 @@
   // We treat APPCOMMAND ids as an extension of our command namespace, and just
   // let the delegate figure out what to do...
   if (!window_delegate_->ExecuteWindowsCommand(app_command))
-<<<<<<< HEAD
-    return ContainerWin::OnAppCommand(window, app_command, device, keystate);
-=======
     return WidgetWin::OnAppCommand(window, app_command, device, keystate);
->>>>>>> 12c75e7a
   return 0;
 }
 
 void Window::OnCommand(UINT notification_code, int command_id, HWND window) {
   // We NULL check |window_delegate_| here because we can be sent WM_COMMAND
   // messages even after the window is destroyed.
-<<<<<<< HEAD
-  if (!window_delegate_ || !window_delegate_->ExecuteWindowsCommand(command_id))
-    ContainerWin::OnCommand(notification_code, command_id, window);
-=======
   // If the notification code is > 1 it means it is control specific and we
   // should ignore it.
   if (notification_code > 1 || !window_delegate_ ||
       window_delegate_->ExecuteWindowsCommand(command_id)) {
     WidgetWin::OnCommand(notification_code, command_id, window);
   }
->>>>>>> 12c75e7a
 }
 
 void Window::OnDestroy() {
@@ -406,16 +356,7 @@
     window_delegate_ = NULL;
   }
   RestoreEnabledIfNecessary();
-<<<<<<< HEAD
-  ContainerWin::OnDestroy();
-}
-
-LRESULT Window::OnEraseBkgnd(HDC dc) {
-  SetMsgHandled(TRUE);
-  return 1;
-=======
   WidgetWin::OnDestroy();
->>>>>>> 12c75e7a
 }
 
 LRESULT Window::OnNCActivate(BOOL active) {
@@ -424,11 +365,7 @@
     return DefWindowProc(GetHWND(), WM_NCACTIVATE, TRUE, 0);
   }
   // Otherwise just do the default thing.
-<<<<<<< HEAD
-  return ContainerWin::OnNCActivate(active);
-=======
   return WidgetWin::OnNCActivate(active);
->>>>>>> 12c75e7a
 }
 
 LRESULT Window::OnNCHitTest(const CPoint& point) {
@@ -454,22 +391,14 @@
 void Window::OnNCLButtonDown(UINT ht_component, const CPoint& point) {
   if (non_client_view_ && ht_component == HTSYSMENU)
     RunSystemMenu(non_client_view_->GetSystemMenuPoint());
-<<<<<<< HEAD
-  ContainerWin::OnNCLButtonDown(ht_component, point);
-=======
   WidgetWin::OnNCLButtonDown(ht_component, point);
->>>>>>> 12c75e7a
 }
 
 void Window::OnNCRButtonDown(UINT ht_component, const CPoint& point) {
   if (ht_component == HTCAPTION || ht_component == HTSYSMENU) {
     RunSystemMenu(point);
   } else {
-<<<<<<< HEAD
-    ContainerWin::OnNCRButtonDown(ht_component, point);
-=======
     WidgetWin::OnNCRButtonDown(ht_component, point);
->>>>>>> 12c75e7a
   }
 }
 
@@ -544,12 +473,7 @@
   if (!focus_on_creation_)
     return;
 
-<<<<<<< HEAD
-  bool focus_set = false;
-  views::View* v = window_delegate_->GetInitiallyFocusedView();
-=======
   View* v = window_delegate_->GetInitiallyFocusedView();
->>>>>>> 12c75e7a
   if (v) {
     v->RequestFocus();
   } else {
