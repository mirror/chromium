--- conflicted
+++ resolved
@@ -13,12 +13,8 @@
 #include "chrome/common/l10n_util.h"
 #include "chrome/common/resource_bundle.h"
 #include "chrome/common/stl_util-inl.h"
-#include "chrome/views/container.h"
 #include "chrome/views/focus_manager.h"
-<<<<<<< HEAD
-=======
 #include "chrome/views/widget.h"
->>>>>>> 12c75e7a
 
 namespace views {
 
@@ -442,15 +438,9 @@
     }
     return true;
   } else if (virtual_key_code == VK_RETURN && !process_enter_) {
-<<<<<<< HEAD
-    Container* vc = GetContainer();
-    DCHECK(vc);
-    FocusManager* fm = FocusManager::GetFocusManager(vc->GetHWND());
-=======
     Widget* widget = GetWidget();
     DCHECK(widget);
     FocusManager* fm = FocusManager::GetFocusManager(widget->GetHWND());
->>>>>>> 12c75e7a
     DCHECK(fm);
     Accelerator accelerator(Accelerator(static_cast<int>(virtual_key_code),
                                         win_util::IsShiftPressed(),
@@ -648,20 +638,12 @@
   switch (message) {
     case WM_ERASEBKGND:
       return 1;
-<<<<<<< HEAD
-      
-=======
-
->>>>>>> 12c75e7a
+
     case WM_PAINT: {
       ChromeCanvasPaint canvas(window);
       if (canvas.isEmpty())
         return 0;
-<<<<<<< HEAD
-      
-=======
-
->>>>>>> 12c75e7a
+
       HDC dc = canvas.beginPlatformPaint();
       if (l10n_util::GetTextDirection() == l10n_util::RIGHT_TO_LEFT) {
         // ChromeCanvas ends up configuring the DC with a mode of GM_ADVANCED.
@@ -699,11 +681,7 @@
       canvas.endPlatformPaint();
       return 0;
     }
-<<<<<<< HEAD
-    
-=======
-
->>>>>>> 12c75e7a
+
     case WM_RBUTTONDOWN:
       if (tree->select_on_right_mouse_down_) {
         TVHITTESTINFO hit_info;
