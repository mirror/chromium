--- conflicted
+++ resolved
@@ -148,11 +148,7 @@
 // DidChangeBounds
 ////////////////////////////////////////////////////////////////////////////////
 
-<<<<<<< HEAD
-void TestView::DidChangeBounds(const gfx::Rect& previous, 
-=======
 void TestView::DidChangeBounds(const gfx::Rect& previous,
->>>>>>> 12c75e7a
                                const gfx::Rect& current) {
   did_change_bounds_ = true;
   previous_bounds_ = previous;
@@ -289,11 +285,7 @@
   TestView* v2 = new TestView();
   v2->SetBounds (100, 100, 100, 100);
 
-<<<<<<< HEAD
-  views::ContainerWin window;
-=======
   views::WidgetWin window;
->>>>>>> 12c75e7a
   window.set_delete_on_destroy(false);
   window.set_window_style(WS_OVERLAPPEDWINDOW);
   window.Init(NULL, gfx::Rect(50, 50, 650, 650), false);
@@ -367,11 +359,7 @@
                             RDW_UPDATENOW | RDW_INVALIDATE | RDW_ALLCHILDREN);
   bool empty_paint = paint_window.empty_paint();
 
-<<<<<<< HEAD
-  views::ContainerWin window;
-=======
   views::WidgetWin window;
->>>>>>> 12c75e7a
   window.set_delete_on_destroy(false);
   window.set_window_style(WS_OVERLAPPEDWINDOW);
   window.Init(NULL, gfx::Rect(50, 50, 650, 650), NULL);
@@ -458,11 +446,7 @@
   NotificationService::current()->AddObserver(
       observer.get(), NOTIFY_VIEW_REMOVED, NotificationService::AllSources());
 
-<<<<<<< HEAD
-  views::ContainerWin* window = new views::ContainerWin;
-=======
   views::WidgetWin* window = new views::WidgetWin;
->>>>>>> 12c75e7a
   views::RootView* root_view = window->GetRootView();
 
   View* v1 = new View;
@@ -566,11 +550,7 @@
 }
 
 TEST_F(ViewTest, HitTestMasks) {
-<<<<<<< HEAD
-  views::ContainerWin window;
-=======
   views::WidgetWin window;
->>>>>>> 12c75e7a
   views::RootView* root_view = window.GetRootView();
   root_view->SetBounds(0, 0, 500, 500);
 
