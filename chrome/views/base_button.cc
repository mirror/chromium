--- conflicted
+++ resolved
@@ -1,34 +1,6 @@
-// Copyright 2008, Google Inc.
-// All rights reserved.
-//
-// Redistribution and use in source and binary forms, with or without
-// modification, are permitted provided that the following conditions are
-// met:
-//
-//    * Redistributions of source code must retain the above copyright
-// notice, this list of conditions and the following disclaimer.
-//    * Redistributions in binary form must reproduce the above
-// copyright notice, this list of conditions and the following disclaimer
-// in the documentation and/or other materials provided with the
-// distribution.
-//    * Neither the name of Google Inc. nor the names of its
-// contributors may be used to endorse or promote products derived from
-// this software without specific prior written permission.
-//
-// THIS SOFTWARE IS PROVIDED BY THE COPYRIGHT HOLDERS AND CONTRIBUTORS
-// "AS IS" AND ANY EXPRESS OR IMPLIED WARRANTIES, INCLUDING, BUT NOT
-// LIMITED TO, THE IMPLIED WARRANTIES OF MERCHANTABILITY AND FITNESS FOR
-// A PARTICULAR PURPOSE ARE DISCLAIMED. IN NO EVENT SHALL THE COPYRIGHT
-// OWNER OR CONTRIBUTORS BE LIABLE FOR ANY DIRECT, INDIRECT, INCIDENTAL,
-// SPECIAL, EXEMPLARY, OR CONSEQUENTIAL DAMAGES (INCLUDING, BUT NOT
-// LIMITED TO, PROCUREMENT OF SUBSTITUTE GOODS OR SERVICES; LOSS OF USE,
-// DATA, OR PROFITS; OR BUSINESS INTERRUPTION) HOWEVER CAUSED AND ON ANY
-// THEORY OF LIABILITY, WHETHER IN CONTRACT, STRICT LIABILITY, OR TORT
-// (INCLUDING NEGLIGENCE OR OTHERWISE) ARISING IN ANY WAY OUT OF THE USE
-// OF THIS SOFTWARE, EVEN IF ADVISED OF THE POSSIBILITY OF SUCH DAMAGE.
-
-#include <atlbase.h>
-#include <atlapp.h>
+// Copyright (c) 2006-2008 The Chromium Authors. All rights reserved.
+// Use of this source code is governed by a BSD-style license that can be
+// found in the LICENSE file.
 
 #include "chrome/views/base_button.h"
 
@@ -37,6 +9,7 @@
 #include "chrome/common/drag_drop_types.h"
 #include "chrome/common/gfx/chrome_canvas.h"
 #include "chrome/common/os_exchange_data.h"
+#include "chrome/common/throb_animation.h"
 
 namespace ChromeViews {
 
@@ -171,11 +144,7 @@
 
 bool BaseButton::OnMousePressed(const ChromeViews::MouseEvent& e) {
   if (state_ != BS_DISABLED) {
-<<<<<<< HEAD
-    if (IsTriggerableEvent(e) && HitTest(e.GetLocation())) {
-=======
     if (IsTriggerableEvent(e) && HitTest(WTL::CPoint(e.x(), e.y()))) {
->>>>>>> b8afeda4
       SetState(BS_PUSHED);
     }
     if (IsFocusable())
@@ -186,11 +155,7 @@
 
 bool BaseButton::OnMouseDragged(const ChromeViews::MouseEvent& e) {
   if (state_ != BS_DISABLED) {
-<<<<<<< HEAD
-    if (!HitTest(e.GetLocation()))
-=======
     if (!HitTest(WTL::CPoint(e.x(), e.y())))
->>>>>>> b8afeda4
       SetState(BS_NORMAL);
     else if (IsTriggerableEvent(e))
       SetState(BS_PUSHED);
@@ -208,11 +173,7 @@
   }
 
   if (state_ != BS_DISABLED) {
-<<<<<<< HEAD
-    if (canceled || !HitTest(e.GetLocation())) {
-=======
     if (canceled || !HitTest(WTL::CPoint(e.x(), e.y()))) {
->>>>>>> b8afeda4
       SetState(BS_NORMAL);
     } else {
       SetState(BS_HOT);
@@ -237,11 +198,7 @@
   using namespace ChromeViews;
 
   if (state_ != BS_DISABLED) {
-<<<<<<< HEAD
-    if (HitTest(e.GetLocation())) {
-=======
     if (HitTest(WTL::CPoint(e.x(), e.y()))) {
->>>>>>> b8afeda4
       SetState(BS_HOT);
     } else {
       SetState(BS_NORMAL);
@@ -267,7 +224,7 @@
 
 bool BaseButton::OnKeyPressed(const KeyEvent& e) {
   if (state_ != BS_DISABLED) {
-    if ((e.GetCharacter() == L' ') || (e.GetCharacter() == L'\n')) {
+    if ((e.GetCharacter() == VK_SPACE) || (e.GetCharacter() == VK_RETURN)) {
       SetState(BS_PUSHED);
       return true;
     }
@@ -277,7 +234,7 @@
 
 bool BaseButton::OnKeyReleased(const KeyEvent& e) {
   if (state_ != BS_DISABLED) {
-    if ((e.GetCharacter() == L' ') || (e.GetCharacter() == L'\n')) {
+    if ((e.GetCharacter() == VK_SPACE) || (e.GetCharacter() == VK_RETURN)) {
       SetState(BS_NORMAL);
       NotifyClick(0);
       return true;
@@ -346,4 +303,4 @@
   Paint(canvas);
 }
 
-}  // namespace ChromeViews+}  // namespace ChromeViews
