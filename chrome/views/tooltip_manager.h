--- conflicted
+++ resolved
@@ -13,18 +13,11 @@
 
 namespace views {
 
-class Container;
 class View;
-<<<<<<< HEAD
-
-// TooltipManager takes care of the wiring to support tooltips for Views.
-// This class is intended to be used by Containers. To use this, you must
-=======
 class Widget;
 
 // TooltipManager takes care of the wiring to support tooltips for Views.
 // This class is intended to be used by Widgets. To use this, you must
->>>>>>> 12c75e7a
 // do the following:
 // Add the following to your MSG_MAP:
 //
@@ -64,13 +57,8 @@
   // Returns the separator for lines of text in a tooltip.
   static const std::wstring& GetLineSeparator();
 
-<<<<<<< HEAD
-  // Creates a TooltipManager for the specified Container and parent window.
-  TooltipManager(Container* container, HWND parent);
-=======
   // Creates a TooltipManager for the specified Widget and parent window.
   TooltipManager(Widget* widget, HWND parent);
->>>>>>> 12c75e7a
   virtual ~TooltipManager();
 
   // Notification that the view hierarchy has changed in some way.
@@ -135,13 +123,8 @@
   // Invoked when the timer elapses and tooltip has to be destroyed.
   void DestroyKeyboardTooltipWindow(HWND window_to_destroy);
 
-<<<<<<< HEAD
-  // Hosting view container.
-  Container* container_;
-=======
   // Hosting Widget.
   Widget* widget_;
->>>>>>> 12c75e7a
 
   // The View the mouse is under. This is null if the mouse isn't under a
   // View.
