--- conflicted
+++ resolved
@@ -1,31 +1,6 @@
-// Copyright 2008, Google Inc.
-// All rights reserved.
-//
-// Redistribution and use in source and binary forms, with or without
-// modification, are permitted provided that the following conditions are
-// met:
-//
-//    * Redistributions of source code must retain the above copyright
-// notice, this list of conditions and the following disclaimer.
-//    * Redistributions in binary form must reproduce the above
-// copyright notice, this list of conditions and the following disclaimer
-// in the documentation and/or other materials provided with the
-// distribution.
-//    * Neither the name of Google Inc. nor the names of its
-// contributors may be used to endorse or promote products derived from
-// this software without specific prior written permission.
-//
-// THIS SOFTWARE IS PROVIDED BY THE COPYRIGHT HOLDERS AND CONTRIBUTORS
-// "AS IS" AND ANY EXPRESS OR IMPLIED WARRANTIES, INCLUDING, BUT NOT
-// LIMITED TO, THE IMPLIED WARRANTIES OF MERCHANTABILITY AND FITNESS FOR
-// A PARTICULAR PURPOSE ARE DISCLAIMED. IN NO EVENT SHALL THE COPYRIGHT
-// OWNER OR CONTRIBUTORS BE LIABLE FOR ANY DIRECT, INDIRECT, INCIDENTAL,
-// SPECIAL, EXEMPLARY, OR CONSEQUENTIAL DAMAGES (INCLUDING, BUT NOT
-// LIMITED TO, PROCUREMENT OF SUBSTITUTE GOODS OR SERVICES; LOSS OF USE,
-// DATA, OR PROFITS; OR BUSINESS INTERRUPTION) HOWEVER CAUSED AND ON ANY
-// THEORY OF LIABILITY, WHETHER IN CONTRACT, STRICT LIABILITY, OR TORT
-// (INCLUDING NEGLIGENCE OR OTHERWISE) ARISING IN ANY WAY OUT OF THE USE
-// OF THIS SOFTWARE, EVEN IF ADVISED OF THE POSSIBILITY OF SUCH DAMAGE.
+// Copyright (c) 2006-2008 The Chromium Authors. All rights reserved.
+// Use of this source code is governed by a BSD-style license that can be
+// found in the LICENSE file.
 
 #ifndef CHROME_VIEWS_TOOLTIP_MANAGER_H_
 #define CHROME_VIEWS_TOOLTIP_MANAGER_H_
@@ -33,7 +8,6 @@
 #include <windows.h>
 #include <string>
 #include "base/basictypes.h"
-#include "googleurl/src/gurl.h"
 
 class ChromeFont;
 
@@ -93,6 +67,12 @@
   // Invoked when the tooltip text changes for the specified views.
   void TooltipTextChanged(View* view);
 
+  // Invoked when toolbar icon gets focus.
+  void ShowKeyboardTooltip(View* view);
+
+  // Invoked when toolbar loses focus.
+  void HideKeyboardTooltip();
+
   // Message handlers. These forward to the tooltip control.
   virtual void OnMouse(UINT u_msg, WPARAM w_param, LPARAM l_param);
   LRESULT OnNotify(int w_param, NMHDR* l_param, bool* handled);
@@ -133,7 +113,13 @@
   // of text in the tooltip.
   void TrimTooltipToFit(std::wstring* text,
                         int* width,
-                        int* line_count);
+                        int* line_count,
+                        int position_x,
+                        int position_y,
+                        HWND window);
+
+  // Invoked when the timer elapses and tooltip has to be destroyed.
+  void DestroyKeyboardTooltipWindow(HWND window_to_destroy);
 
   // Hosting view container.
   ViewContainer* view_container_;
@@ -162,13 +148,16 @@
   // Height for a tooltip; lazily calculated.
   static int tooltip_height_;
 
+  // control window for tooltip displayed using keyboard.
+  HWND keyboard_tooltip_hwnd_;
+
+  // Used to register DestroyTooltipWindow function with postdelayedtask
+  // function.
+  ScopedRunnableMethodFactory<TooltipManager> keyboard_tooltip_factory_;
+
   DISALLOW_EVIL_CONSTRUCTORS(TooltipManager);
 };
 
 } // namespace ChromeViews
 
-<<<<<<< HEAD
-#endif // CHROME_VIEWS_TOOLTIP_MANAGER_H__
-=======
-#endif // CHROME_VIEWS_TOOLTIP_MANAGER_H_
->>>>>>> b8afeda4
+#endif // CHROME_VIEWS_TOOLTIP_MANAGER_H_