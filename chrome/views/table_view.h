--- conflicted
+++ resolved
@@ -489,12 +489,9 @@
   // content.
   int content_offset() const { return content_offset_; }
 
-<<<<<<< HEAD
-=======
   // Size (width and height) of images.
   static const int kImageSize;
 
->>>>>>> 12c75e7a
  private:
   // Direction of a sort.
   enum SortDirection {
