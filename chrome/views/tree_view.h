// Copyright (c) 2006-2008 The Chromium Authors. All rights reserved.
// Use of this source code is governed by a BSD-style license that can be
// found in the LICENSE file.

#ifndef CHROME_VIEWS_TREE_VIEW_H__
#define CHROME_VIEWS_TREE_VIEW_H__

#include <map>

#include "base/basictypes.h"
#include "base/logging.h"
#include "chrome/views/native_control.h"
#include "chrome/views/tree_model.h"

namespace views {

class TreeView;

<<<<<<< HEAD
// Observer for the TreeModel. Notified of significant events to the model.
class TreeModelObserver {
 public:
  // Notification that nodes were added to the specified parent.
  virtual void TreeNodesAdded(TreeModel* model,
                              TreeModelNode* parent,
                              int start,
                              int count) = 0;

  // Notification that nodes were removed from the specified parent.
  virtual void TreeNodesRemoved(TreeModel* model,
                                TreeModelNode* parent,
                                int start,
                                int count) = 0;

  // Notification that the contents of a node has changed.
  virtual void TreeNodeChanged(TreeModel* model, TreeModelNode* node) = 0;
};

// TreeModelNode --------------------------------------------------------------

// Type of class returned from the model.
class TreeModelNode {
 public:
  // Returns the title for the node.
  virtual std::wstring GetTitle() = 0;
};

// TreeModel ------------------------------------------------------------------

// The model for TreeView.
class TreeModel {
 public:
  // Returns the root of the tree. This may or may not be shown in the tree,
  // see SetRootShown for details.
  virtual TreeModelNode* GetRoot() = 0;

  // Returns the number of children in the specified node.
  virtual int GetChildCount(TreeModelNode* parent) = 0;

  // Returns the child node at the specified index.
  virtual TreeModelNode* GetChild(TreeModelNode* parent, int index) = 0;

  // Returns the parent of a node, or NULL if node is the root.
  virtual TreeModelNode* GetParent(TreeModelNode* node) = 0;

  // Sets the observer of the model.
  virtual void SetObserver(TreeModelObserver* observer) = 0;

  // Sets the title of the specified node.
  // This is only invoked if the node is editable and the user edits a node.
  virtual void SetTitle(TreeModelNode* node,
                        const std::wstring& title) {
    NOTREACHED();
  }

  // Returns the set of icons for the nodes in the tree. You only need override
  // this if you don't want to use the default folder icons.
  virtual void GetIcons(std::vector<SkBitmap>* icons) {}

  // Returns the index of the icon to use for |node|. Return -1 to use the
  // default icon. The index is relative to the list of icons returned from
  // GetIcons.
  virtual int GetIconIndex(TreeModelNode* node) { return -1; }
};

=======
>>>>>>> 12c75e7a
// TreeViewController ---------------------------------------------------------

// Controller for the treeview.
class TreeViewController {
 public:
  // Notification that the selection of the tree view has changed. Use
  // GetSelectedNode to find the current selection.
  virtual void OnTreeViewSelectionChanged(TreeView* tree_view) = 0;

  // Returns true if the node can be edited. This is only used if the
  // TreeView is editable.
  virtual bool CanEdit(TreeView* tree_view, TreeModelNode* node) {
    return true;
  }

  // Invoked when a key is pressed on the tree view.
  virtual void OnTreeViewKeyDown(unsigned short virtual_keycode) {}
};

// TreeView -------------------------------------------------------------------

// TreeView displays hierarchical data as returned from a TreeModel. The user
// can expand, collapse and edit the items. A Controller may be attached to
// receive notification of selection changes and restrict editing.
class TreeView : public NativeControl, TreeModelObserver {
 public:
  TreeView();
  virtual ~TreeView();

  // Is dragging enabled? The default is false.
  void set_drag_enabled(bool drag_enabled) { drag_enabled_ = drag_enabled; }
  bool drag_enabled() const { return drag_enabled_; }

  // Sets the model. TreeView does not take ownership of the model.
  void SetModel(TreeModel* model);
  TreeModel* model() const { return model_; }

  // Sets whether the user can edit the nodes. The default is true. If true,
  // the Controller is queried to determine if a particular node can be edited.
  void SetEditable(bool editable);

  // Edits the specified node. This cancels the current edit and expands
  // all parents of node.
  void StartEditing(TreeModelNode* node);

  // Cancels the current edit. Does nothing if not editing.
  void CancelEdit();

  // Commits the current edit. Does nothing if not editing.
  void CommitEdit();

  // If the user is editing a node, it is returned. If the user is not
  // editing a node, NULL is returned.
  TreeModelNode* GetEditingNode();

  // Selects the specified node. This expands all the parents of node.
  void SetSelectedNode(TreeModelNode* node);

  // Returns the selected node, or NULL if nothing is selected.
  TreeModelNode* GetSelectedNode();

  // Make sure node and all its parents are expanded.
  void Expand(TreeModelNode* node);

  // Convenience to expand ALL nodes in the tree.
  void ExpandAll();

  // Invoked from ExpandAll(). Expands the supplied node and recursively
  // invokes itself with all children.
  void ExpandAll(TreeModelNode* node);

  // Returns true if the specified node is expanded.
  bool IsExpanded(TreeModelNode* node);

  // Sets whether the root is shown. If true, the root node of the tree is
  // shown, if false only the children of the root are shown. The default is
  // true.
  void SetRootShown(bool root_visible);

  // TreeModelObserver methods. Don't call these directly, instead your model
  // should notify the observer TreeView adds to it.
  virtual void TreeNodesAdded(TreeModel* model,
                              TreeModelNode* parent,
                              int start,
                              int count);
  virtual void TreeNodesRemoved(TreeModel* model,
                                TreeModelNode* parent,
                                int start,
                                int count);
  virtual void TreeNodeChanged(TreeModel* model, TreeModelNode* node);

  // Sets the controller, which may be null. TreeView does not take ownership
  // of the controller.
  void SetController(TreeViewController* controller) {
    controller_ = controller;
  }

  // Sets whether enter is processed when not editing. If true, enter will
  // expand/collapse the node. If false, enter is passed to the focus manager
  // so that an enter accelerator can be enabled. The default is false.
  //
  // NOTE: Changing this has no effect after the hwnd has been created.
  void SetProcessesEnter(bool process_enter) {
    process_enter_ = process_enter;
  }
  bool GetProcessedEnter() { return process_enter_; }

  // Sets when the ContextMenuController is notified. If true, the
  // ContextMenuController is only notified when a node is selected and the
  // mouse is over a node. The default is true.
  void SetShowContextMenuOnlyWhenNodeSelected(bool value) {
    show_context_menu_only_when_node_selected_ = value;
  }
  bool GetShowContextMenuOnlyWhenNodeSelected() {
    return show_context_menu_only_when_node_selected_;
  }

  // If true, a right click selects the node under the mouse. The default
  // is true.
  void SetSelectOnRightMouseDown(bool value) {
    select_on_right_mouse_down_ = value;
  }
  bool GetSelectOnRightMouseDown() { return select_on_right_mouse_down_; }

 protected:
  // Overriden to return a location based on the selected node.
  virtual gfx::Point GetKeyboardContextMenuLocation();

  // Creates and configures the tree_view.
  virtual HWND CreateNativeControl(HWND parent_container);

  // Invoked when the native control sends a WM_NOTIFY message to its parent.
  // Handles a variety of potential TreeView messages.
  virtual LRESULT OnNotify(int w_param, LPNMHDR l_param);

  // Yes, we want to be notified of key down for two reasons. To circumvent
  // VK_ENTER from toggling the expaned state when processes_enter_ is false,
  // and to have F2 start editting.
  virtual bool NotifyOnKeyDown() const { return true; }
  virtual bool OnKeyDown(int virtual_key_code);

  virtual void OnContextMenu(const CPoint& location);

  // Returns the TreeModelNode for |tree_item|.
  TreeModelNode* GetNodeForTreeItem(HTREEITEM tree_item);

  // Returns the tree item for |node|.
  HTREEITEM GetTreeItemForNode(TreeModelNode* node);

 private:
  // See notes in TableView::TableViewWrapper for why this is needed.
  struct TreeViewWrapper {
    explicit TreeViewWrapper(TreeView* view) : tree_view(view) { }
    TreeView* tree_view;
  };

  // Internally used to track the state of nodes. NodeDetails are lazily created
  // as the user expands nodes.
  struct NodeDetails {
    NodeDetails(int id, TreeModelNode* node)
        : id(id), node(node), tree_item(NULL), loaded_children(false) {}

    // Unique identifier for the node. This corresponds to the lParam of
    // the tree item.
    const int id;

    // The node from the model.
    TreeModelNode* node;

    // From the native TreeView.
    //
    // This should be treated as const, but can't due to timing in creating the
    // entry.
    HTREEITEM tree_item;

    // Whether the children have been loaded.
    bool loaded_children;
  };

  // Deletes the root items from the treeview. This is used when the model
  // changes.
  void DeleteRootItems();

  // Creates the root items in the treeview from the model. This is used when
  // the model changes.
  void CreateRootItems();

  // Creates and adds an item to the treeview. parent_item identifies the
  // parent and is null for root items. after dictates where among the
  // children of parent_item the item is to be created. node is the node from
  // the model.
  void CreateItem(HTREEITEM parent_item, HTREEITEM after, TreeModelNode* node);

  // Removes entries from the map for item. This method will also
  // remove the items from the TreeView because the process of
  // deleting an item will send an TVN_GETDISPINFO message, consulting
  // our internal map data.
  void RecursivelyDelete(NodeDetails* node);

  // Returns the NodeDetails by node from the model.
  NodeDetails* GetNodeDetails(TreeModelNode* node) {
    DCHECK(node &&
           node_to_details_map_.find(node) != node_to_details_map_.end());
    return node_to_details_map_[node];
  }

  // Returns the NodeDetails by identifier (lparam of the HTREEITEM).
  NodeDetails* GetNodeDetailsByID(int id) {
    DCHECK(id_to_details_map_.find(id) != id_to_details_map_.end());
    return id_to_details_map_[id];
  }

  // Returns the NodeDetails by HTREEITEM.
  NodeDetails* GetNodeDetailsByTreeItem(HTREEITEM tree_item);

  // Creates the image list to use for the tree.
  HIMAGELIST CreateImageList();

  // The window function installed on the treeview.
  static LRESULT CALLBACK TreeWndProc(HWND window,
                                      UINT message,
                                      WPARAM w_param,
                                      LPARAM l_param);

  // Handle to the tree window.
  HWND tree_view_;

  // The model, may be null.
  TreeModel* model_;

  // Maps from id to NodeDetails.
  std::map<int,NodeDetails*> id_to_details_map_;

  // Maps from model entry to NodeDetails.
  std::map<TreeModelNode*,NodeDetails*> node_to_details_map_;

  // Whether the user can edit the items.
  bool editable_;

  // Next id to create. Any time an item is added this is incremented by one.
  int next_id_;

  // The controller.
  TreeViewController* controller_;

  // Node being edited. If null, not editing.
  TreeModelNode* editing_node_;

  // Whether or not the root is shown in the tree.
  bool root_shown_;

  // Whether enter should be processed by the tree when not editing.
  bool process_enter_;

  // Whether we notify context menu controller only when mouse is over node
  // and node is selected.
  bool show_context_menu_only_when_node_selected_;

  // Whether the selection is changed on right mouse down.
  bool select_on_right_mouse_down_;

  // A wrapper around 'this', used for subclassing the TreeView control.
  TreeViewWrapper wrapper_;

  // Original handler installed on the TreeView.
  WNDPROC original_handler_;

  bool drag_enabled_;

  // Did the model return a non-empty set of icons from GetIcons?
  bool has_custom_icons_;

  HIMAGELIST image_list_;

  DISALLOW_COPY_AND_ASSIGN(TreeView);
};

}  // namespace views

#endif  // CHROME_VIEWS_TREE_VIEW_H__<|MERGE_RESOLUTION|>--- conflicted
+++ resolved
@@ -16,75 +16,6 @@
 
 class TreeView;
 
-<<<<<<< HEAD
-// Observer for the TreeModel. Notified of significant events to the model.
-class TreeModelObserver {
- public:
-  // Notification that nodes were added to the specified parent.
-  virtual void TreeNodesAdded(TreeModel* model,
-                              TreeModelNode* parent,
-                              int start,
-                              int count) = 0;
-
-  // Notification that nodes were removed from the specified parent.
-  virtual void TreeNodesRemoved(TreeModel* model,
-                                TreeModelNode* parent,
-                                int start,
-                                int count) = 0;
-
-  // Notification that the contents of a node has changed.
-  virtual void TreeNodeChanged(TreeModel* model, TreeModelNode* node) = 0;
-};
-
-// TreeModelNode --------------------------------------------------------------
-
-// Type of class returned from the model.
-class TreeModelNode {
- public:
-  // Returns the title for the node.
-  virtual std::wstring GetTitle() = 0;
-};
-
-// TreeModel ------------------------------------------------------------------
-
-// The model for TreeView.
-class TreeModel {
- public:
-  // Returns the root of the tree. This may or may not be shown in the tree,
-  // see SetRootShown for details.
-  virtual TreeModelNode* GetRoot() = 0;
-
-  // Returns the number of children in the specified node.
-  virtual int GetChildCount(TreeModelNode* parent) = 0;
-
-  // Returns the child node at the specified index.
-  virtual TreeModelNode* GetChild(TreeModelNode* parent, int index) = 0;
-
-  // Returns the parent of a node, or NULL if node is the root.
-  virtual TreeModelNode* GetParent(TreeModelNode* node) = 0;
-
-  // Sets the observer of the model.
-  virtual void SetObserver(TreeModelObserver* observer) = 0;
-
-  // Sets the title of the specified node.
-  // This is only invoked if the node is editable and the user edits a node.
-  virtual void SetTitle(TreeModelNode* node,
-                        const std::wstring& title) {
-    NOTREACHED();
-  }
-
-  // Returns the set of icons for the nodes in the tree. You only need override
-  // this if you don't want to use the default folder icons.
-  virtual void GetIcons(std::vector<SkBitmap>* icons) {}
-
-  // Returns the index of the icon to use for |node|. Return -1 to use the
-  // default icon. The index is relative to the list of icons returned from
-  // GetIcons.
-  virtual int GetIconIndex(TreeModelNode* node) { return -1; }
-};
-
-=======
->>>>>>> 12c75e7a
 // TreeViewController ---------------------------------------------------------
 
 // Controller for the treeview.
