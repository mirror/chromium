<<<<<<< HEAD
// Copyright 2008, Google Inc.
// All rights reserved.
//
// Redistribution and use in source and binary forms, with or without
// modification, are permitted provided that the following conditions are
// met:
//
//    * Redistributions of source code must retain the above copyright
// notice, this list of conditions and the following disclaimer.
//    * Redistributions in binary form must reproduce the above
// copyright notice, this list of conditions and the following disclaimer
// in the documentation and/or other materials provided with the
// distribution.
//    * Neither the name of Google Inc. nor the names of its
// contributors may be used to endorse or promote products derived from
// this software without specific prior written permission.
//
// THIS SOFTWARE IS PROVIDED BY THE COPYRIGHT HOLDERS AND CONTRIBUTORS
// "AS IS" AND ANY EXPRESS OR IMPLIED WARRANTIES, INCLUDING, BUT NOT
// LIMITED TO, THE IMPLIED WARRANTIES OF MERCHANTABILITY AND FITNESS FOR
// A PARTICULAR PURPOSE ARE DISCLAIMED. IN NO EVENT SHALL THE COPYRIGHT
// OWNER OR CONTRIBUTORS BE LIABLE FOR ANY DIRECT, INDIRECT, INCIDENTAL,
// SPECIAL, EXEMPLARY, OR CONSEQUENTIAL DAMAGES (INCLUDING, BUT NOT
// LIMITED TO, PROCUREMENT OF SUBSTITUTE GOODS OR SERVICES; LOSS OF USE,
// DATA, OR PROFITS; OR BUSINESS INTERRUPTION) HOWEVER CAUSED AND ON ANY
// THEORY OF LIABILITY, WHETHER IN CONTRACT, STRICT LIABILITY, OR TORT
// (INCLUDING NEGLIGENCE OR OTHERWISE) ARISING IN ANY WAY OUT OF THE USE
// OF THIS SOFTWARE, EVEN IF ADVISED OF THE POSSIBILITY OF SUCH DAMAGE.

#include <windows.h>
#include <uxtheme.h>
#include <vsstyle.h>

#include "chrome/views/client_view.h"

#include "base/gfx/native_theme.h"
#include "chrome/browser/standard_layout.h"
#include "chrome/common/gfx/chrome_canvas.h"
#include "chrome/common/gfx/chrome_font.h"
#include "chrome/common/l10n_util.h"
#include "chrome/common/resource_bundle.h"
#include "chrome/common/win_util.h"
#include "chrome/views/window.h"
#include "generated_resources.h"

namespace {

// Updates any of the standard buttons according to the delegate.
void UpdateButtonHelper(ChromeViews::NativeButton* button_view,
                        ChromeViews::DialogDelegate* delegate,
                        ChromeViews::DialogDelegate::DialogButton button) {
  std::wstring label = delegate->GetDialogButtonLabel(button);
  if (!label.empty())
    button_view->SetLabel(label);
  button_view->SetEnabled(delegate->IsDialogButtonEnabled(button));
  button_view->SetVisible(delegate->IsDialogButtonVisible(button));
}

}  // namespace

namespace ChromeViews {

// static
ChromeFont ClientView::dialog_button_font_;
static const int kDialogMinButtonWidth = 75;
static const int kDialogButtonLabelSpacing = 16;
static const int kDialogButtonContentSpacing = 0;

// The group used by the buttons.  This name is chosen voluntarily big not to
// conflict with other groups that could be in the dialog content.
static const int kButtonGroup = 6666;

namespace {

// DialogButton ----------------------------------------------------------------

// DialogButtons is used for the ok/cancel buttons of the window. DialogButton
// forwrds AcceleratorPressed to the delegate.

class DialogButton : public NativeButton {
 public:
  DialogButton(Window* owner,
               DialogDelegate::DialogButton type,
               const std::wstring& title,
               bool is_default)
      : NativeButton(title, is_default), owner_(owner), type_(type) {
  }

  // Overriden to forward to the delegate.
  virtual bool AcceleratorPressed(const Accelerator& accelerator) {
    if (!owner_->window_delegate()->AsDialogDelegate()->
        AreAcceleratorsEnabled(type_)) {
      return false;
    }
    return NativeButton::AcceleratorPressed(accelerator);
  }

 private:
  Window* owner_;
  const DialogDelegate::DialogButton type_;

  DISALLOW_EVIL_CONSTRUCTORS(DialogButton);
};

}  // namespace

////////////////////////////////////////////////////////////////////////////////
// ClientView, public:
ClientView::ClientView(Window* owner, View* contents_view)
    : ok_button_(NULL),
      cancel_button_(NULL),
      extra_view_(NULL),
      owner_(owner),
      contents_view_(contents_view) {
  DCHECK(owner_);
  InitClass();
}

ClientView::~ClientView() {
}

void ClientView::ShowDialogButtons() {
  if (!owner_->window_delegate())
    return;

  DialogDelegate* dd = owner_->window_delegate()->AsDialogDelegate();
  if (!dd)
    return;

  int buttons = dd->GetDialogButtons();

  if (buttons & DialogDelegate::DIALOGBUTTON_OK && !ok_button_) {
    std::wstring label =
        dd->GetDialogButtonLabel(DialogDelegate::DIALOGBUTTON_OK);
    if (label.empty())
      label = l10n_util::GetString(IDS_OK);
    ok_button_ = new DialogButton(
        owner_, DialogDelegate::DIALOGBUTTON_OK,
        label,
        (dd->GetDefaultDialogButton() & DialogDelegate::DIALOGBUTTON_OK) != 0);
    ok_button_->SetListener(this);
    ok_button_->SetGroup(kButtonGroup);
    if (!cancel_button_)
      ok_button_->AddAccelerator(Accelerator(VK_ESCAPE, false, false, false));
    AddChildView(ok_button_);
  }
  if (buttons & DialogDelegate::DIALOGBUTTON_CANCEL && !cancel_button_) {
    std::wstring label =
        dd->GetDialogButtonLabel(DialogDelegate::DIALOGBUTTON_CANCEL);
    if (label.empty()) {
      if (buttons & DialogDelegate::DIALOGBUTTON_OK) {
        label = l10n_util::GetString(IDS_CANCEL);
      } else {
        label = l10n_util::GetString(IDS_CLOSE);
      }
    }
    cancel_button_ = new DialogButton(
        owner_, DialogDelegate::DIALOGBUTTON_CANCEL,
        label,
        (dd->GetDefaultDialogButton() & DialogDelegate::DIALOGBUTTON_CANCEL)
        != 0);
    cancel_button_->SetListener(this);
    cancel_button_->SetGroup(kButtonGroup);
    cancel_button_->AddAccelerator(Accelerator(VK_ESCAPE, false, false, false));
    AddChildView(cancel_button_);
  }

  ChromeViews::View* extra_view = dd->GetExtraView();
  if (extra_view && !extra_view_) {
    extra_view_ = extra_view;
    extra_view_->SetGroup(kButtonGroup);
    AddChildView(extra_view_);
  }
  if (!buttons) {
    // Register the escape key as an accelerator which will close the window
    // if there are no dialog buttons.
    AddAccelerator(Accelerator(VK_ESCAPE, false, false, false));
  }
}

// Changing dialog labels will change button widths.
void ClientView::UpdateDialogButtons() {
  if (!owner_->window_delegate())
    return;

  DialogDelegate* dd = owner_->window_delegate()->AsDialogDelegate();
  if (!dd)
    return;

  int buttons = dd->GetDialogButtons();

  if (buttons & DialogDelegate::DIALOGBUTTON_OK)
    UpdateButtonHelper(ok_button_, dd, DialogDelegate::DIALOGBUTTON_OK);

  if (buttons & DialogDelegate::DIALOGBUTTON_CANCEL)
    UpdateButtonHelper(cancel_button_, dd, DialogDelegate::DIALOGBUTTON_CANCEL);

  LayoutDialogButtons();
  SchedulePaint();
}

bool ClientView::PointIsInSizeBox(const gfx::Point& point) {
  CPoint temp = point.ToPOINT();
  View::ConvertPointFromViewContainer(this, &temp);
  return size_box_bounds_.Contains(temp.x, temp.y);
}

////////////////////////////////////////////////////////////////////////////////
// ClientView, View overrides:

static void FillViewWithSysColor(ChromeCanvas* canvas, View* view,
                                 COLORREF color) {
  SkColor sk_color =
      SkColorSetRGB(GetRValue(color), GetGValue(color), GetBValue(color));
  canvas->FillRectInt(sk_color, 0, 0, view->GetWidth(), view->GetHeight());
}

void ClientView::Paint(ChromeCanvas* canvas) {
  if (!owner_->window_delegate())
    return;

  if (owner_->window_delegate()->AsDialogDelegate()) {
    FillViewWithSysColor(canvas, this, GetSysColor(COLOR_3DFACE));
  } else {
    // TODO(beng): (Cleanup) this should be COLOR_WINDOW but until the App
    //             Install wizard is updated to use the DialogDelegate somehow,
    //             we'll just use this value here.
    FillViewWithSysColor(canvas, this, GetSysColor(COLOR_3DFACE));
  }
}

void ClientView::PaintChildren(ChromeCanvas* canvas) {
  View::PaintChildren(canvas);
  if (!owner_->IsMaximized() && !owner_->IsMinimized())
    PaintSizeBox(canvas);
}

void ClientView::Layout() {
  if (has_dialog_buttons())
    LayoutDialogButtons();
  LayoutContentsView();
=======
// Copyright (c) 2006-2008 The Chromium Authors. All rights reserved.
// Use of this source code is governed by a BSD-style license that can be
// found in the LICENSE file.

#include "base/logging.h"
#include "chrome/views/client_view.h"

namespace ChromeViews {

///////////////////////////////////////////////////////////////////////////////
// ClientView, public:

ClientView::ClientView(Window* window, View* contents_view)
    : window_(window),
      contents_view_(contents_view) {
}

int ClientView::NonClientHitTest(const gfx::Point& point) {
  CRect bounds;
  GetBounds(&bounds, APPLY_MIRRORING_TRANSFORMATION);
  if (gfx::Rect(bounds).Contains(point.x(), point.y()))
    return HTCLIENT;
  return HTNOWHERE;
}

///////////////////////////////////////////////////////////////////////////////
// ClientView, View overrides:

void ClientView::GetPreferredSize(CSize* out) {
  DCHECK(out);
  // |contents_view_| is allowed to be NULL up until the point where this view
  // is attached to a ViewContainer.
  if (contents_view_)
    contents_view_->GetPreferredSize(out);
>>>>>>> b8afeda4
}

void ClientView::ViewHierarchyChanged(bool is_add, View* parent, View* child) {
  if (is_add && child == this) {
<<<<<<< HEAD
    // Only add the contents_view_ once, and only when we ourselves are added
    // to the view hierarchy, since some contents_view_s assume that when they
    // are added to the hierarchy a HWND exists, when it may not, since we are
    // not yet added...
    if (contents_view_ && contents_view_->GetParent() != this)
      AddChildView(contents_view_);
    // Can only add and update the dialog buttons _after_ they are added to the
    // view hierarchy since they are native controls and require the
    // ViewContainer's HWND.
    ShowDialogButtons();
    UpdateDialogButtons();
    Layout();
  }
}

void ClientView::DidChangeBounds(const CRect& prev, const CRect& next) {
  Layout();
}

void ClientView::GetPreferredSize(CSize* out) {
  DCHECK(out);
  contents_view_->GetPreferredSize(out);
  int button_height = 0;
  if (has_dialog_buttons()) {
    if (cancel_button_)
      button_height = cancel_button_->GetHeight();
    else
      button_height = ok_button_->GetHeight();
    // Account for padding above and below the button.
    button_height += kDialogButtonContentSpacing + kButtonVEdgeMargin;
  }
  out->cy += button_height;
}

bool ClientView::AcceleratorPressed(const Accelerator& accelerator) {
  DCHECK(accelerator.GetKeyCode() == VK_ESCAPE);  // We only expect Escape key.
  owner_->Close();
  return true;
}

////////////////////////////////////////////////////////////////////////////////
// ClientView, NativeButton::Listener implementation:

void ClientView::ButtonPressed(NativeButton* sender) {
  if (sender == ok_button_) {
    owner_->AcceptWindow();
  } else if (sender == cancel_button_) {
    owner_->CancelWindow();
  }
}

////////////////////////////////////////////////////////////////////////////////
// ClientView, private:

void ClientView::PaintSizeBox(ChromeCanvas* canvas) {
  if (!owner_->window_delegate())
    return;

  if (owner_->window_delegate()->CanResize() ||
      owner_->window_delegate()->CanMaximize()) {
    HDC dc = canvas->beginPlatformPaint();
    SIZE gripper_size = { 0, 0 };
    gfx::NativeTheme::instance()->GetThemePartSize(
        gfx::NativeTheme::STATUS, dc, SP_GRIPPER, 1, NULL, TS_TRUE,
        &gripper_size);

    // TODO(beng): (http://b/1085509) In "classic" rendering mode, there isn't
    //             a theme-supplied gripper. We should probably improvise
    //             something, which would also require changing |gripper_size|
    //             to have different default values, too...
    CRect gripper_bounds;
    GetLocalBounds(&gripper_bounds, false);
    gripper_bounds.left = gripper_bounds.right - gripper_size.cx;
    gripper_bounds.top = gripper_bounds.bottom - gripper_size.cy;
    size_box_bounds_ = gripper_bounds;
    gfx::NativeTheme::instance()->PaintStatusGripper(
        dc, SP_PANE, 1, 0, gripper_bounds);
    canvas->endPlatformPaint();
  }
}

int ClientView::GetButtonWidth(DialogDelegate::DialogButton button) {
  if (!owner_->window_delegate())
    return kDialogMinButtonWidth;

  DialogDelegate* dd = owner_->window_delegate()->AsDialogDelegate();
  DCHECK(dd);

  std::wstring button_label = dd->GetDialogButtonLabel(button);
  int string_width = dialog_button_font_.GetStringWidth(button_label);
  return std::max(string_width + kDialogButtonLabelSpacing,
                  kDialogMinButtonWidth);
}

void ClientView::LayoutDialogButtons() {
  CRect extra_bounds;
  if (cancel_button_) {
    CSize ps;
    cancel_button_->GetPreferredSize(&ps);
    CRect lb;
    GetLocalBounds(&lb, false);
    int button_width = GetButtonWidth(DialogDelegate::DIALOGBUTTON_CANCEL);
    CRect bounds;
    bounds.left = lb.right - button_width - kButtonHEdgeMargin;
    bounds.top = lb.bottom - ps.cy - kButtonVEdgeMargin;
    bounds.right = bounds.left + button_width;
    bounds.bottom = bounds.top + ps.cy;
    cancel_button_->SetBounds(bounds);
    // The extra view bounds are dependent on this button.
    extra_bounds.right = bounds.left;
    extra_bounds.top = bounds.top;
  }
  if (ok_button_) {
    CSize ps;
    ok_button_->GetPreferredSize(&ps);
    CRect lb;
    GetLocalBounds(&lb, false);
    int button_width = GetButtonWidth(DialogDelegate::DIALOGBUTTON_OK);
    int ok_button_right = lb.right - kButtonHEdgeMargin;
    if (cancel_button_)
      ok_button_right = cancel_button_->GetX() - kRelatedButtonHSpacing;
    CRect bounds;
    bounds.left = ok_button_right - button_width;
    bounds.top = lb.bottom - ps.cy - kButtonVEdgeMargin;
    bounds.right = ok_button_right;
    bounds.bottom = bounds.top + ps.cy;
    ok_button_->SetBounds(bounds);
    // The extra view bounds are dependent on this button.
    extra_bounds.right = bounds.left;
    extra_bounds.top = bounds.top;
  }
  if (extra_view_) {
    CSize ps;
    extra_view_->GetPreferredSize(&ps);
    CRect lb;
    GetLocalBounds(&lb, false);
    extra_bounds.left = lb.left + kButtonHEdgeMargin;
    extra_bounds.bottom = extra_bounds.top + ps.cy;
    extra_view_->SetBounds(extra_bounds);
  }
}

void ClientView::LayoutContentsView() {
  // We acquire a |contents_view_| ptr when we are constructed, but this can be
  // NULL (for testing purposes). Also, we explicitly don't immediately insert
  // the contents_view_ into the hierarchy until we ourselves are inserted,
  // because the contents_view_ may have initialization that relies on a HWND
  // at the time it is inserted into _any_ hierarchy. So this check is to
  // ensure the contents_view_ is in a valid state as a child of this window
  // before trying to lay it out to our size.
  if (contents_view_ && contents_view_->GetParent() == this) {
    int button_height = 0;
    if (has_dialog_buttons()) {
      if (cancel_button_)
        button_height = cancel_button_->GetHeight();
      else
        button_height = ok_button_->GetHeight();
      // Account for padding above and below the button.
      button_height += kDialogButtonContentSpacing + kButtonVEdgeMargin;
    }

    CRect lb;
    GetLocalBounds(&lb, false);
    lb.bottom = std::max(0, static_cast<int>(lb.bottom - button_height));
    contents_view_->SetBounds(lb);
    contents_view_->Layout();
  }
}

// static
void ClientView::InitClass() {
  static bool initialized = false;
  if (!initialized) {
    ResourceBundle& rb = ResourceBundle::GetSharedInstance();
    dialog_button_font_ = rb.GetFont(ResourceBundle::BaseFont);
    initialized = true;
  }
}

}
=======
    DCHECK(GetViewContainer());
    DCHECK(contents_view_); // |contents_view_| must be valid now!
    AddChildView(contents_view_);
  }
}

void ClientView::DidChangeBounds(const CRect& previous, const CRect& current) {
  Layout();
}

void ClientView::Layout() {
  // |contents_view_| is allowed to be NULL up until the point where this view
  // is attached to a ViewContainer.
  if (contents_view_)
    contents_view_->SetBounds(0, 0, width(), height());
}

};  // namespace ChromeViews
>>>>>>> b8afeda4
<|MERGE_RESOLUTION|>--- conflicted
+++ resolved
@@ -1,246 +1,3 @@
-<<<<<<< HEAD
-// Copyright 2008, Google Inc.
-// All rights reserved.
-//
-// Redistribution and use in source and binary forms, with or without
-// modification, are permitted provided that the following conditions are
-// met:
-//
-//    * Redistributions of source code must retain the above copyright
-// notice, this list of conditions and the following disclaimer.
-//    * Redistributions in binary form must reproduce the above
-// copyright notice, this list of conditions and the following disclaimer
-// in the documentation and/or other materials provided with the
-// distribution.
-//    * Neither the name of Google Inc. nor the names of its
-// contributors may be used to endorse or promote products derived from
-// this software without specific prior written permission.
-//
-// THIS SOFTWARE IS PROVIDED BY THE COPYRIGHT HOLDERS AND CONTRIBUTORS
-// "AS IS" AND ANY EXPRESS OR IMPLIED WARRANTIES, INCLUDING, BUT NOT
-// LIMITED TO, THE IMPLIED WARRANTIES OF MERCHANTABILITY AND FITNESS FOR
-// A PARTICULAR PURPOSE ARE DISCLAIMED. IN NO EVENT SHALL THE COPYRIGHT
-// OWNER OR CONTRIBUTORS BE LIABLE FOR ANY DIRECT, INDIRECT, INCIDENTAL,
-// SPECIAL, EXEMPLARY, OR CONSEQUENTIAL DAMAGES (INCLUDING, BUT NOT
-// LIMITED TO, PROCUREMENT OF SUBSTITUTE GOODS OR SERVICES; LOSS OF USE,
-// DATA, OR PROFITS; OR BUSINESS INTERRUPTION) HOWEVER CAUSED AND ON ANY
-// THEORY OF LIABILITY, WHETHER IN CONTRACT, STRICT LIABILITY, OR TORT
-// (INCLUDING NEGLIGENCE OR OTHERWISE) ARISING IN ANY WAY OUT OF THE USE
-// OF THIS SOFTWARE, EVEN IF ADVISED OF THE POSSIBILITY OF SUCH DAMAGE.
-
-#include <windows.h>
-#include <uxtheme.h>
-#include <vsstyle.h>
-
-#include "chrome/views/client_view.h"
-
-#include "base/gfx/native_theme.h"
-#include "chrome/browser/standard_layout.h"
-#include "chrome/common/gfx/chrome_canvas.h"
-#include "chrome/common/gfx/chrome_font.h"
-#include "chrome/common/l10n_util.h"
-#include "chrome/common/resource_bundle.h"
-#include "chrome/common/win_util.h"
-#include "chrome/views/window.h"
-#include "generated_resources.h"
-
-namespace {
-
-// Updates any of the standard buttons according to the delegate.
-void UpdateButtonHelper(ChromeViews::NativeButton* button_view,
-                        ChromeViews::DialogDelegate* delegate,
-                        ChromeViews::DialogDelegate::DialogButton button) {
-  std::wstring label = delegate->GetDialogButtonLabel(button);
-  if (!label.empty())
-    button_view->SetLabel(label);
-  button_view->SetEnabled(delegate->IsDialogButtonEnabled(button));
-  button_view->SetVisible(delegate->IsDialogButtonVisible(button));
-}
-
-}  // namespace
-
-namespace ChromeViews {
-
-// static
-ChromeFont ClientView::dialog_button_font_;
-static const int kDialogMinButtonWidth = 75;
-static const int kDialogButtonLabelSpacing = 16;
-static const int kDialogButtonContentSpacing = 0;
-
-// The group used by the buttons.  This name is chosen voluntarily big not to
-// conflict with other groups that could be in the dialog content.
-static const int kButtonGroup = 6666;
-
-namespace {
-
-// DialogButton ----------------------------------------------------------------
-
-// DialogButtons is used for the ok/cancel buttons of the window. DialogButton
-// forwrds AcceleratorPressed to the delegate.
-
-class DialogButton : public NativeButton {
- public:
-  DialogButton(Window* owner,
-               DialogDelegate::DialogButton type,
-               const std::wstring& title,
-               bool is_default)
-      : NativeButton(title, is_default), owner_(owner), type_(type) {
-  }
-
-  // Overriden to forward to the delegate.
-  virtual bool AcceleratorPressed(const Accelerator& accelerator) {
-    if (!owner_->window_delegate()->AsDialogDelegate()->
-        AreAcceleratorsEnabled(type_)) {
-      return false;
-    }
-    return NativeButton::AcceleratorPressed(accelerator);
-  }
-
- private:
-  Window* owner_;
-  const DialogDelegate::DialogButton type_;
-
-  DISALLOW_EVIL_CONSTRUCTORS(DialogButton);
-};
-
-}  // namespace
-
-////////////////////////////////////////////////////////////////////////////////
-// ClientView, public:
-ClientView::ClientView(Window* owner, View* contents_view)
-    : ok_button_(NULL),
-      cancel_button_(NULL),
-      extra_view_(NULL),
-      owner_(owner),
-      contents_view_(contents_view) {
-  DCHECK(owner_);
-  InitClass();
-}
-
-ClientView::~ClientView() {
-}
-
-void ClientView::ShowDialogButtons() {
-  if (!owner_->window_delegate())
-    return;
-
-  DialogDelegate* dd = owner_->window_delegate()->AsDialogDelegate();
-  if (!dd)
-    return;
-
-  int buttons = dd->GetDialogButtons();
-
-  if (buttons & DialogDelegate::DIALOGBUTTON_OK && !ok_button_) {
-    std::wstring label =
-        dd->GetDialogButtonLabel(DialogDelegate::DIALOGBUTTON_OK);
-    if (label.empty())
-      label = l10n_util::GetString(IDS_OK);
-    ok_button_ = new DialogButton(
-        owner_, DialogDelegate::DIALOGBUTTON_OK,
-        label,
-        (dd->GetDefaultDialogButton() & DialogDelegate::DIALOGBUTTON_OK) != 0);
-    ok_button_->SetListener(this);
-    ok_button_->SetGroup(kButtonGroup);
-    if (!cancel_button_)
-      ok_button_->AddAccelerator(Accelerator(VK_ESCAPE, false, false, false));
-    AddChildView(ok_button_);
-  }
-  if (buttons & DialogDelegate::DIALOGBUTTON_CANCEL && !cancel_button_) {
-    std::wstring label =
-        dd->GetDialogButtonLabel(DialogDelegate::DIALOGBUTTON_CANCEL);
-    if (label.empty()) {
-      if (buttons & DialogDelegate::DIALOGBUTTON_OK) {
-        label = l10n_util::GetString(IDS_CANCEL);
-      } else {
-        label = l10n_util::GetString(IDS_CLOSE);
-      }
-    }
-    cancel_button_ = new DialogButton(
-        owner_, DialogDelegate::DIALOGBUTTON_CANCEL,
-        label,
-        (dd->GetDefaultDialogButton() & DialogDelegate::DIALOGBUTTON_CANCEL)
-        != 0);
-    cancel_button_->SetListener(this);
-    cancel_button_->SetGroup(kButtonGroup);
-    cancel_button_->AddAccelerator(Accelerator(VK_ESCAPE, false, false, false));
-    AddChildView(cancel_button_);
-  }
-
-  ChromeViews::View* extra_view = dd->GetExtraView();
-  if (extra_view && !extra_view_) {
-    extra_view_ = extra_view;
-    extra_view_->SetGroup(kButtonGroup);
-    AddChildView(extra_view_);
-  }
-  if (!buttons) {
-    // Register the escape key as an accelerator which will close the window
-    // if there are no dialog buttons.
-    AddAccelerator(Accelerator(VK_ESCAPE, false, false, false));
-  }
-}
-
-// Changing dialog labels will change button widths.
-void ClientView::UpdateDialogButtons() {
-  if (!owner_->window_delegate())
-    return;
-
-  DialogDelegate* dd = owner_->window_delegate()->AsDialogDelegate();
-  if (!dd)
-    return;
-
-  int buttons = dd->GetDialogButtons();
-
-  if (buttons & DialogDelegate::DIALOGBUTTON_OK)
-    UpdateButtonHelper(ok_button_, dd, DialogDelegate::DIALOGBUTTON_OK);
-
-  if (buttons & DialogDelegate::DIALOGBUTTON_CANCEL)
-    UpdateButtonHelper(cancel_button_, dd, DialogDelegate::DIALOGBUTTON_CANCEL);
-
-  LayoutDialogButtons();
-  SchedulePaint();
-}
-
-bool ClientView::PointIsInSizeBox(const gfx::Point& point) {
-  CPoint temp = point.ToPOINT();
-  View::ConvertPointFromViewContainer(this, &temp);
-  return size_box_bounds_.Contains(temp.x, temp.y);
-}
-
-////////////////////////////////////////////////////////////////////////////////
-// ClientView, View overrides:
-
-static void FillViewWithSysColor(ChromeCanvas* canvas, View* view,
-                                 COLORREF color) {
-  SkColor sk_color =
-      SkColorSetRGB(GetRValue(color), GetGValue(color), GetBValue(color));
-  canvas->FillRectInt(sk_color, 0, 0, view->GetWidth(), view->GetHeight());
-}
-
-void ClientView::Paint(ChromeCanvas* canvas) {
-  if (!owner_->window_delegate())
-    return;
-
-  if (owner_->window_delegate()->AsDialogDelegate()) {
-    FillViewWithSysColor(canvas, this, GetSysColor(COLOR_3DFACE));
-  } else {
-    // TODO(beng): (Cleanup) this should be COLOR_WINDOW but until the App
-    //             Install wizard is updated to use the DialogDelegate somehow,
-    //             we'll just use this value here.
-    FillViewWithSysColor(canvas, this, GetSysColor(COLOR_3DFACE));
-  }
-}
-
-void ClientView::PaintChildren(ChromeCanvas* canvas) {
-  View::PaintChildren(canvas);
-  if (!owner_->IsMaximized() && !owner_->IsMinimized())
-    PaintSizeBox(canvas);
-}
-
-void ClientView::Layout() {
-  if (has_dialog_buttons())
-    LayoutDialogButtons();
-  LayoutContentsView();
-=======
 // Copyright (c) 2006-2008 The Chromium Authors. All rights reserved.
 // Use of this source code is governed by a BSD-style license that can be
 // found in the LICENSE file.
@@ -275,193 +32,10 @@
   // is attached to a ViewContainer.
   if (contents_view_)
     contents_view_->GetPreferredSize(out);
->>>>>>> b8afeda4
 }
 
 void ClientView::ViewHierarchyChanged(bool is_add, View* parent, View* child) {
   if (is_add && child == this) {
-<<<<<<< HEAD
-    // Only add the contents_view_ once, and only when we ourselves are added
-    // to the view hierarchy, since some contents_view_s assume that when they
-    // are added to the hierarchy a HWND exists, when it may not, since we are
-    // not yet added...
-    if (contents_view_ && contents_view_->GetParent() != this)
-      AddChildView(contents_view_);
-    // Can only add and update the dialog buttons _after_ they are added to the
-    // view hierarchy since they are native controls and require the
-    // ViewContainer's HWND.
-    ShowDialogButtons();
-    UpdateDialogButtons();
-    Layout();
-  }
-}
-
-void ClientView::DidChangeBounds(const CRect& prev, const CRect& next) {
-  Layout();
-}
-
-void ClientView::GetPreferredSize(CSize* out) {
-  DCHECK(out);
-  contents_view_->GetPreferredSize(out);
-  int button_height = 0;
-  if (has_dialog_buttons()) {
-    if (cancel_button_)
-      button_height = cancel_button_->GetHeight();
-    else
-      button_height = ok_button_->GetHeight();
-    // Account for padding above and below the button.
-    button_height += kDialogButtonContentSpacing + kButtonVEdgeMargin;
-  }
-  out->cy += button_height;
-}
-
-bool ClientView::AcceleratorPressed(const Accelerator& accelerator) {
-  DCHECK(accelerator.GetKeyCode() == VK_ESCAPE);  // We only expect Escape key.
-  owner_->Close();
-  return true;
-}
-
-////////////////////////////////////////////////////////////////////////////////
-// ClientView, NativeButton::Listener implementation:
-
-void ClientView::ButtonPressed(NativeButton* sender) {
-  if (sender == ok_button_) {
-    owner_->AcceptWindow();
-  } else if (sender == cancel_button_) {
-    owner_->CancelWindow();
-  }
-}
-
-////////////////////////////////////////////////////////////////////////////////
-// ClientView, private:
-
-void ClientView::PaintSizeBox(ChromeCanvas* canvas) {
-  if (!owner_->window_delegate())
-    return;
-
-  if (owner_->window_delegate()->CanResize() ||
-      owner_->window_delegate()->CanMaximize()) {
-    HDC dc = canvas->beginPlatformPaint();
-    SIZE gripper_size = { 0, 0 };
-    gfx::NativeTheme::instance()->GetThemePartSize(
-        gfx::NativeTheme::STATUS, dc, SP_GRIPPER, 1, NULL, TS_TRUE,
-        &gripper_size);
-
-    // TODO(beng): (http://b/1085509) In "classic" rendering mode, there isn't
-    //             a theme-supplied gripper. We should probably improvise
-    //             something, which would also require changing |gripper_size|
-    //             to have different default values, too...
-    CRect gripper_bounds;
-    GetLocalBounds(&gripper_bounds, false);
-    gripper_bounds.left = gripper_bounds.right - gripper_size.cx;
-    gripper_bounds.top = gripper_bounds.bottom - gripper_size.cy;
-    size_box_bounds_ = gripper_bounds;
-    gfx::NativeTheme::instance()->PaintStatusGripper(
-        dc, SP_PANE, 1, 0, gripper_bounds);
-    canvas->endPlatformPaint();
-  }
-}
-
-int ClientView::GetButtonWidth(DialogDelegate::DialogButton button) {
-  if (!owner_->window_delegate())
-    return kDialogMinButtonWidth;
-
-  DialogDelegate* dd = owner_->window_delegate()->AsDialogDelegate();
-  DCHECK(dd);
-
-  std::wstring button_label = dd->GetDialogButtonLabel(button);
-  int string_width = dialog_button_font_.GetStringWidth(button_label);
-  return std::max(string_width + kDialogButtonLabelSpacing,
-                  kDialogMinButtonWidth);
-}
-
-void ClientView::LayoutDialogButtons() {
-  CRect extra_bounds;
-  if (cancel_button_) {
-    CSize ps;
-    cancel_button_->GetPreferredSize(&ps);
-    CRect lb;
-    GetLocalBounds(&lb, false);
-    int button_width = GetButtonWidth(DialogDelegate::DIALOGBUTTON_CANCEL);
-    CRect bounds;
-    bounds.left = lb.right - button_width - kButtonHEdgeMargin;
-    bounds.top = lb.bottom - ps.cy - kButtonVEdgeMargin;
-    bounds.right = bounds.left + button_width;
-    bounds.bottom = bounds.top + ps.cy;
-    cancel_button_->SetBounds(bounds);
-    // The extra view bounds are dependent on this button.
-    extra_bounds.right = bounds.left;
-    extra_bounds.top = bounds.top;
-  }
-  if (ok_button_) {
-    CSize ps;
-    ok_button_->GetPreferredSize(&ps);
-    CRect lb;
-    GetLocalBounds(&lb, false);
-    int button_width = GetButtonWidth(DialogDelegate::DIALOGBUTTON_OK);
-    int ok_button_right = lb.right - kButtonHEdgeMargin;
-    if (cancel_button_)
-      ok_button_right = cancel_button_->GetX() - kRelatedButtonHSpacing;
-    CRect bounds;
-    bounds.left = ok_button_right - button_width;
-    bounds.top = lb.bottom - ps.cy - kButtonVEdgeMargin;
-    bounds.right = ok_button_right;
-    bounds.bottom = bounds.top + ps.cy;
-    ok_button_->SetBounds(bounds);
-    // The extra view bounds are dependent on this button.
-    extra_bounds.right = bounds.left;
-    extra_bounds.top = bounds.top;
-  }
-  if (extra_view_) {
-    CSize ps;
-    extra_view_->GetPreferredSize(&ps);
-    CRect lb;
-    GetLocalBounds(&lb, false);
-    extra_bounds.left = lb.left + kButtonHEdgeMargin;
-    extra_bounds.bottom = extra_bounds.top + ps.cy;
-    extra_view_->SetBounds(extra_bounds);
-  }
-}
-
-void ClientView::LayoutContentsView() {
-  // We acquire a |contents_view_| ptr when we are constructed, but this can be
-  // NULL (for testing purposes). Also, we explicitly don't immediately insert
-  // the contents_view_ into the hierarchy until we ourselves are inserted,
-  // because the contents_view_ may have initialization that relies on a HWND
-  // at the time it is inserted into _any_ hierarchy. So this check is to
-  // ensure the contents_view_ is in a valid state as a child of this window
-  // before trying to lay it out to our size.
-  if (contents_view_ && contents_view_->GetParent() == this) {
-    int button_height = 0;
-    if (has_dialog_buttons()) {
-      if (cancel_button_)
-        button_height = cancel_button_->GetHeight();
-      else
-        button_height = ok_button_->GetHeight();
-      // Account for padding above and below the button.
-      button_height += kDialogButtonContentSpacing + kButtonVEdgeMargin;
-    }
-
-    CRect lb;
-    GetLocalBounds(&lb, false);
-    lb.bottom = std::max(0, static_cast<int>(lb.bottom - button_height));
-    contents_view_->SetBounds(lb);
-    contents_view_->Layout();
-  }
-}
-
-// static
-void ClientView::InitClass() {
-  static bool initialized = false;
-  if (!initialized) {
-    ResourceBundle& rb = ResourceBundle::GetSharedInstance();
-    dialog_button_font_ = rb.GetFont(ResourceBundle::BaseFont);
-    initialized = true;
-  }
-}
-
-}
-=======
     DCHECK(GetViewContainer());
     DCHECK(contents_view_); // |contents_view_| must be valid now!
     AddChildView(contents_view_);
@@ -479,5 +53,4 @@
     contents_view_->SetBounds(0, 0, width(), height());
 }
 
-};  // namespace ChromeViews
->>>>>>> b8afeda4
+};  // namespace ChromeViews