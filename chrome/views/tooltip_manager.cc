// Copyright (c) 2006-2008 The Chromium Authors. All rights reserved.
// Use of this source code is governed by a BSD-style license that can be
// found in the LICENSE file.

#include <limits>

#include "chrome/common/gfx/chrome_font.h"
#include "base/logging.h"
#include "base/message_loop.h"
#include "chrome/common/l10n_util.h"
#include "chrome/common/gfx/text_elider.h"
#include "chrome/common/win_util.h"
#include "chrome/views/root_view.h"
#include "chrome/views/tooltip_manager.h"
#include "chrome/views/view.h"
<<<<<<< HEAD
#include "chrome/views/container.h"
=======
#include "chrome/views/widget.h"
>>>>>>> 12c75e7a

namespace views {

//static
int TooltipManager::tooltip_height_ = 0;

// Default timeout for the tooltip displayed using keyboard.
// Timeout is mentioned in milliseconds.
static const int kDefaultTimeout = 4000;

// Maximum number of lines we allow in the tooltip.
static const int kMaxLines = 6;

// Maximum number of characters we allow in a tooltip.
static const int kMaxTooltipLength = 1024;

// Breaks |text| along line boundaries, placing each line of text into lines.
static void SplitTooltipString(const std::wstring& text,
                               std::vector<std::wstring>* lines) {
  size_t index = 0;
  size_t next_index;
  while ((next_index = text.find(TooltipManager::GetLineSeparator(), index))
         != std::wstring::npos && lines->size() < kMaxLines) {
    lines->push_back(text.substr(index, next_index - index));
    index = next_index + TooltipManager::GetLineSeparator().size();
  }
  if (next_index != text.size() && lines->size() < kMaxLines)
    lines->push_back(text.substr(index, text.size() - index));
}

// static
int TooltipManager::GetTooltipHeight() {
  DCHECK(tooltip_height_ > 0);
  return tooltip_height_;
}

static ChromeFont DetermineDefaultFont() {
  HWND window = CreateWindowEx(
      WS_EX_TRANSPARENT | l10n_util::GetExtendedTooltipStyles(),
      TOOLTIPS_CLASS, NULL, 0 , 0, 0, 0, 0, NULL, NULL, NULL, NULL);
  HFONT hfont = reinterpret_cast<HFONT>(SendMessage(window, WM_GETFONT, 0, 0));
  ChromeFont font = hfont ? ChromeFont::CreateFont(hfont) : ChromeFont();
  DestroyWindow(window);
  return font;
}

// static
ChromeFont TooltipManager::GetDefaultFont() {
  static ChromeFont* font = NULL;
  if (!font)
    font = new ChromeFont(DetermineDefaultFont());
  return *font;
}

// static
const std::wstring& TooltipManager::GetLineSeparator() {
  static const std::wstring* separator = NULL;
  if (!separator)
    separator = new std::wstring(L"\r\n");
  return *separator;
}

<<<<<<< HEAD
TooltipManager::TooltipManager(Container* container, HWND parent)
    : container_(container),
=======
TooltipManager::TooltipManager(Widget* widget, HWND parent)
    : widget_(widget),
>>>>>>> 12c75e7a
      parent_(parent),
      last_mouse_x_(-1),
      last_mouse_y_(-1),
      tooltip_showing_(false),
      last_tooltip_view_(NULL),
      last_view_out_of_sync_(false),
      tooltip_width_(0),
      keyboard_tooltip_hwnd_(NULL),
#pragma warning(suppress: 4355)
      keyboard_tooltip_factory_(this) {
  DCHECK(widget && parent);
  Init();
}

TooltipManager::~TooltipManager() {
  if (tooltip_hwnd_)
    DestroyWindow(tooltip_hwnd_);
  if (keyboard_tooltip_hwnd_)
    DestroyWindow(keyboard_tooltip_hwnd_);
}

void TooltipManager::Init() {
  // Create the tooltip control.
  tooltip_hwnd_ = CreateWindowEx(
      WS_EX_TRANSPARENT | l10n_util::GetExtendedTooltipStyles(),
      TOOLTIPS_CLASS, NULL, TTS_NOPREFIX, 0, 0, 0, 0,
      parent_, NULL, NULL, NULL);

  // This effectively turns off clipping of tooltips. We need this otherwise
  // multi-line text (\r\n) won't work right. The size doesn't really matter
  // (just as long as its bigger than the monitor's width) as we clip to the
  // screen size before rendering.
  SendMessage(tooltip_hwnd_, TTM_SETMAXTIPWIDTH, 0,
              std::numeric_limits<short>::max());

  // Add one tool that is used for all tooltips.
  toolinfo_.cbSize = sizeof(toolinfo_);
  toolinfo_.uFlags = TTF_TRANSPARENT | TTF_IDISHWND;
  toolinfo_.hwnd = parent_;
  toolinfo_.uId = reinterpret_cast<UINT_PTR>(parent_);
  // Setting this tells windows to call parent_ back (using a WM_NOTIFY
  // message) for the actual tooltip contents.
  toolinfo_.lpszText = LPSTR_TEXTCALLBACK;
  SetRectEmpty(&toolinfo_.rect);
  SendMessage(tooltip_hwnd_, TTM_ADDTOOL, 0, (LPARAM)&toolinfo_);
}

void TooltipManager::UpdateTooltip() {
  // Set last_view_out_of_sync_ to indicate the view is currently out of sync.
  // This doesn't update the view under the mouse immediately as it may cause
  // timing problems.
  last_view_out_of_sync_ = true;
  last_tooltip_view_ = NULL;
  // Hide the tooltip.
  SendMessage(tooltip_hwnd_, TTM_POP, 0, 0);
}

void TooltipManager::TooltipTextChanged(View* view) {
  if (view == last_tooltip_view_)
    UpdateTooltip(last_mouse_x_, last_mouse_y_);
}

LRESULT TooltipManager::OnNotify(int w_param, NMHDR* l_param, bool* handled) {
  *handled = false;
  if (l_param->hwndFrom == tooltip_hwnd_ && keyboard_tooltip_hwnd_ == NULL) {
    switch (l_param->code) {
      case TTN_GETDISPINFO: {
        if (last_view_out_of_sync_) {
          // View under the mouse is out of sync, determine it now.
<<<<<<< HEAD
          RootView* root_view = container_->GetRootView();
=======
          RootView* root_view = widget_->GetRootView();
>>>>>>> 12c75e7a
          last_tooltip_view_ = root_view->GetViewForPoint(
              gfx::Point(last_mouse_x_, last_mouse_y_));
          last_view_out_of_sync_ = false;
        }
        // Tooltip control is asking for the tooltip to display.
        NMTTDISPINFOW* tooltip_info =
            reinterpret_cast<NMTTDISPINFOW*>(l_param);
        // Initialize the string, if we have a valid tooltip the string will
        // get reset below.
        tooltip_info->szText[0] = TEXT('\0');
        tooltip_text_.clear();
        tooltip_info->lpszText = NULL;
        clipped_text_.clear();
        if (last_tooltip_view_ != NULL) {
          tooltip_text_.clear();
          // Mouse is over a View, ask the View for it's tooltip.
          gfx::Point view_loc(last_mouse_x_, last_mouse_y_);
<<<<<<< HEAD
          View::ConvertPointToView(container_->GetRootView(),
=======
          View::ConvertPointToView(widget_->GetRootView(),
>>>>>>> 12c75e7a
                                   last_tooltip_view_, &view_loc);
          if (last_tooltip_view_->GetTooltipText(view_loc.x(), view_loc.y(),
                                                 &tooltip_text_) &&
              !tooltip_text_.empty()) {
            // View has a valid tip, copy it into TOOLTIPINFO.
            clipped_text_ = tooltip_text_;
            TrimTooltipToFit(&clipped_text_, &tooltip_width_, &line_count_,
                             last_mouse_x_, last_mouse_y_, tooltip_hwnd_);
            tooltip_info->lpszText = const_cast<WCHAR*>(clipped_text_.c_str());
          } else {
            tooltip_text_.clear();
          }
        }
        *handled = true;
        return 0;
      }
      case TTN_POP:
        tooltip_showing_ = false;
        *handled = true;
        return 0;
      case TTN_SHOW: {
        *handled = true;
        tooltip_showing_ = true;
        // The tooltip is about to show, allow the view to position it
        gfx::Point text_origin;
        if (tooltip_height_ == 0)
          tooltip_height_ = CalcTooltipHeight();
        gfx::Point view_loc(last_mouse_x_, last_mouse_y_);
<<<<<<< HEAD
        View::ConvertPointToView(container_->GetRootView(),
=======
        View::ConvertPointToView(widget_->GetRootView(),
>>>>>>> 12c75e7a
                                 last_tooltip_view_, &view_loc);
        if (last_tooltip_view_->GetTooltipTextOrigin(
              view_loc.x(), view_loc.y(), &text_origin) &&
            SetTooltipPosition(text_origin.x(), text_origin.y())) {
          // Return true, otherwise the rectangle we specified is ignored.
          return TRUE;
        }
        return 0;
      }
      default:
        // Fall through.
        break;
    }
  }
  return 0;
}

bool TooltipManager::SetTooltipPosition(int text_x, int text_y) {
  // NOTE: this really only tests that the y location fits on screen, but that
  // is good enough for our usage.

  // Calculate the bounds the tooltip will get.
  gfx::Point view_loc;
  View::ConvertPointToScreen(last_tooltip_view_, &view_loc);
  RECT bounds = { view_loc.x() + text_x,
                  view_loc.y() + text_y,
                  view_loc.x() + text_x + tooltip_width_,
                  view_loc.y() + line_count_ * GetTooltipHeight() };
  SendMessage(tooltip_hwnd_, TTM_ADJUSTRECT, TRUE, (LPARAM)&bounds);

  // Make sure the rectangle completely fits on the current monitor. If it
  // doesn't, return false so that windows positions the tooltip at the
  // default location.
  gfx::Rect monitor_bounds =
      win_util::GetMonitorBoundsForRect(gfx::Rect(bounds.left,bounds.right,
                                                  0, 0));
  if (!monitor_bounds.Contains(gfx::Rect(bounds))) {
    return false;
  }

  ::SetWindowPos(tooltip_hwnd_, NULL, bounds.left, bounds.top, 0, 0,
                 SWP_NOZORDER | SWP_NOACTIVATE | SWP_NOSIZE);
  return true;
}

int TooltipManager::CalcTooltipHeight() {
  // Ask the tooltip for it's font.
  int height;
  HFONT hfont = reinterpret_cast<HFONT>(
      SendMessage(tooltip_hwnd_, WM_GETFONT, 0, 0));
  if (hfont != NULL) {
    HDC dc = GetDC(tooltip_hwnd_);
    HFONT previous_font = static_cast<HFONT>(SelectObject(dc, hfont));
    int last_map_mode = SetMapMode(dc, MM_TEXT);
    TEXTMETRIC font_metrics;
    GetTextMetrics(dc, &font_metrics);
    height = font_metrics.tmHeight;
    // To avoid the DC referencing font_handle_, select the previous font.
    SelectObject(dc, previous_font);
    SetMapMode(dc, last_map_mode);
    ReleaseDC(NULL, dc);
  } else {
    // Tooltip is using the system font. Use ChromeFont, which should pick
    // up the system font.
    height = ChromeFont().height();
  }
  // Get the margins from the tooltip
  RECT tooltip_margin;
  SendMessage(tooltip_hwnd_, TTM_GETMARGIN, 0, (LPARAM)&tooltip_margin);
  return height + tooltip_margin.top + tooltip_margin.bottom;
}

void TooltipManager::TrimTooltipToFit(std::wstring* text,
                                      int* max_width,
                                      int* line_count,
                                      int position_x,
                                      int position_y,
                                      HWND window) {
  *max_width = 0;
  *line_count = 0;

  // Clamp the tooltip length to kMaxTooltipLength so that we don't
  // accidentally DOS the user with a mega tooltip (since Windows doesn't seem
  // to do this itself).
  if (text->length() > kMaxTooltipLength)
    *text = text->substr(0, kMaxTooltipLength);

  // Determine the available width for the tooltip.
  gfx::Point screen_loc(position_x, position_y);
<<<<<<< HEAD
  View::ConvertPointToScreen(container_->GetRootView(), &screen_loc);
=======
  View::ConvertPointToScreen(widget_->GetRootView(), &screen_loc);
>>>>>>> 12c75e7a
  gfx::Rect monitor_bounds =
      win_util::GetMonitorBoundsForRect(gfx::Rect(screen_loc.x(), screen_loc.y(),
                                                  0, 0));
  RECT tooltip_margin;
  SendMessage(window, TTM_GETMARGIN, 0, (LPARAM)&tooltip_margin);
  const int available_width = monitor_bounds.width() - tooltip_margin.left -
      tooltip_margin.right;
  if (available_width <= 0)
    return;

  // Split the string.
  std::vector<std::wstring> lines;
  SplitTooltipString(*text, &lines);
  *line_count = static_cast<int>(lines.size());

  // Format each line to fit.
  ChromeFont font = GetDefaultFont();
  std::wstring result;
  for (std::vector<std::wstring>::iterator i = lines.begin(); i != lines.end();
       ++i) {
    std::wstring elided_text = gfx::ElideText(*i, font, available_width);
    *max_width = std::max(*max_width, font.GetStringWidth(elided_text));
    if (i == lines.begin() && i + 1 == lines.end()) {
      *text = elided_text;
      return;
    }
    if (!result.empty())
      result.append(GetLineSeparator());
    result.append(elided_text);
  }
  *text = result;
}

void TooltipManager::UpdateTooltip(int x, int y) {
<<<<<<< HEAD
  RootView* root_view = container_->GetRootView();
=======
  RootView* root_view = widget_->GetRootView();
>>>>>>> 12c75e7a
  View* view = root_view->GetViewForPoint(gfx::Point(x, y));
  if (view != last_tooltip_view_) {
    // NOTE: This *must* be sent regardless of the visibility of the tooltip.
    // It triggers Windows to ask for the tooltip again.
    SendMessage(tooltip_hwnd_, TTM_POP, 0, 0);
    last_tooltip_view_ = view;
  } else if (last_tooltip_view_ != NULL) {
    // Tooltip is showing, and mouse is over the same view. See if the tooltip
    // text has changed.
    gfx::Point view_point(x, y);
    View::ConvertPointToView(root_view, last_tooltip_view_, &view_point);
    std::wstring new_tooltip_text;
    if (last_tooltip_view_->GetTooltipText(view_point.x(), view_point.y(),
                                           &new_tooltip_text) &&
        new_tooltip_text != tooltip_text_) {
      // The text has changed, hide the popup.
      SendMessage(tooltip_hwnd_, TTM_POP, 0, 0);
      if (!new_tooltip_text.empty() && tooltip_showing_) {
        // New text is valid, show the popup.
        SendMessage(tooltip_hwnd_, TTM_POPUP, 0, 0);
      }
    }
  }
}

void TooltipManager::OnMouse(UINT u_msg, WPARAM w_param, LPARAM l_param) {
  int x = GET_X_LPARAM(l_param);
  int y = GET_Y_LPARAM(l_param);

  if (u_msg >= WM_NCMOUSEMOVE && u_msg <= WM_NCXBUTTONDBLCLK) {
    // NC message coordinates are in screen coordinates.
<<<<<<< HEAD
    CRect frame_bounds;
    container_->GetBounds(&frame_bounds, true);
    x -= frame_bounds.left;
    y -= frame_bounds.top;
=======
    gfx::Rect frame_bounds;
    widget_->GetBounds(&frame_bounds, true);
    x -= frame_bounds.x();
    y -= frame_bounds.y();
>>>>>>> 12c75e7a
  }

  if (u_msg != WM_MOUSEMOVE || last_mouse_x_ != x || last_mouse_y_ != y) {
    last_mouse_x_ = x;
    last_mouse_y_ = y;
    HideKeyboardTooltip();
    UpdateTooltip(x, y);
  }
  // Forward the message onto the tooltip.
  MSG msg;
  msg.hwnd = parent_;
  msg.message = u_msg;
  msg.wParam = w_param;
  msg.lParam = l_param;
  SendMessage(tooltip_hwnd_, TTM_RELAYEVENT, 0, (LPARAM)&msg);
}

void TooltipManager::ShowKeyboardTooltip(View* focused_view) {
  if (tooltip_showing_) {
    SendMessage(tooltip_hwnd_, TTM_POP, 0, 0);
    tooltip_text_.clear();
  }
  HideKeyboardTooltip();
  std::wstring tooltip_text;
  if (!focused_view->GetTooltipText(0, 0, &tooltip_text))
    return;
  gfx::Rect focused_bounds = focused_view->bounds();
  gfx::Point screen_point;
  focused_view->ConvertPointToScreen(focused_view, &screen_point);
  gfx::Point relative_point_coordinates;
<<<<<<< HEAD
  focused_view->ConvertPointToContainer(focused_view,
                                        &relative_point_coordinates);
=======
  focused_view->ConvertPointToWidget(focused_view, &relative_point_coordinates);
>>>>>>> 12c75e7a
  keyboard_tooltip_hwnd_ = CreateWindowEx(
      WS_EX_TRANSPARENT | l10n_util::GetExtendedTooltipStyles(),
      TOOLTIPS_CLASS, NULL, 0, 0, 0, 0, 0, NULL, NULL, NULL, NULL);
  SendMessage(keyboard_tooltip_hwnd_, TTM_SETMAXTIPWIDTH, 0,
              std::numeric_limits<short>::max());
  int tooltip_width;
  int line_count;
  TrimTooltipToFit(&tooltip_text, &tooltip_width, &line_count,
                   relative_point_coordinates.x(),
                   relative_point_coordinates.y(), keyboard_tooltip_hwnd_);
  TOOLINFO keyboard_toolinfo;
  memset(&keyboard_toolinfo, 0, sizeof(keyboard_toolinfo));
  keyboard_toolinfo.cbSize = sizeof(keyboard_toolinfo);
  keyboard_toolinfo.hwnd = parent_;
  keyboard_toolinfo.uFlags = TTF_TRACK | TTF_TRANSPARENT | TTF_IDISHWND ;
  keyboard_toolinfo.lpszText = const_cast<WCHAR*>(tooltip_text.c_str());
  SendMessage(keyboard_tooltip_hwnd_, TTM_ADDTOOL, 0,
              reinterpret_cast<LPARAM>(&keyboard_toolinfo));
  SendMessage(keyboard_tooltip_hwnd_, TTM_TRACKACTIVATE,  TRUE,
              reinterpret_cast<LPARAM>(&keyboard_toolinfo));
  if (!tooltip_height_)
    tooltip_height_ = CalcTooltipHeight();
  RECT rect_bounds = {screen_point.x(),
                      screen_point.y() + focused_bounds.height(),
                      screen_point.x() + tooltip_width,
                      screen_point.y() + focused_bounds.height() +
                      line_count * tooltip_height_ };
  gfx::Rect monitor_bounds =
      win_util::GetMonitorBoundsForRect(gfx::Rect(rect_bounds));
  rect_bounds = gfx::Rect(rect_bounds).AdjustToFit(monitor_bounds).ToRECT();
  ::SetWindowPos(keyboard_tooltip_hwnd_, NULL, rect_bounds.left,
                 rect_bounds.top, 0, 0,
                 SWP_NOZORDER | SWP_NOACTIVATE | SWP_NOSIZE);
  MessageLoop::current()->PostDelayedTask(FROM_HERE,
      keyboard_tooltip_factory_.NewRunnableMethod(
      &TooltipManager::DestroyKeyboardTooltipWindow, keyboard_tooltip_hwnd_),
      kDefaultTimeout);
}

void TooltipManager::HideKeyboardTooltip() {
  if (keyboard_tooltip_hwnd_ != NULL) {
    SendMessage(keyboard_tooltip_hwnd_, WM_CLOSE, 0, 0);
    keyboard_tooltip_hwnd_ = NULL;
  }
}

void TooltipManager::DestroyKeyboardTooltipWindow(HWND window_to_destroy) {
  if (keyboard_tooltip_hwnd_ == window_to_destroy)
    HideKeyboardTooltip();
}

}  // namespace views<|MERGE_RESOLUTION|>--- conflicted
+++ resolved
@@ -13,11 +13,7 @@
 #include "chrome/views/root_view.h"
 #include "chrome/views/tooltip_manager.h"
 #include "chrome/views/view.h"
-<<<<<<< HEAD
-#include "chrome/views/container.h"
-=======
 #include "chrome/views/widget.h"
->>>>>>> 12c75e7a
 
 namespace views {
 
@@ -80,13 +76,8 @@
   return *separator;
 }
 
-<<<<<<< HEAD
-TooltipManager::TooltipManager(Container* container, HWND parent)
-    : container_(container),
-=======
 TooltipManager::TooltipManager(Widget* widget, HWND parent)
     : widget_(widget),
->>>>>>> 12c75e7a
       parent_(parent),
       last_mouse_x_(-1),
       last_mouse_y_(-1),
@@ -156,11 +147,7 @@
       case TTN_GETDISPINFO: {
         if (last_view_out_of_sync_) {
           // View under the mouse is out of sync, determine it now.
-<<<<<<< HEAD
-          RootView* root_view = container_->GetRootView();
-=======
           RootView* root_view = widget_->GetRootView();
->>>>>>> 12c75e7a
           last_tooltip_view_ = root_view->GetViewForPoint(
               gfx::Point(last_mouse_x_, last_mouse_y_));
           last_view_out_of_sync_ = false;
@@ -178,11 +165,7 @@
           tooltip_text_.clear();
           // Mouse is over a View, ask the View for it's tooltip.
           gfx::Point view_loc(last_mouse_x_, last_mouse_y_);
-<<<<<<< HEAD
-          View::ConvertPointToView(container_->GetRootView(),
-=======
           View::ConvertPointToView(widget_->GetRootView(),
->>>>>>> 12c75e7a
                                    last_tooltip_view_, &view_loc);
           if (last_tooltip_view_->GetTooltipText(view_loc.x(), view_loc.y(),
                                                  &tooltip_text_) &&
@@ -211,11 +194,7 @@
         if (tooltip_height_ == 0)
           tooltip_height_ = CalcTooltipHeight();
         gfx::Point view_loc(last_mouse_x_, last_mouse_y_);
-<<<<<<< HEAD
-        View::ConvertPointToView(container_->GetRootView(),
-=======
         View::ConvertPointToView(widget_->GetRootView(),
->>>>>>> 12c75e7a
                                  last_tooltip_view_, &view_loc);
         if (last_tooltip_view_->GetTooltipTextOrigin(
               view_loc.x(), view_loc.y(), &text_origin) &&
@@ -305,11 +284,7 @@
 
   // Determine the available width for the tooltip.
   gfx::Point screen_loc(position_x, position_y);
-<<<<<<< HEAD
-  View::ConvertPointToScreen(container_->GetRootView(), &screen_loc);
-=======
   View::ConvertPointToScreen(widget_->GetRootView(), &screen_loc);
->>>>>>> 12c75e7a
   gfx::Rect monitor_bounds =
       win_util::GetMonitorBoundsForRect(gfx::Rect(screen_loc.x(), screen_loc.y(),
                                                   0, 0));
@@ -344,11 +319,7 @@
 }
 
 void TooltipManager::UpdateTooltip(int x, int y) {
-<<<<<<< HEAD
-  RootView* root_view = container_->GetRootView();
-=======
   RootView* root_view = widget_->GetRootView();
->>>>>>> 12c75e7a
   View* view = root_view->GetViewForPoint(gfx::Point(x, y));
   if (view != last_tooltip_view_) {
     // NOTE: This *must* be sent regardless of the visibility of the tooltip.
@@ -380,17 +351,10 @@
 
   if (u_msg >= WM_NCMOUSEMOVE && u_msg <= WM_NCXBUTTONDBLCLK) {
     // NC message coordinates are in screen coordinates.
-<<<<<<< HEAD
-    CRect frame_bounds;
-    container_->GetBounds(&frame_bounds, true);
-    x -= frame_bounds.left;
-    y -= frame_bounds.top;
-=======
     gfx::Rect frame_bounds;
     widget_->GetBounds(&frame_bounds, true);
     x -= frame_bounds.x();
     y -= frame_bounds.y();
->>>>>>> 12c75e7a
   }
 
   if (u_msg != WM_MOUSEMOVE || last_mouse_x_ != x || last_mouse_y_ != y) {
@@ -421,12 +385,7 @@
   gfx::Point screen_point;
   focused_view->ConvertPointToScreen(focused_view, &screen_point);
   gfx::Point relative_point_coordinates;
-<<<<<<< HEAD
-  focused_view->ConvertPointToContainer(focused_view,
-                                        &relative_point_coordinates);
-=======
   focused_view->ConvertPointToWidget(focused_view, &relative_point_coordinates);
->>>>>>> 12c75e7a
   keyboard_tooltip_hwnd_ = CreateWindowEx(
       WS_EX_TRANSPARENT | l10n_util::GetExtendedTooltipStyles(),
       TOOLTIPS_CLASS, NULL, 0, 0, 0, 0, 0, NULL, NULL, NULL, NULL);
