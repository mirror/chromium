--- conflicted
+++ resolved
@@ -7,13 +7,9 @@
 #include "base/message_loop.h"
 #include "chrome/common/gfx/chrome_canvas.h"
 #include "chrome/common/l10n_util.h"
-#include "chrome/views/container.h"
 #include "chrome/views/menu.h"
 #include "chrome/views/scroll_view.h"
-<<<<<<< HEAD
-=======
 #include "chrome/views/widget.h"
->>>>>>> 12c75e7a
 #include "skia/include/SkBitmap.h"
 
 #include "generated_resources.h"
@@ -535,16 +531,6 @@
                                       int x,
                                       int y,
                                       bool is_mouse_gesture) {
-<<<<<<< HEAD
-  Container* vc = GetContainer();
-  CRect vc_bounds;
-  vc->GetBounds(&vc_bounds, true);
-  gfx::Point temp_pt(x - vc_bounds.left, y - vc_bounds.top);
-  View::ConvertPointFromContainer(this, &temp_pt);
-  context_menu_mouse_position_ = IsHorizontal() ? temp_pt.x() : temp_pt.y();
-
-  Menu menu(this, Menu::TOPLEFT, GetContainer()->GetHWND());
-=======
   Widget* widget = GetWidget();
   gfx::Rect widget_bounds;
   widget->GetBounds(&widget_bounds, true);
@@ -553,7 +539,6 @@
   context_menu_mouse_position_ = IsHorizontal() ? temp_pt.x() : temp_pt.y();
 
   Menu menu(this, Menu::TOPLEFT, GetWidget()->GetHWND());
->>>>>>> 12c75e7a
   menu.AppendDelegateMenuItem(ScrollBarContextMenuCommand_ScrollHere);
   menu.AppendSeparator();
   menu.AppendDelegateMenuItem(ScrollBarContextMenuCommand_ScrollStart);
