// Copyright (c) 2006-2008 The Chromium Authors. All rights reserved.
// Use of this source code is governed by a BSD-style license that can be
// found in the LICENSE file.

#include "chrome/views/custom_frame_window.h"

#include "base/gfx/point.h"
#include "base/gfx/size.h"
#include "base/win_util.h"
#include "chrome/app/theme/theme_resources.h"
#include "chrome/common/gfx/path.h"
#include "chrome/common/gfx/chrome_canvas.h"
#include "chrome/common/gfx/chrome_font.h"
#include "chrome/common/l10n_util.h"
#include "chrome/common/resource_bundle.h"
#include "chrome/common/win_util.h"
#include "chrome/views/button.h"
#include "chrome/views/client_view.h"
#include "chrome/views/native_button.h"
#include "chrome/views/non_client_view.h"
#include "chrome/views/root_view.h"
#include "chrome/views/window_delegate.h"
#include "chrome/views/window_resources.h"
#include "generated_resources.h"

namespace views {

<<<<<<< HEAD
// A scoping class that removes the WS_VISIBLE style of a window.
//
// Why would we want such a thing? Well, it turns out Windows has some
// "unorthodox" behavior when it comes to painting its non-client areas.
// Sadly, the default implementation of some messages, e.g. WM_SETTEXT and
// WM_SETICON actually paint all or parts of the native title bar of the
// application. That's right, they just paint it. They don't go through
// WM_NCPAINT or anything like that that we already override. What this means
// is that we end up with occasional flicker of bits of the normal Windows
// title bar whenever we do things like change the title text, or right click
// on the caption. The solution turns out to be to handle these messages,
// use this scoped object to remove the WS_VISIBLE style which prevents this
// rendering from happening, call the default window procedure, then add the
// WS_VISIBLE style back when this object goes out of scope.
// I would love to hear Raymond Chen's explanation for all this. And maybe a
// list of other messages that this applies to ;-)
//
// *** Sigh. ***
class ScopedVisibilityRemover {
 public:
  explicit ScopedVisibilityRemover(HWND hwnd)
      : hwnd_(hwnd),
        window_style_(0) {
    window_style_ = GetWindowLong(hwnd_, GWL_STYLE);
    if (window_style_ & WS_VISIBLE)
      SetWindowLong(hwnd_, GWL_STYLE, window_style_ & ~WS_VISIBLE);
  }

  ~ScopedVisibilityRemover() {
    if (window_style_ & WS_VISIBLE)
      SetWindowLong(hwnd_, GWL_STYLE, window_style_);
=======
// A scoping class that prevents a window from being able to redraw in response
// to invalidations that may occur within it for the lifetime of the object.
//
// Why would we want such a thing? Well, it turns out Windows has some
// "unorthodox" behavior when it comes to painting its non-client areas.
// Occasionally, Windows will paint portions of the default non-client area
// right over the top of the custom frame. This is not simply fixed by handling
// WM_NCPAINT/WM_PAINT, with some investigation it turns out that this
// rendering is being done *inside* the default implementation of some message
// handlers and functions:
//  . WM_SETTEXT
//  . WM_SETICON
//  . WM_NCLBUTTONDOWN
//  . EnableMenuItem, called from our WM_INITMENU handler
// The solution is to handle these messages and call DefWindowProc ourselves,
// but prevent the window from being able to update itself for the duration of
// the call. We do this with this class, which automatically calls its
// associated CustomFrameWindow's lock and unlock functions as it is created
// and destroyed. See documentation in those methods for the technique used.
//
// IMPORTANT: Do not use this scoping object for large scopes or periods of
//            time! IT WILL PREVENT THE WINDOW FROM BEING REDRAWN! (duh).
//
// I would love to hear Raymond Chen's explanation for all this. And maybe a
// list of other messages that this applies to ;-)
class CustomFrameWindow::ScopedRedrawLock {
 public:
  explicit ScopedRedrawLock(CustomFrameWindow* window) : window_(window) {
    window_->LockUpdates();
  }

  ~ScopedRedrawLock() {
    window_->UnlockUpdates();
>>>>>>> 12c75e7a
  }

 private:
  // The window having its style changed.
<<<<<<< HEAD
  HWND hwnd_;

  // The original style of the window, including WS_VISIBLE if present.
  DWORD window_style_;
=======
  CustomFrameWindow* window_;
>>>>>>> 12c75e7a
};

HCURSOR CustomFrameWindow::resize_cursors_[6];

// An enumeration of bitmap resources used by this window.
enum {
  FRAME_PART_BITMAP_FIRST = 0,  // Must be first.

  // Window Controls.
  FRAME_CLOSE_BUTTON_ICON,
  FRAME_CLOSE_BUTTON_ICON_H,
  FRAME_CLOSE_BUTTON_ICON_P,
  FRAME_CLOSE_BUTTON_ICON_SA,
  FRAME_CLOSE_BUTTON_ICON_SA_H,
  FRAME_CLOSE_BUTTON_ICON_SA_P,
  FRAME_RESTORE_BUTTON_ICON,
  FRAME_RESTORE_BUTTON_ICON_H,
  FRAME_RESTORE_BUTTON_ICON_P,
  FRAME_MAXIMIZE_BUTTON_ICON,
  FRAME_MAXIMIZE_BUTTON_ICON_H,
  FRAME_MAXIMIZE_BUTTON_ICON_P,
  FRAME_MINIMIZE_BUTTON_ICON,
  FRAME_MINIMIZE_BUTTON_ICON_H,
  FRAME_MINIMIZE_BUTTON_ICON_P,

  // Window Frame Border.
  FRAME_BOTTOM_EDGE,
  FRAME_BOTTOM_LEFT_CORNER,
  FRAME_BOTTOM_RIGHT_CORNER,
  FRAME_LEFT_EDGE,
  FRAME_RIGHT_EDGE,
  FRAME_TOP_EDGE,
  FRAME_TOP_LEFT_CORNER,
  FRAME_TOP_RIGHT_CORNER,

  // Client Edge Border.
  FRAME_CLIENT_EDGE_TOP_LEFT,
  FRAME_CLIENT_EDGE_TOP,
  FRAME_CLIENT_EDGE_TOP_RIGHT,
  FRAME_CLIENT_EDGE_RIGHT,
  FRAME_CLIENT_EDGE_BOTTOM_RIGHT,
  FRAME_CLIENT_EDGE_BOTTOM,
  FRAME_CLIENT_EDGE_BOTTOM_LEFT,
  FRAME_CLIENT_EDGE_LEFT,

  FRAME_PART_BITMAP_COUNT  // Must be last.
};

class ActiveWindowResources : public WindowResources {
 public:
  ActiveWindowResources() {
    InitClass();
  }
  virtual ~ActiveWindowResources() {
  }

  // WindowResources implementation:
  virtual SkBitmap* GetPartBitmap(FramePartBitmap part) const {
    return standard_frame_bitmaps_[part];
  }

 private:
  static void InitClass() {
    static bool initialized = false;
    if (!initialized) {
      static const int kFramePartBitmapIds[] = {
        0,
        IDR_CLOSE, IDR_CLOSE_H, IDR_CLOSE_P,
        IDR_CLOSE_SA, IDR_CLOSE_SA_H, IDR_CLOSE_SA_P,
        IDR_RESTORE, IDR_RESTORE_H, IDR_RESTORE_P,
        IDR_MAXIMIZE, IDR_MAXIMIZE_H, IDR_MAXIMIZE_P,
        IDR_MINIMIZE, IDR_MINIMIZE_H, IDR_MINIMIZE_P,
        IDR_WINDOW_BOTTOM_CENTER, IDR_WINDOW_BOTTOM_LEFT_CORNER,
            IDR_WINDOW_BOTTOM_RIGHT_CORNER, IDR_WINDOW_LEFT_SIDE,
            IDR_WINDOW_RIGHT_SIDE, IDR_WINDOW_TOP_CENTER,
            IDR_WINDOW_TOP_LEFT_CORNER, IDR_WINDOW_TOP_RIGHT_CORNER,
        IDR_APP_TOP_LEFT, IDR_APP_TOP_CENTER, IDR_APP_TOP_RIGHT,
            IDR_CONTENT_RIGHT_SIDE, IDR_CONTENT_BOTTOM_RIGHT_CORNER,
            IDR_CONTENT_BOTTOM_CENTER, IDR_CONTENT_BOTTOM_LEFT_CORNER,
            IDR_CONTENT_LEFT_SIDE,
        0
      };

      ResourceBundle& rb = ResourceBundle::GetSharedInstance();
      for (int i = 0; i < FRAME_PART_BITMAP_COUNT; ++i) {
        int id = kFramePartBitmapIds[i];
        if (id != 0)
          standard_frame_bitmaps_[i] = rb.GetBitmapNamed(id);
      }
      initialized = true;
    }
  }

  static SkBitmap* standard_frame_bitmaps_[FRAME_PART_BITMAP_COUNT];
  static ChromeFont title_font_;

  DISALLOW_EVIL_CONSTRUCTORS(ActiveWindowResources);
};

class InactiveWindowResources : public WindowResources {
 public:
  InactiveWindowResources() {
    InitClass();
  }
  virtual ~InactiveWindowResources() {
  }

  // WindowResources implementation:
  virtual SkBitmap* GetPartBitmap(FramePartBitmap part) const {
    return standard_frame_bitmaps_[part];
  }

 private:
  static void InitClass() {
    static bool initialized = false;
    if (!initialized) {
      static const int kFramePartBitmapIds[] = {
        0,
        IDR_CLOSE, IDR_CLOSE_H, IDR_CLOSE_P,
        IDR_CLOSE_SA, IDR_CLOSE_SA_H, IDR_CLOSE_SA_P,
        IDR_RESTORE, IDR_RESTORE_H, IDR_RESTORE_P,
        IDR_MAXIMIZE, IDR_MAXIMIZE_H, IDR_MAXIMIZE_P,
        IDR_MINIMIZE, IDR_MINIMIZE_H, IDR_MINIMIZE_P,
        IDR_DEWINDOW_BOTTOM_CENTER, IDR_DEWINDOW_BOTTOM_LEFT_CORNER,
            IDR_DEWINDOW_BOTTOM_RIGHT_CORNER, IDR_DEWINDOW_LEFT_SIDE,
            IDR_DEWINDOW_RIGHT_SIDE, IDR_DEWINDOW_TOP_CENTER,
            IDR_DEWINDOW_TOP_LEFT_CORNER, IDR_DEWINDOW_TOP_RIGHT_CORNER,
        IDR_APP_TOP_LEFT, IDR_APP_TOP_CENTER, IDR_APP_TOP_RIGHT,
            IDR_CONTENT_RIGHT_SIDE, IDR_CONTENT_BOTTOM_RIGHT_CORNER,
            IDR_CONTENT_BOTTOM_CENTER, IDR_CONTENT_BOTTOM_LEFT_CORNER,
            IDR_CONTENT_LEFT_SIDE,
        0
      };

      ResourceBundle& rb = ResourceBundle::GetSharedInstance();
      for (int i = 0; i < FRAME_PART_BITMAP_COUNT; ++i) {
        int id = kFramePartBitmapIds[i];
        if (id != 0)
          standard_frame_bitmaps_[i] = rb.GetBitmapNamed(id);
      }
      initialized = true;
    }
  }

  static SkBitmap* standard_frame_bitmaps_[FRAME_PART_BITMAP_COUNT];

  DISALLOW_EVIL_CONSTRUCTORS(InactiveWindowResources);
};

// static
SkBitmap* ActiveWindowResources::standard_frame_bitmaps_[];
SkBitmap* InactiveWindowResources::standard_frame_bitmaps_[];


///////////////////////////////////////////////////////////////////////////////
//
// DefaultNonClientView
//
//  A ChromeView that provides the "frame" for CustomFrameWindows. This means
//  rendering the non-standard window caption, border, and controls.
//
////////////////////////////////////////////////////////////////////////////////
class DefaultNonClientView : public NonClientView,
                             public BaseButton::ButtonListener {
 public:
  explicit DefaultNonClientView(CustomFrameWindow* container);
  virtual ~DefaultNonClientView();

  // Overridden from CustomFrameWindow::NonClientView:
  virtual gfx::Rect CalculateClientAreaBounds(int width, int height) const;
  virtual gfx::Size CalculateWindowSizeForClientSize(int width,
                                                     int height) const;
  virtual CPoint GetSystemMenuPoint() const;
  virtual int NonClientHitTest(const gfx::Point& point);
  virtual void GetWindowMask(const gfx::Size& size, gfx::Path* window_mask);
  virtual void EnableClose(bool enable);
  virtual void ResetWindowControls();

  // View overrides:
  virtual void Paint(ChromeCanvas* canvas);
  virtual void Layout();
  virtual gfx::Size GetPreferredSize();
  virtual void ViewHierarchyChanged(bool is_add, View* parent, View* child);

  // BaseButton::ButtonListener implementation:
  virtual void ButtonPressed(BaseButton* sender);

 private:
  // Updates the system menu icon button.
  void SetWindowIcon(SkBitmap window_icon);

  // Returns the height of the non-client area at the top of the window (the
  // title bar, etc).
  int CalculateContentsTop() const;

  // Paint various sub-components of this view.
  void PaintFrameBorder(ChromeCanvas* canvas);
  void PaintMaximizedFrameBorder(ChromeCanvas* canvas);
  void PaintClientEdge(ChromeCanvas* canvas);

  // Layout various sub-components of this view.
  void LayoutWindowControls();
  void LayoutTitleBar();
  void LayoutClientView();

  // Returns the resource collection to be used when rendering the window.
  WindowResources* resources() const {
    return container_->is_active() || paint_as_active() ? active_resources_
                                                        : inactive_resources_;
  }

  // The View that provides the background for the window, and optionally
  // dialog buttons. Note: the non-client view does _not_ own this view, the
  // container does.
  ClientView* client_view_;

  // The layout rect of the title, if visible.
  gfx::Rect title_bounds_;

  // Window controls.
  Button* close_button_;
  Button* restore_button_;
  Button* maximize_button_;
  Button* minimize_button_;
  Button* system_menu_button_;  // Uses the window icon if visible.
  bool should_show_minmax_buttons_;

  // The window icon.
  SkBitmap window_icon_;

  // The window that owns this view.
  CustomFrameWindow* container_;

  // Initialize various static resources.
  static void InitClass();
  static WindowResources* active_resources_;
  static WindowResources* inactive_resources_;
  static ChromeFont title_font_;

  DISALLOW_EVIL_CONSTRUCTORS(DefaultNonClientView);
};

// static
WindowResources* DefaultNonClientView::active_resources_ = NULL;
WindowResources* DefaultNonClientView::inactive_resources_ = NULL;
ChromeFont DefaultNonClientView::title_font_;
static const int kWindowControlsTopOffset = 1;
static const int kWindowControlsRightOffset = 5;
static const int kWindowControlsTopZoomedOffset = 1;
static const int kWindowControlsRightZoomedOffset = 5;
static const int kWindowTopMarginZoomed = 1;
static const int kWindowIconLeftOffset = 5;
static const int kWindowIconTopOffset = 5;
static const int kTitleTopOffset = 6;
static const int kWindowIconTitleSpacing = 3;
static const int kTitleBottomSpacing = 6;
static const int kNoTitleTopSpacing = 8;
static const int kResizeAreaSize = 5;
static const int kResizeAreaNorthSize = 3;
static const int kResizeAreaCornerSize = 16;
static const int kWindowHorizontalBorderSize = 4;
static const int kWindowVerticalBorderSize = 4;

///////////////////////////////////////////////////////////////////////////////
// DefaultNonClientView, public:

DefaultNonClientView::DefaultNonClientView(
    CustomFrameWindow* container)
    : NonClientView(),
      client_view_(NULL),
      close_button_(new Button),
      restore_button_(new Button),
      maximize_button_(new Button),
      minimize_button_(new Button),
      system_menu_button_(new Button),
      should_show_minmax_buttons_(false),
      container_(container) {
  InitClass();
  WindowResources* resources = active_resources_;

  close_button_->SetImage(
      Button::BS_NORMAL, resources->GetPartBitmap(FRAME_CLOSE_BUTTON_ICON));
  close_button_->SetImage(
      Button::BS_HOT, resources->GetPartBitmap(FRAME_CLOSE_BUTTON_ICON_H));
  close_button_->SetImage(
      Button::BS_PUSHED, resources->GetPartBitmap(FRAME_CLOSE_BUTTON_ICON_P));
  close_button_->SetListener(this, -1);
  AddChildView(close_button_);

  restore_button_->SetImage(
      Button::BS_NORMAL, resources->GetPartBitmap(FRAME_RESTORE_BUTTON_ICON));
  restore_button_->SetImage(
      Button::BS_HOT, resources->GetPartBitmap(FRAME_RESTORE_BUTTON_ICON_H));
  restore_button_->SetImage(
      Button::BS_PUSHED, resources->GetPartBitmap(FRAME_RESTORE_BUTTON_ICON_P));
  restore_button_->SetListener(this, -1);
  AddChildView(restore_button_);

  maximize_button_->SetImage(
      Button::BS_NORMAL, resources->GetPartBitmap(FRAME_MAXIMIZE_BUTTON_ICON));
  maximize_button_->SetImage(
      Button::BS_HOT, resources->GetPartBitmap(FRAME_MAXIMIZE_BUTTON_ICON_H));
  maximize_button_->SetImage(
      Button::BS_PUSHED, resources->GetPartBitmap(FRAME_MAXIMIZE_BUTTON_ICON_P));
  maximize_button_->SetListener(this, -1);
  AddChildView(maximize_button_);

  minimize_button_->SetImage(
      Button::BS_NORMAL, resources->GetPartBitmap(FRAME_MINIMIZE_BUTTON_ICON));
  minimize_button_->SetImage(
      Button::BS_HOT, resources->GetPartBitmap(FRAME_MINIMIZE_BUTTON_ICON_H));
  minimize_button_->SetImage(
      Button::BS_PUSHED, resources->GetPartBitmap(FRAME_MINIMIZE_BUTTON_ICON_P));
  minimize_button_->SetListener(this, -1);
  AddChildView(minimize_button_);

  should_show_minmax_buttons_ = container->window_delegate()->CanMaximize();

  AddChildView(system_menu_button_);
}

DefaultNonClientView::~DefaultNonClientView() {
}

///////////////////////////////////////////////////////////////////////////////
// DefaultNonClientView, CustomFrameWindow::NonClientView implementation:

gfx::Rect DefaultNonClientView::CalculateClientAreaBounds(
    int width, int height) const {
  int top_margin = CalculateContentsTop();
  return gfx::Rect(kWindowHorizontalBorderSize, top_margin,
      std::max(0, width - (2 * kWindowHorizontalBorderSize)),
      std::max(0, height - top_margin - kWindowVerticalBorderSize));
}

gfx::Size DefaultNonClientView::CalculateWindowSizeForClientSize(
    int width, int height) const {
  int contents_top = CalculateContentsTop();
  return gfx::Size(
      width + (2 * kWindowHorizontalBorderSize),
      height + kWindowVerticalBorderSize + contents_top);
}

CPoint DefaultNonClientView::GetSystemMenuPoint() const {
  CPoint system_menu_point(
      system_menu_button_->x(),
      system_menu_button_->y() + system_menu_button_->height());
  MapWindowPoints(container_->GetHWND(), HWND_DESKTOP, &system_menu_point, 1);
  return system_menu_point;
}

// There is a subtle point that needs to be explained regarding the manner in
// which this function returns the HT* code Windows is expecting:
//
// |point| contains the cursor position in this View's coordinate system. If
// this View uses a right-to-left UI layout, the position represented by
// |point| will not reflect the UI mirroring because we don't create the
// container's HWND with WS_EX_LAYOUTRTL. Therefore, whenever the cursor
// position resides within the boundaries of one of our child Views (for
// example, the close_button_), we must retrieve the child View bounds such
// that bound are mirrored if the View uses right-to-left UI layout. This is
// why this function passes APPLY_MIRRORING_TRANSFORMATION as the |settings|
// whenever it calls GetBounds().
int DefaultNonClientView::NonClientHitTest(const gfx::Point& point) {
  // First see if it's within the grow box area, since that overlaps the client
  // bounds.
  int component = container_->client_view()->NonClientHitTest(point);
  if (component != HTNOWHERE)
    return component;

  // Then see if the point is within any of the window controls.
  gfx::Rect button_bounds =
      close_button_->GetBounds(APPLY_MIRRORING_TRANSFORMATION);
  if (button_bounds.Contains(point))
    return HTCLOSE;
  button_bounds = restore_button_->GetBounds(APPLY_MIRRORING_TRANSFORMATION);
  if (button_bounds.Contains(point))
    return HTMAXBUTTON;
  button_bounds = maximize_button_->GetBounds(APPLY_MIRRORING_TRANSFORMATION);
  if (button_bounds.Contains(point))
    return HTMAXBUTTON;
  button_bounds = minimize_button_->GetBounds(APPLY_MIRRORING_TRANSFORMATION);
  if (button_bounds.Contains(point))
    return HTMINBUTTON;
  button_bounds =
      system_menu_button_->GetBounds(APPLY_MIRRORING_TRANSFORMATION);
  if (button_bounds.Contains(point))
    return HTSYSMENU;

  component = GetHTComponentForFrame(
      point,
      kResizeAreaSize,
      kResizeAreaCornerSize,
      kResizeAreaNorthSize,
      container_->window_delegate()->CanResize());
  if (component == HTNOWHERE) {
    // Finally fall back to the caption.
    if (bounds().Contains(point))
      component = HTCAPTION;
    // Otherwise, the point is outside the window's bounds.
  }
  return component;
}

void DefaultNonClientView::GetWindowMask(const gfx::Size& size,
                                         gfx::Path* window_mask) {
  DCHECK(window_mask);

  // Redefine the window visible region for the new size.
  window_mask->moveTo(0, 3);
  window_mask->lineTo(1, 1);
  window_mask->lineTo(3, 0);

  window_mask->lineTo(SkIntToScalar(size.width() - 3), 0);
  window_mask->lineTo(SkIntToScalar(size.width() - 1), 1);
  window_mask->lineTo(SkIntToScalar(size.width() - 1), 3);
  window_mask->lineTo(SkIntToScalar(size.width()), 3);

  window_mask->lineTo(SkIntToScalar(size.width()),
                      SkIntToScalar(size.height()));
  window_mask->lineTo(0, SkIntToScalar(size.height()));
  window_mask->close();
}

void DefaultNonClientView::EnableClose(bool enable) {
  close_button_->SetEnabled(enable);
}

void DefaultNonClientView::ResetWindowControls() {
  restore_button_->SetState(Button::BS_NORMAL);
  minimize_button_->SetState(Button::BS_NORMAL);
  maximize_button_->SetState(Button::BS_NORMAL);
  // The close button isn't affected by this constraint.
}

///////////////////////////////////////////////////////////////////////////////
// DefaultNonClientView, View overrides:

void DefaultNonClientView::Paint(ChromeCanvas* canvas) {
  if (container_->IsMaximized()) {
    PaintMaximizedFrameBorder(canvas);
  } else {
    PaintFrameBorder(canvas);
  }
  PaintClientEdge(canvas);

  WindowDelegate* d = container_->window_delegate();
  if (d->ShouldShowWindowTitle()) {
    canvas->DrawStringInt(d->GetWindowTitle(), title_font_, SK_ColorWHITE,
                          title_bounds_.x(), title_bounds_.y(),
                          title_bounds_.width(), title_bounds_.height());
  }
}

void DefaultNonClientView::Layout() {
  LayoutWindowControls();
  LayoutTitleBar();
  LayoutClientView();
  SchedulePaint();
}

gfx::Size DefaultNonClientView::GetPreferredSize() {
  gfx::Size prefsize = container_->client_view()->GetPreferredSize();
  prefsize.Enlarge(2 * kWindowHorizontalBorderSize,
                   CalculateContentsTop() + kWindowVerticalBorderSize);
  return prefsize;
}

void DefaultNonClientView::ViewHierarchyChanged(bool is_add,
                                                View* parent,
                                                View* child) {
<<<<<<< HEAD
  // Add our Client View as we are added to the Container so that if we are
  // subsequently resized all the parent-child relationships are established.
  if (is_add && GetContainer() && child == this)
=======
  // Add our Client View as we are added to the Widget so that if we are
  // subsequently resized all the parent-child relationships are established.
  if (is_add && GetWidget() && child == this)
>>>>>>> 12c75e7a
    AddChildView(container_->client_view());
}

///////////////////////////////////////////////////////////////////////////////
// DefaultNonClientView, BaseButton::ButtonListener implementation:

void DefaultNonClientView::ButtonPressed(BaseButton* sender) {
  if (sender == close_button_) {
    container_->ExecuteSystemMenuCommand(SC_CLOSE);
  } else if (sender == minimize_button_) {
    container_->ExecuteSystemMenuCommand(SC_MINIMIZE);
  } else if (sender == maximize_button_) {
    container_->ExecuteSystemMenuCommand(SC_MAXIMIZE);
  } else if (sender == restore_button_) {
    container_->ExecuteSystemMenuCommand(SC_RESTORE);
  }
}

///////////////////////////////////////////////////////////////////////////////
// DefaultNonClientView, private:

void DefaultNonClientView::SetWindowIcon(SkBitmap window_icon) {
  // TODO(beng): (Cleanup) remove this persistent cache of the icon when Button
  //             takes a SkBitmap rather than SkBitmap*.
  window_icon_ = window_icon;
  system_menu_button_->SetImage(Button::BS_NORMAL, &window_icon);
}

int DefaultNonClientView::CalculateContentsTop() const {
  if (container_->window_delegate()->ShouldShowWindowTitle())
    return kTitleTopOffset + title_font_.height() + kTitleBottomSpacing;
  return kNoTitleTopSpacing;
}

void DefaultNonClientView::PaintFrameBorder(ChromeCanvas* canvas) {
  SkBitmap* top_left_corner =
      resources()->GetPartBitmap(FRAME_TOP_LEFT_CORNER);
  SkBitmap* top_right_corner =
      resources()->GetPartBitmap(FRAME_TOP_RIGHT_CORNER);
  SkBitmap* top_edge = resources()->GetPartBitmap(FRAME_TOP_EDGE);
  SkBitmap* right_edge = resources()->GetPartBitmap(FRAME_RIGHT_EDGE);
  SkBitmap* left_edge = resources()->GetPartBitmap(FRAME_LEFT_EDGE);
  SkBitmap* bottom_left_corner =
      resources()->GetPartBitmap(FRAME_BOTTOM_LEFT_CORNER);
  SkBitmap* bottom_right_corner =
    resources()->GetPartBitmap(FRAME_BOTTOM_RIGHT_CORNER);
  SkBitmap* bottom_edge = resources()->GetPartBitmap(FRAME_BOTTOM_EDGE);

  // Top.
  canvas->DrawBitmapInt(*top_left_corner, 0, 0);
  canvas->TileImageInt(*top_edge, top_left_corner->width(), 0,
                       width() - top_right_corner->width(), top_edge->height());
  canvas->DrawBitmapInt(*top_right_corner,
                        width() - top_right_corner->width(), 0);

  // Right.
  int top_stack_height = top_right_corner->height();
  canvas->TileImageInt(*right_edge, width() - right_edge->width(),
                       top_stack_height, right_edge->width(),
                       height() - top_stack_height -
                           bottom_right_corner->height());

  // Bottom.
  canvas->DrawBitmapInt(*bottom_right_corner,
                        width() - bottom_right_corner->width(),
                        height() - bottom_right_corner->height());
  canvas->TileImageInt(*bottom_edge, bottom_left_corner->width(),
                       height() - bottom_edge->height(),
                       width() - bottom_left_corner->width() -
                           bottom_right_corner->width(),
                       bottom_edge->height());
  canvas->DrawBitmapInt(*bottom_left_corner, 0,
                        height() - bottom_left_corner->height());

  // Left.
  top_stack_height = top_left_corner->height();
  canvas->TileImageInt(*left_edge, 0, top_stack_height, left_edge->width(),
                       height() - top_stack_height -
                           bottom_left_corner->height());
}

void DefaultNonClientView::PaintMaximizedFrameBorder(
    ChromeCanvas* canvas) {
  SkBitmap* top_edge = resources()->GetPartBitmap(FRAME_TOP_EDGE);
  SkBitmap* bottom_edge =
      resources()->GetPartBitmap(FRAME_BOTTOM_EDGE);
  canvas->TileImageInt(*top_edge, 0, 0, width(), top_edge->height());
  canvas->TileImageInt(*bottom_edge, 0, height() - bottom_edge->height(),
                       width(), bottom_edge->height());
}

void DefaultNonClientView::PaintClientEdge(ChromeCanvas* canvas) {
  SkBitmap* top_left = resources()->GetPartBitmap(FRAME_CLIENT_EDGE_TOP_LEFT);
  SkBitmap* top = resources()->GetPartBitmap(FRAME_CLIENT_EDGE_TOP);
  SkBitmap* top_right = resources()->GetPartBitmap(FRAME_CLIENT_EDGE_TOP_RIGHT);
  SkBitmap* right = resources()->GetPartBitmap(FRAME_CLIENT_EDGE_RIGHT);
  SkBitmap* bottom_right =
      resources()->GetPartBitmap(FRAME_CLIENT_EDGE_BOTTOM_RIGHT);
  SkBitmap* bottom = resources()->GetPartBitmap(FRAME_CLIENT_EDGE_BOTTOM);
  SkBitmap* bottom_left =
      resources()->GetPartBitmap(FRAME_CLIENT_EDGE_BOTTOM_LEFT);
  SkBitmap* left = resources()->GetPartBitmap(FRAME_CLIENT_EDGE_LEFT);

  gfx::Rect client_area_bounds = container_->client_view()->bounds();

  canvas->DrawBitmapInt(*top_left, client_area_bounds.x() - top_left->width(),
                        client_area_bounds.y() - top->height());
  canvas->TileImageInt(*top, client_area_bounds.x(),
                       client_area_bounds.y() - top->height(),
                       client_area_bounds.width(), top->height());
  canvas->DrawBitmapInt(*top_right, client_area_bounds.right(),
                        client_area_bounds.y() - top->height());
  canvas->TileImageInt(*right, client_area_bounds.right(),
                       client_area_bounds.y() - top->height() +
                           top_right->height(),
                       right->width(), client_area_bounds.height());
  canvas->DrawBitmapInt(*bottom_right, client_area_bounds.right(),
                        client_area_bounds.bottom());
  canvas->TileImageInt(*bottom, client_area_bounds.x(),
                       client_area_bounds.bottom(),
                       client_area_bounds.width(), bottom_right->height());
  canvas->DrawBitmapInt(*bottom_left,
                        client_area_bounds.x() - bottom_left->width(),
                        client_area_bounds.bottom());
  canvas->TileImageInt(*left, client_area_bounds.x() - left->width(),
                       client_area_bounds.y() - top->height() +
                           top_left->height(),
                       left->width(), client_area_bounds.height());
}

void DefaultNonClientView::LayoutWindowControls() {
  gfx::Size ps;
  if (container_->IsMaximized() || container_->IsMinimized()) {
    maximize_button_->SetVisible(false);
    restore_button_->SetVisible(true);
  }

  if (container_->IsMaximized()) {
    ps = close_button_->GetPreferredSize();
    close_button_->SetImageAlignment(Button::ALIGN_LEFT, Button::ALIGN_BOTTOM);
    close_button_->SetBounds(
        width() - ps.width() - kWindowControlsRightZoomedOffset,
        0, ps.width() + kWindowControlsRightZoomedOffset,
        ps.height() + kWindowControlsTopZoomedOffset);

    if (should_show_minmax_buttons_) {
      ps = restore_button_->GetPreferredSize();
      restore_button_->SetImageAlignment(Button::ALIGN_LEFT,
                                         Button::ALIGN_BOTTOM);
      restore_button_->SetBounds(close_button_->x() - ps.width(), 0,
                                 ps.width(),
                                 ps.height() + kWindowControlsTopZoomedOffset);

      ps = minimize_button_->GetPreferredSize();
      minimize_button_->SetImageAlignment(Button::ALIGN_LEFT,
                                          Button::ALIGN_BOTTOM);
      minimize_button_->SetBounds(restore_button_->x() - ps.width(), 0,
                                  ps.width(),
                                  ps.height() + kWindowControlsTopZoomedOffset);
    }
  } else if (container_->IsMinimized()) {
    ps = close_button_->GetPreferredSize();
    close_button_->SetImageAlignment(Button::ALIGN_LEFT, Button::ALIGN_BOTTOM);
    close_button_->SetBounds(
        width() - ps.width() - kWindowControlsRightZoomedOffset,
        0, ps.width() + kWindowControlsRightZoomedOffset,
        ps.height() + kWindowControlsTopZoomedOffset);

    if (should_show_minmax_buttons_) {
      ps = restore_button_->GetPreferredSize();
      restore_button_->SetImageAlignment(Button::ALIGN_LEFT,
                                         Button::ALIGN_BOTTOM);
      restore_button_->SetBounds(close_button_->x() - ps.width(), 0,
                                 ps.width(),
                                 ps.height() + kWindowControlsTopZoomedOffset);

      ps = minimize_button_->GetPreferredSize();
      minimize_button_->SetImageAlignment(Button::ALIGN_LEFT,
                                          Button::ALIGN_BOTTOM);
      minimize_button_->SetBounds(restore_button_->x() - ps.width(), 0,
                                  ps.width(),
                                  ps.height() +
                                      kWindowControlsTopZoomedOffset);
    }
  } else {
    ps = close_button_->GetPreferredSize();
    close_button_->SetImageAlignment(Button::ALIGN_LEFT, Button::ALIGN_TOP);
    close_button_->SetBounds(width() - kWindowControlsRightOffset - ps.width(),
                             kWindowControlsTopOffset, ps.width(),
                             ps.height());

    if (should_show_minmax_buttons_) {
      close_button_->SetImage(
          Button::BS_NORMAL,
          active_resources_->GetPartBitmap(FRAME_CLOSE_BUTTON_ICON));
      close_button_->SetImage(
          Button::BS_HOT,
          active_resources_->GetPartBitmap(FRAME_CLOSE_BUTTON_ICON_H));
      close_button_->SetImage(
          Button::BS_PUSHED,
          active_resources_->GetPartBitmap(FRAME_CLOSE_BUTTON_ICON_P));

      restore_button_->SetVisible(false);

      maximize_button_->SetVisible(true);
      ps = maximize_button_->GetPreferredSize();
      maximize_button_->SetImageAlignment(Button::ALIGN_LEFT,
                                          Button::ALIGN_TOP);
      maximize_button_->SetBounds(close_button_->x() - ps.width(),
                                  kWindowControlsTopOffset, ps.width(),
                                  ps.height());

      ps = minimize_button_->GetPreferredSize();
      minimize_button_->SetImageAlignment(Button::ALIGN_LEFT,
                                          Button::ALIGN_TOP);
      minimize_button_->SetBounds(maximize_button_->x() - ps.width(),
                                  kWindowControlsTopOffset, ps.width(),
                                  ps.height());
    }
  }
  if (!should_show_minmax_buttons_) {
    close_button_->SetImage(
        Button::BS_NORMAL,
        active_resources_->GetPartBitmap(FRAME_CLOSE_BUTTON_ICON_SA));
    close_button_->SetImage(
        Button::BS_HOT,
        active_resources_->GetPartBitmap(FRAME_CLOSE_BUTTON_ICON_SA_H));
    close_button_->SetImage(
        Button::BS_PUSHED,
        active_resources_->GetPartBitmap(FRAME_CLOSE_BUTTON_ICON_SA_P));

    restore_button_->SetVisible(false);
    maximize_button_->SetVisible(false);
    minimize_button_->SetVisible(false);
  }
}

void DefaultNonClientView::LayoutTitleBar() {
  int top_offset = container_->IsMaximized() ? kWindowTopMarginZoomed : 0;
  WindowDelegate* d = container_->window_delegate();

  // Size the window icon, if visible.
  if (d->ShouldShowWindowIcon()) {
    system_menu_button_->SetVisible(true);
    gfx::Size ps = system_menu_button_->GetPreferredSize();
    system_menu_button_->SetBounds(
        kWindowIconLeftOffset, kWindowIconTopOffset + top_offset, ps.width(),
        ps.height());
  } else {
    // Put the menu in the right place at least even if it is hidden so we
    // can size the title based on its position.
    system_menu_button_->SetBounds(kWindowIconLeftOffset,
                                   kWindowIconTopOffset, 0, 0);
  }

  // Size the title, if visible.
  if (d->ShouldShowWindowTitle()) {
    gfx::Rect system_menu_bounds = system_menu_button_->bounds();
    int spacing = d->ShouldShowWindowIcon() ? kWindowIconTitleSpacing : 0;
    int title_right = should_show_minmax_buttons_ ?
        minimize_button_->x() : close_button_->x();
    int title_left = system_menu_bounds.right() + spacing;
    title_bounds_.SetRect(title_left, kTitleTopOffset + top_offset,
        std::max(0, static_cast<int>(title_right - system_menu_bounds.right())),
        title_font_.height());

    // We draw the custom frame window's title directly rather than using a
    // views::Label child view. Therefore, we have to mirror the title
    // position manually if the View's UI layout is right-to-left. Child Views
    // are automatically mirrored, which means that the parent view doesn't
    // need to manually modify their position depending on the View's UI
    // layout.
    //
    // Mirroring the title's position manually is certainly far from being
    // elegant, but we have no choice (other than changing the
    // DefaultNonClientView subclass to use a ChromeView::Label as a child View
    // instead of drawing the title's text directly on the canvas).
    title_bounds_.set_x(MirroredLeftPointForRect(title_bounds_));

    // Center the icon within the height of the title if the title is taller.
    int delta_y = title_bounds_.height() - system_menu_button_->height();
    if (delta_y > 0) {
      int new_y = title_bounds_.y() + static_cast<int>(delta_y / 2);
      system_menu_button_->SetBounds(system_menu_button_->x(), new_y,
                                     system_menu_button_->width(),
                                     system_menu_button_->height());
    }
  }
}

void DefaultNonClientView::LayoutClientView() {
  gfx::Rect client_bounds = CalculateClientAreaBounds(width(), height());
  container_->client_view()->SetBounds(client_bounds);
}

// static
void DefaultNonClientView::InitClass() {
  static bool initialized = false;
  if (!initialized) {
    active_resources_ = new ActiveWindowResources;
    inactive_resources_ = new InactiveWindowResources;
    title_font_ = win_util::GetWindowTitleFont();
    initialized = true;
  }
}

///////////////////////////////////////////////////////////////////////////////
// NonClientViewLayout

class NonClientViewLayout : public LayoutManager {
 public:
  // The size of the default window border and padding used by Windows Vista
  // with DWM disabled when clipping the window for maximized display.
  // TODO(beng): figure out how to get this programmatically, since it varies
  //             with adjustments to the Windows Border/Padding setting.
  static const int kBorderAndPadding = 8;

  NonClientViewLayout(View* child, Window* window)
      : child_(child),
        window_(window) {
  }
  virtual ~NonClientViewLayout() {}

  // Overridden from LayoutManager:
  virtual void Layout(View* host) {
    int horizontal_border_width =
        window_->IsMaximized() ? kBorderAndPadding : 0;
    int vertical_border_height =
        window_->IsMaximized() ? kBorderAndPadding : 0;

    child_->SetBounds(horizontal_border_width, vertical_border_height,
                      host->width() - (2 * horizontal_border_width),
                      host->height() - (2 * vertical_border_height));
  }
  virtual gfx::Size GetPreferredSize(View* host) {
    return child_->GetPreferredSize();
  }

 private:
  View* child_;
  Window* window_;

  DISALLOW_COPY_AND_ASSIGN(NonClientViewLayout);
};

///////////////////////////////////////////////////////////////////////////////
// CustomFrameWindow, public:

CustomFrameWindow::CustomFrameWindow(WindowDelegate* window_delegate)
    : Window(window_delegate),
      is_active_(false),
      lock_updates_(false),
      saved_window_style_(0) {
  InitClass();
  non_client_view_ = new DefaultNonClientView(this);
}

CustomFrameWindow::CustomFrameWindow(WindowDelegate* window_delegate,
                                     NonClientView* non_client_view)
    : Window(window_delegate) {
  InitClass();
  non_client_view_ = non_client_view;
}

CustomFrameWindow::~CustomFrameWindow() {
}

///////////////////////////////////////////////////////////////////////////////
// CustomFrameWindow, Window overrides:

void CustomFrameWindow::Init(HWND parent, const gfx::Rect& bounds) {
  // TODO(beng): (Cleanup) Right now, the only way to specify a different
  //             non-client view is to subclass this object and provide one
  //             by setting this member before calling Init.
  if (!non_client_view_)
    non_client_view_ = new DefaultNonClientView(this);
  Window::Init(parent, bounds);

  // Windows Vista non-Aero-glass does wacky things with maximized windows that
  // require a special layout manager to compensate for.
  if (win_util::GetWinVersion() >= win_util::WINVERSION_VISTA) {
    GetRootView()->SetLayoutManager(
        new NonClientViewLayout(non_client_view_, this));
  }

  ResetWindowRegion();
}

void CustomFrameWindow::SetClientView(ClientView* cv) {
  DCHECK(cv && !client_view() && GetHWND());
  set_client_view(cv);
  // For a CustomFrameWindow, the non-client view is the root.
<<<<<<< HEAD
  ContainerWin::SetContentsView(non_client_view_);
=======
  WidgetWin::SetContentsView(non_client_view_);
>>>>>>> 12c75e7a
  // When the non client view is added to the view hierarchy, it will cause the
  // client view to be added as well.
}

gfx::Size CustomFrameWindow::CalculateWindowSizeForClientSize(
    const gfx::Size& client_size) const {
  return non_client_view_->CalculateWindowSizeForClientSize(
      client_size.width(), client_size.height());
}

void CustomFrameWindow::UpdateWindowTitle() {
  // Layout winds up causing the title to be re-validated during
  // string measurement.
  non_client_view_->Layout();
  // Must call the base class too so that places like the Task Bar get updated.
  Window::UpdateWindowTitle();
}

void CustomFrameWindow::UpdateWindowIcon() {
  // The icon will be re-validated during painting.
  non_client_view_->SchedulePaint();
  // Call the base class so that places like the Task Bar get updated.
  Window::UpdateWindowIcon();
}

void CustomFrameWindow::EnableClose(bool enable) {
  non_client_view_->EnableClose(enable);
  // Make sure the SysMenu changes to reflect this change as well.
  Window::EnableClose(enable);
}

void CustomFrameWindow::DisableInactiveRendering(bool disable) {
  Window::DisableInactiveRendering(disable);
  non_client_view_->set_paint_as_active(disable);
  if (!disable)
    non_client_view_->SchedulePaint();
}

void CustomFrameWindow::SizeWindowToDefault() {
  gfx::Size pref = client_view()->GetPreferredSize();
  DCHECK(pref.width() > 0 && pref.height() > 0);
  gfx::Size window_size =
      non_client_view_->CalculateWindowSizeForClientSize(pref.width(),
                                                         pref.height());
  win_util::CenterAndSizeWindow(owning_window(), GetHWND(),
                                window_size.ToSIZE(), false);
}

///////////////////////////////////////////////////////////////////////////////
<<<<<<< HEAD
// CustomFrameWindow, ContainerWin overrides:

void CustomFrameWindow::OnGetMinMaxInfo(MINMAXINFO* minmax_info) {
  // We handle this message so that we can make sure we interact nicely with
  // the taskbar on different edges of the screen and auto-hide taskbars.

  HMONITOR primary_monitor = MonitorFromWindow(NULL, MONITOR_DEFAULTTOPRIMARY);
  MONITORINFO primary_info;
  primary_info.cbSize = sizeof(primary_info);
  GetMonitorInfo(primary_monitor, &primary_info);

  minmax_info->ptMaxSize.x =
      primary_info.rcWork.right - primary_info.rcWork.left;
  minmax_info->ptMaxSize.y =
      primary_info.rcWork.bottom - primary_info.rcWork.top;

  HMONITOR target_monitor =
      MonitorFromWindow(GetHWND(), MONITOR_DEFAULTTONEAREST);
  MONITORINFO target_info;
  target_info.cbSize = sizeof(target_info);
  GetMonitorInfo(target_monitor, &target_info);

  minmax_info->ptMaxPosition.x =
      abs(target_info.rcWork.left - target_info.rcMonitor.left);
  minmax_info->ptMaxPosition.y =
      abs(target_info.rcWork.top - target_info.rcMonitor.top);

  // Work around task bar auto-hiding. By default the window is sized over the
  // top of the un-hide strip, so we adjust the size by a single pixel to make
  // it work. Because of the way Windows adjusts the target size rect for non
  // primary screens (it's quite daft), we only do this for the primary screen,
  // which I think should cover at least 95% of use cases.
  if ((target_monitor == primary_monitor) &&
      EqualRect(&target_info.rcWork, &target_info.rcMonitor)) {
    --minmax_info->ptMaxSize.y;
  }
}
=======
// CustomFrameWindow, WidgetWin overrides:
>>>>>>> 12c75e7a

static void EnableMenuItem(HMENU menu, UINT command, bool enabled) {
  UINT flags = MF_BYCOMMAND | (enabled ? MF_ENABLED : MF_DISABLED | MF_GRAYED);
  EnableMenuItem(menu, command, flags);
}

void CustomFrameWindow::OnInitMenu(HMENU menu) {
  bool minimized = IsMinimized();
  bool maximized = IsMaximized();
  bool minimized_or_maximized = minimized || maximized;

  ScopedRedrawLock lock(this);
  EnableMenuItem(menu, SC_RESTORE,
                 window_delegate()->CanMaximize() && minimized_or_maximized);
  EnableMenuItem(menu, SC_MOVE, !minimized_or_maximized);
  EnableMenuItem(menu, SC_SIZE,
                 window_delegate()->CanResize() && !minimized_or_maximized);
  EnableMenuItem(menu, SC_MAXIMIZE,
                 window_delegate()->CanMaximize() && !maximized);
  EnableMenuItem(menu, SC_MINIMIZE,
                 window_delegate()->CanMaximize() && !minimized);
}

void CustomFrameWindow::OnMouseLeave() {
  bool process_mouse_exited = true;
  POINT pt;
  if (GetCursorPos(&pt)) {
    LRESULT ht_component =
        ::SendMessage(GetHWND(), WM_NCHITTEST, 0, MAKELPARAM(pt.x, pt.y));
    if (ht_component != HTNOWHERE) {
      // If the mouse moved into a part of the window's non-client area, then
      // don't send a mouse exited event since the mouse is still within the
      // bounds of the ChromeView that's rendering the frame. Note that we do
      // _NOT_ do this for windows with native frames, since in that case the
      // mouse really will have left the bounds of the RootView.
      process_mouse_exited = false;
    }
  }

  if (process_mouse_exited)
    ProcessMouseExited();
}

LRESULT CustomFrameWindow::OnNCActivate(BOOL active) {
  is_active_ = !!active;

  // We can get WM_NCACTIVATE before we're actually visible. If we're not
  // visible, no need to paint.
  if (IsWindowVisible(GetHWND())) {
    non_client_view_->SchedulePaint();
    // We need to force a paint now, as a user dragging a window will block
    // painting operations while the move is in progress.
    PaintNow(root_view_->GetScheduledPaintRect());
  }

  return TRUE;
}

LRESULT CustomFrameWindow::OnNCCalcSize(BOOL mode, LPARAM l_param) {
  // We need to repaint all when the window bounds change.
  return WVR_REDRAW;
}

LRESULT CustomFrameWindow::OnNCHitTest(const CPoint& point) {
  // NC points are in screen coordinates.
  CPoint temp = point;
  MapWindowPoints(HWND_DESKTOP, GetHWND(), &temp, 1);
  return non_client_view_->NonClientHitTest(gfx::Point(temp.x, temp.y));
}

struct ClipState {
  // The window being painted.
  HWND parent;

  // DC painting to.
  HDC dc;

  // Origin of the window in terms of the screen.
  int x;
  int y;
};

// See comments in OnNCPaint for details of this function.
static BOOL CALLBACK ClipDCToChild(HWND window, LPARAM param) {
  ClipState* clip_state = reinterpret_cast<ClipState*>(param);
  if (GetParent(window) == clip_state->parent && IsWindowVisible(window)) {
    RECT bounds;
    GetWindowRect(window, &bounds);
    ExcludeClipRect(clip_state->dc,
                    bounds.left - clip_state->x,
                    bounds.top - clip_state->y,
                    bounds.right - clip_state->x,
                    bounds.bottom - clip_state->y);
  }
  return TRUE;
}

void CustomFrameWindow::OnNCPaint(HRGN rgn) {
  // We have an NC region and need to paint it. We expand the NC region to
  // include the dirty region of the root view. This is done to minimize
  // paints.
  CRect window_rect;
  GetWindowRect(&window_rect);

  if (window_rect.Width() != root_view_->width() ||
      window_rect.Height() != root_view_->height()) {
    // If the size of the window differs from the size of the root view it
    // means we're being asked to paint before we've gotten a WM_SIZE. This can
    // happen when the user is interactively resizing the window. To avoid
    // mass flickering we don't do anything here. Once we get the WM_SIZE we'll
    // reset the region of the window which triggers another WM_NCPAINT and
    // all is well.
    return;
  }

  CRect dirty_region;
  // A value of 1 indicates paint all.
  if (!rgn || rgn == reinterpret_cast<HRGN>(1)) {
    dirty_region = CRect(0, 0, window_rect.Width(), window_rect.Height());
  } else {
    RECT rgn_bounding_box;
    GetRgnBox(rgn, &rgn_bounding_box);
    if (!IntersectRect(&dirty_region, &rgn_bounding_box, &window_rect))
      return;  // Dirty region doesn't intersect window bounds, bale.

    // rgn_bounding_box is in screen coordinates. Map it to window coordinates.
    OffsetRect(&dirty_region, -window_rect.left, -window_rect.top);
  }

  // In theory GetDCEx should do what we want, but I couldn't get it to work.
  // In particular the docs mentiond DCX_CLIPCHILDREN, but as far as I can tell
  // it doesn't work at all. So, instead we get the DC for the window then
  // manually clip out the children.
  HDC dc = GetWindowDC(GetHWND());
  ClipState clip_state;
  clip_state.x = window_rect.left;
  clip_state.y = window_rect.top;
  clip_state.parent = GetHWND();
  clip_state.dc = dc;
  EnumChildWindows(GetHWND(), &ClipDCToChild,
                   reinterpret_cast<LPARAM>(&clip_state));

  RootView* root_view = GetRootView();
  CRect old_paint_region = root_view->GetScheduledPaintRectConstrainedToSize();

  if (!old_paint_region.IsRectEmpty()) {
    // The root view has a region that needs to be painted. Include it in the
    // region we're going to paint.

    CRect tmp = dirty_region;
    UnionRect(&dirty_region, &tmp, &old_paint_region);
  }

  root_view->SchedulePaint(gfx::Rect(dirty_region), false);

  // ChromeCanvasPaints destructor does the actual painting. As such, wrap the
  // following in a block to force paint to occur so that we can release the dc.
  {
    ChromeCanvasPaint canvas(dc, opaque(), dirty_region.left, dirty_region.top,
                             dirty_region.Width(), dirty_region.Height());

    root_view->ProcessPaint(&canvas);
  }

  ReleaseDC(GetHWND(), dc);
}

void CustomFrameWindow::OnNCLButtonDown(UINT ht_component,
                                        const CPoint& point) {
  switch (ht_component) {
    case HTCLOSE:
    case HTMINBUTTON:
    case HTMAXBUTTON: {
      // When the mouse is pressed down in these specific non-client areas, we
      // need to tell the RootView to send the mouse pressed event (which sets
      // capture, allowing subsequent WM_LBUTTONUP (note, _not_ WM_NCLBUTTONUP)
      // to fire so that the appropriate WM_SYSCOMMAND can be sent by the
      // applicable button's ButtonListener. We _have_ to do this this way
      // rather than letting Windows just send the syscommand itself (as would
      // happen if we never did this dance) because for some insane reason
      // DefWindowProc for WM_NCLBUTTONDOWN also renders the pressed window
      // control button appearance, in the Windows classic style, over our
      // view! Ick! By handling this message we prevent Windows from doing this
      // undesirable thing, but that means we need to roll the sys-command
      // handling ourselves.
      ProcessNCMousePress(point, MK_LBUTTON);
      return;
    }
    default:
      Window::OnNCLButtonDown(ht_component, point);
      /*
      if (!IsMsgHandled()) {
        // Window::OnNCLButtonDown set the message as unhandled. This normally
        // means WidgetWin::ProcessWindowMessage will pass it to
        // DefWindowProc. Sadly, DefWindowProc for WM_NCLBUTTONDOWN does weird
        // non-client painting, so we need to call it directly here inside a
        // scoped update lock.
        ScopedRedrawLock lock(this);
        DefWindowProc(GetHWND(), WM_NCLBUTTONDOWN, ht_component,
                      MAKELPARAM(point.x, point.y));
        SetMsgHandled(TRUE);
      }
      */
      break;
  }
}

void CustomFrameWindow::OnNCMButtonDown(UINT ht_component,
                                        const CPoint& point) {
  if (ht_component == HTCAPTION) {
    // When there's only one window and only one tab, the tab area is reported
    // to be part of the caption area of the window. However users should still
    // be able to middle click that tab to close it so we need to make sure
    // these messages reach the View system.
    ProcessNCMousePress(point, MK_MBUTTON);
    SetMsgHandled(FALSE);
    return;
  }
  WidgetWin::OnNCMButtonDown(ht_component, point);
}

LRESULT CustomFrameWindow::OnNCUAHDrawCaption(UINT msg, WPARAM w_param,
                                              LPARAM l_param) {
  // See comment in widget_win.h at the definition of WM_NCUAHDRAWCAPTION for
  // an explanation about why we need to handle this message.
  SetMsgHandled(TRUE);
  return 0;
}

LRESULT CustomFrameWindow::OnNCUAHDrawFrame(UINT msg, WPARAM w_param,
                                            LPARAM l_param) {
  // See comment in widget_win.h at the definition of WM_NCUAHDRAWCAPTION for
  // an explanation about why we need to handle this message.
  SetMsgHandled(TRUE);
  return 0;
}

LRESULT CustomFrameWindow::OnSetCursor(HWND window, UINT hittest_code,
                                       UINT message) {
  int index = RC_NORMAL;
  switch (hittest_code) {
    case HTTOP:
    case HTBOTTOM:
      index = RC_VERTICAL;
      break;
    case HTTOPLEFT:
    case HTBOTTOMRIGHT:
      index = RC_NWSE;
      break;
    case HTTOPRIGHT:
    case HTBOTTOMLEFT:
      index = RC_NESW;
      break;
    case HTLEFT:
    case HTRIGHT:
      index = RC_HORIZONTAL;
      break;
    case HTCAPTION:
    case HTCLIENT:
      index = RC_NORMAL;
      break;
  }
  SetCursor(resize_cursors_[index]);
  return 0;
}

LRESULT CustomFrameWindow::OnSetIcon(UINT size_type, HICON new_icon) {
<<<<<<< HEAD
  ScopedVisibilityRemover remover(GetHWND());
=======
  ScopedRedrawLock lock(this);
>>>>>>> 12c75e7a
  return DefWindowProc(GetHWND(), WM_SETICON, size_type,
                       reinterpret_cast<LPARAM>(new_icon));
}

LRESULT CustomFrameWindow::OnSetText(const wchar_t* text) {
<<<<<<< HEAD
  ScopedVisibilityRemover remover(GetHWND());
=======
  ScopedRedrawLock lock(this);
>>>>>>> 12c75e7a
  return DefWindowProc(GetHWND(), WM_SETTEXT, NULL,
                       reinterpret_cast<LPARAM>(text));
}

void CustomFrameWindow::OnSize(UINT param, const CSize& size) {
  Window::OnSize(param, size);

  // ResetWindowRegion is going to trigger WM_NCPAINT. By doing it after we've
  // invoked OnSize we ensure the RootView has been layed out.
  ResetWindowRegion();
}

void CustomFrameWindow::OnSysCommand(UINT notification_code, CPoint click) {
  // Windows uses the 4 lower order bits of |notification_code| for type-
  // specific information so we must exclude this when comparing.
  static const int sc_mask = 0xFFF0;
  if ((notification_code & sc_mask) == SC_MINIMIZE ||
      (notification_code & sc_mask) == SC_MAXIMIZE ||
      (notification_code & sc_mask) == SC_RESTORE) {
    non_client_view_->ResetWindowControls();
  } else if ((notification_code & sc_mask) == SC_MOVE ||
             (notification_code & sc_mask) == SC_SIZE) {
    if (lock_updates_) {
      // We were locked, before entering a resize or move modal loop. Now that
      // we've begun to move the window, we need to unlock updates so that the
      // sizing/moving feedback can be continuous.
      UnlockUpdates();
    }
  }
  Window::OnSysCommand(notification_code, click);
}

///////////////////////////////////////////////////////////////////////////////
// CustomFrameWindow, private:

// static
void CustomFrameWindow::InitClass() {
  static bool initialized = false;
  if (!initialized) {
    resize_cursors_[RC_NORMAL] = LoadCursor(NULL, IDC_ARROW);
    resize_cursors_[RC_VERTICAL] = LoadCursor(NULL, IDC_SIZENS);
    resize_cursors_[RC_HORIZONTAL] = LoadCursor(NULL, IDC_SIZEWE);
    resize_cursors_[RC_NESW] = LoadCursor(NULL, IDC_SIZENESW);
    resize_cursors_[RC_NWSE] = LoadCursor(NULL, IDC_SIZENWSE);
    initialized = true;
  }
}

void CustomFrameWindow::LockUpdates() {
  lock_updates_ = true;
  saved_window_style_ = GetWindowLong(GetHWND(), GWL_STYLE);
  SetWindowLong(GetHWND(), GWL_STYLE, saved_window_style_ & ~WS_VISIBLE);
}

void CustomFrameWindow::UnlockUpdates() {
  SetWindowLong(GetHWND(), GWL_STYLE, saved_window_style_);
  lock_updates_ = false;
}

void CustomFrameWindow::ResetWindowRegion() {
  // Changing the window region is going to force a paint. Only change the
  // window region if the region really differs.
  HRGN current_rgn = CreateRectRgn(0, 0, 0, 0);
  int current_rgn_result = GetWindowRgn(GetHWND(), current_rgn);

  HRGN new_region = NULL;
  if (!IsMaximized()) {
    CRect window_rect;
    GetWindowRect(&window_rect);
    gfx::Path window_mask;
    non_client_view_->GetWindowMask(gfx::Size(window_rect.Width(),
                                              window_rect.Height()),
                                    &window_mask);
    new_region = window_mask.CreateHRGN();
  }

  if (current_rgn_result == ERROR ||
      !EqualRgn(current_rgn, new_region)) {
    // SetWindowRgn takes ownership of the HRGN created by CreateHRGN.
    SetWindowRgn(new_region, TRUE);
  } else if (new_region) {
    DeleteObject(new_region);
  }

  DeleteObject(current_rgn);
}

<<<<<<< HEAD
=======
void CustomFrameWindow::ProcessNCMousePress(const CPoint& point, int flags) {
  CPoint temp = point;
  MapWindowPoints(HWND_DESKTOP, GetHWND(), &temp, 1);
  UINT message_flags = 0;
  if ((GetKeyState(VK_CONTROL) & 0x80) == 0x80)
    message_flags |= MK_CONTROL;
  if ((GetKeyState(VK_SHIFT) & 0x80) == 0x80)
    message_flags |= MK_SHIFT;
  message_flags |= flags;
  ProcessMousePressed(temp, message_flags, false);
}

>>>>>>> 12c75e7a
}  // namespace views
<|MERGE_RESOLUTION|>--- conflicted
+++ resolved
@@ -25,39 +25,6 @@
 
 namespace views {
 
-<<<<<<< HEAD
-// A scoping class that removes the WS_VISIBLE style of a window.
-//
-// Why would we want such a thing? Well, it turns out Windows has some
-// "unorthodox" behavior when it comes to painting its non-client areas.
-// Sadly, the default implementation of some messages, e.g. WM_SETTEXT and
-// WM_SETICON actually paint all or parts of the native title bar of the
-// application. That's right, they just paint it. They don't go through
-// WM_NCPAINT or anything like that that we already override. What this means
-// is that we end up with occasional flicker of bits of the normal Windows
-// title bar whenever we do things like change the title text, or right click
-// on the caption. The solution turns out to be to handle these messages,
-// use this scoped object to remove the WS_VISIBLE style which prevents this
-// rendering from happening, call the default window procedure, then add the
-// WS_VISIBLE style back when this object goes out of scope.
-// I would love to hear Raymond Chen's explanation for all this. And maybe a
-// list of other messages that this applies to ;-)
-//
-// *** Sigh. ***
-class ScopedVisibilityRemover {
- public:
-  explicit ScopedVisibilityRemover(HWND hwnd)
-      : hwnd_(hwnd),
-        window_style_(0) {
-    window_style_ = GetWindowLong(hwnd_, GWL_STYLE);
-    if (window_style_ & WS_VISIBLE)
-      SetWindowLong(hwnd_, GWL_STYLE, window_style_ & ~WS_VISIBLE);
-  }
-
-  ~ScopedVisibilityRemover() {
-    if (window_style_ & WS_VISIBLE)
-      SetWindowLong(hwnd_, GWL_STYLE, window_style_);
-=======
 // A scoping class that prevents a window from being able to redraw in response
 // to invalidations that may occur within it for the lifetime of the object.
 //
@@ -91,19 +58,11 @@
 
   ~ScopedRedrawLock() {
     window_->UnlockUpdates();
->>>>>>> 12c75e7a
   }
 
  private:
   // The window having its style changed.
-<<<<<<< HEAD
-  HWND hwnd_;
-
-  // The original style of the window, including WS_VISIBLE if present.
-  DWORD window_style_;
-=======
   CustomFrameWindow* window_;
->>>>>>> 12c75e7a
 };
 
 HCURSOR CustomFrameWindow::resize_cursors_[6];
@@ -575,15 +534,9 @@
 void DefaultNonClientView::ViewHierarchyChanged(bool is_add,
                                                 View* parent,
                                                 View* child) {
-<<<<<<< HEAD
-  // Add our Client View as we are added to the Container so that if we are
-  // subsequently resized all the parent-child relationships are established.
-  if (is_add && GetContainer() && child == this)
-=======
   // Add our Client View as we are added to the Widget so that if we are
   // subsequently resized all the parent-child relationships are established.
   if (is_add && GetWidget() && child == this)
->>>>>>> 12c75e7a
     AddChildView(container_->client_view());
 }
 
@@ -976,11 +929,7 @@
   DCHECK(cv && !client_view() && GetHWND());
   set_client_view(cv);
   // For a CustomFrameWindow, the non-client view is the root.
-<<<<<<< HEAD
-  ContainerWin::SetContentsView(non_client_view_);
-=======
   WidgetWin::SetContentsView(non_client_view_);
->>>>>>> 12c75e7a
   // When the non client view is added to the view hierarchy, it will cause the
   // client view to be added as well.
 }
@@ -1030,47 +979,7 @@
 }
 
 ///////////////////////////////////////////////////////////////////////////////
-<<<<<<< HEAD
-// CustomFrameWindow, ContainerWin overrides:
-
-void CustomFrameWindow::OnGetMinMaxInfo(MINMAXINFO* minmax_info) {
-  // We handle this message so that we can make sure we interact nicely with
-  // the taskbar on different edges of the screen and auto-hide taskbars.
-
-  HMONITOR primary_monitor = MonitorFromWindow(NULL, MONITOR_DEFAULTTOPRIMARY);
-  MONITORINFO primary_info;
-  primary_info.cbSize = sizeof(primary_info);
-  GetMonitorInfo(primary_monitor, &primary_info);
-
-  minmax_info->ptMaxSize.x =
-      primary_info.rcWork.right - primary_info.rcWork.left;
-  minmax_info->ptMaxSize.y =
-      primary_info.rcWork.bottom - primary_info.rcWork.top;
-
-  HMONITOR target_monitor =
-      MonitorFromWindow(GetHWND(), MONITOR_DEFAULTTONEAREST);
-  MONITORINFO target_info;
-  target_info.cbSize = sizeof(target_info);
-  GetMonitorInfo(target_monitor, &target_info);
-
-  minmax_info->ptMaxPosition.x =
-      abs(target_info.rcWork.left - target_info.rcMonitor.left);
-  minmax_info->ptMaxPosition.y =
-      abs(target_info.rcWork.top - target_info.rcMonitor.top);
-
-  // Work around task bar auto-hiding. By default the window is sized over the
-  // top of the un-hide strip, so we adjust the size by a single pixel to make
-  // it work. Because of the way Windows adjusts the target size rect for non
-  // primary screens (it's quite daft), we only do this for the primary screen,
-  // which I think should cover at least 95% of use cases.
-  if ((target_monitor == primary_monitor) &&
-      EqualRect(&target_info.rcWork, &target_info.rcMonitor)) {
-    --minmax_info->ptMaxSize.y;
-  }
-}
-=======
 // CustomFrameWindow, WidgetWin overrides:
->>>>>>> 12c75e7a
 
 static void EnableMenuItem(HMENU menu, UINT command, bool enabled) {
   UINT flags = MF_BYCOMMAND | (enabled ? MF_ENABLED : MF_DISABLED | MF_GRAYED);
@@ -1338,21 +1247,13 @@
 }
 
 LRESULT CustomFrameWindow::OnSetIcon(UINT size_type, HICON new_icon) {
-<<<<<<< HEAD
-  ScopedVisibilityRemover remover(GetHWND());
-=======
   ScopedRedrawLock lock(this);
->>>>>>> 12c75e7a
   return DefWindowProc(GetHWND(), WM_SETICON, size_type,
                        reinterpret_cast<LPARAM>(new_icon));
 }
 
 LRESULT CustomFrameWindow::OnSetText(const wchar_t* text) {
-<<<<<<< HEAD
-  ScopedVisibilityRemover remover(GetHWND());
-=======
   ScopedRedrawLock lock(this);
->>>>>>> 12c75e7a
   return DefWindowProc(GetHWND(), WM_SETTEXT, NULL,
                        reinterpret_cast<LPARAM>(text));
 }
@@ -1440,8 +1341,6 @@
   DeleteObject(current_rgn);
 }
 
-<<<<<<< HEAD
-=======
 void CustomFrameWindow::ProcessNCMousePress(const CPoint& point, int flags) {
   CPoint temp = point;
   MapWindowPoints(HWND_DESKTOP, GetHWND(), &temp, 1);
@@ -1454,5 +1353,4 @@
   ProcessMousePressed(temp, message_flags, false);
 }
 
->>>>>>> 12c75e7a
 }  // namespace views
