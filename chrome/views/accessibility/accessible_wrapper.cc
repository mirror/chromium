// Copyright (c) 2006-2008 The Chromium Authors. All rights reserved.
// Use of this source code is governed by a BSD-style license that can be
// found in the LICENSE file.

#include "chrome/views/accessibility/accessible_wrapper.h"

#include "chrome/views/accessibility/view_accessibility.h"

////////////////////////////////////////////////////////////////////////////////
//
// AccessibleWrapper - constructors, destructors
//
////////////////////////////////////////////////////////////////////////////////

<<<<<<< HEAD
AccessibleWrapper::AccessibleWrapper(views::View* view) :
    accessibility_info_(NULL),
    view_(view) {
=======
AccessibleWrapper::AccessibleWrapper(views::View* view)
    : accessibility_info_(NULL),
      view_(view) {
>>>>>>> 12c75e7a
}

STDMETHODIMP AccessibleWrapper::CreateDefaultInstance(REFIID iid) {
  if (IID_IUnknown == iid || IID_IDispatch == iid || IID_IAccessible == iid) {
    // If there is no instance of ViewAccessibility created, create it
    // now. Otherwise reuse previous instance.
    if (!accessibility_info_) {
      CComObject<ViewAccessibility>* instance = NULL;

      HRESULT hr = CComObject<ViewAccessibility>::CreateInstance(&instance);

      if (!SUCCEEDED(hr) || !instance)
        return E_FAIL;

      CComPtr<IAccessible> accessibility_instance(instance);

      if (!SUCCEEDED(instance->Initialize(view_)))
        return E_FAIL;

      // All is well, assign the temp instance to the class smart pointer.
      accessibility_info_.Attach(accessibility_instance.Detach());
    }
    return S_OK;
  }
  // Interface not supported.
  return E_NOINTERFACE;
}

STDMETHODIMP AccessibleWrapper::GetInstance(REFIID iid, void** interface_ptr) {
  if (IID_IUnknown == iid || IID_IDispatch == iid || IID_IAccessible == iid) {
    // If there is no accessibility instance created, create a default now.
    // Otherwise reuse previous instance.
    if (!accessibility_info_) {
      HRESULT hr = CreateDefaultInstance(iid);

      if (hr != S_OK) {
        // Interface creation failed.
        *interface_ptr = NULL;
        return E_NOINTERFACE;
      }
    }
    *interface_ptr = static_cast<IAccessible*>(accessibility_info_);
    return S_OK;
  }
  // No supported interface found, return error.
  *interface_ptr = NULL;
  return E_NOINTERFACE;
}

STDMETHODIMP AccessibleWrapper::SetInstance(IAccessible* interface_ptr) {
  if (!interface_ptr)
    return E_NOINTERFACE;

  accessibility_info_.Attach(interface_ptr);

  // Paranoia check, to make sure we do have a valid IAccessible pointer stored.
  if (!accessibility_info_)
    return E_FAIL;

  return S_OK;
}
<|MERGE_RESOLUTION|>--- conflicted
+++ resolved
@@ -12,15 +12,9 @@
 //
 ////////////////////////////////////////////////////////////////////////////////
 
-<<<<<<< HEAD
-AccessibleWrapper::AccessibleWrapper(views::View* view) :
-    accessibility_info_(NULL),
-    view_(view) {
-=======
 AccessibleWrapper::AccessibleWrapper(views::View* view)
     : accessibility_info_(NULL),
       view_(view) {
->>>>>>> 12c75e7a
 }
 
 STDMETHODIMP AccessibleWrapper::CreateDefaultInstance(REFIID iid) {
