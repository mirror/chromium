--- conflicted
+++ resolved
@@ -4,11 +4,8 @@
 
 #include "chrome/views/repeat_controller.h"
 
-<<<<<<< HEAD
-=======
 using base::TimeDelta;
 
->>>>>>> 12c75e7a
 namespace views {
 
 // The delay before the first and then subsequent repeats. Values taken from
