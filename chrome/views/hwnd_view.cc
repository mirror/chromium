// Copyright (c) 2006-2008 The Chromium Authors. All rights reserved.
// Use of this source code is governed by a BSD-style license that can be
// found in the LICENSE file.

#include "chrome/views/hwnd_view.h"

#include "chrome/common/gfx/chrome_canvas.h"
#include "chrome/common/win_util.h"
#include "chrome/views/container.h"
#include "chrome/views/focus_manager.h"
#include "chrome/views/scroll_view.h"
<<<<<<< HEAD
=======
#include "chrome/views/widget.h"
>>>>>>> 12c75e7a
#include "base/logging.h"

namespace views {

static const char kViewClassName[] = "chrome/views/HWNDView";

HWNDView::HWNDView() :
    hwnd_(0),
    installed_clip_(false),
    fast_resize_(false),
    focus_view_(NULL) {
  // HWNDs are placed relative to the root. As such, we need to
  // know when the position of any ancestor changes, or our visibility relative
  // to other views changed as it'll effect our position relative to the root.
  SetNotifyWhenVisibleBoundsInRootChanges(true);
}

HWNDView::~HWNDView() {
}

void HWNDView::Attach(HWND hwnd) {
  DCHECK(hwnd_ == NULL);
  hwnd_ = hwnd;

  // First hide the new window. We don't want anything to draw (like sub-hwnd
  // borders), when we change the parent below.
  ShowWindow(hwnd_, SW_HIDE);

  // Need to set the HWND's parent before changing its size to avoid flashing.
<<<<<<< HEAD
  ::SetParent(hwnd_, GetContainer()->GetHWND());
=======
  ::SetParent(hwnd_, GetWidget()->GetHWND());
>>>>>>> 12c75e7a
  UpdateHWNDBounds();

  // Register with the focus manager so the associated view is focused when the
  // native control gets the focus.
  FocusManager::InstallFocusSubclass(hwnd_, focus_view_ ? focus_view_ : this);
}

void HWNDView::Detach() {
  DCHECK(hwnd_);
  FocusManager::UninstallFocusSubclass(hwnd_);
  hwnd_ = NULL;
  installed_clip_ = false;
}

void HWNDView::SetAssociatedFocusView(View* view) {
  DCHECK(!::IsWindow(hwnd_));
  focus_view_ = view;
}

HWND HWNDView::GetHWND() const {
  return hwnd_;
}

void HWNDView::UpdateHWNDBounds() {
  if (!hwnd_)
    return;

  // Since HWNDs know nothing about the View hierarchy (they are direct
<<<<<<< HEAD
  // children of the Container that hosts our View hierarchy) they need to be
  // positioned in the coordinate system of the Container, not the current
  // view.
  gfx::Point top_left;
  ConvertPointToContainer(this, &top_left);
=======
  // children of the Widget that hosts our View hierarchy) they need to be
  // positioned in the coordinate system of the Widget, not the current
  // view.
  gfx::Point top_left;
  ConvertPointToWidget(this, &top_left);
>>>>>>> 12c75e7a

  gfx::Rect vis_bounds = GetVisibleBounds();
  bool visible = !vis_bounds.IsEmpty();

  if (visible && !fast_resize_) {
    if (vis_bounds.size() != size()) {
      // Only a portion of the HWND is really visible.
      int x = vis_bounds.x();
      int y = vis_bounds.y();
      HRGN clip_region = CreateRectRgn(x, y, x + vis_bounds.width(),
                                       y + vis_bounds.height());
      // NOTE: SetWindowRgn owns the region (as well as the deleting the
      // current region), as such we don't delete the old region.
      SetWindowRgn(hwnd_, clip_region, FALSE);
      installed_clip_ = true;
    } else if (installed_clip_) {
      // The whole HWND is visible but we installed a clip on the HWND,
      // uninstall it.
      SetWindowRgn(hwnd_, 0, FALSE);
      installed_clip_ = false;
    }
  }

  if (visible) {
    UINT swp_flags;
    swp_flags = SWP_DEFERERASE |
                SWP_NOACTIVATE |
                SWP_NOCOPYBITS |
                SWP_NOOWNERZORDER |
                SWP_NOZORDER;
    // Only send the SHOWWINDOW flag if we're invisible, to avoid flashing.
    if (!::IsWindowVisible(hwnd_))
      swp_flags = (swp_flags | SWP_SHOWWINDOW) & ~SWP_NOREDRAW;

    if (fast_resize_) {
      // In a fast resize, we move the window and clip it with SetWindowRgn.
      CRect rect;
      GetWindowRect(hwnd_, &rect);
      ::SetWindowPos(hwnd_, 0, top_left.x(), top_left.y(), rect.Width(),
                     rect.Height(), swp_flags);

      HRGN clip_region = CreateRectRgn(0, 0, width(), height());
      SetWindowRgn(hwnd_, clip_region, FALSE);
      installed_clip_ = true;
    } else {
      ::SetWindowPos(hwnd_, 0, top_left.x(), top_left.y(), width(), height(),
                     swp_flags);
    }
  } else if (::IsWindowVisible(hwnd_)) {
    // The window is currently visible, but its clipped by another view. Hide
    // it.
    ::SetWindowPos(hwnd_, 0, 0, 0, 0, 0,
                   SWP_HIDEWINDOW | SWP_NOSIZE | SWP_NOMOVE | SWP_NOZORDER |
                   SWP_NOREDRAW | SWP_NOOWNERZORDER );
  }
}

void HWNDView::DidChangeBounds(const gfx::Rect& previous,
                               const gfx::Rect& current) {
  // TODO(beng): (Cleanup) Could UpdateHWNDBounds be replaced by a Layout
  //             method and this function gotten rid of?
  UpdateHWNDBounds();
}

void HWNDView::VisibilityChanged(View* starting_from, bool is_visible) {
  //UpdateHWNDBounds();
  if (IsVisibleInRootView())
    ::ShowWindow(hwnd_, SW_SHOW);
  else
    ::ShowWindow(hwnd_, SW_HIDE);
}

gfx::Size HWNDView::GetPreferredSize() {
  return preferred_size_;
}

void HWNDView::ViewHierarchyChanged(bool is_add, View *parent, View *child) {
  if (hwnd_) {
<<<<<<< HEAD
    Container* vc = GetContainer();
    if (is_add && vc) {
=======
    Widget* widget = GetWidget();
    if (is_add && widget) {
>>>>>>> 12c75e7a
      HWND parent = ::GetParent(hwnd_);
      HWND widget_hwnd = widget->GetHWND();
      if (parent != widget_hwnd) {
        ::SetParent(hwnd_, widget_hwnd);
      }
      if (IsVisibleInRootView())
        ::ShowWindow(hwnd_, SW_SHOW);
      else
        ::ShowWindow(hwnd_, SW_HIDE);
      UpdateHWNDBounds();
    } else if (!is_add) {
      ::ShowWindow(hwnd_, SW_HIDE);
      ::SetParent(hwnd_, NULL);
    }
  }
}

void HWNDView::VisibleBoundsInRootChanged() {
  UpdateHWNDBounds();
}

void HWNDView::Paint(ChromeCanvas* canvas) {
  // The area behind our window is black, so during a fast resize (where our 
  // content doesn't draw over the full size of our HWND, and the HWND 
  // background color doesn't show up), we need to cover that blackness with 
  // something so that fast resizes don't result in black flash.
  //
  // It would be nice if this used some approximation of the page's
  // current background color.
  if (installed_clip_)
    canvas->FillRectInt(SkColorSetRGB(255, 255, 255), 0, 0, width(), height());
}

std::string HWNDView::GetClassName() const {
  return kViewClassName;
}

}  // namespace views
<|MERGE_RESOLUTION|>--- conflicted
+++ resolved
@@ -6,13 +6,9 @@
 
 #include "chrome/common/gfx/chrome_canvas.h"
 #include "chrome/common/win_util.h"
-#include "chrome/views/container.h"
 #include "chrome/views/focus_manager.h"
 #include "chrome/views/scroll_view.h"
-<<<<<<< HEAD
-=======
 #include "chrome/views/widget.h"
->>>>>>> 12c75e7a
 #include "base/logging.h"
 
 namespace views {
@@ -42,11 +38,7 @@
   ShowWindow(hwnd_, SW_HIDE);
 
   // Need to set the HWND's parent before changing its size to avoid flashing.
-<<<<<<< HEAD
-  ::SetParent(hwnd_, GetContainer()->GetHWND());
-=======
   ::SetParent(hwnd_, GetWidget()->GetHWND());
->>>>>>> 12c75e7a
   UpdateHWNDBounds();
 
   // Register with the focus manager so the associated view is focused when the
@@ -75,19 +67,11 @@
     return;
 
   // Since HWNDs know nothing about the View hierarchy (they are direct
-<<<<<<< HEAD
-  // children of the Container that hosts our View hierarchy) they need to be
-  // positioned in the coordinate system of the Container, not the current
-  // view.
-  gfx::Point top_left;
-  ConvertPointToContainer(this, &top_left);
-=======
   // children of the Widget that hosts our View hierarchy) they need to be
   // positioned in the coordinate system of the Widget, not the current
   // view.
   gfx::Point top_left;
   ConvertPointToWidget(this, &top_left);
->>>>>>> 12c75e7a
 
   gfx::Rect vis_bounds = GetVisibleBounds();
   bool visible = !vis_bounds.IsEmpty();
@@ -166,13 +150,8 @@
 
 void HWNDView::ViewHierarchyChanged(bool is_add, View *parent, View *child) {
   if (hwnd_) {
-<<<<<<< HEAD
-    Container* vc = GetContainer();
-    if (is_add && vc) {
-=======
     Widget* widget = GetWidget();
     if (is_add && widget) {
->>>>>>> 12c75e7a
       HWND parent = ::GetParent(hwnd_);
       HWND widget_hwnd = widget->GetHWND();
       if (parent != widget_hwnd) {
