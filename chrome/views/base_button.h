// Copyright (c) 2006-2008 The Chromium Authors. All rights reserved.
// Use of this source code is governed by a BSD-style license that can be
// found in the LICENSE file.

#ifndef CHROME_VIEWS_BASE_BUTTON_H__
#define CHROME_VIEWS_BASE_BUTTON_H__

#include "chrome/common/animation.h"
#include "chrome/views/event.h"
#include "chrome/views/view.h"

class OSExchangeData;
class ThrobAnimation;

namespace views {

class MouseEvent;

////////////////////////////////////////////////////////////////////////////////
//
// BaseButton
//
// A base button class that shares common button functionality between various
// specializations.
//
////////////////////////////////////////////////////////////////////////////////
class BaseButton : public View,
                   public AnimationDelegate {
 public:
  // Possible states
  typedef enum ButtonState { BS_NORMAL = 0,
                             BS_HOT = 1,
                             BS_PUSHED = 2,
                             BS_DISABLED = 3};
  static const int kButtonStateCount = 4;

  virtual ~BaseButton();

  // Set / test whether the MenuButton is enabled.
  virtual void SetEnabled(bool f);
  virtual bool IsEnabled() const;

  // Set / test whether the button is hot-tracked.
  void SetHotTracked(bool f);
  bool IsHotTracked() const;

  // Set how long the hover animation will last for.
  void SetAnimationDuration(int duration);

  // Starts throbbing. See HoverAnimation for a description of cycles_til_stop.
  void StartThrobbing(int cycles_til_stop);

  // Returns whether the button is pushed.
  bool IsPushed() const;

  virtual bool GetTooltipText(int x, int y, std::wstring* tooltip);
  void SetTooltipText(const std::wstring& tooltip);

  // Overridden from View to take into account the enabled state.
  virtual bool IsFocusable() const;
  virtual bool AcceleratorPressed(const Accelerator& accelerator);

  // Overridden from AnimationDelegate to advance the hover state.
  virtual void AnimationProgressed(const Animation* animation);

  // Returns a string containing the mnemonic, or the keyboard shortcut.
  bool GetAccessibleKeyboardShortcut(std::wstring* shortcut);

  // Returns a brief, identifying string, containing a unique, readable name.
  bool GetAccessibleName(std::wstring* name);

  // Assigns a keyboard shortcut string description.
  void SetAccessibleKeyboardShortcut(const std::wstring& shortcut);

  // Assigns an accessible string name.
  void SetAccessibleName(const std::wstring& name);

  //
  // These methods are overriden to implement a simple push button
  // behavior
  virtual bool OnMousePressed(const MouseEvent& e);
  virtual bool OnMouseDragged(const MouseEvent& e);
  virtual void OnMouseReleased(const MouseEvent& e, bool canceled);
  virtual void OnMouseMoved(const MouseEvent& e);
  virtual void OnMouseEntered(const MouseEvent& e);
  virtual void OnMouseExited(const MouseEvent& e);
  virtual bool OnKeyPressed(const KeyEvent& e);
  virtual bool OnKeyReleased(const KeyEvent& e);
  // Overriden to reset state then invoke super's implementation.
  virtual void ShowContextMenu(int x, int y, bool is_mouse_gesture);

  class ButtonListener {
   public:
    //
    // This is invoked once the button is released use BaseButton::GetTag()
    // to find out which button has been pressed.
    //
    virtual void ButtonPressed(BaseButton* sender) = 0;
  };

  //
  // The the listener, the object that receives a notification when this
  // button is pressed.  tag is any int value to uniquely identify this
  // button.
  virtual void SetListener(ButtonListener *l, int tag);

  //
  // Return the button tag as set by SetListener()
  virtual int GetTag();

  //
  // Cause the button to notify the listener that a click occured.
  virtual void NotifyClick(int mouse_event_flags);

  // Valid when the listener is notified. Contains the event flags from the
  // mouse event, or 0 if not invoked from a mouse event.
  int mouse_event_flags() { return mouse_event_flags_; }

  //
  // Get the state.
  //
  int GetState() const {
    return state_;
  }

  //
  // Set the state. If the state is different, causes the button
  // to be repainted
  //
  virtual void SetState(ButtonState new_state);


  virtual void Paint(ChromeCanvas* canvas);

  // Variant of paint that allows you to specify whether the paint is for a
  // drag operation. This may be used during drag and drop to get a
  // representation of this button suitable for drag and drop.
  virtual void Paint(ChromeCanvas* canvas, bool for_drag);

 protected:
  BaseButton();

  // Returns true if the event is one that can trigger notifying the listener.
  // This implementation returns true if the left mouse button is down.
  virtual bool IsTriggerableEvent(const MouseEvent& e);
<<<<<<< HEAD

  //
  // Set the state. If the state is different, causes the button
  // to be repainted
  //
  virtual void SetState(ButtonState new_state);
=======
>>>>>>> 12c75e7a

  virtual void OnDragDone();

  // Overriden to reset the state to normal (as long as we're not disabled).
  // This ensures we don't get stuck in a down state if on click our ancestor
  // is removed.
  virtual void ViewHierarchyChanged(bool is_add, View *parent, View *child);

  // tooltip text storage
  std::wstring tooltip_text_;

  // storage of strings needed for accessibility
  std::wstring accessible_shortcut_;
  std::wstring accessible_name_;

  // The button state (defined in implementation)
  int state_;

  // Hover animation.
  scoped_ptr<ThrobAnimation> hover_animation_;

 private:
  DISALLOW_EVIL_CONSTRUCTORS(BaseButton);

  // The current listener
  ButtonListener* listener_;

  // tag storage
  int tag_;

  // See description in mouse_event_flags().
  int mouse_event_flags_;

  // Should we animate when the state changes? Defaults to true, but false while
  // throbbing.
  bool animate_on_state_change_;
};

}  // namespace views

#endif  // CHROME_VIEWS_BASE_BUTTON_H__<|MERGE_RESOLUTION|>--- conflicted
+++ resolved
@@ -143,15 +143,6 @@
   // Returns true if the event is one that can trigger notifying the listener.
   // This implementation returns true if the left mouse button is down.
   virtual bool IsTriggerableEvent(const MouseEvent& e);
-<<<<<<< HEAD
-
-  //
-  // Set the state. If the state is different, causes the button
-  // to be repainted
-  //
-  virtual void SetState(ButtonState new_state);
-=======
->>>>>>> 12c75e7a
 
   virtual void OnDragDone();
 
